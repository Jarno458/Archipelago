from collections import OrderedDict
import copy
from itertools import zip_longest
import json
import logging
import os
import random
import time
import zlib

from BaseClasses import World, CollectionState, Item, Region, Location, Shop
from Items import ItemFactory
from KeyDoorShuffle import validate_key_placement
from Regions import create_regions, create_shops, mark_light_world_regions, create_dungeon_regions
from InvertedRegions import create_inverted_regions, mark_dark_world_regions
from EntranceShuffle import link_entrances, link_inverted_entrances
from Rom import patch_rom, patch_race_rom, patch_enemizer, apply_rom_settings, LocalRom, JsonRom, get_hash_string
from Doors import create_doors
from DoorShuffle import link_doors
from RoomData import create_rooms
from Rules import set_rules
from Dungeons import create_dungeons, fill_dungeons, fill_dungeons_restrictive
from Fill import distribute_items_cutoff, distribute_items_staleness, distribute_items_restrictive, flood_items, balance_multiworld_progression
from ItemList import generate_itempool, difficulties, fill_prizes
from Utils import output_path, parse_player_names

__version__ = '0.0.18.3d'


def main(args, seed=None):
    if args.outputpath:
        os.makedirs(args.outputpath, exist_ok=True)
        output_path.cached_path = args.outputpath

    start = time.perf_counter()

    # initialize the world
    world = World(args.multi, args.shuffle, args.door_shuffle, args.logic, args.mode, args.swords, args.difficulty,
                  args.item_functionality, args.timer, args.progressive.copy(), args.goal, args.algorithm,
                  args.accessibility, args.shuffleganon, args.retro, args.custom, args.customitemarray, args.hints)
    logger = logging.getLogger('')
    if seed is None:
        random.seed(None)
        world.seed = random.randint(0, 999999999)
    else:
        world.seed = int(seed)
    random.seed(world.seed)

    world.remote_items = args.remote_items.copy()
    world.mapshuffle = args.mapshuffle.copy()
    world.compassshuffle = args.compassshuffle.copy()
    world.keyshuffle = args.keyshuffle.copy()
    world.bigkeyshuffle = args.bigkeyshuffle.copy()
    world.crystals_needed_for_ganon = {player: random.randint(0, 7) if args.crystals_ganon[player] == 'random' else int(args.crystals_ganon[player]) for player in range(1, world.players + 1)}
    world.crystals_needed_for_gt = {player: random.randint(0, 7) if args.crystals_gt[player] == 'random' else int(args.crystals_gt[player]) for player in range(1, world.players + 1)}
    world.open_pyramid = args.openpyramid.copy()
    world.boss_shuffle = args.shufflebosses.copy()
    world.enemy_shuffle = args.shuffleenemies.copy()
    world.enemy_health = args.enemy_health.copy()
    world.enemy_damage = args.enemy_damage.copy()
    world.beemizer = args.beemizer.copy()
    world.timer = args.timer.copy()
    world.shufflepots = args.shufflepots.copy()
    world.progressive = args.progressive.copy()
    world.dungeon_counters = args.dungeon_counters.copy()
    world.experimental = args.experimental.copy()

    world.rom_seeds = {player: random.randint(0, 999999999) for player in range(1, world.players + 1)}

    logger.info('ALttP Door Randomizer Version %s  -  Seed: %s\n', __version__, world.seed)

    parsed_names = parse_player_names(args.names, world.players, args.teams)
    world.teams = len(parsed_names)
    for i, team in enumerate(parsed_names, 1):
        if world.players > 1:
            logger.info('%s%s', 'Team%d: ' % i if world.teams > 1 else 'Players: ', ', '.join(team))
        for player, name in enumerate(team, 1):
            world.player_names[player].append(name)

    logger.info('')

    for player in range(1, world.players + 1):
        world.difficulty_requirements[player] = difficulties[world.difficulty[player]]

        if world.mode[player] == 'standard' and world.enemy_shuffle[player] != 'none':
            world.escape_assist[player].append('bombs') # enemized escape assumes infinite bombs available and will likely be unbeatable without it

        for tok in filter(None, args.startinventory[player].split(',')):
            item = ItemFactory(tok.strip(), player)
            if item:
                world.push_precollected(item)

        if world.mode[player] != 'inverted':
            create_regions(world, player)
        else:
            create_inverted_regions(world, player)
        create_dungeon_regions(world, player)
        create_shops(world, player)
        create_doors(world, player)
        create_rooms(world, player)
        create_dungeons(world, player)

    logger.info('Shuffling the World about.')

    for player in range(1, world.players + 1):
        if world.mode[player] != 'inverted':
            link_entrances(world, player)
        else:
            link_inverted_entrances(world, player)

    logger.info('Shuffling dungeons')

    for player in range(1, world.players + 1):
        link_doors(world, player)
        if world.mode[player] != 'inverted':
            mark_light_world_regions(world, player)
        else:
            mark_dark_world_regions(world, player)
    logger.info('Generating Item Pool.')

    for player in range(1, world.players + 1):
        generate_itempool(world, player)

    logger.info('Calculating Access Rules.')

    for player in range(1, world.players + 1):
        set_rules(world, player)

    logger.info('Placing Dungeon Prizes.')

    fill_prizes(world)

    logger.info('Placing Dungeon Items.')

    shuffled_locations = None
    if args.algorithm in ['balanced', 'vt26'] or any(list(args.mapshuffle.values()) + list(args.compassshuffle.values()) +
                                                     list(args.keyshuffle.values()) + list(args.bigkeyshuffle.values())):
        shuffled_locations = world.get_unfilled_locations()
        random.shuffle(shuffled_locations)
        fill_dungeons_restrictive(world, shuffled_locations)
    else:
        fill_dungeons(world)

    for player in range(1, world.players+1):
        for key_layout in world.key_layout[player].values():
            if not validate_key_placement(key_layout, world, player):
                raise RuntimeError("Keylock detected: %s (Player %d)" % (key_layout.sector.name, player))

    logger.info('Fill the world.')

    if args.algorithm == 'flood':
        flood_items(world)  # different algo, biased towards early game progress items
    elif args.algorithm == 'vt21':
        distribute_items_cutoff(world, 1)
    elif args.algorithm == 'vt22':
        distribute_items_cutoff(world, 0.66)
    elif args.algorithm == 'freshness':
        distribute_items_staleness(world)
    elif args.algorithm == 'vt25':
        distribute_items_restrictive(world, False)
    elif args.algorithm == 'vt26':

        distribute_items_restrictive(world, True, shuffled_locations)
    elif args.algorithm == 'balanced':
        distribute_items_restrictive(world, True)

    if world.players > 1:
        logger.info('Balancing multiworld progression.')
        balance_multiworld_progression(world)

    # if we only check for beatable, we can do this sanity check first before creating the rom
    if not world.can_beat_game():
        raise RuntimeError('Cannot beat game. Something went terribly wrong here!')

    logger.info('Patching ROM.')

    outfilebase = 'DR_%s' % (args.outputname if args.outputname else world.seed)

    rom_names = []
    jsonout = {}

<<<<<<< HEAD
                rom = JsonRom() if args.jsonout or use_enemizer else LocalRom(args.rom)
=======
    def _gen_rom(team: int, player: int):
        sprite_random_on_hit = type(args.sprite[player]) is str and args.sprite[player].lower() == 'randomonhit'
        use_enemizer = (world.boss_shuffle[player] != 'none' or world.enemy_shuffle[player] != 'none'
                        or world.enemy_health[player] != 'default' or world.enemy_damage[player] != 'default'
                        or args.shufflepots[player] or sprite_random_on_hit)
>>>>>>> 25864314

        rom = JsonRom() if args.jsonout or use_enemizer else LocalRom(args.rom, extendedmsu=args.extendedmsu[player])

<<<<<<< HEAD
                if use_enemizer and (args.enemizercli or not args.jsonout):
                    if os.path.exists(args.enemizercli):
                        patch_enemizer(world, player, rom, args.rom, args.enemizercli, args.shufflepots[player],
                                   sprite_random_on_hit)
                        if not args.jsonout:
                            rom = LocalRom.fromJsonRom(rom, args.rom, 0x400000)
                    else:
                        logging.warning("EnemizerCLI not found at:" + args.enemizercli)
                        logging.warning("No Enemizer options will be applied until this is resolved.")
=======
        patch_rom(world, rom, player, team, use_enemizer)
>>>>>>> 25864314

        if use_enemizer and (args.enemizercli or not args.jsonout):
            patch_enemizer(world, player, rom, args.rom, args.enemizercli, args.shufflepots[player],
                           sprite_random_on_hit, extendedmsu=args.extendedmsu[player])
            if not args.jsonout:
                rom = LocalRom.fromJsonRom(rom, args.rom, 0x400000, args.extendedmsu[player])

        if args.race:
            patch_race_rom(rom)

        world.spoiler.hashes[(player, team)] = get_hash_string(rom.hash)

<<<<<<< HEAD
                if args.jsonout:
                    jsonout[f'patch_t{team}_p{player}'] = rom.patches
                else:
                    mcsb_name = ''
                    if all([world.mapshuffle[player], world.compassshuffle[player], world.keyshuffle[player], world.bigkeyshuffle[player]]):
                        mcsb_name = '-keysanity'
                    elif [world.mapshuffle[player], world.compassshuffle[player], world.keyshuffle[player], world.bigkeyshuffle[player]].count(True) == 1:
                        mcsb_name = '-mapshuffle' if world.mapshuffle[player] else '-compassshuffle' if world.compassshuffle[player] else '-keyshuffle' if world.keyshuffle[player] else '-bigkeyshuffle'
                    elif any([world.mapshuffle[player], world.compassshuffle[player], world.keyshuffle[player], world.bigkeyshuffle[player]]):
                        mcsb_name = '-%s%s%s%sshuffle' % (
                        'M' if world.mapshuffle[player] else '', 'C' if world.compassshuffle[player] else '',
                        'S' if world.keyshuffle[player] else '', 'B' if world.bigkeyshuffle[player] else '')

                    outfilepname = f'_T{team+1}' if world.teams > 1 else ''
                    if world.players > 1:
                        outfilepname += f'_P{player}'
                    if world.players > 1 or world.teams > 1:
                        outfilepname += f"_{world.player_names[player][team].replace(' ', '_')}" if world.player_names[player][team] != 'Player %d' % player else ''
                    outfilesuffix = ('_%s_%s-%s-%s-%s%s_%s_%s-%s%s%s%s%s' % (world.logic[player], world.difficulty[player],
                                                                          world.difficulty_adjustments[player],
                                                                          world.mode[player], world.goal[player],
                                                                          "" if world.timer[player] in [False,
                                                                                                        'display'] else "-" +
                                                                                                                        world.timer[
                                                                                                                            player],
                                                                          world.shuffle[player], world.doorShuffle[player], world.algorithm,
                                                                          mcsb_name,
                                                                          "-retro" if world.retro[player] else "",
                                                                          "-prog_" + world.progressive[player] if
                                                                          world.progressive[player] in ['off',
                                                                                                        'random'] else "",
                                                                          "-nohints" if not world.hints[player] else "")) if not args.outputname else ''
                    rom.write_to_file(output_path(f'{outfilebase}{outfilepname}{outfilesuffix}.sfc'))

        if world.players > 1:
            multidata = zlib.compress(json.dumps({"names": parsed_names,
                                                  "roms": rom_names,
                                                  "remote_items": [player for player in range(1, world.players + 1) if
=======
        apply_rom_settings(rom, args.heartbeep[player], args.heartcolor[player], args.quickswap[player],
                           args.fastmenu[player], args.disablemusic[player], args.sprite[player],
                           args.ow_palettes[player], args.uw_palettes[player])

        if args.jsonout:
            jsonout[f'patch_t{team}_p{player}'] = rom.patches
        else:
            mcsb_name = ''
            if all([world.mapshuffle[player], world.compassshuffle[player], world.keyshuffle[player],
                    world.bigkeyshuffle[player]]):
                mcsb_name = '-keysanity'
            elif [world.mapshuffle[player], world.compassshuffle[player], world.keyshuffle[player],
                  world.bigkeyshuffle[player]].count(True) == 1:
                mcsb_name = '-mapshuffle' if world.mapshuffle[player] else '-compassshuffle' if world.compassshuffle[
                    player] else '-keyshuffle' if world.keyshuffle[player] else '-bigkeyshuffle'
            elif any([world.mapshuffle[player], world.compassshuffle[player], world.keyshuffle[player],
                      world.bigkeyshuffle[player]]):
                mcsb_name = '-%s%s%s%sshuffle' % (
                    'M' if world.mapshuffle[player] else '', 'C' if world.compassshuffle[player] else '',
                    'S' if world.keyshuffle[player] else '', 'B' if world.bigkeyshuffle[player] else '')

            outfilepname = f'_T{team + 1}' if world.teams > 1 else ''
            if world.players > 1:
                outfilepname += f'_P{player}'
            if world.players > 1 or world.teams > 1:
                outfilepname += f"_{world.player_names[player][team].replace(' ', '_')}" if world.player_names[player][
                                                                                                team] != 'Player %d' % player else ''
            outfilesuffix = ('_%s_%s-%s-%s-%s%s_%s-%s%s%s%s%s' % (world.logic[player], world.difficulty[player],
                                                                  world.difficulty_adjustments[player],
                                                                  world.mode[player], world.goal[player],
                                                                  "" if world.timer[player] in [False,
                                                                                                'display'] else "-" +
                                                                                                                world.timer[
                                                                                                                    player],
                                                                  world.shuffle[player], world.algorithm,
                                                                  mcsb_name,
                                                                  "-retro" if world.retro[player] else "",
                                                                  "-prog_" + world.progressive[player] if
                                                                  world.progressive[player] in ['off',
                                                                                                'random'] else "",
                                                                  "-nohints" if not world.hints[
                                                                      player] else "")) if not args.outputname else ''
            rom.write_to_file(output_path(f'{outfilebase}{outfilepname}{outfilesuffix}.sfc'))
        return (player, team, list(rom.name))

    if not args.suppress_rom:
        import concurrent.futures
        futures = []
        with concurrent.futures.ThreadPoolExecutor() as pool:
            for team in range(world.teams):
                for player in range(1, world.players + 1):
                    futures.append(pool.submit(_gen_rom, team, player))
        for future in futures:
            rom_name = future.result()
            rom_names.append(rom_name)
        multidata = zlib.compress(json.dumps({"names": parsed_names,
                                              "roms": rom_names,
                                              "remote_items": [player for player in range(1, world.players + 1) if
>>>>>>> 25864314
                                                               world.remote_items[player]],
                                                  "locations": [((location.address, location.player),
                                                             (location.item.code, location.item.player))
                                                                for location in world.get_filled_locations() if
                                                            type(location.address) is int]
                                                  }).encode("utf-8"))
            if args.jsonout:
                jsonout["multidata"] = list(multidata)
            else:
                with open(output_path('%s_multidata' % outfilebase), 'wb') as f:
                    f.write(multidata)

    if not args.skip_playthrough:
        logger.info('Calculating playthrough.')
        create_playthrough(world)

    if args.jsonout:
        print(json.dumps({**jsonout, 'spoiler': world.spoiler.to_json()}))
    elif args.create_spoiler and not args.skip_playthrough:
        world.spoiler.to_file(output_path('%s_Spoiler.txt' % outfilebase))

    logger.info('Done. Enjoy.')
    logger.info('Total Time: %s', time.perf_counter() - start)

    return world

def copy_world(world):
    # ToDo: Not good yet
    ret = World(world.players, world.shuffle, world.doorShuffle, world.logic, world.mode, world.swords, world.difficulty, world.difficulty_adjustments, world.timer, world.progressive, world.goal, world.algorithm, world.accessibility, world.shuffle_ganon, world.retro, world.custom, world.customitemarray, world.hints)
    ret.teams = world.teams
    ret.player_names = copy.deepcopy(world.player_names)
    ret.remote_items = world.remote_items.copy()
    ret.required_medallions = world.required_medallions.copy()
    ret.swamp_patch_required = world.swamp_patch_required.copy()
    ret.ganon_at_pyramid = world.ganon_at_pyramid.copy()
    ret.powder_patch_required = world.powder_patch_required.copy()
    ret.ganonstower_vanilla = world.ganonstower_vanilla.copy()
    ret.treasure_hunt_count = world.treasure_hunt_count.copy()
    ret.treasure_hunt_icon = world.treasure_hunt_icon.copy()
    ret.sewer_light_cone = world.sewer_light_cone.copy()
    ret.light_world_light_cone = world.light_world_light_cone
    ret.dark_world_light_cone = world.dark_world_light_cone
    ret.seed = world.seed
    ret.can_access_trock_eyebridge = world.can_access_trock_eyebridge.copy()
    ret.can_access_trock_front = world.can_access_trock_front.copy()
    ret.can_access_trock_big_chest = world.can_access_trock_big_chest.copy()
    ret.can_access_trock_middle = world.can_access_trock_middle.copy()
    ret.can_take_damage = world.can_take_damage
    ret.difficulty_requirements = world.difficulty_requirements.copy()
    ret.fix_fake_world = world.fix_fake_world.copy()
    ret.lamps_needed_for_dark_rooms = world.lamps_needed_for_dark_rooms
    ret.mapshuffle = world.mapshuffle.copy()
    ret.compassshuffle = world.compassshuffle.copy()
    ret.keyshuffle = world.keyshuffle.copy()
    ret.bigkeyshuffle = world.bigkeyshuffle.copy()
    ret.crystals_needed_for_ganon = world.crystals_needed_for_ganon.copy()
    ret.crystals_needed_for_gt = world.crystals_needed_for_gt.copy()
    ret.open_pyramid = world.open_pyramid.copy()
    ret.boss_shuffle = world.boss_shuffle.copy()
    ret.enemy_shuffle = world.enemy_shuffle.copy()
    ret.enemy_health = world.enemy_health.copy()
    ret.enemy_damage = world.enemy_damage.copy()
    ret.beemizer = world.beemizer.copy()
    ret.timer = world.timer.copy()
    ret.shufflepots = world.shufflepots.copy()

    for player in range(1, world.players + 1):
        if world.mode[player] != 'inverted':
            create_regions(ret, player)
        else:
            create_inverted_regions(ret, player)
        create_dungeon_regions(ret, player)
        create_shops(ret, player)
        create_doors(ret, player)
        create_rooms(ret, player)
        create_dungeons(ret, player)

    copy_dynamic_regions_and_locations(world, ret)

    # copy bosses
    for dungeon in world.dungeons:
        for level, boss in dungeon.bosses.items():
            ret.get_dungeon(dungeon.name, dungeon.player).bosses[level] = boss

    for shop in world.shops:
        copied_shop = ret.get_region(shop.region.name, shop.region.player).shop
        copied_shop.inventory = copy.copy(shop.inventory)

    # connect copied world
    for region in world.regions:
        copied_region = ret.get_region(region.name, region.player)
        copied_region.is_light_world = region.is_light_world
        copied_region.is_dark_world = region.is_dark_world
        for entrance in region.entrances:
            ret.get_entrance(entrance.name, entrance.player).connect(copied_region)

    # fill locations
    for location in world.get_locations():
        if location.item is not None:
            item = Item(location.item.name, location.item.advancement, location.item.priority, location.item.type, player = location.item.player)
            ret.get_location(location.name, location.player).item = item
            item.location = ret.get_location(location.name, location.player)
            item.world = ret
        if location.event:
            ret.get_location(location.name, location.player).event = True
        if location.locked:
            ret.get_location(location.name, location.player).locked = True

    # copy remaining itempool. No item in itempool should have an assigned location
    for item in world.itempool:
        ret.itempool.append(Item(item.name, item.advancement, item.priority, item.type, player = item.player))

    for item in world.precollected_items:
        ret.push_precollected(ItemFactory(item.name, item.player))

    # copy progress items in state
    ret.state.prog_items = world.state.prog_items.copy()
    ret.state.stale = {player: True for player in range(1, world.players + 1)}

    ret.doors = world.doors
    ret.paired_doors = world.paired_doors
    ret.rooms = world.rooms
    ret.inaccessible_regions = world.inaccessible_regions
    ret.dungeon_layouts = world.dungeon_layouts
    ret.key_logic = world.key_logic

    for player in range(1, world.players + 1):
        set_rules(ret, player)

    return ret

def copy_dynamic_regions_and_locations(world, ret):
    for region in world.dynamic_regions:
        new_reg = Region(region.name, region.type, region.hint_text, region.player)
        ret.regions.append(new_reg)
        ret.initialize_regions([new_reg])
        ret.dynamic_regions.append(new_reg)

        # Note: ideally exits should be copied here, but the current use case (Take anys) do not require this

        if region.shop:
            new_reg.shop = Shop(new_reg, region.shop.room_id, region.shop.type, region.shop.shopkeeper_config, region.shop.custom, region.shop.locked)
            ret.shops.append(new_reg.shop)

    for location in world.dynamic_locations:
        new_reg = ret.get_region(location.parent_region.name, location.parent_region.player)
        new_loc = Location(location.player, location.name, location.address, location.crystal, location.hint_text, new_reg)
        # todo: this is potentially dangerous. later refactor so we
        # can apply dynamic region rules on top of copied world like other rules
        new_loc.access_rule = location.access_rule
        new_loc.always_allow = location.always_allow
        new_loc.item_rule = location.item_rule
        new_reg.locations.append(new_loc)
    
        ret.clear_location_cache()


def create_playthrough(world):
    # create a copy as we will modify it
    old_world = world
    world = copy_world(world)

    # get locations containing progress items
    prog_locations = [location for location in world.get_filled_locations() if location.item.advancement]
    state_cache = [None]
    collection_spheres = []
    state = CollectionState(world)
    sphere_candidates = list(prog_locations)
    logging.getLogger('').debug('Building up collection spheres.')
    while sphere_candidates:
        state.sweep_for_events(key_only=True)
        state.sweep_for_crystal_access()

        sphere = []
        # build up spheres of collection radius. Everything in each sphere is independent from each other in dependencies and only depends on lower spheres
        for location in sphere_candidates:
            if state.can_reach(location) and state.not_flooding_a_key(world, location):
                sphere.append(location)

        for location in sphere:
            sphere_candidates.remove(location)
            state.collect(location.item, True, location)

        collection_spheres.append(sphere)

        state_cache.append(state.copy())

        logging.getLogger('').debug('Calculated sphere %i, containing %i of %i progress items.', len(collection_spheres), len(sphere), len(prog_locations))
        if not sphere:
            logging.getLogger('').debug('The following items could not be reached: %s', ['%s (Player %d) at %s (Player %d)' % (location.item.name, location.item.player, location.name, location.player) for location in sphere_candidates])
            if any([world.accessibility[location.item.player] != 'none' for location in sphere_candidates]):
                raise RuntimeError('Not all progression items reachable. Something went terribly wrong here.')
            else:
                old_world.spoiler.unreachables = sphere_candidates.copy()
                break

    # in the second phase, we cull each sphere such that the game is still beatable, reducing each range of influence to the bare minimum required inside it
    for num, sphere in reversed(list(enumerate(collection_spheres))):
        to_delete = []
        for location in sphere:
            # we remove the item at location and check if game is still beatable
            logging.getLogger('').debug('Checking if %s (Player %d) is required to beat the game.', location.item.name, location.item.player)
            old_item = location.item
            location.item = None
            if world.can_beat_game(state_cache[num]):
                to_delete.append(location)
            else:
                # still required, got to keep it around
                location.item = old_item

        # cull entries in spheres for spoiler walkthrough at end
        for location in to_delete:
            sphere.remove(location)

    # second phase, sphere 0
    for item in [i for i in world.precollected_items if i.advancement]:
        logging.getLogger('').debug('Checking if %s (Player %d) is required to beat the game.', item.name, item.player)
        world.precollected_items.remove(item)
        world.state.remove(item)
        if not world.can_beat_game():
            world.push_precollected(item)

    # we are now down to just the required progress items in collection_spheres. Unfortunately
    # the previous pruning stage could potentially have made certain items dependant on others
    # in the same or later sphere (because the location had 2 ways to access but the item originally
    # used to access it was deemed not required.) So we need to do one final sphere collection pass
    # to build up the correct spheres

    required_locations = [item for sphere in collection_spheres for item in sphere]
    state = CollectionState(world)
    collection_spheres = []
    while required_locations:
        state.sweep_for_events(key_only=True)
        state.sweep_for_crystal_access()

        sphere = list(filter(lambda loc: state.can_reach(loc) and state.not_flooding_a_key(world, loc), required_locations))

        for location in sphere:
            required_locations.remove(location)
            state.collect(location.item, True, location)

        collection_spheres.append(sphere)

        logging.getLogger('').debug('Calculated final sphere %i, containing %i of %i progress items.', len(collection_spheres), len(sphere), len(required_locations))
        if not sphere:
            raise RuntimeError('Not all required items reachable. Something went terribly wrong here.')

    # store the required locations for statistical analysis
    old_world.required_locations = [(location.name, location.player) for sphere in collection_spheres for location in sphere]

    def flist_to_iter(node):
        while node:
            value, node = node
            yield value

    def get_path(state, region):
        reversed_path_as_flist = state.path.get(region, (region, None))
        string_path_flat = reversed(list(map(str, flist_to_iter(reversed_path_as_flist))))
        # Now we combine the flat string list into (region, exit) pairs
        pathsiter = iter(string_path_flat)
        pathpairs = zip_longest(pathsiter, pathsiter)
        return list(pathpairs)

    old_world.spoiler.paths = dict()
    for player in range(1, world.players + 1):
        old_world.spoiler.paths.update({ str(location) : get_path(state, location.parent_region) for sphere in collection_spheres for location in sphere if location.player == player})
        for _, path in dict(old_world.spoiler.paths).items():
            if any(exit == 'Pyramid Fairy' for (_, exit) in path):
                if world.mode[player] != 'inverted':
                    old_world.spoiler.paths[str(world.get_region('Big Bomb Shop', player))] = get_path(state, world.get_region('Big Bomb Shop', player))
                else:
                    old_world.spoiler.paths[str(world.get_region('Inverted Big Bomb Shop', player))] = get_path(state, world.get_region('Inverted Big Bomb Shop', player))

    # we can finally output our playthrough
    old_world.spoiler.playthrough = OrderedDict([("0", [str(item) for item in world.precollected_items if item.advancement])])
    for i, sphere in enumerate(collection_spheres):
        old_world.spoiler.playthrough[str(i + 1)] = {str(location): str(location.item) for location in sphere}<|MERGE_RESOLUTION|>--- conflicted
+++ resolved
@@ -179,21 +179,18 @@
     rom_names = []
     jsonout = {}
 
-<<<<<<< HEAD
-                rom = JsonRom() if args.jsonout or use_enemizer else LocalRom(args.rom)
-=======
     def _gen_rom(team: int, player: int):
         sprite_random_on_hit = type(args.sprite[player]) is str and args.sprite[player].lower() == 'randomonhit'
         use_enemizer = (world.boss_shuffle[player] != 'none' or world.enemy_shuffle[player] != 'none'
                         or world.enemy_health[player] != 'default' or world.enemy_damage[player] != 'default'
                         or args.shufflepots[player] or sprite_random_on_hit)
->>>>>>> 25864314
-
-        rom = JsonRom() if args.jsonout or use_enemizer else LocalRom(args.rom, extendedmsu=args.extendedmsu[player])
-
-<<<<<<< HEAD
-                if use_enemizer and (args.enemizercli or not args.jsonout):
-                    if os.path.exists(args.enemizercli):
+
+        rom = JsonRom() if args.jsonout or use_enemizer else LocalRom(args.rom)
+
+        patch_rom(world, rom, player, team, use_enemizer)
+
+        if use_enemizer and (args.enemizercli or not args.jsonout):
+            if os.path.exists(args.enemizercli):
                         patch_enemizer(world, player, rom, args.rom, args.enemizercli, args.shufflepots[player],
                                    sprite_random_on_hit)
                         if not args.jsonout:
@@ -201,61 +198,12 @@
                     else:
                         logging.warning("EnemizerCLI not found at:" + args.enemizercli)
                         logging.warning("No Enemizer options will be applied until this is resolved.")
-=======
-        patch_rom(world, rom, player, team, use_enemizer)
->>>>>>> 25864314
-
-        if use_enemizer and (args.enemizercli or not args.jsonout):
-            patch_enemizer(world, player, rom, args.rom, args.enemizercli, args.shufflepots[player],
-                           sprite_random_on_hit, extendedmsu=args.extendedmsu[player])
-            if not args.jsonout:
-                rom = LocalRom.fromJsonRom(rom, args.rom, 0x400000, args.extendedmsu[player])
 
         if args.race:
             patch_race_rom(rom)
 
         world.spoiler.hashes[(player, team)] = get_hash_string(rom.hash)
 
-<<<<<<< HEAD
-                if args.jsonout:
-                    jsonout[f'patch_t{team}_p{player}'] = rom.patches
-                else:
-                    mcsb_name = ''
-                    if all([world.mapshuffle[player], world.compassshuffle[player], world.keyshuffle[player], world.bigkeyshuffle[player]]):
-                        mcsb_name = '-keysanity'
-                    elif [world.mapshuffle[player], world.compassshuffle[player], world.keyshuffle[player], world.bigkeyshuffle[player]].count(True) == 1:
-                        mcsb_name = '-mapshuffle' if world.mapshuffle[player] else '-compassshuffle' if world.compassshuffle[player] else '-keyshuffle' if world.keyshuffle[player] else '-bigkeyshuffle'
-                    elif any([world.mapshuffle[player], world.compassshuffle[player], world.keyshuffle[player], world.bigkeyshuffle[player]]):
-                        mcsb_name = '-%s%s%s%sshuffle' % (
-                        'M' if world.mapshuffle[player] else '', 'C' if world.compassshuffle[player] else '',
-                        'S' if world.keyshuffle[player] else '', 'B' if world.bigkeyshuffle[player] else '')
-
-                    outfilepname = f'_T{team+1}' if world.teams > 1 else ''
-                    if world.players > 1:
-                        outfilepname += f'_P{player}'
-                    if world.players > 1 or world.teams > 1:
-                        outfilepname += f"_{world.player_names[player][team].replace(' ', '_')}" if world.player_names[player][team] != 'Player %d' % player else ''
-                    outfilesuffix = ('_%s_%s-%s-%s-%s%s_%s_%s-%s%s%s%s%s' % (world.logic[player], world.difficulty[player],
-                                                                          world.difficulty_adjustments[player],
-                                                                          world.mode[player], world.goal[player],
-                                                                          "" if world.timer[player] in [False,
-                                                                                                        'display'] else "-" +
-                                                                                                                        world.timer[
-                                                                                                                            player],
-                                                                          world.shuffle[player], world.doorShuffle[player], world.algorithm,
-                                                                          mcsb_name,
-                                                                          "-retro" if world.retro[player] else "",
-                                                                          "-prog_" + world.progressive[player] if
-                                                                          world.progressive[player] in ['off',
-                                                                                                        'random'] else "",
-                                                                          "-nohints" if not world.hints[player] else "")) if not args.outputname else ''
-                    rom.write_to_file(output_path(f'{outfilebase}{outfilepname}{outfilesuffix}.sfc'))
-
-        if world.players > 1:
-            multidata = zlib.compress(json.dumps({"names": parsed_names,
-                                                  "roms": rom_names,
-                                                  "remote_items": [player for player in range(1, world.players + 1) if
-=======
         apply_rom_settings(rom, args.heartbeep[player], args.heartcolor[player], args.quickswap[player],
                            args.fastmenu[player], args.disablemusic[player], args.sprite[player],
                            args.ow_palettes[player], args.uw_palettes[player])
@@ -283,14 +231,14 @@
             if world.players > 1 or world.teams > 1:
                 outfilepname += f"_{world.player_names[player][team].replace(' ', '_')}" if world.player_names[player][
                                                                                                 team] != 'Player %d' % player else ''
-            outfilesuffix = ('_%s_%s-%s-%s-%s%s_%s-%s%s%s%s%s' % (world.logic[player], world.difficulty[player],
+            outfilesuffix = ('_%s_%s-%s-%s-%s%s_%s_%s-%s%s%s%s%s' % (world.logic[player], world.difficulty[player],
                                                                   world.difficulty_adjustments[player],
                                                                   world.mode[player], world.goal[player],
                                                                   "" if world.timer[player] in [False,
                                                                                                 'display'] else "-" +
                                                                                                                 world.timer[
                                                                                                                     player],
-                                                                  world.shuffle[player], world.algorithm,
+                                                                  world.shuffle[player], world.doorShuffle[player], world.algorithm,
                                                                   mcsb_name,
                                                                   "-retro" if world.retro[player] else "",
                                                                   "-prog_" + world.progressive[player] if
@@ -314,7 +262,6 @@
         multidata = zlib.compress(json.dumps({"names": parsed_names,
                                               "roms": rom_names,
                                               "remote_items": [player for player in range(1, world.players + 1) if
->>>>>>> 25864314
                                                                world.remote_items[player]],
                                                   "locations": [((location.address, location.player),
                                                              (location.item.code, location.item.player))
