from collections import OrderedDict
import copy
from itertools import zip_longest
import json
import logging
import os
import random
import time
import zlib
import concurrent.futures

from BaseClasses import World, CollectionState, Item, Region, Location, Shop, Entrance
from Items import ItemFactory, item_table
from KeyDoorShuffle import validate_key_placement
from PotShuffle import shuffle_pots
from Regions import create_regions, create_shops, mark_light_world_regions, lookup_vanilla_location_to_entrance, create_dungeon_regions, adjust_locations
from InvertedRegions import create_inverted_regions, mark_dark_world_regions
from EntranceShuffle import link_entrances, link_inverted_entrances
from Rom import patch_rom, patch_race_rom, patch_enemizer, apply_rom_settings, LocalRom, get_hash_string, check_enemizer
from Doors import create_doors
from DoorShuffle import link_doors, connect_portal_copy
from RoomData import create_rooms
from Rules import set_rules
from Dungeons import create_dungeons, fill_dungeons, fill_dungeons_restrictive, dungeon_regions
from Fill import distribute_items_restrictive, flood_items, balance_multiworld_progression
from ItemPool import generate_itempool, difficulties, fill_prizes, fill_specific_items
from Utils import output_path, parse_player_names, get_options, __version__, _version_tuple, print_wiki_doors_by_region, print_wiki_doors_by_room
from source.classes.BabelFish import BabelFish
import Patch

__dr_version__ = '0.2.0.17u'
seeddigits = 20


def get_seed(seed=None):
    if seed is None:
        random.seed(None)
        return random.randint(0, pow(10, seeddigits) - 1)
    return seed

<<<<<<< HEAD
=======
__version__ = '0.2.0.18u'
>>>>>>> 5c9c9947

class EnemizerError(RuntimeError):
    pass

def main(args, seed=None, fish=None):
    if args.outputpath:
        os.makedirs(args.outputpath, exist_ok=True)
        output_path.cached_path = args.outputpath
    
    start = time.perf_counter()

    # initialize the world
    world = World(args.multi, args.shuffle, args.door_shuffle, args.logic, args.mode, args.swords, args.difficulty,
                  args.item_functionality, args.timer, args.progressive.copy(), args.goal, args.algorithm,
                  args.accessibility, args.shuffleganon, args.retro, args.custom, args.customitemarray, args.hints)

    logger = logging.getLogger('')
    world.seed = get_seed(seed)
    if args.race:
        world.secure()
    else:
        world.random.seed(world.seed)

    world.remote_items = args.remote_items.copy()
    world.mapshuffle = args.mapshuffle.copy()
    world.compassshuffle = args.compassshuffle.copy()
    world.keyshuffle = args.keyshuffle.copy()
    world.bigkeyshuffle = args.bigkeyshuffle.copy()
    world.crystals_needed_for_ganon = {
        player: world.random.randint(0, 7) if args.crystals_ganon[player] == 'random' else int(
            args.crystals_ganon[player]) for player in range(1, world.players + 1)}
    world.crystals_needed_for_gt = {
        player: world.random.randint(0, 7) if args.crystals_gt[player] == 'random' else int(args.crystals_gt[player])
        for player in range(1, world.players + 1)}
    world.crystals_ganon_orig = args.crystals_ganon.copy()
    world.crystals_gt_orig = args.crystals_gt.copy()
    world.open_pyramid = args.open_pyramid.copy()
    world.boss_shuffle = args.shufflebosses.copy()
    world.enemy_shuffle = args.enemy_shuffle.copy()
    world.enemy_health = args.enemy_health.copy()
    world.enemy_damage = args.enemy_damage.copy()
    world.killable_thieves = args.killable_thieves.copy()
    world.bush_shuffle = args.bush_shuffle.copy()
    world.tile_shuffle = args.tile_shuffle.copy()
    world.beemizer = args.beemizer.copy()
    world.timer = args.timer.copy()
    world.countdown_start_time = args.countdown_start_time.copy()
    world.red_clock_time = args.red_clock_time.copy()
    world.blue_clock_time = args.blue_clock_time.copy()
    world.green_clock_time = args.green_clock_time.copy()
    world.shufflepots = args.shufflepots.copy()
    world.progressive = args.progressive.copy()
    world.dungeon_counters = args.dungeon_counters.copy()
    world.intensity = {player: world.random.randint(1, 3) if args.intensity[player] == 'random' else int(args.intensity[player]) for player in range(1, world.players + 1)}
    world.experimental = args.experimental.copy()
    world.debug = args.debug.copy()
    world.fish = fish if fish else BabelFish(lang="en")
    world.glitch_boots = args.glitch_boots.copy()
    world.triforce_pieces_available = args.triforce_pieces_available.copy()
    world.triforce_pieces_required = args.triforce_pieces_required.copy()
    world.shop_shuffle = args.shop_shuffle.copy()
    world.progression_balancing = {player: not balance for player, balance in args.skip_progression_balancing.items()}
    world.shuffle_prizes = args.shuffle_prizes.copy()
    world.sprite_pool = args.sprite_pool.copy()
    world.dark_room_logic = args.dark_room_logic.copy()
    world.restrict_dungeon_item_on_boss = args.restrict_dungeon_item_on_boss.copy()
    world.potshuffle = args.shufflepots.copy()
    world.keydropshuffle = args.keydropshuffle.copy()
    world.mixed_travel = args.mixed_travel.copy()
    world.standardize_palettes = args.standardize_palettes.copy()

    world.rom_seeds = {player: random.Random(world.random.randint(0, 999999999)) for player in range(1, world.players + 1)}

    logger.info(
      world.fish.translate("cli","cli","app.title") + "\n",
      __version__,
      __dr_version__,
      world.seed
    )

    parsed_names = parse_player_names(args.names, world.players, args.teams)
    world.teams = len(parsed_names)
    for i, team in enumerate(parsed_names, 1):
        if world.players > 1:
            logger.info('%s%s', 'Team%d: ' % i if world.teams > 1 else 'Players: ', ', '.join(team))
        for player, name in enumerate(team, 1):
            world.player_names[player].append(name)

    logger.info('')

    for player in range(1, world.players + 1):
        world.difficulty_requirements[player] = difficulties[world.difficulty[player]]

        for tok in filter(None, args.startinventory[player].split(',')):
            item = ItemFactory(tok.strip(), player)
            if item:
                world.push_precollected(item)
        # item in item_table gets checked in mystery, but not CLI - so we double-check here
        if args.local_items and args.local_items[player]:
            world.local_items[player] = {item.strip() for item in args.local_items[player].split(',') if
                                         item.strip() in item_table}
        else:
            world.local_items[player] = set()

        if args.non_local_items and args.non_local_items[player]:
            world.non_local_items[player] = {item.strip() for item in args.non_local_items[player].split(',') if
                                             item.strip() in item_table}
        else:
            world.non_local_items[player] = set()

        # items can't be both local and non-local, prefer local
        world.non_local_items[player] -= world.local_items[player]

        world.triforce_pieces_available[player] = max(world.triforce_pieces_available[player], world.triforce_pieces_required[player])

        if world.mode[player] != 'inverted':
            create_regions(world, player)
        else:
            create_inverted_regions(world, player)
        create_dungeon_regions(world, player)
        create_shops(world, player)
        create_doors(world, player)
        create_rooms(world, player)
        create_dungeons(world, player)
        adjust_locations(world, player)

    if any(world.potshuffle):
        logger.info(world.fish.translate("cli", "cli", "shuffling.pots"))
        for player in range(1, world.players + 1):
            if world.potshuffle[player]:
                shuffle_pots(world, player)

    logger.info(world.fish.translate("cli","cli","shuffling.world"))

    for player in range(1, world.players + 1):
        if world.logic[player] not in ["noglitches", "minorglitches"] and world.shuffle[player] in \
                {"vanilla", "dungeonssimple", "dungeonsfull", "simple", "restricted", "full"}:
            world.fix_fake_world[player] = False

        if world.mode[player] != 'inverted':
            link_entrances(world, player)
        else:
            link_inverted_entrances(world, player)

    logger.info(world.fish.translate("cli","cli","shuffling.dungeons"))

    for player in range(1, world.players + 1):
        link_doors(world, player)
        if world.mode[player] != 'inverted':
            mark_light_world_regions(world, player)
        else:
            mark_dark_world_regions(world, player)
    logger.info(world.fish.translate("cli","cli","generating.itempool"))
    logger.info(world.fish.translate("cli","cli","generating.itempool"))

    for player in range(1, world.players + 1):
        generate_itempool(world, player)

    logger.info(world.fish.translate("cli","cli","calc.access.rules"))

    for player in range(1, world.players + 1):
        set_rules(world, player)

    logger.info(world.fish.translate("cli","cli","placing.dungeon.prizes"))

    fill_prizes(world)

    # used for debugging
    # fill_specific_items(world)

    logger.info(world.fish.translate("cli","cli","placing.dungeon.items"))

    shuffled_locations = None
    if args.algorithm in ['balanced', 'vt26'] or any(list(args.mapshuffle.values()) + list(args.compassshuffle.values()) +
                                                     list(args.keyshuffle.values()) + list(args.bigkeyshuffle.values())):
        fill_dungeons_restrictive(world)
    else:
        fill_dungeons(world)

    for player in range(1, world.players+1):
        if world.logic[player] != 'nologic':
            for key_layout in world.key_layout[player].values():
                if not validate_key_placement(key_layout, world, player):
                    raise RuntimeError(
                      "%s: %s (%s %d)" %
                      (
                        world.fish.translate("cli", "cli", "keylock.detected"),
                        key_layout.sector.name,
                        world.fish.translate("cli", "cli", "player"),
                        player
                      )
                    )

    logger.info(world.fish.translate("cli","cli","fill.world"))

    if args.algorithm == 'flood':
        flood_items(world)  # different algo, biased towards early game progress items
    elif args.algorithm == 'vt25':
        distribute_items_restrictive(world, False)
    elif args.algorithm == 'vt26':
        distribute_items_restrictive(world, True, shuffled_locations)
    elif args.algorithm == 'balanced':
        distribute_items_restrictive(world, True)

    if world.players > 1:
        balance_multiworld_progression(world)

    # if we only check for beatable, we can do this sanity check first before creating the rom
    if not world.can_beat_game():
        raise RuntimeError(world.fish.translate("cli","cli","cannot.beat.game"))

    outfilebase = 'BD_%s' % (args.outputname if args.outputname else world.seed)

    rom_names = []

    def _get_enemizer(player: int):
        return (world.boss_shuffle[player] != 'none' or world.enemy_shuffle[player]
                or world.enemy_health[player] != 'default' or world.enemy_damage[player] != 'default'
                or world.bush_shuffle[player] or world.killable_thieves[player] or world.tile_shuffle[player])

    def _gen_rom(team: int, player: int):
        enemized = False
        use_enemizer = _get_enemizer(player)

        rom = LocalRom(args.rom)

        patch_rom(world, rom, player, team, use_enemizer)

        if use_enemizer:
            if args.rom and not (os.path.isfile(args.rom)):
                raise RuntimeError("Could not find valid base rom for enemizing at expected path %s." % args.rom)
            try:
                check_enemizer(args.enemizercli)
            except:
                enemizerMsg = world.fish.translate("cli", "cli", "enemizer.not.found") + ': ' + args.enemizercli + "\n"
                enemizerMsg += world.fish.translate("cli", "cli", "enemizer.nothing.applied")
                logging.warning(enemizerMsg)
                raise EnemizerError(enemizerMsg)
            else:
                patch_enemizer(world, player, rom, args.enemizercli)
                enemized = True

        if args.race:
            patch_race_rom(rom, world, player)

        world.spoiler.hashes[(player, team)] = get_hash_string(rom.hash)

        palettes_options={}
        palettes_options['dungeon']=args.uw_palettes[player]
        palettes_options['overworld']=args.ow_palettes[player]
        palettes_options['hud']=args.hud_palettes[player]
        palettes_options['sword']=args.sword_palettes[player]
        palettes_options['shield']=args.shield_palettes[player]
        palettes_options['link']=args.link_palettes[player]
        
        apply_rom_settings(rom, args.heartbeep[player], args.heartcolor[player], args.quickswap[player],
                           args.fastmenu[player], args.disablemusic[player], args.sprite[player],
                           palettes_options, world, player, True)


        mcsb_name = ''
        if all([world.mapshuffle[player], world.compassshuffle[player], world.keyshuffle[player], world.bigkeyshuffle[player]]):
            mcsb_name = '-keysanity'
        elif [world.mapshuffle[player], world.compassshuffle[player], world.keyshuffle[player], world.bigkeyshuffle[player]].count(True) == 1:
            mcsb_name = '-mapshuffle' if world.mapshuffle[player] else '-compassshuffle' if world.compassshuffle[player] else '-universal_keys' if world.keyshuffle[player] == "universal" else '-keyshuffle' if world.keyshuffle[player] else '-bigkeyshuffle'
        elif any([world.mapshuffle[player], world.compassshuffle[player], world.keyshuffle[player], world.bigkeyshuffle[player]]):
            mcsb_name = '-%s%s%s%sshuffle' % (
            'M' if world.mapshuffle[player] else '', 'C' if world.compassshuffle[player] else '',
            'U' if world.keyshuffle[player] == "universal" else 'S' if world.keyshuffle[player] else '', 'B' if world.bigkeyshuffle[player] else '')

        outfilepname = f'_T{team+1}' if world.teams > 1 else ''
        outfilepname += f'_P{player}'
        outfilepname += f"_{world.player_names[player][team].replace(' ', '_')}" if world.player_names[player][team] != 'Player%d' % player else ''
        outfilestuffs = {
          "logic": world.logic[player],                                   # 0
          "difficulty": world.difficulty[player],                         # 1
          "difficulty_adjustments": world.difficulty_adjustments[player], # 2
          "mode": world.mode[player],                                     # 3
          "goal": world.goal[player],                                     # 4
          "timer": str(world.timer[player]),                                      # 5
          "shuffle": world.shuffle[player],                               # 6
          "doorShuffle": world.doorShuffle[player],                       # 7
          "algorithm": world.algorithm,                                   # 8
          "mscb": mcsb_name,                                              # 9
          "retro": world.retro[player],                                   # A
          "progressive": world.progressive,                               # B
          "hints": 'True' if world.hints[player] else 'False'             # C
        }
        #                  0  1  2  3  4 5  6  7  8 9 A B C
        outfilesuffix = ('_%s_%s-%s-%s-%s%s_%s_%s-%s%s%s%s%s' % (
          #  0          1      2      3    4     5    6      7     8        9         A     B           C
          # _noglitches_normal-normal-open-ganon-ohko_simple_basic-balanced-keysanity-retro-prog_swords-nohints
          # _noglitches_normal-normal-open-ganon     _simple_basic-balanced-keysanity-retro
          # _noglitches_normal-normal-open-ganon     _simple_basic-balanced-keysanity      -prog_swords
          # _noglitches_normal-normal-open-ganon     _simple_basic-balanced-keysanity                  -nohints
          outfilestuffs["logic"], # 0

          outfilestuffs["difficulty"],             # 1
          outfilestuffs["difficulty_adjustments"], # 2
          outfilestuffs["mode"],                   # 3
          outfilestuffs["goal"],                   # 4
          "" if outfilestuffs["timer"] in ['False', 'none', 'display'] else "-" + outfilestuffs["timer"], # 5

          outfilestuffs["shuffle"],     # 6
          outfilestuffs["doorShuffle"], # 7
          outfilestuffs["algorithm"],   # 8
          outfilestuffs["mscb"],        # 9

          "-retro" if outfilestuffs["retro"] == "True" else "", # A
          "-prog_" + outfilestuffs["progressive"] if outfilestuffs["progressive"] in ['off', 'random'] else "", # B
          "-nohints" if not outfilestuffs["hints"] == "True" else "")) if not args.outputname else '' # C
        rompath = output_path(f'{outfilebase}{outfilepname}{outfilesuffix}.sfc')
        rom.write_to_file(rompath, hide_enemizer=True)
        if args.create_diff:
            Patch.create_patch_file(rompath)
        return (player, team, bytes(rom.name).decode()), enemized

    pool = concurrent.futures.ThreadPoolExecutor()
    multidata_task = None
    if not args.suppress_rom:
        logger.info(world.fish.translate("cli", "cli", "patching.rom"))
        rom_futures = []

        for team in range(world.teams):
            for player in range(1, world.players + 1):
                rom_futures.append(pool.submit(_gen_rom, team, player))

        region_to_entrance_lookup_table = {}
        for player in range(1, world.players + 1):
            for portal in world.get_portals(player):
                region_to_entrance_lookup_table[(player, portal.door.entrance.parent_region.name)] = world.get_region(portal.name + ' Portal', player).exits[0].parent_region.entrances[0]
                # logging.info(f"({player}, {portal.door.entrance.parent_region.name}) = {world.get_region(portal.name + ' Portal', player).exits[0].parent_region.entrances[0].name}")

        er_cache = {player: {} for player in range(1, world.players + 1)}
        def get_entrance_to_region(region: Region, regions_visited):
            if region in er_cache[region.player] and er_cache[region.player][region]:
                return er_cache[region.player][region]
            if (region.player, region.name) in region_to_entrance_lookup_table:
                er_cache[region.player][region] = region_to_entrance_lookup_table[(region.player, region.name)]
                return region_to_entrance_lookup_table[(region.player, region.name)]
            for entrance in region.entrances:
                if entrance.parent_region.type in (RegionType.DarkWorld, RegionType.LightWorld):
                    er_cache[region.player][region] = entrance
                    return entrance
            for entrance in region.entrances:  # BFS might be better here, trying DFS for now.
                if entrance not in regions_visited:
                    regions_visited.append(entrance)
                    result = get_entrance_to_region(entrance.parent_region, regions_visited)
                    if result:
                        er_cache[region.player][region] = result
                        return result

        # collect ER hint info
        er_hint_data = {player: {} for player in range(1, world.players + 1) if (world.shuffle[player] != "vanilla" or world.doorShuffle[player] == "crossed")}

        from Regions import RegionType
        for region in world.regions:
            if region.player in er_hint_data and region.locations:
                main_entrance = get_entrance_to_region(region, [])
                for location in region.locations:
                    if type(location.address) == int:  # skips events and crystals
                        if lookup_vanilla_location_to_entrance[location.address] != main_entrance.name:
                            er_hint_data[region.player][location.address] = main_entrance.name

        ordered_areas = ('Light World', 'Dark World', 'Hyrule Castle', 'Agahnims Tower', 'Eastern Palace', 'Desert Palace',
                         'Tower of Hera', 'Palace of Darkness', 'Swamp Palace', 'Skull Woods', 'Thieves Town', 'Ice Palace',
                         'Misery Mire', 'Turtle Rock', 'Ganons Tower', "Total")

        checks_in_area = {player: {area: list() for area in ordered_areas}
                          for player in range(1, world.players + 1)}

        for player in range(1, world.players + 1):
            checks_in_area[player]["Total"] = 0

        for location in [loc for loc in world.get_filled_locations() if type(loc.address) is int]:
            main_entrance = get_entrance_to_region(location.parent_region, [])
            if location.parent_region.dungeon:
                dungeonname = {'Inverted Agahnims Tower': 'Agahnims Tower',
                               'Inverted Ganons Tower': 'Ganons Tower'}\
                    .get(location.parent_region.dungeon.name, location.parent_region.dungeon.name)
                checks_in_area[location.player][dungeonname].append(location.address)
            elif main_entrance.parent_region.type == RegionType.LightWorld:
                checks_in_area[location.player]["Light World"].append(location.address)
            elif main_entrance.parent_region.type == RegionType.DarkWorld:
                checks_in_area[location.player]["Dark World"].append(location.address)
            checks_in_area[location.player]["Total"] += 1


        precollected_items = [[] for player in range(world.players)]
        for item in world.precollected_items:
            precollected_items[item.player - 1].append(item.code)

        def write_multidata(roms):
            enemized = False
            for future in roms:
                rom_name, enemized_check = future.result()
                rom_names.append(rom_name)
                enemized |= enemized_check
            multidatatags = ["ER", "DR"]
            if args.race:
                multidatatags.append("Race")
            if args.create_spoiler:
                multidatatags.append("Spoiler")
                if not args.skip_playthrough:
                    multidatatags.append("Play through")
            multidata = zlib.compress(json.dumps({"names": parsed_names,
                                                  # backwards compat for < 2.4.1
                                                  "roms": [(slot, team, list(name.encode()))
                                                           for (slot, team, name) in rom_names],
                                                  "rom_strings": rom_names,
                                                  "remote_items": [player for player in range(1, world.players + 1) if
                                                                   world.remote_items[player]],
                                                  "locations": [((location.address, location.player),
                                                                 (location.item.code, location.item.player))
                                                                for location in world.get_filled_locations() if
                                                                type(location.address) is int],
                                                  "checks_in_area": checks_in_area,
                                                  "server_options": get_options()["server_options"],
                                                  "er_hint_data": er_hint_data,
                                                  "precollected_items": precollected_items,
                                                  "version": _version_tuple,
                                                  "tags": multidatatags
                                                  }).encode("utf-8"), 9)

            with open(output_path('%s.multidata' % outfilebase), 'wb') as f:
                f.write(multidata)

            return enemized

        multidata_future = pool.submit(write_multidata, rom_futures)
    else:
        def get_enemizer_results():
            enemizer_result = False
            for player in range(1, world.players + 1):
                enemizer_used = _get_enemizer(player)
                enemizer_result |= enemizer_used
            return enemizer_result

        multidata_future = pool.submit(get_enemizer_results)

    if not args.skip_playthrough:
        logger.info(world.fish.translate("cli","cli","calc.playthrough"))
        create_playthrough(world)
    enemized = multidata_future.result()
    pool.shutdown()
    if args.create_spoiler:
        logger.info(world.fish.translate("cli","cli","patching.spoiler"))
        world.spoiler.to_file(output_path('%s_Spoiler.txt' % outfilebase))

    YES = world.fish.translate("cli","cli","yes")
    NO = world.fish.translate("cli","cli","no")
    logger.info("")
    logger.info(world.fish.translate("cli","cli","done"))
    logger.info("")
    logger.info(world.fish.translate("cli","cli","made.rom") % (YES if (args.create_rom) else NO))
    logger.info(world.fish.translate("cli","cli","made.playthrough") % (YES if (args.calc_playthrough) else NO))
    logger.info(world.fish.translate("cli","cli","made.spoiler") % (YES if (args.create_spoiler) else NO))
    logger.info(world.fish.translate("cli","cli","used.enemizer") % (YES if enemized else NO))
    logger.info(world.fish.translate("cli","cli","seed") + ": %d", world.seed)
    logger.info(world.fish.translate("cli","cli","total.time"), time.perf_counter() - start)

#    print_wiki_doors_by_room(dungeon_regions,world,1)
#    print_wiki_doors_by_region(dungeon_regions,world,1)

    return world


def copy_world(world):
    # ToDo: Not good yet
    ret = World(world.players, world.shuffle, world.doorShuffle, world.logic, world.mode, world.swords,
                world.difficulty, world.difficulty_adjustments, world.timer, world.progressive, world.goal, world.algorithm,
                world.accessibility, world.shuffle_ganon, world.retro, world.custom, world.customitemarray, world.hints)
    ret.teams = world.teams
    ret.player_names = copy.deepcopy(world.player_names)
    ret.remote_items = world.remote_items.copy()
    ret.required_medallions = world.required_medallions.copy()
    ret.swamp_patch_required = world.swamp_patch_required.copy()
    ret.ganon_at_pyramid = world.ganon_at_pyramid.copy()
    ret.powder_patch_required = world.powder_patch_required.copy()
    ret.ganonstower_vanilla = world.ganonstower_vanilla.copy()
    ret.treasure_hunt_count = world.treasure_hunt_count.copy()
    ret.treasure_hunt_icon = world.treasure_hunt_icon.copy()
    ret.sewer_light_cone = world.sewer_light_cone.copy()
    ret.light_world_light_cone = world.light_world_light_cone
    ret.dark_world_light_cone = world.dark_world_light_cone
    ret.seed = world.seed
    ret.can_access_trock_eyebridge = world.can_access_trock_eyebridge.copy()
    ret.can_access_trock_front = world.can_access_trock_front.copy()
    ret.can_access_trock_big_chest = world.can_access_trock_big_chest.copy()
    ret.can_access_trock_middle = world.can_access_trock_middle.copy()
    ret.can_take_damage = world.can_take_damage
    ret.difficulty_requirements = world.difficulty_requirements.copy()
    ret.fix_fake_world = world.fix_fake_world.copy()
    ret.mapshuffle = world.mapshuffle.copy()
    ret.compassshuffle = world.compassshuffle.copy()
    ret.keyshuffle = world.keyshuffle.copy()
    ret.bigkeyshuffle = world.bigkeyshuffle.copy()
    ret.crystals_needed_for_ganon = world.crystals_needed_for_ganon.copy()
    ret.crystals_needed_for_gt = world.crystals_needed_for_gt.copy()
    ret.crystals_ganon_orig = world.crystals_ganon_orig.copy()
    ret.crystals_gt_orig = world.crystals_gt_orig.copy()
    ret.open_pyramid = world.open_pyramid.copy()
    ret.boss_shuffle = world.boss_shuffle.copy()
    ret.enemy_shuffle = world.enemy_shuffle.copy()
    ret.enemy_health = world.enemy_health.copy()
    ret.enemy_damage = world.enemy_damage.copy()
    ret.beemizer = world.beemizer.copy()
    ret.timer = world.timer.copy()
    ret.shufflepots = world.shufflepots.copy()
    ret.shuffle_prizes = world.shuffle_prizes.copy()
    ret.dark_room_logic = world.dark_room_logic.copy()
    ret.restrict_dungeon_item_on_boss = world.restrict_dungeon_item_on_boss.copy()
    ret.intensity = world.intensity.copy()
    ret.experimental = world.experimental.copy()
    ret.keydropshuffle = world.keydropshuffle.copy()
    ret.mixed_travel = world.mixed_travel.copy()
    ret.standardize_palettes = world.standardize_palettes.copy()

    for player in range(1, world.players + 1):
        if world.mode[player] != 'inverted':
            create_regions(ret, player)
        else:
            create_inverted_regions(ret, player)
        create_dungeon_regions(ret, player)
        create_shops(ret, player)
        create_rooms(ret, player)
        create_dungeons(ret, player)

    copy_dynamic_regions_and_locations(world, ret)
    for player in range(1, world.players + 1):
        if world.mode[player] == 'standard':
            parent = ret.get_region('Menu', player)
            target = ret.get_region('Hyrule Castle Secret Entrance', player)
            connection = Entrance(player, 'Uncle S&Q', parent)
            parent.exits.append(connection)
            connection.connect(target)

    # copy bosses
    for dungeon in world.dungeons:
        for level, boss in dungeon.bosses.items():
            ret.get_dungeon(dungeon.name, dungeon.player).bosses[level] = boss

    for shop in world.shops:
        copied_shop = ret.get_region(shop.region.name, shop.region.player).shop
        copied_shop.inventory = copy.copy(shop.inventory)

    # connect copied world
    for region in world.regions:
        copied_region = ret.get_region(region.name, region.player)
        copied_region.is_light_world = region.is_light_world
        copied_region.is_dark_world = region.is_dark_world
        copied_region.dungeon = region.dungeon
        copied_region.locations = [copy.copy(location) for location in region.locations]
        for location in copied_region.locations:
            location.parent_region = copied_region
        for entrance in region.entrances:
            ret.get_entrance(entrance.name, entrance.player).connect(copied_region)

    # fill locations
    for location in world.get_locations():
        new_location = ret.get_location(location.name, location.player)
        if location.item is not None:
            item = Item(location.item.name, location.item.advancement, location.item.priority, location.item.type, player = location.item.player)
            new_location.item = item
            item.location = new_location
            item.world = ret
        if location.event:
            new_location.event = True
        if location.locked:
            new_location.locked = True
        # these need to be modified properly by set_rules
        new_location.access_rule = lambda state: True
        new_location.item_rule = lambda state: True

    # copy remaining itempool. No item in itempool should have an assigned location
    for item in world.itempool:
        ret.itempool.append(Item(item.name, item.advancement, item.priority, item.type, player = item.player))

    for item in world.precollected_items:
        ret.push_precollected(ItemFactory(item.name, item.player))

    # copy progress items in state
    ret.state.prog_items = world.state.prog_items.copy()
    ret.state.stale = {player: True for player in range(1, world.players + 1)}

    ret.doors = world.doors
    for door in ret.doors:
        entrance = ret.check_for_entrance(door.name, door.player)
        if entrance is not None:
            entrance.door = door
    ret.paired_doors = world.paired_doors
    ret.rooms = world.rooms
    ret.inaccessible_regions = world.inaccessible_regions
    ret.dungeon_layouts = world.dungeon_layouts
    ret.key_logic = world.key_logic
    ret.dungeon_portals = world.dungeon_portals
    for player, portals in world.dungeon_portals.items():
        for portal in portals:
            connect_portal_copy(portal, ret, player)
    ret.sanc_portal = world.sanc_portal

    for player in range(1, world.players + 1):
        set_rules(ret, player)

    return ret

def copy_dynamic_regions_and_locations(world, ret):
    for region in world.dynamic_regions:
        new_reg = Region(region.name, region.type, region.hint_text, region.player)
        ret.regions.append(new_reg)
        ret.initialize_regions([new_reg])
        ret.dynamic_regions.append(new_reg)

        # Note: ideally exits should be copied here, but the current use case (Take anys) do not require this

        if region.shop:
            new_reg.shop = region.shop.__class__(new_reg, region.shop.room_id, region.shop.shopkeeper_config,
                                                 region.shop.custom, region.shop.locked)
            ret.shops.append(new_reg.shop)

    for location in world.dynamic_locations:
        new_reg = ret.get_region(location.parent_region.name, location.parent_region.player)
        new_loc = Location(location.player, location.name, location.address, location.crystal, location.hint_text, new_reg)
        # todo: this is potentially dangerous. later refactor so we
        # can apply dynamic region rules on top of copied world like other rules
        new_loc.access_rule = location.access_rule
        new_loc.always_allow = location.always_allow
        new_loc.item_rule = location.item_rule
        new_reg.locations.append(new_loc)

    ret.clear_location_cache()


def create_playthrough(world):
    # create a copy as we will modify it
    old_world = world
    world = copy_world(world)

    # get locations containing progress items
    prog_locations = [location for location in world.get_filled_locations() if location.item.advancement]
    state_cache = [None]
    collection_spheres = []
    state = CollectionState(world)
    sphere_candidates = list(prog_locations)
    logging.debug(world.fish.translate("cli","cli","building.collection.spheres"))
    while sphere_candidates:
        state.sweep_for_events(key_only=True)

        sphere = []
        # build up spheres of collection radius. Everything in each sphere is independent from each other in dependencies and only depends on lower spheres
        for location in sphere_candidates:
            if state.can_reach(location) and state.not_flooding_a_key(world, location):
                sphere.append(location)

        for location in sphere:
            sphere_candidates.remove(location)
            state.collect(location.item, True, location)

        collection_spheres.append(sphere)

        state_cache.append(state.copy())

        logging.debug(world.fish.translate("cli","cli","building.calculating.spheres"), len(collection_spheres), len(sphere), len(prog_locations))
        if not sphere:
            logging.error(world.fish.translate("cli","cli","cannot.reach.items"), [world.fish.translate("cli","cli","cannot.reach.item") % (location.item.name, location.item.player, location.name, location.player) for location in sphere_candidates])
            if any([world.accessibility[location.item.player] != 'none' for location in sphere_candidates]):
                raise RuntimeError(world.fish.translate("cli", "cli", "cannot.reach.progression"))
            else:
                old_world.spoiler.unreachables = sphere_candidates.copy()
                break

    # in the second phase, we cull each sphere such that the game is still beatable, reducing each range of influence to the bare minimum required inside it
    for num, sphere in reversed(list(enumerate(collection_spheres))):
        to_delete = []
        for location in sphere:
            # we remove the item at location and check if game is still beatable
            logging.getLogger('').debug('Checking if %s (Player %d) is required to beat the game.', location.item.name, location.item.player)
            old_item = location.item
            location.item = None
            if world.can_beat_game(state_cache[num]):
                to_delete.append(location)
            else:
                # still required, got to keep it around
                location.item = old_item

        # cull entries in spheres for spoiler walkthrough at end
        for location in to_delete:
            sphere.remove(location)

    # second phase, sphere 0
    for item in [i for i in world.precollected_items if i.advancement]:
        logging.getLogger('').debug('Checking if %s (Player %d) is required to beat the game.', item.name, item.player)
        world.precollected_items.remove(item)
        world.state.remove(item)
        if not world.can_beat_game():
            world.push_precollected(item)

    # we are now down to just the required progress items in collection_spheres. Unfortunately
    # the previous pruning stage could potentially have made certain items dependant on others
    # in the same or later sphere (because the location had 2 ways to access but the item originally
    # used to access it was deemed not required.) So we need to do one final sphere collection pass
    # to build up the correct spheres

    required_locations = [item for sphere in collection_spheres for item in sphere]
    state = CollectionState(world)
    collection_spheres = []
    while required_locations:
        state.sweep_for_events(key_only=True)

        sphere = list(filter(lambda loc: state.can_reach(loc) and state.not_flooding_a_key(world, loc), required_locations))

        for location in sphere:
            required_locations.remove(location)
            state.collect(location.item, True, location)

        collection_spheres.append(sphere)

        logging.getLogger('').debug(world.fish.translate("cli","cli","building.final.spheres"), len(collection_spheres), len(sphere), len(required_locations))
        if not sphere:
            raise RuntimeError(world.fish.translate("cli","cli","cannot.reach.required"))

    # store the required locations for statistical analysis
    old_world.required_locations = [(location.name, location.player) for sphere in collection_spheres for location in sphere]

    def flist_to_iter(node):
        while node:
            value, node = node
            yield value

    def get_path(state, region):
        reversed_path_as_flist = state.path.get(region, (region, None))
        string_path_flat = reversed(list(map(str, flist_to_iter(reversed_path_as_flist))))
        # Now we combine the flat string list into (region, exit) pairs
        pathsiter = iter(string_path_flat)
        pathpairs = zip_longest(pathsiter, pathsiter)
        return list(pathpairs)

    old_world.spoiler.paths = dict()
    for player in range(1, world.players + 1):
        old_world.spoiler.paths.update({location.gen_name(): get_path(state, location.parent_region) for sphere in collection_spheres for location in sphere if location.player == player})
        for _, path in dict(old_world.spoiler.paths).items():
            if any(exit == 'Pyramid Fairy' for (_, exit) in path):
                if world.mode[player] != 'inverted':
                    old_world.spoiler.paths[str(world.get_region('Big Bomb Shop', player))] = get_path(state, world.get_region('Big Bomb Shop', player))
                else:
                    old_world.spoiler.paths[str(world.get_region('Inverted Big Bomb Shop', player))] = get_path(state, world.get_region('Inverted Big Bomb Shop', player))

    # we can finally output our playthrough
    old_world.spoiler.playthrough = OrderedDict([("0", [str(item) for item in world.precollected_items if item.advancement])])
    for i, sphere in enumerate(collection_spheres):
        old_world.spoiler.playthrough[str(i + 1)] = {location.gen_name(): str(location.item) for location in sphere}<|MERGE_RESOLUTION|>--- conflicted
+++ resolved
@@ -28,7 +28,7 @@
 from source.classes.BabelFish import BabelFish
 import Patch
 
-__dr_version__ = '0.2.0.17u'
+__dr_version__ = '0.2.0.18u'
 seeddigits = 20
 
 
@@ -38,10 +38,6 @@
         return random.randint(0, pow(10, seeddigits) - 1)
     return seed
 
-<<<<<<< HEAD
-=======
-__version__ = '0.2.0.18u'
->>>>>>> 5c9c9947
 
 class EnemizerError(RuntimeError):
     pass
