from collections import OrderedDict
import copy
from itertools import zip_longest
import json
import logging
import os
import random
import time
import zlib
import concurrent.futures

from BaseClasses import World, CollectionState, Item, Region, Location, Shop, Entrance
from Items import ItemFactory
from KeyDoorShuffle import validate_key_placement
from Regions import create_regions, create_shops, mark_light_world_regions, lookup_vanilla_location_to_entrance, create_dungeon_regions
from InvertedRegions import create_inverted_regions, mark_dark_world_regions
from EntranceShuffle import link_entrances, link_inverted_entrances
from Rom import patch_rom, patch_race_rom, patch_enemizer, apply_rom_settings, LocalRom, get_hash_string, check_enemizer
from Doors import create_doors
from DoorShuffle import link_doors, connect_portal
from RoomData import create_rooms
from Rules import set_rules
from Dungeons import create_dungeons, fill_dungeons, fill_dungeons_restrictive, dungeon_regions
from Fill import distribute_items_restrictive, flood_items, balance_multiworld_progression
from ItemPool import generate_itempool, difficulties, fill_prizes
from Utils import output_path, parse_player_names, get_options, __version__, _version_tuple, print_wiki_doors_by_region, print_wiki_doors_by_room
from source.classes.BabelFish import BabelFish
import Patch

<<<<<<< HEAD
__dr_version__ = '0.2.0.0-u'
=======
__dr_version__ = '0.1.0-dev'
>>>>>>> 3391d8a1
seeddigits = 20


def get_seed(seed=None):
    if seed is None:
        random.seed(None)
        return random.randint(0, pow(10, seeddigits) - 1)
    return seed


class EnemizerError(RuntimeError):
    pass

def main(args, seed=None, fish=None):
    if args.outputpath:
        os.makedirs(args.outputpath, exist_ok=True)
        output_path.cached_path = args.outputpath

    start = time.perf_counter()

    # initialize the world
    world = World(args.multi, args.shuffle, args.door_shuffle, args.logic, args.mode, args.swords, args.difficulty,
                  args.item_functionality, args.timer, args.progressive.copy(), args.goal, args.algorithm,
                  args.accessibility, args.shuffleganon, args.retro, args.custom, args.customitemarray, args.hints)

    logger = logging.getLogger('')
    world.seed = get_seed(seed)
    if args.race:
        world.secure()
    else:
        world.random.seed(world.seed)

    world.remote_items = args.remote_items.copy()
    world.mapshuffle = args.mapshuffle.copy()
    world.compassshuffle = args.compassshuffle.copy()
    world.keyshuffle = args.keyshuffle.copy()
    world.bigkeyshuffle = args.bigkeyshuffle.copy()
    world.crystals_needed_for_ganon = {
        player: world.random.randint(0, 7) if args.crystals_ganon[player] == 'random' else int(
            args.crystals_ganon[player]) for player in range(1, world.players + 1)}
    world.crystals_needed_for_gt = {
        player: world.random.randint(0, 7) if args.crystals_gt[player] == 'random' else int(args.crystals_gt[player])
        for player in range(1, world.players + 1)}
    world.open_pyramid = args.open_pyramid.copy()
    world.boss_shuffle = args.shufflebosses.copy()
    world.enemy_shuffle = args.enemy_shuffle.copy()
    world.enemy_health = args.enemy_health.copy()
    world.enemy_damage = args.enemy_damage.copy()
    world.killable_thieves = args.killable_thieves.copy()
    world.bush_shuffle = args.bush_shuffle.copy()
    world.tile_shuffle = args.tile_shuffle.copy()
    world.beemizer = args.beemizer.copy()
    world.timer = args.timer.copy()
    world.shufflepots = args.shufflepots.copy()
    world.progressive = args.progressive.copy()
    world.intensity = {player: random.randint(1, 3) if args.intensity[player] == 'random' else int(args.intensity[player]) for player in range(1, world.players + 1)}
    world.experimental = args.experimental.copy()
    world.dungeon_counters = args.dungeon_counters.copy()
    world.intensity = {player: random.randint(1, 3) if args.intensity[player] == 'random' else int(args.intensity[player]) for player in range(1, world.players + 1)}
    world.experimental = args.experimental.copy()
    world.debug = args.debug.copy()
    world.fish = fish if fish else BabelFish(lang="en")
    world.glitch_boots = args.glitch_boots.copy()
    world.triforce_pieces_available = args.triforce_pieces_available.copy()
    world.triforce_pieces_required = args.triforce_pieces_required.copy()
    world.shop_shuffle = args.shop_shuffle.copy()
    world.progression_balancing = {player: not balance for player, balance in args.skip_progression_balancing.items()}
    world.shuffle_prizes = args.shuffle_prizes.copy()

    world.rom_seeds = {player: random.Random(world.random.randint(0, 999999999)) for player in range(1, world.players + 1)}

    logger.info(
      world.fish.translate("cli","cli","app.title") + "\n",
      __version__,
      __dr_version__,
      world.seed
    )

    parsed_names = parse_player_names(args.names, world.players, args.teams)
    world.teams = len(parsed_names)
    for i, team in enumerate(parsed_names, 1):
        if world.players > 1:
            logger.info('%s%s', 'Team%d: ' % i if world.teams > 1 else 'Players: ', ', '.join(team))
        for player, name in enumerate(team, 1):
            world.player_names[player].append(name)

    logger.info('')

    for player in range(1, world.players + 1):
        world.difficulty_requirements[player] = difficulties[world.difficulty[player]]

        if world.mode[player] == 'standard' and world.enemy_shuffle[player] != 'none':
            if hasattr(world,"escape_assist") and player in world.escape_assist:
                world.escape_assist[player].append('bombs') # enemized escape assumes infinite bombs available and will likely be unbeatable without it

        for tok in filter(None, args.startinventory[player].split(',')):
            item = ItemFactory(tok.strip(), player)
            if item:
                world.push_precollected(item)
        if args.local_items and args.local_items[player]:
            world.local_items[player] = {item.strip() for item in args.local_items[player].split(',')}
        else:
            world.local_items[player] = {}

        world.triforce_pieces_available[player] = max(world.triforce_pieces_available[player], world.triforce_pieces_required[player])

        if world.mode[player] != 'inverted':
            create_regions(world, player)
        else:
            create_inverted_regions(world, player)
        create_dungeon_regions(world, player)
        create_shops(world, player)
        create_doors(world, player)
        create_rooms(world, player)
        create_dungeons(world, player)

    logger.info(world.fish.translate("cli","cli","shuffling.world"))

    for player in range(1, world.players + 1):
        if world.logic[player] not in ["noglitches", "minorglitches"] and world.shuffle[player] in \
                {"vanilla", "dungeonssimple", "dungeonsfull", "simple", "restricted", "full"}:
            world.fix_fake_world[player] = False

        if world.mode[player] != 'inverted':
            link_entrances(world, player)
        else:
            link_inverted_entrances(world, player)

    logger.info(world.fish.translate("cli","cli","shuffling.dungeons"))

    for player in range(1, world.players + 1):
        link_doors(world, player)
        if world.mode[player] != 'inverted':
            mark_light_world_regions(world, player)
        else:
            mark_dark_world_regions(world, player)
    logger.info(world.fish.translate("cli","cli","generating.itempool"))

    for player in range(1, world.players + 1):
        generate_itempool(world, player)

    logger.info(world.fish.translate("cli","cli","calc.access.rules"))

    for player in range(1, world.players + 1):
        set_rules(world, player)

    logger.info(world.fish.translate("cli","cli","placing.dungeon.prizes"))

    fill_prizes(world)

    logger.info(world.fish.translate("cli","cli","placing.dungeon.items"))

    shuffled_locations = None
    if args.algorithm in ['balanced', 'vt26'] or any(list(args.mapshuffle.values()) + list(args.compassshuffle.values()) +
                                                     list(args.keyshuffle.values()) + list(args.bigkeyshuffle.values())):
        shuffled_locations = world.get_unfilled_locations()
        world.random.shuffle(shuffled_locations)
        fill_dungeons_restrictive(world, shuffled_locations)
    else:
        fill_dungeons(world)

    for player in range(1, world.players+1):
        if world.logic[player] != 'nologic':
            for key_layout in world.key_layout[player].values():
                if not validate_key_placement(key_layout, world, player):
                    raise RuntimeError(
                      "%s: %s (%s %d)" %
                      (
                        world.fish.translate("cli", "cli", "keylock.detected"),
                        key_layout.sector.name,
                        world.fish.translate("cli", "cli", "player"),
                        player
                      )
                    )

    logger.info(world.fish.translate("cli","cli","fill.world"))

    if args.algorithm == 'flood':
        flood_items(world)  # different algo, biased towards early game progress items
    elif args.algorithm == 'vt25':
        distribute_items_restrictive(world, False)
    elif args.algorithm == 'vt26':
        distribute_items_restrictive(world, True, shuffled_locations)
    elif args.algorithm == 'balanced':
        distribute_items_restrictive(world, True)

    if world.players > 1:
        balance_multiworld_progression(world)

    # if we only check for beatable, we can do this sanity check first before creating the rom
    if not world.can_beat_game():
        raise RuntimeError(world.fish.translate("cli","cli","cannot.beat.game"))

    outfilebase = 'BD_%s' % (args.outputname if args.outputname else world.seed)

    rom_names = []

    def _get_enemizer(player: int):
        sprite_random_on_hit = type(args.sprite[player]) is str and args.sprite[player].lower() == 'randomonhit'
        use_enemizer = (world.boss_shuffle[player] != 'none' or world.enemy_shuffle[player]
                        or world.enemy_health[player] != 'default' or world.enemy_damage[player] != 'default'
                        or world.shufflepots[player] or sprite_random_on_hit or world.bush_shuffle[player]
                        or world.killable_thieves[player] or world.tile_shuffle[player])
        return sprite_random_on_hit, use_enemizer

    def _gen_rom(team: int, player: int):
        enemized = False
        sprite_random_on_hit, use_enemizer = _get_enemizer(player)

        rom = LocalRom(args.rom)

        patch_rom(world, rom, player, team, use_enemizer)

        if use_enemizer:
            if args.rom and not (os.path.isfile(args.rom)):
                raise RuntimeError("Could not find valid base rom for enemizing at expected path %s." % args.rom)
            try:
                check_enemizer(args.enemizercli)
            except:
                enemizerMsg = world.fish.translate("cli", "cli", "enemizer.not.found") + ': ' + args.enemizercli + "\n"
                enemizerMsg += world.fish.translate("cli", "cli", "enemizer.nothing.applied")
                logging.warning(enemizerMsg)
                raise EnemizerError(enemizerMsg)
            else:
                patch_enemizer(world, player, rom, args.enemizercli,
                               sprite_random_on_hit)
                enemized = True

        if args.race:
            patch_race_rom(rom)

        world.spoiler.hashes[(player, team)] = get_hash_string(rom.hash)

        apply_rom_settings(rom, args.heartbeep[player], args.heartcolor[player], args.quickswap[player],
                           args.fastmenu[player], args.disablemusic[player], args.sprite[player],
                           args.ow_palettes[player], args.uw_palettes[player], world, player)

        mcsb_name = ''
        if all([world.mapshuffle[player], world.compassshuffle[player], world.keyshuffle[player], world.bigkeyshuffle[player]]):
            mcsb_name = '-keysanity'
        elif [world.mapshuffle[player], world.compassshuffle[player], world.keyshuffle[player], world.bigkeyshuffle[player]].count(True) == 1:
            mcsb_name = '-mapshuffle' if world.mapshuffle[player] else '-compassshuffle' if world.compassshuffle[player] else '-universal_keys' if world.keyshuffle[player] == "universal" else '-keyshuffle' if world.keyshuffle[player] else '-bigkeyshuffle'
        elif any([world.mapshuffle[player], world.compassshuffle[player], world.keyshuffle[player], world.bigkeyshuffle[player]]):
            mcsb_name = '-%s%s%s%sshuffle' % (
            'M' if world.mapshuffle[player] else '', 'C' if world.compassshuffle[player] else '',
            'U' if world.keyshuffle[player] == "universal" else 'S' if world.keyshuffle[player] else '', 'B' if world.bigkeyshuffle[player] else '')

        outfilepname = f'_T{team+1}' if world.teams > 1 else ''
        outfilepname += f'_P{player}'
        outfilepname += f"_{world.player_names[player][team].replace(' ', '_')}" if world.player_names[player][team] != 'Player%d' % player else ''
        outfilestuffs = {
          "logic": world.logic[player],                                   # 0
          "difficulty": world.difficulty[player],                         # 1
          "difficulty_adjustments": world.difficulty_adjustments[player], # 2
          "mode": world.mode[player],                                     # 3
          "goal": world.goal[player],                                     # 4
          "timer": str(world.timer[player]),                                      # 5
          "shuffle": world.shuffle[player],                               # 6
          "doorShuffle": world.doorShuffle[player],                       # 7
          "algorithm": world.algorithm,                                   # 8
          "mscb": mcsb_name,                                              # 9
          "retro": world.retro[player],                                   # A
          "progressive": world.progressive,                               # B
          "hints": 'True' if world.hints[player] else 'False'             # C
        }
        #                  0  1  2  3  4 5  6  7  8 9 A B C
        outfilesuffix = ('_%s_%s-%s-%s-%s%s_%s_%s-%s%s%s%s%s' % (
          #  0          1      2      3    4     5    6      7     8        9         A     B           C
          # _noglitches_normal-normal-open-ganon-ohko_simple_basic-balanced-keysanity-retro-prog_swords-nohints
          # _noglitches_normal-normal-open-ganon     _simple_basic-balanced-keysanity-retro
          # _noglitches_normal-normal-open-ganon     _simple_basic-balanced-keysanity      -prog_swords
          # _noglitches_normal-normal-open-ganon     _simple_basic-balanced-keysanity                  -nohints
          outfilestuffs["logic"], # 0

          outfilestuffs["difficulty"],             # 1
          outfilestuffs["difficulty_adjustments"], # 2
          outfilestuffs["mode"],                   # 3
          outfilestuffs["goal"],                   # 4
          "" if outfilestuffs["timer"] in ['False', 'none', 'display'] else "-" + outfilestuffs["timer"], # 5

          outfilestuffs["shuffle"],     # 6
          outfilestuffs["doorShuffle"], # 7
          outfilestuffs["algorithm"],   # 8
          outfilestuffs["mscb"],        # 9

          "-retro" if outfilestuffs["retro"] == "True" else "", # A
          "-prog_" + outfilestuffs["progressive"] if outfilestuffs["progressive"] in ['off', 'random'] else "", # B
          "-nohints" if not outfilestuffs["hints"] == "True" else "")) if not args.outputname else '' # C
        rompath = output_path(f'{outfilebase}{outfilepname}{outfilesuffix}.sfc')
        rom.write_to_file(rompath, hide_enemizer=True)
        if args.create_diff:
            Patch.create_patch_file(rompath)
        return (player, team, bytes(rom.name).decode()), enemized

    pool = concurrent.futures.ThreadPoolExecutor()
    multidata_task = None
    if not args.suppress_rom:
        logger.info(world.fish.translate("cli", "cli", "patching.rom"))
        rom_futures = []

        for team in range(world.teams):
            for player in range(1, world.players + 1):
                rom_futures.append(pool.submit(_gen_rom, team, player))

        er_cache = {player: {} for player in range(1, world.players + 1)}
        def get_entrance_to_region(region: Region, regions_visited):
            if region in er_cache[region.player] and er_cache[region.player][region]:
                return er_cache[region.player][region]
            for entrance in region.entrances:
                if entrance.parent_region.type in (RegionType.DarkWorld, RegionType.LightWorld):
                    er_cache[region.player][region] = entrance
                    return entrance
            for entrance in region.entrances:  # BFS might be better here, trying DFS for now.
                if entrance not in regions_visited:
                    regions_visited.append(entrance)
                    result = get_entrance_to_region(entrance.parent_region, regions_visited)
                    if result:
                        er_cache[region.player][region] = result
                        return result

        # collect ER hint info
        er_hint_data = {player: {} for player in range(1, world.players + 1) if (world.shuffle[player] != "vanilla" or world.doorShuffle[player] == "crossed")}

        from Regions import RegionType
        for region in world.regions:
            if region.player in er_hint_data and region.locations:
                main_entrance = get_entrance_to_region(region, [])
                for location in region.locations:
                    if type(location.address) == int:  # skips events and crystals
                        if lookup_vanilla_location_to_entrance[location.address] != main_entrance.name:
                            er_hint_data[region.player][location.address] = main_entrance.name

        precollected_items = [[] for player in range(world.players)]
        for item in world.precollected_items:
            precollected_items[item.player - 1].append(item.code)

        def write_multidata(roms):
            enemized = False
            for future in roms:
                rom_name, enemized_check = future.result()
                rom_names.append(rom_name)
                enemized |= enemized_check
            multidata = zlib.compress(json.dumps({"names": parsed_names,
                                                  # backwards compat for < 2.4.1
                                                  "roms": [(slot, team, list(name.encode()))
                                                           for (slot, team, name) in rom_names],
                                                  "rom_strings": rom_names,
                                                  "remote_items": [player for player in range(1, world.players + 1) if
                                                                   world.remote_items[player]],
                                                  "locations": [((location.address, location.player),
                                                                 (location.item.code, location.item.player))
                                                                for location in world.get_filled_locations() if
                                                                type(location.address) is int],
                                                  "server_options": get_options()["server_options"],
                                                  "er_hint_data": er_hint_data,
                                                  "precollected_items": precollected_items,
                                                  "version": _version_tuple,
                                                  "tags": ["ER", "DR"]
                                                  }).encode("utf-8"), 9)

            with open(output_path('%s.multidata' % outfilebase), 'wb') as f:
                f.write(multidata)

            return enemized

        multidata_future = pool.submit(write_multidata, rom_futures)
    else:
        def get_enemizer_results():
            enemizer_result = False
            for player in range(1, world.players + 1):
                enemizer_used = _get_enemizer(player)
                enemizer_result |= enemizer_used[1]
            return enemizer_result

        multidata_future = pool.submit(get_enemizer_results)

    if not args.skip_playthrough:
        logger.info(world.fish.translate("cli","cli","calc.playthrough"))
        create_playthrough(world)
    enemized = multidata_future.result()
    pool.shutdown()
    if args.create_spoiler:
        logger.info(world.fish.translate("cli","cli","patching.spoiler"))
        world.spoiler.to_file(output_path('%s_Spoiler.txt' % outfilebase))

    YES = world.fish.translate("cli","cli","yes")
    NO = world.fish.translate("cli","cli","no")
    logger.info("")
    logger.info(world.fish.translate("cli","cli","done"))
    logger.info("")
    logger.info(world.fish.translate("cli","cli","made.rom") % (YES if (args.create_rom) else NO))
    logger.info(world.fish.translate("cli","cli","made.playthrough") % (YES if (args.calc_playthrough) else NO))
    logger.info(world.fish.translate("cli","cli","made.spoiler") % (YES if (args.create_spoiler) else NO))
    logger.info(world.fish.translate("cli","cli","used.enemizer") % (YES if enemized else NO))
    logger.info(world.fish.translate("cli","cli","seed") + ": %d", world.seed)
    logger.info(world.fish.translate("cli","cli","total.time"), time.perf_counter() - start)

#    print_wiki_doors_by_room(dungeon_regions,world,1)
#    print_wiki_doors_by_region(dungeon_regions,world,1)

    return world

def copy_world(world):
    # ToDo: Not good yet
    ret = World(world.players, world.shuffle, world.doorShuffle, world.logic, world.mode, world.swords,
                world.difficulty, world.difficulty_adjustments, world.timer, world.progressive, world.goal, world.algorithm,
                world.accessibility, world.shuffle_ganon, world.retro, world.custom, world.customitemarray, world.hints)
    ret.teams = world.teams
    ret.player_names = copy.deepcopy(world.player_names)
    ret.remote_items = world.remote_items.copy()
    ret.required_medallions = world.required_medallions.copy()
    ret.swamp_patch_required = world.swamp_patch_required.copy()
    ret.ganon_at_pyramid = world.ganon_at_pyramid.copy()
    ret.powder_patch_required = world.powder_patch_required.copy()
    ret.ganonstower_vanilla = world.ganonstower_vanilla.copy()
    ret.treasure_hunt_count = world.treasure_hunt_count.copy()
    ret.treasure_hunt_icon = world.treasure_hunt_icon.copy()
    ret.sewer_light_cone = world.sewer_light_cone.copy()
    ret.light_world_light_cone = world.light_world_light_cone
    ret.dark_world_light_cone = world.dark_world_light_cone
    ret.seed = world.seed
    ret.can_access_trock_eyebridge = world.can_access_trock_eyebridge.copy()
    ret.can_access_trock_front = world.can_access_trock_front.copy()
    ret.can_access_trock_big_chest = world.can_access_trock_big_chest.copy()
    ret.can_access_trock_middle = world.can_access_trock_middle.copy()
    ret.can_take_damage = world.can_take_damage
    ret.difficulty_requirements = world.difficulty_requirements.copy()
    ret.fix_fake_world = world.fix_fake_world.copy()
    ret.mapshuffle = world.mapshuffle.copy()
    ret.compassshuffle = world.compassshuffle.copy()
    ret.keyshuffle = world.keyshuffle.copy()
    ret.bigkeyshuffle = world.bigkeyshuffle.copy()
    ret.crystals_needed_for_ganon = world.crystals_needed_for_ganon.copy()
    ret.crystals_needed_for_gt = world.crystals_needed_for_gt.copy()
    ret.open_pyramid = world.open_pyramid.copy()
    ret.boss_shuffle = world.boss_shuffle.copy()
    ret.enemy_shuffle = world.enemy_shuffle.copy()
    ret.enemy_health = world.enemy_health.copy()
    ret.enemy_damage = world.enemy_damage.copy()
    ret.beemizer = world.beemizer.copy()
    ret.timer = world.timer.copy()
    ret.shufflepots = world.shufflepots.copy()
    ret.intensity = world.intensity.copy()
    ret.experimental = world.experimental.copy()

    for player in range(1, world.players + 1):
        if world.mode[player] != 'inverted':
            create_regions(ret, player)
        else:
            create_inverted_regions(ret, player)
        create_dungeon_regions(ret, player)
        create_shops(ret, player)
        create_rooms(ret, player)
        create_dungeons(ret, player)

    copy_dynamic_regions_and_locations(world, ret)
    for player in range(1, world.players + 1):
        if world.mode[player] == 'standard':
            parent = ret.get_region('Menu', player)
            target = ret.get_region('Hyrule Castle Secret Entrance', player)
            connection = Entrance(player, 'Uncle S&Q', parent)
            parent.exits.append(connection)
            connection.connect(target)

    # copy bosses
    for dungeon in world.dungeons:
        for level, boss in dungeon.bosses.items():
            ret.get_dungeon(dungeon.name, dungeon.player).bosses[level] = boss

    for shop in world.shops:
        copied_shop = ret.get_region(shop.region.name, shop.region.player).shop
        copied_shop.inventory = copy.copy(shop.inventory)

    # connect copied world
    for region in world.regions:
        copied_region = ret.get_region(region.name, region.player)
        copied_region.is_light_world = region.is_light_world
        copied_region.is_dark_world = region.is_dark_world
        for entrance in region.entrances:
            ret.get_entrance(entrance.name, entrance.player).connect(copied_region)

    # fill locations
    for location in world.get_locations():
        if location.item is not None:
            item = Item(location.item.name, location.item.advancement, location.item.priority, location.item.type, player = location.item.player)
            ret.get_location(location.name, location.player).item = item
            item.location = ret.get_location(location.name, location.player)
            item.world = ret
        if location.event:
            ret.get_location(location.name, location.player).event = True
        if location.locked:
            ret.get_location(location.name, location.player).locked = True

    # copy remaining itempool. No item in itempool should have an assigned location
    for item in world.itempool:
        ret.itempool.append(Item(item.name, item.advancement, item.priority, item.type, player = item.player))

    for item in world.precollected_items:
        ret.push_precollected(ItemFactory(item.name, item.player))

    # copy progress items in state
    ret.state.prog_items = world.state.prog_items.copy()
    ret.state.stale = {player: True for player in range(1, world.players + 1)}

    ret.doors = world.doors
    for door in ret.doors:
        entrance = ret.check_for_entrance(door.name, door.player)
        if entrance is not None:
            entrance.door = door
    ret.paired_doors = world.paired_doors
    ret.rooms = world.rooms
    ret.inaccessible_regions = world.inaccessible_regions
    ret.dungeon_layouts = world.dungeon_layouts
    ret.key_logic = world.key_logic
    ret.dungeon_portals = world.dungeon_portals
    for player, portals in world.dungeon_portals.items():
        for portal in portals:
            connect_portal(portal, ret, player)
    ret.sanc_portal = world.sanc_portal

    for player in range(1, world.players + 1):
        set_rules(ret, player)

    return ret

def copy_dynamic_regions_and_locations(world, ret):
    for region in world.dynamic_regions:
        new_reg = Region(region.name, region.type, region.hint_text, region.player)
        ret.regions.append(new_reg)
        ret.initialize_regions([new_reg])
        ret.dynamic_regions.append(new_reg)

        # Note: ideally exits should be copied here, but the current use case (Take anys) do not require this

        if region.shop:
            new_reg.shop = region.shop.__class__(new_reg, region.shop.room_id, region.shop.shopkeeper_config,
                                                 region.shop.custom, region.shop.locked)
            ret.shops.append(new_reg.shop)

    for location in world.dynamic_locations:
        new_reg = ret.get_region(location.parent_region.name, location.parent_region.player)
        new_loc = Location(location.player, location.name, location.address, location.crystal, location.hint_text, new_reg)
        # todo: this is potentially dangerous. later refactor so we
        # can apply dynamic region rules on top of copied world like other rules
        new_loc.access_rule = location.access_rule
        new_loc.always_allow = location.always_allow
        new_loc.item_rule = location.item_rule
        new_reg.locations.append(new_loc)

    ret.clear_location_cache()


def create_playthrough(world):
    # create a copy as we will modify it
    old_world = world
    world = copy_world(world)

    # get locations containing progress items
    prog_locations = [location for location in world.get_filled_locations() if location.item.advancement]
    state_cache = [None]
    collection_spheres = []
    state = CollectionState(world)
    sphere_candidates = list(prog_locations)
    logging.debug(world.fish.translate("cli","cli","building.collection.spheres"))
    while sphere_candidates:
        state.sweep_for_events(key_only=True)

        sphere = []
        # build up spheres of collection radius. Everything in each sphere is independent from each other in dependencies and only depends on lower spheres
        for location in sphere_candidates:
            if state.can_reach(location) and state.not_flooding_a_key(world, location):
                sphere.append(location)

        for location in sphere:
            sphere_candidates.remove(location)
            state.collect(location.item, True, location)

        collection_spheres.append(sphere)

        state_cache.append(state.copy())

        logging.debug(world.fish.translate("cli","cli","building.calculating.spheres"), len(collection_spheres), len(sphere), len(prog_locations))
        if not sphere:
            logging.error(world.fish.translate("cli","cli","cannot.reach.items"), [world.fish.translate("cli","cli","cannot.reach.item") % (location.item.name, location.item.player, location.name, location.player) for location in sphere_candidates])
            if any([world.accessibility[location.item.player] != 'none' for location in sphere_candidates]):
                raise RuntimeError(world.fish.translate("cli", "cli", "cannot.reach.progression"))
            else:
                old_world.spoiler.unreachables = sphere_candidates.copy()
                break

    # in the second phase, we cull each sphere such that the game is still beatable, reducing each range of influence to the bare minimum required inside it
    for num, sphere in reversed(list(enumerate(collection_spheres))):
        to_delete = []
        for location in sphere:
            # we remove the item at location and check if game is still beatable
            logging.getLogger('').debug('Checking if %s (Player %d) is required to beat the game.', location.item.name, location.item.player)
            old_item = location.item
            location.item = None
            if world.can_beat_game(state_cache[num]):
                to_delete.append(location)
            else:
                # still required, got to keep it around
                location.item = old_item

        # cull entries in spheres for spoiler walkthrough at end
        for location in to_delete:
            sphere.remove(location)

    # second phase, sphere 0
    for item in [i for i in world.precollected_items if i.advancement]:
        logging.getLogger('').debug('Checking if %s (Player %d) is required to beat the game.', item.name, item.player)
        world.precollected_items.remove(item)
        world.state.remove(item)
        if not world.can_beat_game():
            world.push_precollected(item)

    # we are now down to just the required progress items in collection_spheres. Unfortunately
    # the previous pruning stage could potentially have made certain items dependant on others
    # in the same or later sphere (because the location had 2 ways to access but the item originally
    # used to access it was deemed not required.) So we need to do one final sphere collection pass
    # to build up the correct spheres

    required_locations = [item for sphere in collection_spheres for item in sphere]
    state = CollectionState(world)
    collection_spheres = []
    while required_locations:
        state.sweep_for_events(key_only=True)

        sphere = list(filter(lambda loc: state.can_reach(loc) and state.not_flooding_a_key(world, loc), required_locations))

        for location in sphere:
            required_locations.remove(location)
            state.collect(location.item, True, location)

        collection_spheres.append(sphere)

        logging.getLogger('').debug(world.fish.translate("cli","cli","building.final.spheres"), len(collection_spheres), len(sphere), len(required_locations))
        if not sphere:
            raise RuntimeError(world.fish.translate("cli","cli","cannot.reach.required"))

    # store the required locations for statistical analysis
    old_world.required_locations = [(location.name, location.player) for sphere in collection_spheres for location in sphere]

    def flist_to_iter(node):
        while node:
            value, node = node
            yield value

    def get_path(state, region):
        reversed_path_as_flist = state.path.get(region, (region, None))
        string_path_flat = reversed(list(map(str, flist_to_iter(reversed_path_as_flist))))
        # Now we combine the flat string list into (region, exit) pairs
        pathsiter = iter(string_path_flat)
        pathpairs = zip_longest(pathsiter, pathsiter)
        return list(pathpairs)

    old_world.spoiler.paths = dict()
    for player in range(1, world.players + 1):
        old_world.spoiler.paths.update({ str(location) : get_path(state, location.parent_region) for sphere in collection_spheres for location in sphere if location.player == player})
        for _, path in dict(old_world.spoiler.paths).items():
            if any(exit == 'Pyramid Fairy' for (_, exit) in path):
                if world.mode[player] != 'inverted':
                    old_world.spoiler.paths[str(world.get_region('Big Bomb Shop', player))] = get_path(state, world.get_region('Big Bomb Shop', player))
                else:
                    old_world.spoiler.paths[str(world.get_region('Inverted Big Bomb Shop', player))] = get_path(state, world.get_region('Inverted Big Bomb Shop', player))

    # we can finally output our playthrough
    old_world.spoiler.playthrough = OrderedDict([("0", [str(item) for item in world.precollected_items if item.advancement])])
    for i, sphere in enumerate(collection_spheres):
        old_world.spoiler.playthrough[str(i + 1)] = {str(location): str(location.item) for location in sphere}<|MERGE_RESOLUTION|>--- conflicted
+++ resolved
@@ -27,11 +27,7 @@
 from source.classes.BabelFish import BabelFish
 import Patch
 
-<<<<<<< HEAD
 __dr_version__ = '0.2.0.0-u'
-=======
-__dr_version__ = '0.1.0-dev'
->>>>>>> 3391d8a1
 seeddigits = 20
 
 
@@ -87,8 +83,6 @@
     world.timer = args.timer.copy()
     world.shufflepots = args.shufflepots.copy()
     world.progressive = args.progressive.copy()
-    world.intensity = {player: random.randint(1, 3) if args.intensity[player] == 'random' else int(args.intensity[player]) for player in range(1, world.players + 1)}
-    world.experimental = args.experimental.copy()
     world.dungeon_counters = args.dungeon_counters.copy()
     world.intensity = {player: random.randint(1, 3) if args.intensity[player] == 'random' else int(args.intensity[player]) for player in range(1, world.players + 1)}
     world.experimental = args.experimental.copy()
