from collections import OrderedDict
import copy
from itertools import zip_longest
import json
import logging
import os
import random
import time
import zlib

from BaseClasses import World, CollectionState, Item, Region, Location, Shop
from Items import ItemFactory
from Regions import create_regions, create_shops, mark_light_world_regions
from InvertedRegions import create_inverted_regions, mark_dark_world_regions
from EntranceShuffle import link_entrances, link_inverted_entrances
<<<<<<< HEAD
from Rom import patch_rom, patch_race_rom, patch_enemizer, apply_rom_settings, LocalRom, JsonRom
from Doors import create_doors
from DoorShuffle import link_doors
from RoomData import create_rooms
=======
from Rom import patch_rom, patch_race_rom, patch_enemizer, apply_rom_settings, LocalRom, JsonRom, get_hash_string
>>>>>>> 7f800de8
from Rules import set_rules
from Dungeons import create_dungeons, fill_dungeons, fill_dungeons_restrictive
from Fill import distribute_items_cutoff, distribute_items_staleness, distribute_items_restrictive, flood_items, balance_multiworld_progression
from ItemList import generate_itempool, difficulties, fill_prizes
from Utils import output_path, parse_player_names

__version__ = '0.0.1-pre'

def main(args, seed=None):
    if args.outputpath:
        os.makedirs(args.outputpath, exist_ok=True)
        output_path.cached_path = args.outputpath

    start = time.perf_counter()

    # initialize the world
    world = World(args.multi, args.shuffle, args.door_shuffle, args.logic, args.mode, args.swords, args.difficulty, args.item_functionality, args.timer, args.progressive, args.goal, args.algorithm, args.accessibility, args.shuffleganon, args.retro, args.custom, args.customitemarray, args.hints)
    logger = logging.getLogger('')
    if seed is None:
        random.seed(None)
        world.seed = random.randint(0, 999999999)
    else:
        world.seed = int(seed)
    random.seed(world.seed)

    world.remote_items = args.remote_items.copy()
    world.mapshuffle = args.mapshuffle.copy()
    world.compassshuffle = args.compassshuffle.copy()
    world.keyshuffle = args.keyshuffle.copy()
    world.bigkeyshuffle = args.bigkeyshuffle.copy()
    world.crystals_needed_for_ganon = {player: random.randint(0, 7) if args.crystals_ganon[player] == 'random' else int(args.crystals_ganon[player]) for player in range(1, world.players + 1)}
    world.crystals_needed_for_gt = {player: random.randint(0, 7) if args.crystals_gt[player] == 'random' else int(args.crystals_gt[player]) for player in range(1, world.players + 1)}
    world.open_pyramid = args.openpyramid.copy()
    world.boss_shuffle = args.shufflebosses.copy()
    world.enemy_shuffle = args.shuffleenemies.copy()
    world.enemy_health = args.enemy_health.copy()
    world.enemy_damage = args.enemy_damage.copy()
    world.beemizer = args.beemizer.copy()

    world.rom_seeds = {player: random.randint(0, 999999999) for player in range(1, world.players + 1)}

<<<<<<< HEAD
    logger.info('ALttP Door Randomizer Version %s  -  Seed: %s\n\n', __version__, world.seed)
=======
    logger.info('ALttP Entrance Randomizer Version %s  -  Seed: %s\n', __version__, world.seed)

    parsed_names = parse_player_names(args.names, world.players, args.teams)
    world.teams = len(parsed_names)
    for i, team in enumerate(parsed_names, 1):
        if world.players > 1:
            logger.info('%s%s', 'Team%d: ' % i if world.teams > 1 else 'Players: ', ', '.join(team))
        for player, name in enumerate(team, 1):
            world.player_names[player].append(name)
    logger.info('')
>>>>>>> 7f800de8

    for player in range(1, world.players + 1):
        world.difficulty_requirements[player] = difficulties[world.difficulty[player]]

        if world.mode[player] == 'standard' and world.enemy_shuffle[player] != 'none':
            world.escape_assist[player].append('bombs') # enemized escape assumes infinite bombs available and will likely be unbeatable without it

        for tok in filter(None, args.startinventory[player].split(',')):
            item = ItemFactory(tok.strip(), player)
            if item:
                world.push_precollected(item)

        if world.mode[player] != 'inverted':
            create_regions(world, player)
        else:
            create_inverted_regions(world, player)
        create_shops(world, player)
        create_doors(world, player)
        create_rooms(world, player)
        create_dungeons(world, player)

    logger.info('Shuffling the World about.')

    for player in range(1, world.players + 1):
        if world.mode[player] != 'inverted':
            link_entrances(world, player)
        else:
            link_inverted_entrances(world, player)

    logger.info('Shuffling dungeons')

    for player in range(1, world.players + 1):
        link_doors(world, player)
        if world.mode[player] != 'inverted':
            mark_light_world_regions(world, player)
        else:
            mark_dark_world_regions(world, player)
    logger.info('Generating Item Pool.')

    for player in range(1, world.players + 1):
        generate_itempool(world, player)

    logger.info('Calculating Access Rules.')

    for player in range(1, world.players + 1):
        set_rules(world, player)

    logger.info('Placing Dungeon Prizes.')

    fill_prizes(world)

    logger.info('Placing Dungeon Items.')

    shuffled_locations = None
    if args.algorithm in ['balanced', 'vt26'] or any(list(args.mapshuffle.values()) + list(args.compassshuffle.values()) +
                                                     list(args.keyshuffle.values()) + list(args.bigkeyshuffle.values())):
        shuffled_locations = world.get_unfilled_locations()
        random.shuffle(shuffled_locations)
        fill_dungeons_restrictive(world, shuffled_locations)
    else:
        fill_dungeons(world)

    logger.info('Fill the world.')

    if args.algorithm == 'flood':
        flood_items(world)  # different algo, biased towards early game progress items
    elif args.algorithm == 'vt21':
        distribute_items_cutoff(world, 1)
    elif args.algorithm == 'vt22':
        distribute_items_cutoff(world, 0.66)
    elif args.algorithm == 'freshness':
        distribute_items_staleness(world)
    elif args.algorithm == 'vt25':
        distribute_items_restrictive(world, False)
    elif args.algorithm == 'vt26':

        distribute_items_restrictive(world, True, shuffled_locations)
    elif args.algorithm == 'balanced':
        distribute_items_restrictive(world, True)

    if world.players > 1:
        logger.info('Balancing multiworld progression.')
        balance_multiworld_progression(world)

    logger.info('Patching ROM.')

<<<<<<< HEAD
    player_names = parse_names_string(args.names)
    outfilebase = 'DR_%s' % (args.outputname if args.outputname else world.seed)
=======
    outfilebase = 'ER_%s' % (args.outputname if args.outputname else world.seed)
>>>>>>> 7f800de8

    rom_names = []
    jsonout = {}
    if not args.suppress_rom:
        for team in range(world.teams):
            for player in range(1, world.players + 1):
                sprite_random_on_hit = type(args.sprite[player]) is str and args.sprite[player].lower() == 'randomonhit'
                use_enemizer = (world.boss_shuffle[player] != 'none' or world.enemy_shuffle[player] != 'none'
                                or world.enemy_health[player] != 'default' or world.enemy_damage[player] != 'default'
                                or args.shufflepots[player] or sprite_random_on_hit)

                rom = JsonRom() if args.jsonout or use_enemizer else LocalRom(args.rom)

                patch_rom(world, rom, player, team, use_enemizer)

                if use_enemizer and (args.enemizercli or not args.jsonout):
                    patch_enemizer(world, player, rom, args.rom, args.enemizercli, args.shufflepots[player], sprite_random_on_hit)
                    if not args.jsonout:
                        rom = LocalRom.fromJsonRom(rom, args.rom, 0x400000)

                if args.race:
                    patch_race_rom(rom)

                rom_names.append((player, team, list(rom.name)))
                world.spoiler.hashes[(player, team)] = get_hash_string(rom.hash)

<<<<<<< HEAD
            if args.jsonout:
                jsonout[f'patch{player}'] = rom.patches
            else:
                mcsb_name = ''
                if all([world.mapshuffle[player], world.compassshuffle[player], world.keyshuffle[player], world.bigkeyshuffle[player]]):
                    mcsb_name = '-keysanity'
                elif [world.mapshuffle[player], world.compassshuffle[player], world.keyshuffle[player], world.bigkeyshuffle[player]].count(True) == 1:
                    mcsb_name = '-mapshuffle' if world.mapshuffle[player] else '-compassshuffle' if world.compassshuffle[player] else '-keyshuffle' if world.keyshuffle[player] else '-bigkeyshuffle'
                elif any([world.mapshuffle[player], world.compassshuffle[player], world.keyshuffle[player], world.bigkeyshuffle[player]]):
                    mcsb_name = '-%s%s%s%sshuffle' % (
                    'M' if world.mapshuffle[player] else '', 'C' if world.compassshuffle[player] else '',
                    'S' if world.keyshuffle[player] else '', 'B' if world.bigkeyshuffle[player] else '')

                playername = f"{f'_P{player}' if world.players > 1 else ''}{f'_{player_names[player]}' if player in player_names else ''}"
                outfilesuffix = ('_%s_%s-%s-%s-%s%s_%s-%s-%s%s%s%s%s' % (world.logic[player], world.difficulty[player], world.difficulty_adjustments[player],
                                                                          world.mode[player], world.goal[player],
                                                                          "" if world.timer in ['none', 'display'] else "-" + world.timer,
                                                                          world.shuffle[player], world.doorShuffle[player], world.algorithm, mcsb_name,
                                                                          "-retro" if world.retro[player] else "",
                                                                          "-prog_" + world.progressive if world.progressive in ['off', 'random'] else "",
                                                                          "-nohints" if not world.hints[player] else "")) if not args.outputname else ''
                rom.write_to_file(output_path(f'{outfilebase}{playername}{outfilesuffix}.sfc'))

        multidata = zlib.compress(json.dumps((world.players,
                                              rom_names,
                                              [((location.address, location.player), (location.item.code, location.item.player)) for location in world.get_filled_locations() if type(location.address) is int])
                                             ).encode("utf-8"))
=======
                apply_rom_settings(rom, args.heartbeep[player], args.heartcolor[player], args.quickswap[player], args.fastmenu[player], args.disablemusic[player], args.sprite[player], args.ow_palettes[player], args.uw_palettes[player])

                if args.jsonout:
                    jsonout[f'patch_t{team}_p{player}'] = rom.patches
                else:
                    mcsb_name = ''
                    if all([world.mapshuffle[player], world.compassshuffle[player], world.keyshuffle[player], world.bigkeyshuffle[player]]):
                        mcsb_name = '-keysanity'
                    elif [world.mapshuffle[player], world.compassshuffle[player], world.keyshuffle[player], world.bigkeyshuffle[player]].count(True) == 1:
                        mcsb_name = '-mapshuffle' if world.mapshuffle[player] else '-compassshuffle' if world.compassshuffle[player] else '-keyshuffle' if world.keyshuffle[player] else '-bigkeyshuffle'
                    elif any([world.mapshuffle[player], world.compassshuffle[player], world.keyshuffle[player], world.bigkeyshuffle[player]]):
                        mcsb_name = '-%s%s%s%sshuffle' % (
                        'M' if world.mapshuffle[player] else '', 'C' if world.compassshuffle[player] else '',
                        'S' if world.keyshuffle[player] else '', 'B' if world.bigkeyshuffle[player] else '')

                    outfilepname = f'_T{team+1}' if world.teams > 1 else ''
                    if world.players > 1:
                        outfilepname += f'_P{player}'
                    if world.players > 1 or world.teams > 1:
                        outfilepname += f"_{world.player_names[player][team].replace(' ', '_')}" if world.player_names[player][team] != 'Player %d' % player else ''
                    outfilesuffix = ('_%s_%s-%s-%s-%s%s_%s-%s%s%s%s%s' % (world.logic[player], world.difficulty[player], world.difficulty_adjustments[player],
                                                                              world.mode[player], world.goal[player],
                                                                              "" if world.timer in ['none', 'display'] else "-" + world.timer,
                                                                              world.shuffle[player], world.algorithm, mcsb_name,
                                                                              "-retro" if world.retro[player] else "",
                                                                              "-prog_" + world.progressive if world.progressive in ['off', 'random'] else "",
                                                                              "-nohints" if not world.hints[player] else "")) if not args.outputname else ''
                    rom.write_to_file(output_path(f'{outfilebase}{outfilepname}{outfilesuffix}.sfc'))

        multidata = zlib.compress(json.dumps({"names": parsed_names,
                                              "roms": rom_names,
                                              "remote_items": [player for player in range(1, world.players + 1) if world.remote_items[player]],
                                              "locations": [((location.address, location.player), (location.item.code, location.item.player))
                                                            for location in world.get_filled_locations() if type(location.address) is int]
                                              }).encode("utf-8"))
>>>>>>> 7f800de8
        if args.jsonout:
            jsonout["multidata"] = list(multidata)
        else:
            with open(output_path('%s_multidata' % outfilebase), 'wb') as f:
                f.write(multidata)

    if args.create_spoiler and not args.jsonout:
        world.spoiler.to_file(output_path('%s_Spoiler.txt' % outfilebase))

    # if we only check for beatable, we can do this sanity check first before writing down spheres
    if not world.can_beat_game():
        raise RuntimeError('Cannot beat game. Something went terribly wrong here!')

    if not args.skip_playthrough:
        logger.info('Calculating playthrough.')
        create_playthrough(world)

    if args.jsonout:
        print(json.dumps({**jsonout, 'spoiler': world.spoiler.to_json()}))
    elif args.create_spoiler and not args.skip_playthrough:
        world.spoiler.to_file(output_path('%s_Spoiler.txt' % outfilebase))

    logger.info('Done. Enjoy.')
    logger.info('Total Time: %s', time.perf_counter() - start)

    return world

def copy_world(world):
    # ToDo: Not good yet
<<<<<<< HEAD
    ret = World(world.players, world.shuffle, world.doorShuffle, world.logic, world.mode, world.swords, world.difficulty, world.difficulty_adjustments, world.timer, world.progressive, world.goal, world.algorithm, world.accessibility, world.shuffle_ganon, world.retro, world.custom, world.customitemarray, world.hints)
=======
    ret = World(world.players, world.shuffle, world.logic, world.mode, world.swords, world.difficulty, world.difficulty_adjustments, world.timer, world.progressive, world.goal, world.algorithm, world.accessibility, world.shuffle_ganon, world.retro, world.custom, world.customitemarray, world.hints)
    ret.teams = world.teams
    ret.player_names = copy.deepcopy(world.player_names)
    ret.remote_items = world.remote_items.copy()
>>>>>>> 7f800de8
    ret.required_medallions = world.required_medallions.copy()
    ret.swamp_patch_required = world.swamp_patch_required.copy()
    ret.ganon_at_pyramid = world.ganon_at_pyramid.copy()
    ret.powder_patch_required = world.powder_patch_required.copy()
    ret.ganonstower_vanilla = world.ganonstower_vanilla.copy()
    ret.treasure_hunt_count = world.treasure_hunt_count.copy()
    ret.treasure_hunt_icon = world.treasure_hunt_icon.copy()
    ret.sewer_light_cone = world.sewer_light_cone.copy()
    ret.light_world_light_cone = world.light_world_light_cone
    ret.dark_world_light_cone = world.dark_world_light_cone
    ret.seed = world.seed
    ret.can_access_trock_eyebridge = world.can_access_trock_eyebridge.copy()
    ret.can_access_trock_front = world.can_access_trock_front.copy()
    ret.can_access_trock_big_chest = world.can_access_trock_big_chest.copy()
    ret.can_access_trock_middle = world.can_access_trock_middle.copy()
    ret.can_take_damage = world.can_take_damage
    ret.difficulty_requirements = world.difficulty_requirements.copy()
    ret.fix_fake_world = world.fix_fake_world.copy()
    ret.lamps_needed_for_dark_rooms = world.lamps_needed_for_dark_rooms
    ret.mapshuffle = world.mapshuffle.copy()
    ret.compassshuffle = world.compassshuffle.copy()
    ret.keyshuffle = world.keyshuffle.copy()
    ret.bigkeyshuffle = world.bigkeyshuffle.copy()
    ret.crystals_needed_for_ganon = world.crystals_needed_for_ganon.copy()
    ret.crystals_needed_for_gt = world.crystals_needed_for_gt.copy()
    ret.open_pyramid = world.open_pyramid.copy()
    ret.boss_shuffle = world.boss_shuffle.copy()
    ret.enemy_shuffle = world.enemy_shuffle.copy()
    ret.enemy_health = world.enemy_health.copy()
    ret.enemy_damage = world.enemy_damage.copy()
    ret.beemizer = world.beemizer.copy()

    for player in range(1, world.players + 1):
        if world.mode[player] != 'inverted':
            create_regions(ret, player)
        else:
            create_inverted_regions(ret, player)
        create_shops(ret, player)
        create_doors(ret, player)
        create_rooms(ret, player)
        create_dungeons(ret, player)

    copy_dynamic_regions_and_locations(world, ret)

    # copy bosses
    for dungeon in world.dungeons:
        for level, boss in dungeon.bosses.items():
            ret.get_dungeon(dungeon.name, dungeon.player).bosses[level] = boss

    for shop in world.shops:
        copied_shop = ret.get_region(shop.region.name, shop.region.player).shop
        copied_shop.inventory = copy.copy(shop.inventory)

    # connect copied world
    for region in world.regions:
        copied_region = ret.get_region(region.name, region.player)
        copied_region.is_light_world = region.is_light_world
        copied_region.is_dark_world = region.is_dark_world
        for entrance in region.entrances:
            ret.get_entrance(entrance.name, entrance.player).connect(copied_region)

    # fill locations
    for location in world.get_locations():
        if location.item is not None:
            item = Item(location.item.name, location.item.advancement, location.item.priority, location.item.type, player = location.item.player)
            ret.get_location(location.name, location.player).item = item
            item.location = ret.get_location(location.name, location.player)
            item.world = ret
        if location.event:
            ret.get_location(location.name, location.player).event = True
        if location.locked:
            ret.get_location(location.name, location.player).locked = True

    # copy remaining itempool. No item in itempool should have an assigned location
    for item in world.itempool:
        ret.itempool.append(Item(item.name, item.advancement, item.priority, item.type, player = item.player))

    for item in world.precollected_items:
        ret.push_precollected(ItemFactory(item.name, item.player))

    # copy progress items in state
    ret.state.prog_items = world.state.prog_items.copy()
    ret.state.stale = {player: True for player in range(1, world.players + 1)}

    ret.doors = world.doors
    ret.paired_doors = world.paired_doors
    ret.rooms = world.rooms
    ret.inaccessible_regions = world.inaccessible_regions
    ret.dungeon_layouts = world.dungeon_layouts
    ret.key_logic = world.key_logic

    for player in range(1, world.players + 1):
        set_rules(ret, player)

    return ret

def copy_dynamic_regions_and_locations(world, ret):
    for region in world.dynamic_regions:
        new_reg = Region(region.name, region.type, region.hint_text, region.player)
        ret.regions.append(new_reg)
        ret.initialize_regions([new_reg])
        ret.dynamic_regions.append(new_reg)

        # Note: ideally exits should be copied here, but the current use case (Take anys) do not require this

        if region.shop:
            new_reg.shop = Shop(new_reg, region.shop.room_id, region.shop.type, region.shop.shopkeeper_config, region.shop.custom, region.shop.locked)
            ret.shops.append(new_reg.shop)

    for location in world.dynamic_locations:
        new_reg = ret.get_region(location.parent_region.name, location.parent_region.player)
        new_loc = Location(location.player, location.name, location.address, location.crystal, location.hint_text, new_reg)
        # todo: this is potentially dangerous. later refactor so we
        # can apply dynamic region rules on top of copied world like other rules
        new_loc.access_rule = location.access_rule
        new_loc.always_allow = location.always_allow
        new_loc.item_rule = location.item_rule
        new_reg.locations.append(new_loc)
    
        ret.clear_location_cache()


def create_playthrough(world):
    # create a copy as we will modify it
    old_world = world
    world = copy_world(world)

    # get locations containing progress items
    prog_locations = [location for location in world.get_filled_locations() if location.item.advancement]
    state_cache = [None]
    collection_spheres = []
    state = CollectionState(world)
    sphere_candidates = list(prog_locations)
    logging.getLogger('').debug('Building up collection spheres.')
    while sphere_candidates:
        state.sweep_for_events(key_only=True)

        sphere = []
        # build up spheres of collection radius. Everything in each sphere is independent from each other in dependencies and only depends on lower spheres
        for location in sphere_candidates:
            if state.can_reach(location) and state.not_flooding_a_key(world, location):
                sphere.append(location)

        for location in sphere:
            sphere_candidates.remove(location)
            state.collect(location.item, True, location)

        collection_spheres.append(sphere)

        state_cache.append(state.copy())

        logging.getLogger('').debug('Calculated sphere %i, containing %i of %i progress items.', len(collection_spheres), len(sphere), len(prog_locations))
        if not sphere:
            logging.getLogger('').debug('The following items could not be reached: %s', ['%s (Player %d) at %s (Player %d)' % (location.item.name, location.item.player, location.name, location.player) for location in sphere_candidates])
            if any([world.accessibility[location.item.player] != 'none' for location in sphere_candidates]):
                raise RuntimeError('Not all progression items reachable. Something went terribly wrong here.')
            else:
                old_world.spoiler.unreachables = sphere_candidates.copy()
                break

    # in the second phase, we cull each sphere such that the game is still beatable, reducing each range of influence to the bare minimum required inside it
    for num, sphere in reversed(list(enumerate(collection_spheres))):
        to_delete = []
        for location in sphere:
            # we remove the item at location and check if game is still beatable
            logging.getLogger('').debug('Checking if %s (Player %d) is required to beat the game.', location.item.name, location.item.player)
            old_item = location.item
            location.item = None
            if world.can_beat_game(state_cache[num]):
                to_delete.append(location)
            else:
                # still required, got to keep it around
                location.item = old_item

        # cull entries in spheres for spoiler walkthrough at end
        for location in to_delete:
            sphere.remove(location)

    # second phase, sphere 0
    for item in [i for i in world.precollected_items if i.advancement]:
        logging.getLogger('').debug('Checking if %s (Player %d) is required to beat the game.', item.name, item.player)
        world.precollected_items.remove(item)
        world.state.remove(item)
        if not world.can_beat_game():
            world.push_precollected(item)

    # we are now down to just the required progress items in collection_spheres. Unfortunately
    # the previous pruning stage could potentially have made certain items dependant on others
    # in the same or later sphere (because the location had 2 ways to access but the item originally
    # used to access it was deemed not required.) So we need to do one final sphere collection pass
    # to build up the correct spheres

    required_locations = [item for sphere in collection_spheres for item in sphere]
    state = CollectionState(world)
    collection_spheres = []
    while required_locations:
        state.sweep_for_events(key_only=True)

        sphere = list(filter(lambda loc: state.can_reach(loc) and state.not_flooding_a_key(world, loc), required_locations))

        for location in sphere:
            required_locations.remove(location)
            state.collect(location.item, True, location)

        collection_spheres.append(sphere)

        logging.getLogger('').debug('Calculated final sphere %i, containing %i of %i progress items.', len(collection_spheres), len(sphere), len(required_locations))
        if not sphere:
            raise RuntimeError('Not all required items reachable. Something went terribly wrong here.')

    # store the required locations for statistical analysis
    old_world.required_locations = [(location.name, location.player) for sphere in collection_spheres for location in sphere]

    def flist_to_iter(node):
        while node:
            value, node = node
            yield value

    def get_path(state, region):
        reversed_path_as_flist = state.path.get(region, (region, None))
        string_path_flat = reversed(list(map(str, flist_to_iter(reversed_path_as_flist))))
        # Now we combine the flat string list into (region, exit) pairs
        pathsiter = iter(string_path_flat)
        pathpairs = zip_longest(pathsiter, pathsiter)
        return list(pathpairs)

    old_world.spoiler.paths = dict()
    for player in range(1, world.players + 1):
        old_world.spoiler.paths.update({ str(location) : get_path(state, location.parent_region) for sphere in collection_spheres for location in sphere if location.player == player})
        for _, path in dict(old_world.spoiler.paths).items():
            if any(exit == 'Pyramid Fairy' for (_, exit) in path):
                if world.mode[player] != 'inverted':
                    old_world.spoiler.paths[str(world.get_region('Big Bomb Shop', player))] = get_path(state, world.get_region('Big Bomb Shop', player))
                else:
                    old_world.spoiler.paths[str(world.get_region('Inverted Big Bomb Shop', player))] = get_path(state, world.get_region('Inverted Big Bomb Shop', player))

    # we can finally output our playthrough
    old_world.spoiler.playthrough = OrderedDict([("0", [str(item) for item in world.precollected_items if item.advancement])])
    for i, sphere in enumerate(collection_spheres):
        old_world.spoiler.playthrough[str(i + 1)] = {str(location): str(location.item) for location in sphere}<|MERGE_RESOLUTION|>--- conflicted
+++ resolved
@@ -13,14 +13,10 @@
 from Regions import create_regions, create_shops, mark_light_world_regions
 from InvertedRegions import create_inverted_regions, mark_dark_world_regions
 from EntranceShuffle import link_entrances, link_inverted_entrances
-<<<<<<< HEAD
-from Rom import patch_rom, patch_race_rom, patch_enemizer, apply_rom_settings, LocalRom, JsonRom
+from Rom import patch_rom, patch_race_rom, patch_enemizer, apply_rom_settings, LocalRom, JsonRom, get_hash_string
 from Doors import create_doors
 from DoorShuffle import link_doors
 from RoomData import create_rooms
-=======
-from Rom import patch_rom, patch_race_rom, patch_enemizer, apply_rom_settings, LocalRom, JsonRom, get_hash_string
->>>>>>> 7f800de8
 from Rules import set_rules
 from Dungeons import create_dungeons, fill_dungeons, fill_dungeons_restrictive
 from Fill import distribute_items_cutoff, distribute_items_staleness, distribute_items_restrictive, flood_items, balance_multiworld_progression
@@ -62,10 +58,7 @@
 
     world.rom_seeds = {player: random.randint(0, 999999999) for player in range(1, world.players + 1)}
 
-<<<<<<< HEAD
-    logger.info('ALttP Door Randomizer Version %s  -  Seed: %s\n\n', __version__, world.seed)
-=======
-    logger.info('ALttP Entrance Randomizer Version %s  -  Seed: %s\n', __version__, world.seed)
+    logger.info('ALttP Door Randomizer Version %s  -  Seed: %s\n', __version__, world.seed)
 
     parsed_names = parse_player_names(args.names, world.players, args.teams)
     world.teams = len(parsed_names)
@@ -75,7 +68,6 @@
         for player, name in enumerate(team, 1):
             world.player_names[player].append(name)
     logger.info('')
->>>>>>> 7f800de8
 
     for player in range(1, world.players + 1):
         world.difficulty_requirements[player] = difficulties[world.difficulty[player]]
@@ -162,12 +154,7 @@
 
     logger.info('Patching ROM.')
 
-<<<<<<< HEAD
-    player_names = parse_names_string(args.names)
     outfilebase = 'DR_%s' % (args.outputname if args.outputname else world.seed)
-=======
-    outfilebase = 'ER_%s' % (args.outputname if args.outputname else world.seed)
->>>>>>> 7f800de8
 
     rom_names = []
     jsonout = {}
@@ -194,35 +181,6 @@
                 rom_names.append((player, team, list(rom.name)))
                 world.spoiler.hashes[(player, team)] = get_hash_string(rom.hash)
 
-<<<<<<< HEAD
-            if args.jsonout:
-                jsonout[f'patch{player}'] = rom.patches
-            else:
-                mcsb_name = ''
-                if all([world.mapshuffle[player], world.compassshuffle[player], world.keyshuffle[player], world.bigkeyshuffle[player]]):
-                    mcsb_name = '-keysanity'
-                elif [world.mapshuffle[player], world.compassshuffle[player], world.keyshuffle[player], world.bigkeyshuffle[player]].count(True) == 1:
-                    mcsb_name = '-mapshuffle' if world.mapshuffle[player] else '-compassshuffle' if world.compassshuffle[player] else '-keyshuffle' if world.keyshuffle[player] else '-bigkeyshuffle'
-                elif any([world.mapshuffle[player], world.compassshuffle[player], world.keyshuffle[player], world.bigkeyshuffle[player]]):
-                    mcsb_name = '-%s%s%s%sshuffle' % (
-                    'M' if world.mapshuffle[player] else '', 'C' if world.compassshuffle[player] else '',
-                    'S' if world.keyshuffle[player] else '', 'B' if world.bigkeyshuffle[player] else '')
-
-                playername = f"{f'_P{player}' if world.players > 1 else ''}{f'_{player_names[player]}' if player in player_names else ''}"
-                outfilesuffix = ('_%s_%s-%s-%s-%s%s_%s-%s-%s%s%s%s%s' % (world.logic[player], world.difficulty[player], world.difficulty_adjustments[player],
-                                                                          world.mode[player], world.goal[player],
-                                                                          "" if world.timer in ['none', 'display'] else "-" + world.timer,
-                                                                          world.shuffle[player], world.doorShuffle[player], world.algorithm, mcsb_name,
-                                                                          "-retro" if world.retro[player] else "",
-                                                                          "-prog_" + world.progressive if world.progressive in ['off', 'random'] else "",
-                                                                          "-nohints" if not world.hints[player] else "")) if not args.outputname else ''
-                rom.write_to_file(output_path(f'{outfilebase}{playername}{outfilesuffix}.sfc'))
-
-        multidata = zlib.compress(json.dumps((world.players,
-                                              rom_names,
-                                              [((location.address, location.player), (location.item.code, location.item.player)) for location in world.get_filled_locations() if type(location.address) is int])
-                                             ).encode("utf-8"))
-=======
                 apply_rom_settings(rom, args.heartbeep[player], args.heartcolor[player], args.quickswap[player], args.fastmenu[player], args.disablemusic[player], args.sprite[player], args.ow_palettes[player], args.uw_palettes[player])
 
                 if args.jsonout:
@@ -258,7 +216,6 @@
                                               "locations": [((location.address, location.player), (location.item.code, location.item.player))
                                                             for location in world.get_filled_locations() if type(location.address) is int]
                                               }).encode("utf-8"))
->>>>>>> 7f800de8
         if args.jsonout:
             jsonout["multidata"] = list(multidata)
         else:
@@ -288,14 +245,10 @@
 
 def copy_world(world):
     # ToDo: Not good yet
-<<<<<<< HEAD
     ret = World(world.players, world.shuffle, world.doorShuffle, world.logic, world.mode, world.swords, world.difficulty, world.difficulty_adjustments, world.timer, world.progressive, world.goal, world.algorithm, world.accessibility, world.shuffle_ganon, world.retro, world.custom, world.customitemarray, world.hints)
-=======
-    ret = World(world.players, world.shuffle, world.logic, world.mode, world.swords, world.difficulty, world.difficulty_adjustments, world.timer, world.progressive, world.goal, world.algorithm, world.accessibility, world.shuffle_ganon, world.retro, world.custom, world.customitemarray, world.hints)
     ret.teams = world.teams
     ret.player_names = copy.deepcopy(world.player_names)
     ret.remote_items = world.remote_items.copy()
->>>>>>> 7f800de8
     ret.required_medallions = world.required_medallions.copy()
     ret.swamp_patch_required = world.swamp_patch_required.copy()
     ret.ganon_at_pyramid = world.ganon_at_pyramid.copy()
