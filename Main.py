from collections import OrderedDict
import copy
from itertools import zip_longest
import json
import logging
import os
import random
import time
import zlib

from BaseClasses import World, CollectionState, Item, Region, Location, Shop
from Items import ItemFactory
from KeyDoorShuffle import validate_key_placement
from Regions import create_regions, create_shops, mark_light_world_regions, create_dungeon_regions
from InvertedRegions import create_inverted_regions, mark_dark_world_regions
from EntranceShuffle import link_entrances, link_inverted_entrances
from Rom import patch_rom, patch_race_rom, patch_enemizer, apply_rom_settings, LocalRom, JsonRom, get_hash_string
from Doors import create_doors
from DoorShuffle import link_doors
from RoomData import create_rooms
from Rules import set_rules
from Dungeons import create_dungeons, fill_dungeons, fill_dungeons_restrictive
from Fill import distribute_items_cutoff, distribute_items_staleness, distribute_items_restrictive, flood_items, balance_multiworld_progression
from ItemList import generate_itempool, difficulties, fill_prizes
from Utils import output_path, parse_player_names

__version__ = '0.0.18.2d'


def main(args, seed=None):
    if args.outputpath:
        os.makedirs(args.outputpath, exist_ok=True)
        output_path.cached_path = args.outputpath

    start = time.perf_counter()

    # initialize the world
    world = World(args.multi, args.shuffle, args.door_shuffle, args.logic, args.mode, args.swords, args.difficulty,
                  args.item_functionality, args.timer, args.progressive.copy(), args.goal, args.algorithm,
                  args.accessibility, args.shuffleganon, args.retro, args.custom, args.customitemarray, args.hints)
    logger = logging.getLogger('')
    if seed is None:
        random.seed(None)
        world.seed = random.randint(0, 999999999)
    else:
        world.seed = int(seed)
    random.seed(world.seed)

    world.remote_items = args.remote_items.copy()
    world.mapshuffle = args.mapshuffle.copy()
    world.compassshuffle = args.compassshuffle.copy()
    world.keyshuffle = args.keyshuffle.copy()
    world.bigkeyshuffle = args.bigkeyshuffle.copy()
    world.crystals_needed_for_ganon = {player: random.randint(0, 7) if args.crystals_ganon[player] == 'random' else int(args.crystals_ganon[player]) for player in range(1, world.players + 1)}
    world.crystals_needed_for_gt = {player: random.randint(0, 7) if args.crystals_gt[player] == 'random' else int(args.crystals_gt[player]) for player in range(1, world.players + 1)}
    world.open_pyramid = args.openpyramid.copy()
    world.boss_shuffle = args.shufflebosses.copy()
    world.enemy_shuffle = args.shuffleenemies.copy()
    world.enemy_health = args.enemy_health.copy()
    world.enemy_damage = args.enemy_damage.copy()
    world.beemizer = args.beemizer.copy()
    world.timer = args.timer.copy()
    world.shufflepots = args.shufflepots.copy()
    world.progressive = args.progressive.copy()
    world.dungeon_counters = args.dungeon_counters.copy()
    world.experimental = args.experimental.copy()

    world.rom_seeds = {player: random.randint(0, 999999999) for player in range(1, world.players + 1)}

    logger.info('ALttP Door Randomizer Version %s  -  Seed: %s\n', __version__, world.seed)

    parsed_names = parse_player_names(args.names, world.players, args.teams)
    world.teams = len(parsed_names)
    for i, team in enumerate(parsed_names, 1):
        if world.players > 1:
            logger.info('%s%s', 'Team%d: ' % i if world.teams > 1 else 'Players: ', ', '.join(team))
        for player, name in enumerate(team, 1):
            world.player_names[player].append(name)

    logger.info('')

    for player in range(1, world.players + 1):
        world.difficulty_requirements[player] = difficulties[world.difficulty[player]]

        if world.mode[player] == 'standard' and world.enemy_shuffle[player] != 'none':
            world.escape_assist[player].append('bombs') # enemized escape assumes infinite bombs available and will likely be unbeatable without it

        for tok in filter(None, args.startinventory[player].split(',')):
            item = ItemFactory(tok.strip(), player)
            if item:
                world.push_precollected(item)

        if world.mode[player] != 'inverted':
            create_regions(world, player)
        else:
            create_inverted_regions(world, player)
        create_dungeon_regions(world, player)
        create_shops(world, player)
        create_doors(world, player)
        create_rooms(world, player)
        create_dungeons(world, player)

    logger.info('Shuffling the World about.')

    for player in range(1, world.players + 1):
        if world.mode[player] != 'inverted':
            link_entrances(world, player)
        else:
            link_inverted_entrances(world, player)

    logger.info('Shuffling dungeons')

    for player in range(1, world.players + 1):
        link_doors(world, player)
        if world.mode[player] != 'inverted':
            mark_light_world_regions(world, player)
        else:
            mark_dark_world_regions(world, player)
    logger.info('Generating Item Pool.')

    for player in range(1, world.players + 1):
        generate_itempool(world, player)

    logger.info('Calculating Access Rules.')

    for player in range(1, world.players + 1):
        set_rules(world, player)

    logger.info('Placing Dungeon Prizes.')

    fill_prizes(world)

    logger.info('Placing Dungeon Items.')

    shuffled_locations = None
    if args.algorithm in ['balanced', 'vt26'] or any(list(args.mapshuffle.values()) + list(args.compassshuffle.values()) +
                                                     list(args.keyshuffle.values()) + list(args.bigkeyshuffle.values())):
        shuffled_locations = world.get_unfilled_locations()
        random.shuffle(shuffled_locations)
        fill_dungeons_restrictive(world, shuffled_locations)
    else:
        fill_dungeons(world)

    for player in range(1, world.players+1):
        for key_layout in world.key_layout[player].values():
            if not validate_key_placement(key_layout, world, player):
                raise RuntimeError("Keylock detected: %s (Player %d)" % (key_layout.sector.name, player))

    logger.info('Fill the world.')

    if args.algorithm == 'flood':
        flood_items(world)  # different algo, biased towards early game progress items
    elif args.algorithm == 'vt21':
        distribute_items_cutoff(world, 1)
    elif args.algorithm == 'vt22':
        distribute_items_cutoff(world, 0.66)
    elif args.algorithm == 'freshness':
        distribute_items_staleness(world)
    elif args.algorithm == 'vt25':
        distribute_items_restrictive(world, False)
    elif args.algorithm == 'vt26':

        distribute_items_restrictive(world, True, shuffled_locations)
    elif args.algorithm == 'balanced':
        distribute_items_restrictive(world, True)

    if world.players > 1:
        logger.info('Balancing multiworld progression.')
        balance_multiworld_progression(world)

    # if we only check for beatable, we can do this sanity check first before creating the rom
    if not world.can_beat_game():
        raise RuntimeError('Cannot beat game. Something went terribly wrong here!')

    logger.info('Patching ROM.')

    outfilebase = 'DR_%s' % (args.outputname if args.outputname else world.seed)

    rom_names = []
    jsonout = {}
    if not args.suppress_rom:
        for team in range(world.teams):
            for player in range(1, world.players + 1):
                sprite_random_on_hit = type(args.sprite[player]) is str and args.sprite[player].lower() == 'randomonhit'
                use_enemizer = (world.boss_shuffle[player] != 'none' or world.enemy_shuffle[player] != 'none'
                                or world.enemy_health[player] != 'default' or world.enemy_damage[player] != 'default'
                                or args.shufflepots[player] or sprite_random_on_hit)

                rom = JsonRom() if args.jsonout or use_enemizer else LocalRom(args.rom)

                patch_rom(world, rom, player, team, use_enemizer)

                if use_enemizer and (args.enemizercli or not args.jsonout):
                    if os.path.exists(args.enemizercli):
                        patch_enemizer(world, player, rom, args.rom, args.enemizercli, args.shufflepots[player],
                                   sprite_random_on_hit)
                        if not args.jsonout:
                            rom = LocalRom.fromJsonRom(rom, args.rom, 0x400000)
                    else:
                        logging.warning("EnemizerCLI not found at:" + args.enemizercli)
                        logging.warning("No Enemizer options will be applied until this is resolved.")

                if args.race:
                    patch_race_rom(rom)

                rom_names.append((player, team, list(rom.name)))
                world.spoiler.hashes[(player, team)] = get_hash_string(rom.hash)

                apply_rom_settings(rom, args.heartbeep[player], args.heartcolor[player], args.quickswap[player], args.fastmenu[player], args.disablemusic[player], args.sprite[player], args.ow_palettes[player], args.uw_palettes[player])

                if args.jsonout:
                    jsonout[f'patch_t{team}_p{player}'] = rom.patches
                else:
                    mcsb_name = ''
                    if all([world.mapshuffle[player], world.compassshuffle[player], world.keyshuffle[player], world.bigkeyshuffle[player]]):
                        mcsb_name = '-keysanity'
                    elif [world.mapshuffle[player], world.compassshuffle[player], world.keyshuffle[player], world.bigkeyshuffle[player]].count(True) == 1:
                        mcsb_name = '-mapshuffle' if world.mapshuffle[player] else '-compassshuffle' if world.compassshuffle[player] else '-keyshuffle' if world.keyshuffle[player] else '-bigkeyshuffle'
                    elif any([world.mapshuffle[player], world.compassshuffle[player], world.keyshuffle[player], world.bigkeyshuffle[player]]):
                        mcsb_name = '-%s%s%s%sshuffle' % (
                        'M' if world.mapshuffle[player] else '', 'C' if world.compassshuffle[player] else '',
                        'S' if world.keyshuffle[player] else '', 'B' if world.bigkeyshuffle[player] else '')

                    outfilepname = f'_T{team+1}' if world.teams > 1 else ''
                    if world.players > 1:
                        outfilepname += f'_P{player}'
                    if world.players > 1 or world.teams > 1:
                        outfilepname += f"_{world.player_names[player][team].replace(' ', '_')}" if world.player_names[player][team] != 'Player %d' % player else ''
<<<<<<< HEAD
                    outfilesuffix = ('_%s_%s-%s-%s-%s%s_%s_%s-%s%s%s%s%s' % (world.logic[player], world.difficulty[player], world.difficulty_adjustments[player],
                                                                              world.mode[player], world.goal[player],
                                                                              "" if world.timer[player] in ['none', 'display'] else "-" + world.timer[player],
                                                                              world.shuffle[player], world.doorShuffle[player], world.algorithm, mcsb_name,
                                                                              "-retro" if world.retro[player] else "",
                                                                              "-prog_" + world.progressive[player] if world.progressive[player] in ['off', 'random'] else "",
                                                                              "-nohints" if not world.hints[player] else "")) if not args.outputname else ''
=======
                    outfilesuffix = ('_%s_%s-%s-%s-%s%s_%s-%s%s%s%s%s' % (world.logic[player], world.difficulty[player],
                                                                          world.difficulty_adjustments[player],
                                                                          world.mode[player], world.goal[player],
                                                                          "" if world.timer[player] in [False,
                                                                                                        'display'] else "-" +
                                                                                                                        world.timer[
                                                                                                                            player],
                                                                          world.shuffle[player], world.algorithm,
                                                                          mcsb_name,
                                                                          "-retro" if world.retro[player] else "",
                                                                          "-prog_" + world.progressive[player] if
                                                                          world.progressive[player] in ['off',
                                                                                                        'random'] else "",
                                                                          "-nohints" if not world.hints[player] else "")) if not args.outputname else ''
>>>>>>> e3beb702
                    rom.write_to_file(output_path(f'{outfilebase}{outfilepname}{outfilesuffix}.sfc'))

        if world.players > 1:
            multidata = zlib.compress(json.dumps({"names": parsed_names,
                                                  "roms": rom_names,
                                                  "remote_items": [player for player in range(1, world.players + 1) if
                                                               world.remote_items[player]],
                                                  "locations": [((location.address, location.player),
                                                             (location.item.code, location.item.player))
                                                                for location in world.get_filled_locations() if
                                                            type(location.address) is int]
                                                  }).encode("utf-8"))
            if args.jsonout:
                jsonout["multidata"] = list(multidata)
            else:
                with open(output_path('%s_multidata' % outfilebase), 'wb') as f:
                    f.write(multidata)

    if not args.skip_playthrough:
        logger.info('Calculating playthrough.')
        create_playthrough(world)

    if args.jsonout:
        print(json.dumps({**jsonout, 'spoiler': world.spoiler.to_json()}))
    elif args.create_spoiler and not args.skip_playthrough:
        world.spoiler.to_file(output_path('%s_Spoiler.txt' % outfilebase))

    logger.info('Done. Enjoy.')
    logger.info('Total Time: %s', time.perf_counter() - start)

    return world

def copy_world(world):
    # ToDo: Not good yet
    ret = World(world.players, world.shuffle, world.doorShuffle, world.logic, world.mode, world.swords, world.difficulty, world.difficulty_adjustments, world.timer, world.progressive, world.goal, world.algorithm, world.accessibility, world.shuffle_ganon, world.retro, world.custom, world.customitemarray, world.hints)
    ret.teams = world.teams
    ret.player_names = copy.deepcopy(world.player_names)
    ret.remote_items = world.remote_items.copy()
    ret.required_medallions = world.required_medallions.copy()
    ret.swamp_patch_required = world.swamp_patch_required.copy()
    ret.ganon_at_pyramid = world.ganon_at_pyramid.copy()
    ret.powder_patch_required = world.powder_patch_required.copy()
    ret.ganonstower_vanilla = world.ganonstower_vanilla.copy()
    ret.treasure_hunt_count = world.treasure_hunt_count.copy()
    ret.treasure_hunt_icon = world.treasure_hunt_icon.copy()
    ret.sewer_light_cone = world.sewer_light_cone.copy()
    ret.light_world_light_cone = world.light_world_light_cone
    ret.dark_world_light_cone = world.dark_world_light_cone
    ret.seed = world.seed
    ret.can_access_trock_eyebridge = world.can_access_trock_eyebridge.copy()
    ret.can_access_trock_front = world.can_access_trock_front.copy()
    ret.can_access_trock_big_chest = world.can_access_trock_big_chest.copy()
    ret.can_access_trock_middle = world.can_access_trock_middle.copy()
    ret.can_take_damage = world.can_take_damage
    ret.difficulty_requirements = world.difficulty_requirements.copy()
    ret.fix_fake_world = world.fix_fake_world.copy()
    ret.lamps_needed_for_dark_rooms = world.lamps_needed_for_dark_rooms
    ret.mapshuffle = world.mapshuffle.copy()
    ret.compassshuffle = world.compassshuffle.copy()
    ret.keyshuffle = world.keyshuffle.copy()
    ret.bigkeyshuffle = world.bigkeyshuffle.copy()
    ret.crystals_needed_for_ganon = world.crystals_needed_for_ganon.copy()
    ret.crystals_needed_for_gt = world.crystals_needed_for_gt.copy()
    ret.open_pyramid = world.open_pyramid.copy()
    ret.boss_shuffle = world.boss_shuffle.copy()
    ret.enemy_shuffle = world.enemy_shuffle.copy()
    ret.enemy_health = world.enemy_health.copy()
    ret.enemy_damage = world.enemy_damage.copy()
    ret.beemizer = world.beemizer.copy()
    ret.timer = world.timer.copy()
    ret.shufflepots = world.shufflepots.copy()

    for player in range(1, world.players + 1):
        if world.mode[player] != 'inverted':
            create_regions(ret, player)
        else:
            create_inverted_regions(ret, player)
        create_dungeon_regions(ret, player)
        create_shops(ret, player)
        create_doors(ret, player)
        create_rooms(ret, player)
        create_dungeons(ret, player)

    copy_dynamic_regions_and_locations(world, ret)

    # copy bosses
    for dungeon in world.dungeons:
        for level, boss in dungeon.bosses.items():
            ret.get_dungeon(dungeon.name, dungeon.player).bosses[level] = boss

    for shop in world.shops:
        copied_shop = ret.get_region(shop.region.name, shop.region.player).shop
        copied_shop.inventory = copy.copy(shop.inventory)

    # connect copied world
    for region in world.regions:
        copied_region = ret.get_region(region.name, region.player)
        copied_region.is_light_world = region.is_light_world
        copied_region.is_dark_world = region.is_dark_world
        for entrance in region.entrances:
            ret.get_entrance(entrance.name, entrance.player).connect(copied_region)

    # fill locations
    for location in world.get_locations():
        if location.item is not None:
            item = Item(location.item.name, location.item.advancement, location.item.priority, location.item.type, player = location.item.player)
            ret.get_location(location.name, location.player).item = item
            item.location = ret.get_location(location.name, location.player)
            item.world = ret
        if location.event:
            ret.get_location(location.name, location.player).event = True
        if location.locked:
            ret.get_location(location.name, location.player).locked = True

    # copy remaining itempool. No item in itempool should have an assigned location
    for item in world.itempool:
        ret.itempool.append(Item(item.name, item.advancement, item.priority, item.type, player = item.player))

    for item in world.precollected_items:
        ret.push_precollected(ItemFactory(item.name, item.player))

    # copy progress items in state
    ret.state.prog_items = world.state.prog_items.copy()
    ret.state.stale = {player: True for player in range(1, world.players + 1)}

    ret.doors = world.doors
    ret.paired_doors = world.paired_doors
    ret.rooms = world.rooms
    ret.inaccessible_regions = world.inaccessible_regions
    ret.dungeon_layouts = world.dungeon_layouts
    ret.key_logic = world.key_logic

    for player in range(1, world.players + 1):
        set_rules(ret, player)

    return ret

def copy_dynamic_regions_and_locations(world, ret):
    for region in world.dynamic_regions:
        new_reg = Region(region.name, region.type, region.hint_text, region.player)
        ret.regions.append(new_reg)
        ret.initialize_regions([new_reg])
        ret.dynamic_regions.append(new_reg)

        # Note: ideally exits should be copied here, but the current use case (Take anys) do not require this

        if region.shop:
            new_reg.shop = Shop(new_reg, region.shop.room_id, region.shop.type, region.shop.shopkeeper_config, region.shop.custom, region.shop.locked)
            ret.shops.append(new_reg.shop)

    for location in world.dynamic_locations:
        new_reg = ret.get_region(location.parent_region.name, location.parent_region.player)
        new_loc = Location(location.player, location.name, location.address, location.crystal, location.hint_text, new_reg)
        # todo: this is potentially dangerous. later refactor so we
        # can apply dynamic region rules on top of copied world like other rules
        new_loc.access_rule = location.access_rule
        new_loc.always_allow = location.always_allow
        new_loc.item_rule = location.item_rule
        new_reg.locations.append(new_loc)
    
        ret.clear_location_cache()


def create_playthrough(world):
    # create a copy as we will modify it
    old_world = world
    world = copy_world(world)

    # get locations containing progress items
    prog_locations = [location for location in world.get_filled_locations() if location.item.advancement]
    state_cache = [None]
    collection_spheres = []
    state = CollectionState(world)
    sphere_candidates = list(prog_locations)
    logging.getLogger('').debug('Building up collection spheres.')
    while sphere_candidates:
        state.sweep_for_events(key_only=True)
        state.sweep_for_crystal_access()

        sphere = []
        # build up spheres of collection radius. Everything in each sphere is independent from each other in dependencies and only depends on lower spheres
        for location in sphere_candidates:
            if state.can_reach(location) and state.not_flooding_a_key(world, location):
                sphere.append(location)

        for location in sphere:
            sphere_candidates.remove(location)
            state.collect(location.item, True, location)

        collection_spheres.append(sphere)

        state_cache.append(state.copy())

        logging.getLogger('').debug('Calculated sphere %i, containing %i of %i progress items.', len(collection_spheres), len(sphere), len(prog_locations))
        if not sphere:
            logging.getLogger('').debug('The following items could not be reached: %s', ['%s (Player %d) at %s (Player %d)' % (location.item.name, location.item.player, location.name, location.player) for location in sphere_candidates])
            if any([world.accessibility[location.item.player] != 'none' for location in sphere_candidates]):
                raise RuntimeError('Not all progression items reachable. Something went terribly wrong here.')
            else:
                old_world.spoiler.unreachables = sphere_candidates.copy()
                break

    # in the second phase, we cull each sphere such that the game is still beatable, reducing each range of influence to the bare minimum required inside it
    for num, sphere in reversed(list(enumerate(collection_spheres))):
        to_delete = []
        for location in sphere:
            # we remove the item at location and check if game is still beatable
            logging.getLogger('').debug('Checking if %s (Player %d) is required to beat the game.', location.item.name, location.item.player)
            old_item = location.item
            location.item = None
            if world.can_beat_game(state_cache[num]):
                to_delete.append(location)
            else:
                # still required, got to keep it around
                location.item = old_item

        # cull entries in spheres for spoiler walkthrough at end
        for location in to_delete:
            sphere.remove(location)

    # second phase, sphere 0
    for item in [i for i in world.precollected_items if i.advancement]:
        logging.getLogger('').debug('Checking if %s (Player %d) is required to beat the game.', item.name, item.player)
        world.precollected_items.remove(item)
        world.state.remove(item)
        if not world.can_beat_game():
            world.push_precollected(item)

    # we are now down to just the required progress items in collection_spheres. Unfortunately
    # the previous pruning stage could potentially have made certain items dependant on others
    # in the same or later sphere (because the location had 2 ways to access but the item originally
    # used to access it was deemed not required.) So we need to do one final sphere collection pass
    # to build up the correct spheres

    required_locations = [item for sphere in collection_spheres for item in sphere]
    state = CollectionState(world)
    collection_spheres = []
    while required_locations:
        state.sweep_for_events(key_only=True)
        state.sweep_for_crystal_access()

        sphere = list(filter(lambda loc: state.can_reach(loc) and state.not_flooding_a_key(world, loc), required_locations))

        for location in sphere:
            required_locations.remove(location)
            state.collect(location.item, True, location)

        collection_spheres.append(sphere)

        logging.getLogger('').debug('Calculated final sphere %i, containing %i of %i progress items.', len(collection_spheres), len(sphere), len(required_locations))
        if not sphere:
            raise RuntimeError('Not all required items reachable. Something went terribly wrong here.')

    # store the required locations for statistical analysis
    old_world.required_locations = [(location.name, location.player) for sphere in collection_spheres for location in sphere]

    def flist_to_iter(node):
        while node:
            value, node = node
            yield value

    def get_path(state, region):
        reversed_path_as_flist = state.path.get(region, (region, None))
        string_path_flat = reversed(list(map(str, flist_to_iter(reversed_path_as_flist))))
        # Now we combine the flat string list into (region, exit) pairs
        pathsiter = iter(string_path_flat)
        pathpairs = zip_longest(pathsiter, pathsiter)
        return list(pathpairs)

    old_world.spoiler.paths = dict()
    for player in range(1, world.players + 1):
        old_world.spoiler.paths.update({ str(location) : get_path(state, location.parent_region) for sphere in collection_spheres for location in sphere if location.player == player})
        for _, path in dict(old_world.spoiler.paths).items():
            if any(exit == 'Pyramid Fairy' for (_, exit) in path):
                if world.mode[player] != 'inverted':
                    old_world.spoiler.paths[str(world.get_region('Big Bomb Shop', player))] = get_path(state, world.get_region('Big Bomb Shop', player))
                else:
                    old_world.spoiler.paths[str(world.get_region('Inverted Big Bomb Shop', player))] = get_path(state, world.get_region('Inverted Big Bomb Shop', player))

    # we can finally output our playthrough
    old_world.spoiler.playthrough = OrderedDict([("0", [str(item) for item in world.precollected_items if item.advancement])])
    for i, sphere in enumerate(collection_spheres):
        old_world.spoiler.playthrough[str(i + 1)] = {str(location): str(location.item) for location in sphere}<|MERGE_RESOLUTION|>--- conflicted
+++ resolved
@@ -226,30 +226,20 @@
                         outfilepname += f'_P{player}'
                     if world.players > 1 or world.teams > 1:
                         outfilepname += f"_{world.player_names[player][team].replace(' ', '_')}" if world.player_names[player][team] != 'Player %d' % player else ''
-<<<<<<< HEAD
-                    outfilesuffix = ('_%s_%s-%s-%s-%s%s_%s_%s-%s%s%s%s%s' % (world.logic[player], world.difficulty[player], world.difficulty_adjustments[player],
-                                                                              world.mode[player], world.goal[player],
-                                                                              "" if world.timer[player] in ['none', 'display'] else "-" + world.timer[player],
-                                                                              world.shuffle[player], world.doorShuffle[player], world.algorithm, mcsb_name,
-                                                                              "-retro" if world.retro[player] else "",
-                                                                              "-prog_" + world.progressive[player] if world.progressive[player] in ['off', 'random'] else "",
-                                                                              "-nohints" if not world.hints[player] else "")) if not args.outputname else ''
-=======
-                    outfilesuffix = ('_%s_%s-%s-%s-%s%s_%s-%s%s%s%s%s' % (world.logic[player], world.difficulty[player],
+                    outfilesuffix = ('_%s_%s-%s-%s-%s%s_%s_%s-%s%s%s%s%s' % (world.logic[player], world.difficulty[player],
                                                                           world.difficulty_adjustments[player],
                                                                           world.mode[player], world.goal[player],
                                                                           "" if world.timer[player] in [False,
                                                                                                         'display'] else "-" +
                                                                                                                         world.timer[
                                                                                                                             player],
-                                                                          world.shuffle[player], world.algorithm,
+                                                                          world.shuffle[player], world.doorShuffle[player], world.algorithm,
                                                                           mcsb_name,
                                                                           "-retro" if world.retro[player] else "",
                                                                           "-prog_" + world.progressive[player] if
                                                                           world.progressive[player] in ['off',
                                                                                                         'random'] else "",
                                                                           "-nohints" if not world.hints[player] else "")) if not args.outputname else ''
->>>>>>> e3beb702
                     rom.write_to_file(output_path(f'{outfilebase}{outfilepname}{outfilesuffix}.sfc'))
 
         if world.players > 1:
