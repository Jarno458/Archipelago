from collections import OrderedDict
import copy
from itertools import zip_longest
import json
import logging
import os
import random
import time
import zlib
import concurrent.futures

from BaseClasses import World, CollectionState, Item, Region, Location, Shop, Entrance
from Items import ItemFactory
from KeyDoorShuffle import validate_key_placement
from Regions import create_regions, create_shops, mark_light_world_regions, lookup_vanilla_location_to_entrance, create_dungeon_regions, adjust_locations
from InvertedRegions import create_inverted_regions, mark_dark_world_regions
from EntranceShuffle import link_entrances, link_inverted_entrances
from Rom import patch_rom, patch_race_rom, patch_enemizer, apply_rom_settings, LocalRom, get_hash_string, check_enemizer
from Doors import create_doors
from DoorShuffle import link_doors, connect_portal_copy
from RoomData import create_rooms
from Rules import set_rules
from Dungeons import create_dungeons, fill_dungeons, fill_dungeons_restrictive, dungeon_regions
from Fill import distribute_items_restrictive, flood_items, balance_multiworld_progression
from ItemPool import generate_itempool, difficulties, fill_prizes, fill_specific_items
from Utils import output_path, parse_player_names, get_options, __version__, _version_tuple, print_wiki_doors_by_region, print_wiki_doors_by_room
from source.classes.BabelFish import BabelFish
import Patch

__dr_version__ = '0.2.0.10u'
seeddigits = 20


def get_seed(seed=None):
    if seed is None:
        random.seed(None)
        return random.randint(0, pow(10, seeddigits) - 1)
    return seed

<<<<<<< HEAD
=======
__version__ = '0.2.0.11u'
>>>>>>> 7756528d

class EnemizerError(RuntimeError):
    pass

def main(args, seed=None, fish=None):
    if args.outputpath:
        os.makedirs(args.outputpath, exist_ok=True)
        output_path.cached_path = args.outputpath
    
    start = time.perf_counter()

    # initialize the world
    world = World(args.multi, args.shuffle, args.door_shuffle, args.logic, args.mode, args.swords, args.difficulty,
                  args.item_functionality, args.timer, args.progressive.copy(), args.goal, args.algorithm,
                  args.accessibility, args.shuffleganon, args.retro, args.custom, args.customitemarray, args.hints)

    logger = logging.getLogger('')
    world.seed = get_seed(seed)
    if args.race:
        world.secure()
    else:
        world.random.seed(world.seed)

    world.remote_items = args.remote_items.copy()
    world.mapshuffle = args.mapshuffle.copy()
    world.compassshuffle = args.compassshuffle.copy()
    world.keyshuffle = args.keyshuffle.copy()
    world.bigkeyshuffle = args.bigkeyshuffle.copy()
    world.crystals_needed_for_ganon = {
        player: world.random.randint(0, 7) if args.crystals_ganon[player] == 'random' else int(
            args.crystals_ganon[player]) for player in range(1, world.players + 1)}
    world.crystals_needed_for_gt = {
        player: world.random.randint(0, 7) if args.crystals_gt[player] == 'random' else int(args.crystals_gt[player])
        for player in range(1, world.players + 1)}
    world.open_pyramid = args.open_pyramid.copy()
    world.boss_shuffle = args.shufflebosses.copy()
    world.enemy_shuffle = args.enemy_shuffle.copy()
    world.enemy_health = args.enemy_health.copy()
    world.enemy_damage = args.enemy_damage.copy()
    world.killable_thieves = args.killable_thieves.copy()
    world.bush_shuffle = args.bush_shuffle.copy()
    world.tile_shuffle = args.tile_shuffle.copy()
    world.beemizer = args.beemizer.copy()
    world.timer = args.timer.copy()
    world.countdown_start_time = args.countdown_start_time.copy()
    world.red_clock_time = args.red_clock_time.copy()
    world.blue_clock_time = args.blue_clock_time.copy()
    world.green_clock_time = args.green_clock_time.copy()
    world.shufflepots = args.shufflepots.copy()
    world.progressive = args.progressive.copy()
    world.dungeon_counters = args.dungeon_counters.copy()
    world.intensity = {player: world.random.randint(1, 3) if args.intensity[player] == 'random' else int(args.intensity[player]) for player in range(1, world.players + 1)}
    world.experimental = args.experimental.copy()
    world.debug = args.debug.copy()
    world.fish = fish if fish else BabelFish(lang="en")
    world.glitch_boots = args.glitch_boots.copy()
    world.triforce_pieces_available = args.triforce_pieces_available.copy()
    world.triforce_pieces_required = args.triforce_pieces_required.copy()
    world.shop_shuffle = args.shop_shuffle.copy()
    world.progression_balancing = {player: not balance for player, balance in args.skip_progression_balancing.items()}
    world.shuffle_prizes = args.shuffle_prizes.copy()
    world.sprite_pool = args.sprite_pool.copy()
    world.dark_room_logic = args.dark_room_logic.copy()
    world.restrict_dungeon_item_on_boss = args.restrict_dungeon_item_on_boss.copy()
    world.keydropshuffle = args.keydropshuffle.copy()
    world.mixed_travel = args.mixed_travel.copy()

    world.rom_seeds = {player: random.Random(world.random.randint(0, 999999999)) for player in range(1, world.players + 1)}

    logger.info(
      world.fish.translate("cli","cli","app.title") + "\n",
      __version__,
      __dr_version__,
      world.seed
    )

    parsed_names = parse_player_names(args.names, world.players, args.teams)
    world.teams = len(parsed_names)
    for i, team in enumerate(parsed_names, 1):
        if world.players > 1:
            logger.info('%s%s', 'Team%d: ' % i if world.teams > 1 else 'Players: ', ', '.join(team))
        for player, name in enumerate(team, 1):
            world.player_names[player].append(name)

    logger.info('')

    for player in range(1, world.players + 1):
        world.difficulty_requirements[player] = difficulties[world.difficulty[player]]

        for tok in filter(None, args.startinventory[player].split(',')):
            item = ItemFactory(tok.strip(), player)
            if item:
                world.push_precollected(item)
        if args.local_items and args.local_items[player]:
            world.local_items[player] = {item.strip() for item in args.local_items[player].split(',')}
        else:
            world.local_items[player] = set()

        world.triforce_pieces_available[player] = max(world.triforce_pieces_available[player], world.triforce_pieces_required[player])

        if world.mode[player] != 'inverted':
            create_regions(world, player)
        else:
            create_inverted_regions(world, player)
        create_dungeon_regions(world, player)
        create_shops(world, player)
        create_doors(world, player)
        create_rooms(world, player)
        create_dungeons(world, player)
        adjust_locations(world, player)

    logger.info(world.fish.translate("cli","cli","shuffling.world"))

    for player in range(1, world.players + 1):
        if world.logic[player] not in ["noglitches", "minorglitches"] and world.shuffle[player] in \
                {"vanilla", "dungeonssimple", "dungeonsfull", "simple", "restricted", "full"}:
            world.fix_fake_world[player] = False

        if world.mode[player] != 'inverted':
            link_entrances(world, player)
        else:
            link_inverted_entrances(world, player)

    logger.info(world.fish.translate("cli","cli","shuffling.dungeons"))

    for player in range(1, world.players + 1):
        link_doors(world, player)
        if world.mode[player] != 'inverted':
            mark_light_world_regions(world, player)
        else:
            mark_dark_world_regions(world, player)
    logger.info(world.fish.translate("cli","cli","generating.itempool"))

    for player in range(1, world.players + 1):
        generate_itempool(world, player)

    logger.info(world.fish.translate("cli","cli","calc.access.rules"))

    for player in range(1, world.players + 1):
        set_rules(world, player)

    logger.info(world.fish.translate("cli","cli","placing.dungeon.prizes"))

    fill_prizes(world)

    # used for debugging
    # fill_specific_items(world)

    logger.info(world.fish.translate("cli","cli","placing.dungeon.items"))

    shuffled_locations = None
    if args.algorithm in ['balanced', 'vt26'] or any(list(args.mapshuffle.values()) + list(args.compassshuffle.values()) +
                                                     list(args.keyshuffle.values()) + list(args.bigkeyshuffle.values())):
        fill_dungeons_restrictive(world)
    else:
        fill_dungeons(world)

    for player in range(1, world.players+1):
        if world.logic[player] != 'nologic':
            for key_layout in world.key_layout[player].values():
                if not validate_key_placement(key_layout, world, player):
                    raise RuntimeError(
                      "%s: %s (%s %d)" %
                      (
                        world.fish.translate("cli", "cli", "keylock.detected"),
                        key_layout.sector.name,
                        world.fish.translate("cli", "cli", "player"),
                        player
                      )
                    )

    logger.info(world.fish.translate("cli","cli","fill.world"))

    if args.algorithm == 'flood':
        flood_items(world)  # different algo, biased towards early game progress items
    elif args.algorithm == 'vt25':
        distribute_items_restrictive(world, False)
    elif args.algorithm == 'vt26':
        distribute_items_restrictive(world, True, shuffled_locations)
    elif args.algorithm == 'balanced':
        distribute_items_restrictive(world, True)

    if world.players > 1:
        balance_multiworld_progression(world)

    # if we only check for beatable, we can do this sanity check first before creating the rom
    if not world.can_beat_game():
        raise RuntimeError(world.fish.translate("cli","cli","cannot.beat.game"))

    outfilebase = 'BD_%s' % (args.outputname if args.outputname else world.seed)

    rom_names = []

    def _get_enemizer(player: int):
        return (world.boss_shuffle[player] != 'none' or world.enemy_shuffle[player]
                        or world.enemy_health[player] != 'default' or world.enemy_damage[player] != 'default'
                        or world.shufflepots[player] or world.bush_shuffle[player]
                        or world.killable_thieves[player] or world.tile_shuffle[player])

    def _gen_rom(team: int, player: int):
        enemized = False
        use_enemizer = _get_enemizer(player)

        rom = LocalRom(args.rom)

        patch_rom(world, rom, player, team, use_enemizer)

        if use_enemizer:
            if args.rom and not (os.path.isfile(args.rom)):
                raise RuntimeError("Could not find valid base rom for enemizing at expected path %s." % args.rom)
            try:
                check_enemizer(args.enemizercli)
            except:
                enemizerMsg = world.fish.translate("cli", "cli", "enemizer.not.found") + ': ' + args.enemizercli + "\n"
                enemizerMsg += world.fish.translate("cli", "cli", "enemizer.nothing.applied")
                logging.warning(enemizerMsg)
                raise EnemizerError(enemizerMsg)
            else:
                patch_enemizer(world, player, rom, args.enemizercli)
                enemized = True

        if args.race:
            patch_race_rom(rom, world, player)

        world.spoiler.hashes[(player, team)] = get_hash_string(rom.hash)

        palettes_options={}
        palettes_options['dungeon']=args.uw_palettes[player]
        palettes_options['overworld']=args.ow_palettes[player]
        palettes_options['hud']=args.hud_palettes[player]
        palettes_options['sword']=args.sword_palettes[player]
        palettes_options['shield']=args.shield_palettes[player]
        palettes_options['link']=args.link_palettes[player]
        
        apply_rom_settings(rom, args.heartbeep[player], args.heartcolor[player], args.quickswap[player],
                           args.fastmenu[player], args.disablemusic[player], args.sprite[player],
                           palettes_options, world, player, True)


        mcsb_name = ''
        if all([world.mapshuffle[player], world.compassshuffle[player], world.keyshuffle[player], world.bigkeyshuffle[player]]):
            mcsb_name = '-keysanity'
        elif [world.mapshuffle[player], world.compassshuffle[player], world.keyshuffle[player], world.bigkeyshuffle[player]].count(True) == 1:
            mcsb_name = '-mapshuffle' if world.mapshuffle[player] else '-compassshuffle' if world.compassshuffle[player] else '-universal_keys' if world.keyshuffle[player] == "universal" else '-keyshuffle' if world.keyshuffle[player] else '-bigkeyshuffle'
        elif any([world.mapshuffle[player], world.compassshuffle[player], world.keyshuffle[player], world.bigkeyshuffle[player]]):
            mcsb_name = '-%s%s%s%sshuffle' % (
            'M' if world.mapshuffle[player] else '', 'C' if world.compassshuffle[player] else '',
            'U' if world.keyshuffle[player] == "universal" else 'S' if world.keyshuffle[player] else '', 'B' if world.bigkeyshuffle[player] else '')

        outfilepname = f'_T{team+1}' if world.teams > 1 else ''
        outfilepname += f'_P{player}'
        outfilepname += f"_{world.player_names[player][team].replace(' ', '_')}" if world.player_names[player][team] != 'Player%d' % player else ''
        outfilestuffs = {
          "logic": world.logic[player],                                   # 0
          "difficulty": world.difficulty[player],                         # 1
          "difficulty_adjustments": world.difficulty_adjustments[player], # 2
          "mode": world.mode[player],                                     # 3
          "goal": world.goal[player],                                     # 4
          "timer": str(world.timer[player]),                                      # 5
          "shuffle": world.shuffle[player],                               # 6
          "doorShuffle": world.doorShuffle[player],                       # 7
          "algorithm": world.algorithm,                                   # 8
          "mscb": mcsb_name,                                              # 9
          "retro": world.retro[player],                                   # A
          "progressive": world.progressive,                               # B
          "hints": 'True' if world.hints[player] else 'False'             # C
        }
        #                  0  1  2  3  4 5  6  7  8 9 A B C
        outfilesuffix = ('_%s_%s-%s-%s-%s%s_%s_%s-%s%s%s%s%s' % (
          #  0          1      2      3    4     5    6      7     8        9         A     B           C
          # _noglitches_normal-normal-open-ganon-ohko_simple_basic-balanced-keysanity-retro-prog_swords-nohints
          # _noglitches_normal-normal-open-ganon     _simple_basic-balanced-keysanity-retro
          # _noglitches_normal-normal-open-ganon     _simple_basic-balanced-keysanity      -prog_swords
          # _noglitches_normal-normal-open-ganon     _simple_basic-balanced-keysanity                  -nohints
          outfilestuffs["logic"], # 0

          outfilestuffs["difficulty"],             # 1
          outfilestuffs["difficulty_adjustments"], # 2
          outfilestuffs["mode"],                   # 3
          outfilestuffs["goal"],                   # 4
          "" if outfilestuffs["timer"] in ['False', 'none', 'display'] else "-" + outfilestuffs["timer"], # 5

          outfilestuffs["shuffle"],     # 6
          outfilestuffs["doorShuffle"], # 7
          outfilestuffs["algorithm"],   # 8
          outfilestuffs["mscb"],        # 9

          "-retro" if outfilestuffs["retro"] == "True" else "", # A
          "-prog_" + outfilestuffs["progressive"] if outfilestuffs["progressive"] in ['off', 'random'] else "", # B
          "-nohints" if not outfilestuffs["hints"] == "True" else "")) if not args.outputname else '' # C
        rompath = output_path(f'{outfilebase}{outfilepname}{outfilesuffix}.sfc')
        rom.write_to_file(rompath, hide_enemizer=True)
        if args.create_diff:
            Patch.create_patch_file(rompath)
        return (player, team, bytes(rom.name).decode()), enemized

    pool = concurrent.futures.ThreadPoolExecutor()
    multidata_task = None
    if not args.suppress_rom:
        logger.info(world.fish.translate("cli", "cli", "patching.rom"))
        rom_futures = []

        for team in range(world.teams):
            for player in range(1, world.players + 1):
<<<<<<< HEAD
                rom_futures.append(pool.submit(_gen_rom, team, player))

        er_cache = {player: {} for player in range(1, world.players + 1)}
        def get_entrance_to_region(region: Region, regions_visited):
            if region in er_cache[region.player] and er_cache[region.player][region]:
                return er_cache[region.player][region]
            for entrance in region.entrances:
                if entrance.parent_region.type in (RegionType.DarkWorld, RegionType.LightWorld):
                    er_cache[region.player][region] = entrance
                    return entrance
            for entrance in region.entrances:  # BFS might be better here, trying DFS for now.
                if entrance not in regions_visited:
                    regions_visited.append(entrance)
                    result = get_entrance_to_region(entrance.parent_region, regions_visited)
                    if result:
                        er_cache[region.player][region] = result
                        return result

        # collect ER hint info
        er_hint_data = {player: {} for player in range(1, world.players + 1) if (world.shuffle[player] != "vanilla" or world.doorShuffle[player] == "crossed")}

        from Regions import RegionType
        for region in world.regions:
            if region.player in er_hint_data and region.locations:
                main_entrance = get_entrance_to_region(region, [])
                for location in region.locations:
                    if type(location.address) == int:  # skips events and crystals
                        if lookup_vanilla_location_to_entrance[location.address] != main_entrance.name:
                            er_hint_data[region.player][location.address] = main_entrance.name

        ordered_areas = ('Light World', 'Dark World', 'Hyrule Castle', 'Agahnims Tower', 'Eastern Palace', 'Desert Palace',
                         'Tower of Hera', 'Palace of Darkness', 'Swamp Palace', 'Skull Woods', 'Thieves Town', 'Ice Palace',
                         'Misery Mire', 'Turtle Rock', 'Ganons Tower', "Total")

        checks_in_area = {player: {area: list() for area in ordered_areas}
                          for player in range(1, world.players + 1)}

        for player in range(1, world.players + 1):
            checks_in_area[player]["Total"] = 0

        for location in [loc for loc in world.get_filled_locations() if type(loc.address) is int]:
            main_entrance = get_entrance_to_region(location.parent_region, [])
            if location.parent_region.dungeon:
                dungeonname = {'Inverted Agahnims Tower': 'Agahnims Tower',
                               'Inverted Ganons Tower': 'Ganons Tower'}\
                    .get(location.parent_region.dungeon.name, location.parent_region.dungeon.name)
                checks_in_area[location.player][dungeonname].append(location.address)
            elif main_entrance.parent_region.type == RegionType.LightWorld:
                checks_in_area[location.player]["Light World"].append(location.address)
            elif main_entrance.parent_region.type == RegionType.DarkWorld:
                checks_in_area[location.player]["Dark World"].append(location.address)
            checks_in_area[location.player]["Total"] += 1


        precollected_items = [[] for player in range(world.players)]
        for item in world.precollected_items:
            precollected_items[item.player - 1].append(item.code)

        def write_multidata(roms):
            enemized = False
            for future in roms:
                rom_name, enemized_check = future.result()
                rom_names.append(rom_name)
                enemized |= enemized_check
            multidatatags = ["ER", "DR"]
            if args.race:
                multidatatags.append("Race")
            if args.create_spoiler:
                multidatatags.append("Spoiler")
                if not args.skip_playthrough:
                    multidatatags.append("Play through")
=======
                sprite_random_on_hit = type(args.sprite[player]) is str and args.sprite[player].lower() == 'randomonhit'
                use_enemizer = (world.boss_shuffle[player] != 'none' or world.enemy_shuffle[player] != 'none'
                                or world.enemy_health[player] != 'default' or world.enemy_damage[player] != 'default'
                                or args.shufflepots[player] or sprite_random_on_hit)

                if use_enemizer:
                    base_patch = LocalRom(args.rom)  # update base2current.json

                rom = JsonRom() if args.jsonout or use_enemizer else LocalRom(args.rom)

                if use_enemizer and (args.enemizercli or not args.jsonout):
                    if args.rom and not(os.path.isfile(args.rom)):
                        raise RuntimeError("Could not find valid base rom for enemizing at expected path %s." % args.rom)
                    if os.path.exists(args.enemizercli):
                        patch_enemizer(world, player, rom, args.rom, args.enemizercli, args.shufflepots[player], sprite_random_on_hit)
                        enemized = True
                        if not args.jsonout:
                            rom = LocalRom.fromJsonRom(rom, args.rom, 0x400000)
                    else:
                        enemizerMsg  = world.fish.translate("cli","cli","enemizer.not.found") + ': ' + args.enemizercli + "\n"
                        enemizerMsg += world.fish.translate("cli","cli","enemizer.nothing.applied")
                        logging.warning(enemizerMsg)
                        raise EnemizerError(enemizerMsg)

                patch_rom(world, rom, player, team, enemized)

                if args.race:
                    patch_race_rom(rom)

                rom_names.append((player, team, list(rom.name)))
                world.spoiler.hashes[(player, team)] = get_hash_string(rom.hash)

                apply_rom_settings(rom, args.heartbeep[player], args.heartcolor[player], args.quickswap[player], args.fastmenu[player], args.disablemusic[player], args.sprite[player], args.ow_palettes[player], args.uw_palettes[player])

                if args.jsonout:
                    jsonout[f'patch_t{team}_p{player}'] = rom.patches
                else:
                    mcsb_name = ''
                    if all([world.mapshuffle[player], world.compassshuffle[player], world.keyshuffle[player], world.bigkeyshuffle[player]]):
                        mcsb_name = '-keysanity'
                    elif [world.mapshuffle[player], world.compassshuffle[player], world.keyshuffle[player], world.bigkeyshuffle[player]].count(True) == 1:
                        mcsb_name = '-mapshuffle' if world.mapshuffle[player] else '-compassshuffle' if world.compassshuffle[player] else '-keyshuffle' if world.keyshuffle[player] else '-bigkeyshuffle'
                    elif any([world.mapshuffle[player], world.compassshuffle[player], world.keyshuffle[player], world.bigkeyshuffle[player]]):
                        mcsb_name = '-%s%s%s%sshuffle' % (
                        'M' if world.mapshuffle[player] else '', 'C' if world.compassshuffle[player] else '',
                        'S' if world.keyshuffle[player] else '', 'B' if world.bigkeyshuffle[player] else '')

                    outfilepname = f'_T{team+1}' if world.teams > 1 else ''
                    if world.players > 1:
                        outfilepname += f'_P{player}'
                    if world.players > 1 or world.teams > 1:
                        outfilepname += f"_{world.player_names[player][team].replace(' ', '_')}" if world.player_names[player][team] != 'Player %d' % player else ''
                    outfilestuffs = {
                      "logic": world.logic[player],                                   # 0
                      "difficulty": world.difficulty[player],                         # 1
                      "difficulty_adjustments": world.difficulty_adjustments[player], # 2
                      "mode": world.mode[player],                                     # 3
                      "goal": world.goal[player],                                     # 4
                      "timer": str(world.timer),                                      # 5
                      "shuffle": world.shuffle[player],                               # 6
                      "doorShuffle": world.doorShuffle[player],                       # 7
                      "algorithm": world.algorithm,                                   # 8
                      "mscb": mcsb_name,                                              # 9
                      "retro": world.retro[player],                                   # A
                      "progressive": world.progressive,                               # B
                      "hints": 'True' if world.hints[player] else 'False'             # C
                    }
                    #                  0  1  2  3  4 5  6  7  8 9 A B C
                    outfilesuffix = ('_%s_%s-%s-%s-%s%s_%s_%s-%s%s%s%s%s' % (
                      #  0          1      2      3    4     5    6      7     8        9         A     B           C
                      # _noglitches_normal-normal-open-ganon-ohko_simple_basic-balanced-keysanity-retro-prog_swords-nohints
                      # _noglitches_normal-normal-open-ganon     _simple_basic-balanced-keysanity-retro
                      # _noglitches_normal-normal-open-ganon     _simple_basic-balanced-keysanity      -prog_swords
                      # _noglitches_normal-normal-open-ganon     _simple_basic-balanced-keysanity                  -nohints
                      outfilestuffs["logic"], # 0

                      outfilestuffs["difficulty"],             # 1
                      outfilestuffs["difficulty_adjustments"], # 2
                      outfilestuffs["mode"],                   # 3
                      outfilestuffs["goal"],                   # 4
                      "" if outfilestuffs["timer"] in ['False', 'none', 'display'] else "-" + outfilestuffs["timer"], # 5

                      outfilestuffs["shuffle"],     # 6
                      outfilestuffs["doorShuffle"], # 7
                      outfilestuffs["algorithm"],   # 8
                      outfilestuffs["mscb"],        # 9

                      "-retro" if outfilestuffs["retro"] == "True" else "", # A
                      "-prog_" + outfilestuffs["progressive"] if outfilestuffs["progressive"] in ['off', 'random'] else "", # B
                      "-nohints" if not outfilestuffs["hints"] == "True" else "")) if not args.outputname else '' # C
                    rom.write_to_file(output_path(f'{outfilebase}{outfilepname}{outfilesuffix}.sfc'))

        if world.players > 1:
>>>>>>> 7756528d
            multidata = zlib.compress(json.dumps({"names": parsed_names,
                                                  # backwards compat for < 2.4.1
                                                  "roms": [(slot, team, list(name.encode()))
                                                           for (slot, team, name) in rom_names],
                                                  "rom_strings": rom_names,
                                                  "remote_items": [player for player in range(1, world.players + 1) if
                                                                   world.remote_items[player]],
                                                  "locations": [((location.address, location.player),
                                                                 (location.item.code, location.item.player))
                                                                for location in world.get_filled_locations() if
                                                                type(location.address) is int],
                                                  "checks_in_area": checks_in_area,
                                                  "server_options": get_options()["server_options"],
                                                  "er_hint_data": er_hint_data,
                                                  "precollected_items": precollected_items,
                                                  "version": _version_tuple,
                                                  "tags": multidatatags
                                                  }).encode("utf-8"), 9)

            with open(output_path('%s.multidata' % outfilebase), 'wb') as f:
                f.write(multidata)

            return enemized

        multidata_future = pool.submit(write_multidata, rom_futures)
    else:
        def get_enemizer_results():
            enemizer_result = False
            for player in range(1, world.players + 1):
                enemizer_used = _get_enemizer(player)
                enemizer_result |= enemizer_used
            return enemizer_result

        multidata_future = pool.submit(get_enemizer_results)

    if not args.skip_playthrough:
        logger.info(world.fish.translate("cli","cli","calc.playthrough"))
        create_playthrough(world)
    enemized = multidata_future.result()
    pool.shutdown()
    if args.create_spoiler:
        logger.info(world.fish.translate("cli","cli","patching.spoiler"))
        world.spoiler.to_file(output_path('%s_Spoiler.txt' % outfilebase))

    YES = world.fish.translate("cli","cli","yes")
    NO = world.fish.translate("cli","cli","no")
    logger.info("")
    logger.info(world.fish.translate("cli","cli","done"))
    logger.info("")
    logger.info(world.fish.translate("cli","cli","made.rom") % (YES if (args.create_rom) else NO))
    logger.info(world.fish.translate("cli","cli","made.playthrough") % (YES if (args.calc_playthrough) else NO))
    logger.info(world.fish.translate("cli","cli","made.spoiler") % (YES if (args.create_spoiler) else NO))
    logger.info(world.fish.translate("cli","cli","used.enemizer") % (YES if enemized else NO))
    logger.info(world.fish.translate("cli","cli","seed") + ": %d", world.seed)
    logger.info(world.fish.translate("cli","cli","total.time"), time.perf_counter() - start)

#    print_wiki_doors_by_room(dungeon_regions,world,1)
#    print_wiki_doors_by_region(dungeon_regions,world,1)

    return world

def copy_world(world):
    # ToDo: Not good yet
    ret = World(world.players, world.shuffle, world.doorShuffle, world.logic, world.mode, world.swords,
                world.difficulty, world.difficulty_adjustments, world.timer, world.progressive, world.goal, world.algorithm,
                world.accessibility, world.shuffle_ganon, world.retro, world.custom, world.customitemarray, world.hints)
    ret.teams = world.teams
    ret.player_names = copy.deepcopy(world.player_names)
    ret.remote_items = world.remote_items.copy()
    ret.required_medallions = world.required_medallions.copy()
    ret.swamp_patch_required = world.swamp_patch_required.copy()
    ret.ganon_at_pyramid = world.ganon_at_pyramid.copy()
    ret.powder_patch_required = world.powder_patch_required.copy()
    ret.ganonstower_vanilla = world.ganonstower_vanilla.copy()
    ret.treasure_hunt_count = world.treasure_hunt_count.copy()
    ret.treasure_hunt_icon = world.treasure_hunt_icon.copy()
    ret.sewer_light_cone = world.sewer_light_cone.copy()
    ret.light_world_light_cone = world.light_world_light_cone
    ret.dark_world_light_cone = world.dark_world_light_cone
    ret.seed = world.seed
    ret.can_access_trock_eyebridge = world.can_access_trock_eyebridge.copy()
    ret.can_access_trock_front = world.can_access_trock_front.copy()
    ret.can_access_trock_big_chest = world.can_access_trock_big_chest.copy()
    ret.can_access_trock_middle = world.can_access_trock_middle.copy()
    ret.can_take_damage = world.can_take_damage
    ret.difficulty_requirements = world.difficulty_requirements.copy()
    ret.fix_fake_world = world.fix_fake_world.copy()
    ret.mapshuffle = world.mapshuffle.copy()
    ret.compassshuffle = world.compassshuffle.copy()
    ret.keyshuffle = world.keyshuffle.copy()
    ret.bigkeyshuffle = world.bigkeyshuffle.copy()
    ret.crystals_needed_for_ganon = world.crystals_needed_for_ganon.copy()
    ret.crystals_needed_for_gt = world.crystals_needed_for_gt.copy()
    ret.open_pyramid = world.open_pyramid.copy()
    ret.boss_shuffle = world.boss_shuffle.copy()
    ret.enemy_shuffle = world.enemy_shuffle.copy()
    ret.enemy_health = world.enemy_health.copy()
    ret.enemy_damage = world.enemy_damage.copy()
    ret.beemizer = world.beemizer.copy()
    ret.timer = world.timer.copy()
    ret.shufflepots = world.shufflepots.copy()
    ret.shuffle_prizes = world.shuffle_prizes.copy()
    ret.dark_room_logic = world.dark_room_logic.copy()
    ret.restrict_dungeon_item_on_boss = world.restrict_dungeon_item_on_boss.copy()
    ret.intensity = world.intensity.copy()
    ret.experimental = world.experimental.copy()
    ret.keydropshuffle = world.keydropshuffle.copy()
    ret.mixed_travel = world.mixed_travel.copy()

    for player in range(1, world.players + 1):
        if world.mode[player] != 'inverted':
            create_regions(ret, player)
        else:
            create_inverted_regions(ret, player)
        create_dungeon_regions(ret, player)
        create_shops(ret, player)
        create_rooms(ret, player)
        create_dungeons(ret, player)

    copy_dynamic_regions_and_locations(world, ret)
    for player in range(1, world.players + 1):
        if world.mode[player] == 'standard':
            parent = ret.get_region('Menu', player)
            target = ret.get_region('Hyrule Castle Secret Entrance', player)
            connection = Entrance(player, 'Uncle S&Q', parent)
            parent.exits.append(connection)
            connection.connect(target)

    # copy bosses
    for dungeon in world.dungeons:
        for level, boss in dungeon.bosses.items():
            ret.get_dungeon(dungeon.name, dungeon.player).bosses[level] = boss

    for shop in world.shops:
        copied_shop = ret.get_region(shop.region.name, shop.region.player).shop
        copied_shop.inventory = copy.copy(shop.inventory)

    # connect copied world
    for region in world.regions:
        copied_region = ret.get_region(region.name, region.player)
        copied_region.is_light_world = region.is_light_world
        copied_region.is_dark_world = region.is_dark_world
        for entrance in region.entrances:
            ret.get_entrance(entrance.name, entrance.player).connect(copied_region)

    # fill locations
    for location in world.get_locations():
        if location.item is not None:
            item = Item(location.item.name, location.item.advancement, location.item.priority, location.item.type, player = location.item.player)
            ret.get_location(location.name, location.player).item = item
            item.location = ret.get_location(location.name, location.player)
            item.world = ret
        if location.event:
            ret.get_location(location.name, location.player).event = True
        if location.locked:
            ret.get_location(location.name, location.player).locked = True

    # copy remaining itempool. No item in itempool should have an assigned location
    for item in world.itempool:
        ret.itempool.append(Item(item.name, item.advancement, item.priority, item.type, player = item.player))

    for item in world.precollected_items:
        ret.push_precollected(ItemFactory(item.name, item.player))

    # copy progress items in state
    ret.state.prog_items = world.state.prog_items.copy()
    ret.state.stale = {player: True for player in range(1, world.players + 1)}

    ret.doors = world.doors
    for door in ret.doors:
        entrance = ret.check_for_entrance(door.name, door.player)
        if entrance is not None:
            entrance.door = door
    ret.paired_doors = world.paired_doors
    ret.rooms = world.rooms
    ret.inaccessible_regions = world.inaccessible_regions
    ret.dungeon_layouts = world.dungeon_layouts
    ret.key_logic = world.key_logic
    ret.dungeon_portals = world.dungeon_portals
    for player, portals in world.dungeon_portals.items():
        for portal in portals:
            connect_portal_copy(portal, ret, player)
    ret.sanc_portal = world.sanc_portal

    for player in range(1, world.players + 1):
        set_rules(ret, player)

    return ret

def copy_dynamic_regions_and_locations(world, ret):
    for region in world.dynamic_regions:
        new_reg = Region(region.name, region.type, region.hint_text, region.player)
        ret.regions.append(new_reg)
        ret.initialize_regions([new_reg])
        ret.dynamic_regions.append(new_reg)

        # Note: ideally exits should be copied here, but the current use case (Take anys) do not require this

        if region.shop:
            new_reg.shop = region.shop.__class__(new_reg, region.shop.room_id, region.shop.shopkeeper_config,
                                                 region.shop.custom, region.shop.locked)
            ret.shops.append(new_reg.shop)

    for location in world.dynamic_locations:
        new_reg = ret.get_region(location.parent_region.name, location.parent_region.player)
        new_loc = Location(location.player, location.name, location.address, location.crystal, location.hint_text, new_reg)
        # todo: this is potentially dangerous. later refactor so we
        # can apply dynamic region rules on top of copied world like other rules
        new_loc.access_rule = location.access_rule
        new_loc.always_allow = location.always_allow
        new_loc.item_rule = location.item_rule
        new_reg.locations.append(new_loc)

    ret.clear_location_cache()


def create_playthrough(world):
    # create a copy as we will modify it
    old_world = world
    world = copy_world(world)

    # get locations containing progress items
    prog_locations = [location for location in world.get_filled_locations() if location.item.advancement]
    state_cache = [None]
    collection_spheres = []
    state = CollectionState(world)
    sphere_candidates = list(prog_locations)
    logging.debug(world.fish.translate("cli","cli","building.collection.spheres"))
    while sphere_candidates:
        state.sweep_for_events(key_only=True)

        sphere = []
        # build up spheres of collection radius. Everything in each sphere is independent from each other in dependencies and only depends on lower spheres
        for location in sphere_candidates:
            if state.can_reach(location) and state.not_flooding_a_key(world, location):
                sphere.append(location)

        for location in sphere:
            sphere_candidates.remove(location)
            state.collect(location.item, True, location)

        collection_spheres.append(sphere)

        state_cache.append(state.copy())

        logging.debug(world.fish.translate("cli","cli","building.calculating.spheres"), len(collection_spheres), len(sphere), len(prog_locations))
        if not sphere:
            logging.error(world.fish.translate("cli","cli","cannot.reach.items"), [world.fish.translate("cli","cli","cannot.reach.item") % (location.item.name, location.item.player, location.name, location.player) for location in sphere_candidates])
            if any([world.accessibility[location.item.player] != 'none' for location in sphere_candidates]):
                raise RuntimeError(world.fish.translate("cli", "cli", "cannot.reach.progression"))
            else:
                old_world.spoiler.unreachables = sphere_candidates.copy()
                break

    # in the second phase, we cull each sphere such that the game is still beatable, reducing each range of influence to the bare minimum required inside it
    for num, sphere in reversed(list(enumerate(collection_spheres))):
        to_delete = []
        for location in sphere:
            # we remove the item at location and check if game is still beatable
            logging.getLogger('').debug('Checking if %s (Player %d) is required to beat the game.', location.item.name, location.item.player)
            old_item = location.item
            location.item = None
            if world.can_beat_game(state_cache[num]):
                to_delete.append(location)
            else:
                # still required, got to keep it around
                location.item = old_item

        # cull entries in spheres for spoiler walkthrough at end
        for location in to_delete:
            sphere.remove(location)

    # second phase, sphere 0
    for item in [i for i in world.precollected_items if i.advancement]:
        logging.getLogger('').debug('Checking if %s (Player %d) is required to beat the game.', item.name, item.player)
        world.precollected_items.remove(item)
        world.state.remove(item)
        if not world.can_beat_game():
            world.push_precollected(item)

    # we are now down to just the required progress items in collection_spheres. Unfortunately
    # the previous pruning stage could potentially have made certain items dependant on others
    # in the same or later sphere (because the location had 2 ways to access but the item originally
    # used to access it was deemed not required.) So we need to do one final sphere collection pass
    # to build up the correct spheres

    required_locations = [item for sphere in collection_spheres for item in sphere]
    state = CollectionState(world)
    collection_spheres = []
    while required_locations:
        state.sweep_for_events(key_only=True)

        sphere = list(filter(lambda loc: state.can_reach(loc) and state.not_flooding_a_key(world, loc), required_locations))

        for location in sphere:
            required_locations.remove(location)
            state.collect(location.item, True, location)

        collection_spheres.append(sphere)

        logging.getLogger('').debug(world.fish.translate("cli","cli","building.final.spheres"), len(collection_spheres), len(sphere), len(required_locations))
        if not sphere:
            raise RuntimeError(world.fish.translate("cli","cli","cannot.reach.required"))

    # store the required locations for statistical analysis
    old_world.required_locations = [(location.name, location.player) for sphere in collection_spheres for location in sphere]

    def flist_to_iter(node):
        while node:
            value, node = node
            yield value

    def get_path(state, region):
        reversed_path_as_flist = state.path.get(region, (region, None))
        string_path_flat = reversed(list(map(str, flist_to_iter(reversed_path_as_flist))))
        # Now we combine the flat string list into (region, exit) pairs
        pathsiter = iter(string_path_flat)
        pathpairs = zip_longest(pathsiter, pathsiter)
        return list(pathpairs)

    old_world.spoiler.paths = dict()
    for player in range(1, world.players + 1):
        old_world.spoiler.paths.update({ str(location) : get_path(state, location.parent_region) for sphere in collection_spheres for location in sphere if location.player == player})
        for _, path in dict(old_world.spoiler.paths).items():
            if any(exit == 'Pyramid Fairy' for (_, exit) in path):
                if world.mode[player] != 'inverted':
                    old_world.spoiler.paths[str(world.get_region('Big Bomb Shop', player))] = get_path(state, world.get_region('Big Bomb Shop', player))
                else:
                    old_world.spoiler.paths[str(world.get_region('Inverted Big Bomb Shop', player))] = get_path(state, world.get_region('Inverted Big Bomb Shop', player))

    # we can finally output our playthrough
    old_world.spoiler.playthrough = OrderedDict([("0", [str(item) for item in world.precollected_items if item.advancement])])
    for i, sphere in enumerate(collection_spheres):
        old_world.spoiler.playthrough[str(i + 1)] = {str(location): str(location.item) for location in sphere}<|MERGE_RESOLUTION|>--- conflicted
+++ resolved
@@ -27,7 +27,7 @@
 from source.classes.BabelFish import BabelFish
 import Patch
 
-__dr_version__ = '0.2.0.10u'
+__dr_version__ = '0.2.0.11u'
 seeddigits = 20
 
 
@@ -37,10 +37,6 @@
         return random.randint(0, pow(10, seeddigits) - 1)
     return seed
 
-<<<<<<< HEAD
-=======
-__version__ = '0.2.0.11u'
->>>>>>> 7756528d
 
 class EnemizerError(RuntimeError):
     pass
@@ -345,7 +341,6 @@
 
         for team in range(world.teams):
             for player in range(1, world.players + 1):
-<<<<<<< HEAD
                 rom_futures.append(pool.submit(_gen_rom, team, player))
 
         er_cache = {player: {} for player in range(1, world.players + 1)}
@@ -417,101 +412,6 @@
                 multidatatags.append("Spoiler")
                 if not args.skip_playthrough:
                     multidatatags.append("Play through")
-=======
-                sprite_random_on_hit = type(args.sprite[player]) is str and args.sprite[player].lower() == 'randomonhit'
-                use_enemizer = (world.boss_shuffle[player] != 'none' or world.enemy_shuffle[player] != 'none'
-                                or world.enemy_health[player] != 'default' or world.enemy_damage[player] != 'default'
-                                or args.shufflepots[player] or sprite_random_on_hit)
-
-                if use_enemizer:
-                    base_patch = LocalRom(args.rom)  # update base2current.json
-
-                rom = JsonRom() if args.jsonout or use_enemizer else LocalRom(args.rom)
-
-                if use_enemizer and (args.enemizercli or not args.jsonout):
-                    if args.rom and not(os.path.isfile(args.rom)):
-                        raise RuntimeError("Could not find valid base rom for enemizing at expected path %s." % args.rom)
-                    if os.path.exists(args.enemizercli):
-                        patch_enemizer(world, player, rom, args.rom, args.enemizercli, args.shufflepots[player], sprite_random_on_hit)
-                        enemized = True
-                        if not args.jsonout:
-                            rom = LocalRom.fromJsonRom(rom, args.rom, 0x400000)
-                    else:
-                        enemizerMsg  = world.fish.translate("cli","cli","enemizer.not.found") + ': ' + args.enemizercli + "\n"
-                        enemizerMsg += world.fish.translate("cli","cli","enemizer.nothing.applied")
-                        logging.warning(enemizerMsg)
-                        raise EnemizerError(enemizerMsg)
-
-                patch_rom(world, rom, player, team, enemized)
-
-                if args.race:
-                    patch_race_rom(rom)
-
-                rom_names.append((player, team, list(rom.name)))
-                world.spoiler.hashes[(player, team)] = get_hash_string(rom.hash)
-
-                apply_rom_settings(rom, args.heartbeep[player], args.heartcolor[player], args.quickswap[player], args.fastmenu[player], args.disablemusic[player], args.sprite[player], args.ow_palettes[player], args.uw_palettes[player])
-
-                if args.jsonout:
-                    jsonout[f'patch_t{team}_p{player}'] = rom.patches
-                else:
-                    mcsb_name = ''
-                    if all([world.mapshuffle[player], world.compassshuffle[player], world.keyshuffle[player], world.bigkeyshuffle[player]]):
-                        mcsb_name = '-keysanity'
-                    elif [world.mapshuffle[player], world.compassshuffle[player], world.keyshuffle[player], world.bigkeyshuffle[player]].count(True) == 1:
-                        mcsb_name = '-mapshuffle' if world.mapshuffle[player] else '-compassshuffle' if world.compassshuffle[player] else '-keyshuffle' if world.keyshuffle[player] else '-bigkeyshuffle'
-                    elif any([world.mapshuffle[player], world.compassshuffle[player], world.keyshuffle[player], world.bigkeyshuffle[player]]):
-                        mcsb_name = '-%s%s%s%sshuffle' % (
-                        'M' if world.mapshuffle[player] else '', 'C' if world.compassshuffle[player] else '',
-                        'S' if world.keyshuffle[player] else '', 'B' if world.bigkeyshuffle[player] else '')
-
-                    outfilepname = f'_T{team+1}' if world.teams > 1 else ''
-                    if world.players > 1:
-                        outfilepname += f'_P{player}'
-                    if world.players > 1 or world.teams > 1:
-                        outfilepname += f"_{world.player_names[player][team].replace(' ', '_')}" if world.player_names[player][team] != 'Player %d' % player else ''
-                    outfilestuffs = {
-                      "logic": world.logic[player],                                   # 0
-                      "difficulty": world.difficulty[player],                         # 1
-                      "difficulty_adjustments": world.difficulty_adjustments[player], # 2
-                      "mode": world.mode[player],                                     # 3
-                      "goal": world.goal[player],                                     # 4
-                      "timer": str(world.timer),                                      # 5
-                      "shuffle": world.shuffle[player],                               # 6
-                      "doorShuffle": world.doorShuffle[player],                       # 7
-                      "algorithm": world.algorithm,                                   # 8
-                      "mscb": mcsb_name,                                              # 9
-                      "retro": world.retro[player],                                   # A
-                      "progressive": world.progressive,                               # B
-                      "hints": 'True' if world.hints[player] else 'False'             # C
-                    }
-                    #                  0  1  2  3  4 5  6  7  8 9 A B C
-                    outfilesuffix = ('_%s_%s-%s-%s-%s%s_%s_%s-%s%s%s%s%s' % (
-                      #  0          1      2      3    4     5    6      7     8        9         A     B           C
-                      # _noglitches_normal-normal-open-ganon-ohko_simple_basic-balanced-keysanity-retro-prog_swords-nohints
-                      # _noglitches_normal-normal-open-ganon     _simple_basic-balanced-keysanity-retro
-                      # _noglitches_normal-normal-open-ganon     _simple_basic-balanced-keysanity      -prog_swords
-                      # _noglitches_normal-normal-open-ganon     _simple_basic-balanced-keysanity                  -nohints
-                      outfilestuffs["logic"], # 0
-
-                      outfilestuffs["difficulty"],             # 1
-                      outfilestuffs["difficulty_adjustments"], # 2
-                      outfilestuffs["mode"],                   # 3
-                      outfilestuffs["goal"],                   # 4
-                      "" if outfilestuffs["timer"] in ['False', 'none', 'display'] else "-" + outfilestuffs["timer"], # 5
-
-                      outfilestuffs["shuffle"],     # 6
-                      outfilestuffs["doorShuffle"], # 7
-                      outfilestuffs["algorithm"],   # 8
-                      outfilestuffs["mscb"],        # 9
-
-                      "-retro" if outfilestuffs["retro"] == "True" else "", # A
-                      "-prog_" + outfilestuffs["progressive"] if outfilestuffs["progressive"] in ['off', 'random'] else "", # B
-                      "-nohints" if not outfilestuffs["hints"] == "True" else "")) if not args.outputname else '' # C
-                    rom.write_to_file(output_path(f'{outfilebase}{outfilepname}{outfilesuffix}.sfc'))
-
-        if world.players > 1:
->>>>>>> 7756528d
             multidata = zlib.compress(json.dumps({"names": parsed_names,
                                                   # backwards compat for < 2.4.1
                                                   "roms": [(slot, team, list(name.encode()))
