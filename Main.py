--- conflicted
+++ resolved
@@ -25,10 +25,7 @@
 from Utils import output_path, parse_player_names, get_options, __version__, print_wiki_doors_by_region, print_wiki_doors_by_room
 from source.classes.BabelFish import BabelFish
 
-<<<<<<< HEAD
-=======
-__version__ = '0.1.0.7-u'
->>>>>>> 6f94ca5b
+__dr_version__ = '0.1.0.7-u'
 
 class EnemizerError(RuntimeError):
     pass
@@ -79,6 +76,7 @@
     logger.info(
       world.fish.translate("cli","cli","app.title") + "\n",
       __version__,
+      __dr_version__,
       world.seed
     )
 
