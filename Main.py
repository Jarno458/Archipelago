--- conflicted
+++ resolved
@@ -12,14 +12,10 @@
 from Regions import create_regions, mark_light_world_regions
 from InvertedRegions import create_inverted_regions, mark_dark_world_regions
 from EntranceShuffle import link_entrances, link_inverted_entrances
-<<<<<<< HEAD
 from Rom import patch_rom, get_race_rom_patches, get_enemizer_patch, apply_rom_settings, Sprite, LocalRom, JsonRom
-=======
 from Doors import create_doors
 from DoorShuffle import link_doors
-from Rom import patch_rom, get_enemizer_patch, apply_rom_settings, Sprite, LocalRom, JsonRom
 from RoomData import create_rooms
->>>>>>> c475dc74
 from Rules import set_rules
 from Dungeons import create_dungeons, fill_dungeons, fill_dungeons_restrictive
 from Fill import distribute_items_cutoff, distribute_items_staleness, distribute_items_restrictive, flood_items, balance_multiworld_progression
@@ -29,7 +25,6 @@
 __version__ = '0.0.1-pre'
 
 def main(args, seed=None):
-<<<<<<< HEAD
     if args.outputpath:
         try:
             os.mkdir(args.outputpath)
@@ -40,13 +35,7 @@
     start = time.perf_counter()
 
     # initialize the world
-    world = World(args.multi, args.shuffle, args.logic, args.mode, args.swords, args.difficulty, args.item_functionality, args.timer, args.progressive, args.goal, args.algorithm, args.accessibility, args.shuffleganon, args.quickswap, args.fastmenu, args.disablemusic, args.retro, args.custom, args.customitemarray, args.hints)
-=======
-    start = time.process_time()
-
-    # initialize the world
-    world = World(args.multi, args.shuffle, args.door_shuffle, args.logic, args.mode, args.swords, args.difficulty, args.item_functionality, args.timer, args.progressive, args.goal, args.algorithm, not args.nodungeonitems, args.accessibility, args.shuffleganon, args.quickswap, args.fastmenu, args.disablemusic, args.keysanity, args.retro, args.custom, args.customitemarray, args.shufflebosses, args.hints)
->>>>>>> c475dc74
+    world = World(args.multi, args.shuffle, args.door_shuffle, args.logic, args.mode, args.swords, args.difficulty, args.item_functionality, args.timer, args.progressive, args.goal, args.algorithm, args.accessibility, args.shuffleganon, args.quickswap, args.fastmenu, args.disablemusic, args.retro, args.custom, args.customitemarray, args.shufflebosses, args.hints)
     logger = logging.getLogger('')
     if seed is None:
         random.seed(None)
@@ -80,11 +69,6 @@
 
         if world.mode[player] != 'inverted':
             create_regions(world, player)
-<<<<<<< HEAD
-        else:
-            create_inverted_regions(world, player)
-        create_dungeons(world, player)
-=======
             create_doors(world, player)
             create_rooms(world, player)
             create_dungeons(world, player)
@@ -94,34 +78,24 @@
             create_doors(world, player)
             create_rooms(world, player)
             create_dungeons(world, player)
->>>>>>> c475dc74
 
     logger.info('Shuffling the World about.')
 
     for player in range(1, world.players + 1):
         if world.mode[player] != 'inverted':
             link_entrances(world, player)
-<<<<<<< HEAD
+        for player in range(1, world.players + 1):
+        else:
+            link_inverted_entrances(world, player)
+
+    logger.info('Shuffling dungeons')
+
+    for player in range(1, world.players + 1):
+        link_doors(world, player)
+        if world.mode[player] != 'inverted':
             mark_light_world_regions(world, player)
         else:
-            link_inverted_entrances(world, player)
             mark_dark_world_regions(world, player)
-=======
-    else:
-        for player in range(1, world.players + 1):
-            link_inverted_entrances(world, player)
-
-    logger.info('Shuffling dungeons')
-
-    for player in range(1, world.players + 1):
-        link_doors(world, player)
-
-    if world.mode != 'inverted':
-        mark_light_world_regions(world)
-    else:
-        mark_dark_world_regions(world)
->>>>>>> c475dc74
-
     logger.info('Generating Item Pool.')
 
     for player in range(1, world.players + 1):
@@ -179,14 +153,8 @@
     else:
         sprite = None
 
-<<<<<<< HEAD
     player_names = parse_names_string(args.names)
     outfilebase = 'ER_%s' % (args.outputname if args.outputname else world.seed)
-=======
-    outfilebase = 'DR_%s_%s-%s-%s-%s%s_%s-%s_%s%s%s%s%s_%s' % (world.logic, world.difficulty, world.difficulty_adjustments, world.mode, world.goal, "" if world.timer in ['none', 'display'] else "-" + world.timer, world.shuffle, world.algorithm, world.doorShuffle, "-keysanity" if world.keysanity else "", "-retro" if world.retro else "", "-prog_" + world.progressive if world.progressive in ['off', 'random'] else "", "-nohints" if not world.hints else "", world.seed)
-
-    use_enemizer = args.enemizercli and (args.shufflebosses != 'none' or args.shuffleenemies or args.enemy_health != 'default' or args.enemy_health != 'default' or args.enemy_damage or args.shufflepalette or args.shufflepots)
->>>>>>> c475dc74
 
     jsonout = {}
     if not args.suppress_rom:
@@ -272,21 +240,13 @@
         world.spoiler.to_file(output_path('%s_Spoiler.txt' % outfilebase))
 
     logger.info('Done. Enjoy.')
-<<<<<<< HEAD
     logger.debug('Total Time: %s', time.perf_counter() - start)
-=======
-    logger.debug('Total Time: %s', time.process_time() - start)
->>>>>>> c475dc74
 
     return world
 
 def copy_world(world):
     # ToDo: Not good yet
-<<<<<<< HEAD
-    ret = World(world.players, world.shuffle, world.logic, world.mode, world.swords, world.difficulty, world.difficulty_adjustments, world.timer, world.progressive, world.goal, world.algorithm, world.accessibility, world.shuffle_ganon, world.quickswap, world.fastmenu, world.disable_music, world.retro, world.custom, world.customitemarray, world.hints)
-=======
-    ret = World(world.players, world.shuffle, world.doorShuffle, world.logic, world.mode, world.swords, world.difficulty, world.difficulty_adjustments, world.timer, world.progressive, world.goal, world.algorithm, world.place_dungeon_items, world.accessibility, world.shuffle_ganon, world.quickswap, world.fastmenu, world.disable_music, world.keysanity, world.retro, world.custom, world.customitemarray, world.boss_shuffle, world.hints)
->>>>>>> c475dc74
+    ret = World(world.players, world.shuffle, world.doorShuffle, world.logic, world.mode, world.swords, world.difficulty, world.difficulty_adjustments, world.timer, world.progressive, world.goal, world.algorithm, world.accessibility, world.shuffle_ganon, world.quickswap, world.fastmenu, world.disable_music, world.retro, world.custom, world.customitemarray, world.boss_shuffle, world.hints)
     ret.required_medallions = world.required_medallions.copy()
     ret.swamp_patch_required = world.swamp_patch_required.copy()
     ret.ganon_at_pyramid = world.ganon_at_pyramid.copy()
