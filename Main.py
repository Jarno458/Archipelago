from collections import OrderedDict
import copy
from itertools import zip_longest
import json
import logging
import os
import random
import time
import zlib

from BaseClasses import World, CollectionState, Item, Region, Location, Shop
from Items import ItemFactory
from Regions import create_regions, create_shops, mark_light_world_regions, create_dungeon_regions
from InvertedRegions import create_inverted_regions, mark_dark_world_regions
from EntranceShuffle import link_entrances, link_inverted_entrances
from Rom import patch_rom, patch_race_rom, patch_enemizer, apply_rom_settings, LocalRom, JsonRom, get_hash_string
from Doors import create_doors
from DoorShuffle import link_doors
from RoomData import create_rooms
from Rules import set_rules
from Dungeons import create_dungeons, fill_dungeons, fill_dungeons_restrictive
from Fill import distribute_items_cutoff, distribute_items_staleness, distribute_items_restrictive, flood_items, balance_multiworld_progression
from ItemList import generate_itempool, difficulties, fill_prizes
from Utils import output_path, parse_player_names

__version__ = '0.0.12pre'


def main(args, seed=None):
    if args.outputpath:
        os.makedirs(args.outputpath, exist_ok=True)
        output_path.cached_path = args.outputpath

    start = time.perf_counter()

    # initialize the world
    world = World(args.multi, args.shuffle, args.door_shuffle, args.logic, args.mode, args.swords, args.difficulty,
                  args.item_functionality, args.timer, args.progressive.copy(), args.goal, args.algorithm,
                  args.accessibility, args.shuffleganon, args.retro, args.custom, args.customitemarray, args.hints)
    logger = logging.getLogger('')
    if seed is None:
        random.seed(None)
        world.seed = random.randint(0, 999999999)
    else:
        world.seed = int(seed)
    random.seed(world.seed)

    world.remote_items = args.remote_items.copy()
    world.mapshuffle = args.mapshuffle.copy()
    world.compassshuffle = args.compassshuffle.copy()
    world.keyshuffle = args.keyshuffle.copy()
    world.bigkeyshuffle = args.bigkeyshuffle.copy()
    world.crystals_needed_for_ganon = {player: random.randint(0, 7) if args.crystals_ganon[player] == 'random' else int(args.crystals_ganon[player]) for player in range(1, world.players + 1)}
    world.crystals_needed_for_gt = {player: random.randint(0, 7) if args.crystals_gt[player] == 'random' else int(args.crystals_gt[player]) for player in range(1, world.players + 1)}
    world.open_pyramid = args.openpyramid.copy()
    world.boss_shuffle = args.shufflebosses.copy()
    world.enemy_shuffle = args.shuffleenemies.copy()
    world.enemy_health = args.enemy_health.copy()
    world.enemy_damage = args.enemy_damage.copy()
    world.beemizer = args.beemizer.copy()
    world.timer = args.timer.copy()
    world.shufflepots = args.shufflepots.copy()
    world.progressive = args.progressive.copy()
    world.extendedmsu = args.extendedmsu.copy()

    world.rom_seeds = {player: random.randint(0, 999999999) for player in range(1, world.players + 1)}

    logger.info('ALttP Door Randomizer Version %s  -  Seed: %s\n', __version__, world.seed)

    parsed_names = parse_player_names(args.names, world.players, args.teams)
    world.teams = len(parsed_names)
    for i, team in enumerate(parsed_names, 1):
        if world.players > 1:
            logger.info('%s%s', 'Team%d: ' % i if world.teams > 1 else 'Players: ', ', '.join(team))
        for player, name in enumerate(team, 1):
            world.player_names[player].append(name)
    logger.info('')

    for player in range(1, world.players + 1):
        world.difficulty_requirements[player] = difficulties[world.difficulty[player]]

        if world.mode[player] == 'standard' and world.enemy_shuffle[player] != 'none':
            world.escape_assist[player].append('bombs') # enemized escape assumes infinite bombs available and will likely be unbeatable without it

        for tok in filter(None, args.startinventory[player].split(',')):
            item = ItemFactory(tok.strip(), player)
            if item:
                world.push_precollected(item)

        if world.mode[player] != 'inverted':
            create_regions(world, player)
        else:
            create_inverted_regions(world, player)
        create_dungeon_regions(world, player)
        create_shops(world, player)
        create_doors(world, player)
        create_rooms(world, player)
        create_dungeons(world, player)

    logger.info('Shuffling the World about.')

    for player in range(1, world.players + 1):
        if world.mode[player] != 'inverted':
            link_entrances(world, player)
        else:
            link_inverted_entrances(world, player)

    logger.info('Shuffling dungeons')

    for player in range(1, world.players + 1):
        link_doors(world, player)
        if world.mode[player] != 'inverted':
            mark_light_world_regions(world, player)
        else:
            mark_dark_world_regions(world, player)
    logger.info('Generating Item Pool.')

    for player in range(1, world.players + 1):
        generate_itempool(world, player)

    logger.info('Calculating Access Rules.')

    for player in range(1, world.players + 1):
        set_rules(world, player)

    logger.info('Placing Dungeon Prizes.')

    fill_prizes(world)

    logger.info('Placing Dungeon Items.')

    shuffled_locations = None
    if args.algorithm in ['balanced', 'vt26'] or any(list(args.mapshuffle.values()) + list(args.compassshuffle.values()) +
                                                     list(args.keyshuffle.values()) + list(args.bigkeyshuffle.values())):
        shuffled_locations = world.get_unfilled_locations()
        random.shuffle(shuffled_locations)
        fill_dungeons_restrictive(world, shuffled_locations)
    else:
        fill_dungeons(world)

    logger.info('Fill the world.')

    if args.algorithm == 'flood':
        flood_items(world)  # different algo, biased towards early game progress items
    elif args.algorithm == 'vt21':
        distribute_items_cutoff(world, 1)
    elif args.algorithm == 'vt22':
        distribute_items_cutoff(world, 0.66)
    elif args.algorithm == 'freshness':
        distribute_items_staleness(world)
    elif args.algorithm == 'vt25':
        distribute_items_restrictive(world, False)
    elif args.algorithm == 'vt26':

        distribute_items_restrictive(world, True, shuffled_locations)
    elif args.algorithm == 'balanced':
        distribute_items_restrictive(world, True)

    if world.players > 1:
        logger.info('Balancing multiworld progression.')
        balance_multiworld_progression(world)

    # if we only check for beatable, we can do this sanity check first before creating the rom
    if not world.can_beat_game():
        raise RuntimeError('Cannot beat game. Something went terribly wrong here!')

    logger.info('Patching ROM.')

    outfilebase = 'DR_%s' % (args.outputname if args.outputname else world.seed)

    rom_names = []
    jsonout = {}
    if not args.suppress_rom:
        for team in range(world.teams):
            for player in range(1, world.players + 1):
                sprite_random_on_hit = type(args.sprite[player]) is str and args.sprite[player].lower() == 'randomonhit'
                use_enemizer = (world.boss_shuffle[player] != 'none' or world.enemy_shuffle[player] != 'none'
                                or world.enemy_health[player] != 'default' or world.enemy_damage[player] != 'default'
                                or args.shufflepots[player] or sprite_random_on_hit)

                rom = JsonRom() if args.jsonout or use_enemizer else LocalRom(args.rom, extendedmsu=args.extendedmsu[player])

                patch_rom(world, rom, player, team, use_enemizer)

                if use_enemizer and (args.enemizercli or not args.jsonout):
                    patch_enemizer(world, player, rom, args.rom, args.enemizercli, args.shufflepots[player], sprite_random_on_hit, extendedmsu=args.extendedmsu[player])
                    if not args.jsonout:
                        rom = LocalRom.fromJsonRom(rom, args.rom, 0x400000, args.extendedmsu[player])

                if args.race:
                    patch_race_rom(rom)

                rom_names.append((player, team, list(rom.name)))
                world.spoiler.hashes[(player, team)] = get_hash_string(rom.hash)

                apply_rom_settings(rom, args.heartbeep[player], args.heartcolor[player], args.quickswap[player], args.fastmenu[player], args.disablemusic[player], args.sprite[player], args.ow_palettes[player], args.uw_palettes[player])

                if args.jsonout:
                    jsonout[f'patch_t{team}_p{player}'] = rom.patches
                else:
                    mcsb_name = ''
                    if all([world.mapshuffle[player], world.compassshuffle[player], world.keyshuffle[player], world.bigkeyshuffle[player]]):
                        mcsb_name = '-keysanity'
                    elif [world.mapshuffle[player], world.compassshuffle[player], world.keyshuffle[player], world.bigkeyshuffle[player]].count(True) == 1:
                        mcsb_name = '-mapshuffle' if world.mapshuffle[player] else '-compassshuffle' if world.compassshuffle[player] else '-keyshuffle' if world.keyshuffle[player] else '-bigkeyshuffle'
                    elif any([world.mapshuffle[player], world.compassshuffle[player], world.keyshuffle[player], world.bigkeyshuffle[player]]):
                        mcsb_name = '-%s%s%s%sshuffle' % (
                        'M' if world.mapshuffle[player] else '', 'C' if world.compassshuffle[player] else '',
                        'S' if world.keyshuffle[player] else '', 'B' if world.bigkeyshuffle[player] else '')

                    outfilepname = f'_T{team+1}' if world.teams > 1 else ''
                    if world.players > 1:
                        outfilepname += f'_P{player}'
                    if world.players > 1 or world.teams > 1:
                        outfilepname += f"_{world.player_names[player][team].replace(' ', '_')}" if world.player_names[player][team] != 'Player %d' % player else ''
                    outfilesuffix = ('_%s_%s-%s-%s-%s%s_%s_%s-%s%s%s%s%s' % (world.logic[player], world.difficulty[player], world.difficulty_adjustments[player],
                                                                              world.mode[player], world.goal[player],
                                                                              "" if world.timer[player] in ['none', 'display'] else "-" + world.timer[player],
<<<<<<< HEAD
                                                                              world.shuffle[player], world.doorShuffle[player], world.algorithm, mcsb_name,
=======
                                                                              world.shuffle[player], world.algorithm, mcsb_name,
>>>>>>> c4ba2816
                                                                              "-retro" if world.retro[player] else "",
                                                                              "-prog_" + world.progressive[player] if world.progressive[player] in ['off', 'random'] else "",
                                                                              "-nohints" if not world.hints[player] else "")) if not args.outputname else ''
                    rom.write_to_file(output_path(f'{outfilebase}{outfilepname}{outfilesuffix}.sfc'))

        if world.players > 1:
            multidata = zlib.compress(json.dumps({"names": parsed_names,
                                                  "roms": rom_names,
                                                  "remote_items": [player for player in range(1, world.players + 1) if
                                                               world.remote_items[player]],
                                                  "locations": [((location.address, location.player),
                                                             (location.item.code, location.item.player))
                                                                for location in world.get_filled_locations() if
                                                            type(location.address) is int]
                                                  }).encode("utf-8"))
            if args.jsonout:
                jsonout["multidata"] = list(multidata)
            else:
                with open(output_path('%s_multidata' % outfilebase), 'wb') as f:
                    f.write(multidata)

    if not args.skip_playthrough:
        logger.info('Calculating playthrough.')
        create_playthrough(world)

    if args.jsonout:
        print(json.dumps({**jsonout, 'spoiler': world.spoiler.to_json()}))
    elif args.create_spoiler and not args.skip_playthrough:
        world.spoiler.to_file(output_path('%s_Spoiler.txt' % outfilebase))

    logger.info('Done. Enjoy.')
    logger.info('Total Time: %s', time.perf_counter() - start)

    return world

def copy_world(world):
    # ToDo: Not good yet
    ret = World(world.players, world.shuffle, world.doorShuffle, world.logic, world.mode, world.swords, world.difficulty, world.difficulty_adjustments, world.timer, world.progressive, world.goal, world.algorithm, world.accessibility, world.shuffle_ganon, world.retro, world.custom, world.customitemarray, world.hints)
    ret.teams = world.teams
    ret.player_names = copy.deepcopy(world.player_names)
    ret.remote_items = world.remote_items.copy()
    ret.required_medallions = world.required_medallions.copy()
    ret.swamp_patch_required = world.swamp_patch_required.copy()
    ret.ganon_at_pyramid = world.ganon_at_pyramid.copy()
    ret.powder_patch_required = world.powder_patch_required.copy()
    ret.ganonstower_vanilla = world.ganonstower_vanilla.copy()
    ret.treasure_hunt_count = world.treasure_hunt_count.copy()
    ret.treasure_hunt_icon = world.treasure_hunt_icon.copy()
    ret.sewer_light_cone = world.sewer_light_cone.copy()
    ret.light_world_light_cone = world.light_world_light_cone
    ret.dark_world_light_cone = world.dark_world_light_cone
    ret.seed = world.seed
    ret.can_access_trock_eyebridge = world.can_access_trock_eyebridge.copy()
    ret.can_access_trock_front = world.can_access_trock_front.copy()
    ret.can_access_trock_big_chest = world.can_access_trock_big_chest.copy()
    ret.can_access_trock_middle = world.can_access_trock_middle.copy()
    ret.can_take_damage = world.can_take_damage
    ret.difficulty_requirements = world.difficulty_requirements.copy()
    ret.fix_fake_world = world.fix_fake_world.copy()
    ret.lamps_needed_for_dark_rooms = world.lamps_needed_for_dark_rooms
    ret.mapshuffle = world.mapshuffle.copy()
    ret.compassshuffle = world.compassshuffle.copy()
    ret.keyshuffle = world.keyshuffle.copy()
    ret.bigkeyshuffle = world.bigkeyshuffle.copy()
    ret.crystals_needed_for_ganon = world.crystals_needed_for_ganon.copy()
    ret.crystals_needed_for_gt = world.crystals_needed_for_gt.copy()
    ret.open_pyramid = world.open_pyramid.copy()
    ret.boss_shuffle = world.boss_shuffle.copy()
    ret.enemy_shuffle = world.enemy_shuffle.copy()
    ret.enemy_health = world.enemy_health.copy()
    ret.enemy_damage = world.enemy_damage.copy()
    ret.beemizer = world.beemizer.copy()
    ret.timer = world.timer.copy()
    ret.shufflepots = world.shufflepots.copy()
    ret.extendedmsu = world.extendedmsu.copy()

    for player in range(1, world.players + 1):
        if world.mode[player] != 'inverted':
            create_regions(ret, player)
        else:
            create_inverted_regions(ret, player)
        create_dungeon_regions(ret, player)
        create_shops(ret, player)
        create_doors(ret, player)
        create_rooms(ret, player)
        create_dungeons(ret, player)

    copy_dynamic_regions_and_locations(world, ret)

    # copy bosses
    for dungeon in world.dungeons:
        for level, boss in dungeon.bosses.items():
            ret.get_dungeon(dungeon.name, dungeon.player).bosses[level] = boss

    for shop in world.shops:
        copied_shop = ret.get_region(shop.region.name, shop.region.player).shop
        copied_shop.inventory = copy.copy(shop.inventory)

    # connect copied world
    for region in world.regions:
        copied_region = ret.get_region(region.name, region.player)
        copied_region.is_light_world = region.is_light_world
        copied_region.is_dark_world = region.is_dark_world
        for entrance in region.entrances:
            ret.get_entrance(entrance.name, entrance.player).connect(copied_region)

    # fill locations
    for location in world.get_locations():
        if location.item is not None:
            item = Item(location.item.name, location.item.advancement, location.item.priority, location.item.type, player = location.item.player)
            ret.get_location(location.name, location.player).item = item
            item.location = ret.get_location(location.name, location.player)
            item.world = ret
        if location.event:
            ret.get_location(location.name, location.player).event = True
        if location.locked:
            ret.get_location(location.name, location.player).locked = True

    # copy remaining itempool. No item in itempool should have an assigned location
    for item in world.itempool:
        ret.itempool.append(Item(item.name, item.advancement, item.priority, item.type, player = item.player))

    for item in world.precollected_items:
        ret.push_precollected(ItemFactory(item.name, item.player))

    # copy progress items in state
    ret.state.prog_items = world.state.prog_items.copy()
    ret.state.stale = {player: True for player in range(1, world.players + 1)}

    ret.doors = world.doors
    ret.paired_doors = world.paired_doors
    ret.rooms = world.rooms
    ret.inaccessible_regions = world.inaccessible_regions
    ret.dungeon_layouts = world.dungeon_layouts
    ret.key_logic = world.key_logic

    for player in range(1, world.players + 1):
        set_rules(ret, player)

    return ret

def copy_dynamic_regions_and_locations(world, ret):
    for region in world.dynamic_regions:
        new_reg = Region(region.name, region.type, region.hint_text, region.player)
        ret.regions.append(new_reg)
        ret.initialize_regions([new_reg])
        ret.dynamic_regions.append(new_reg)

        # Note: ideally exits should be copied here, but the current use case (Take anys) do not require this

        if region.shop:
            new_reg.shop = Shop(new_reg, region.shop.room_id, region.shop.type, region.shop.shopkeeper_config, region.shop.custom, region.shop.locked)
            ret.shops.append(new_reg.shop)

    for location in world.dynamic_locations:
        new_reg = ret.get_region(location.parent_region.name, location.parent_region.player)
        new_loc = Location(location.player, location.name, location.address, location.crystal, location.hint_text, new_reg)
        # todo: this is potentially dangerous. later refactor so we
        # can apply dynamic region rules on top of copied world like other rules
        new_loc.access_rule = location.access_rule
        new_loc.always_allow = location.always_allow
        new_loc.item_rule = location.item_rule
        new_reg.locations.append(new_loc)
    
        ret.clear_location_cache()


def create_playthrough(world):
    # create a copy as we will modify it
    old_world = world
    world = copy_world(world)

    # get locations containing progress items
    prog_locations = [location for location in world.get_filled_locations() if location.item.advancement]
    state_cache = [None]
    collection_spheres = []
    state = CollectionState(world)
    sphere_candidates = list(prog_locations)
    logging.getLogger('').debug('Building up collection spheres.')
    while sphere_candidates:
        state.sweep_for_events(key_only=True)
        state.sweep_for_crystal_access()

        sphere = []
        # build up spheres of collection radius. Everything in each sphere is independent from each other in dependencies and only depends on lower spheres
        for location in sphere_candidates:
            if state.can_reach(location) and state.not_flooding_a_key(world, location):
                sphere.append(location)

        for location in sphere:
            sphere_candidates.remove(location)
            state.collect(location.item, True, location)

        collection_spheres.append(sphere)

        state_cache.append(state.copy())

        logging.getLogger('').debug('Calculated sphere %i, containing %i of %i progress items.', len(collection_spheres), len(sphere), len(prog_locations))
        if not sphere:
            logging.getLogger('').debug('The following items could not be reached: %s', ['%s (Player %d) at %s (Player %d)' % (location.item.name, location.item.player, location.name, location.player) for location in sphere_candidates])
            if any([world.accessibility[location.item.player] != 'none' for location in sphere_candidates]):
                raise RuntimeError('Not all progression items reachable. Something went terribly wrong here.')
            else:
                old_world.spoiler.unreachables = sphere_candidates.copy()
                break

    # in the second phase, we cull each sphere such that the game is still beatable, reducing each range of influence to the bare minimum required inside it
    for num, sphere in reversed(list(enumerate(collection_spheres))):
        to_delete = []
        for location in sphere:
            # we remove the item at location and check if game is still beatable
            logging.getLogger('').debug('Checking if %s (Player %d) is required to beat the game.', location.item.name, location.item.player)
            old_item = location.item
            location.item = None
            if world.can_beat_game(state_cache[num]):
                to_delete.append(location)
            else:
                # still required, got to keep it around
                location.item = old_item

        # cull entries in spheres for spoiler walkthrough at end
        for location in to_delete:
            sphere.remove(location)

    # second phase, sphere 0
    for item in [i for i in world.precollected_items if i.advancement]:
        logging.getLogger('').debug('Checking if %s (Player %d) is required to beat the game.', item.name, item.player)
        world.precollected_items.remove(item)
        world.state.remove(item)
        if not world.can_beat_game():
            world.push_precollected(item)

    # we are now down to just the required progress items in collection_spheres. Unfortunately
    # the previous pruning stage could potentially have made certain items dependant on others
    # in the same or later sphere (because the location had 2 ways to access but the item originally
    # used to access it was deemed not required.) So we need to do one final sphere collection pass
    # to build up the correct spheres

    required_locations = [item for sphere in collection_spheres for item in sphere]
    state = CollectionState(world)
    collection_spheres = []
    while required_locations:
        state.sweep_for_events(key_only=True)
        state.sweep_for_crystal_access()

        sphere = list(filter(lambda loc: state.can_reach(loc) and state.not_flooding_a_key(world, loc), required_locations))

        for location in sphere:
            required_locations.remove(location)
            state.collect(location.item, True, location)

        collection_spheres.append(sphere)

        logging.getLogger('').debug('Calculated final sphere %i, containing %i of %i progress items.', len(collection_spheres), len(sphere), len(required_locations))
        if not sphere:
            raise RuntimeError('Not all required items reachable. Something went terribly wrong here.')

    # store the required locations for statistical analysis
    old_world.required_locations = [(location.name, location.player) for sphere in collection_spheres for location in sphere]

    def flist_to_iter(node):
        while node:
            value, node = node
            yield value

    def get_path(state, region):
        reversed_path_as_flist = state.path.get(region, (region, None))
        string_path_flat = reversed(list(map(str, flist_to_iter(reversed_path_as_flist))))
        # Now we combine the flat string list into (region, exit) pairs
        pathsiter = iter(string_path_flat)
        pathpairs = zip_longest(pathsiter, pathsiter)
        return list(pathpairs)

    old_world.spoiler.paths = dict()
    for player in range(1, world.players + 1):
        old_world.spoiler.paths.update({ str(location) : get_path(state, location.parent_region) for sphere in collection_spheres for location in sphere if location.player == player})
        for _, path in dict(old_world.spoiler.paths).items():
            if any(exit == 'Pyramid Fairy' for (_, exit) in path):
                if world.mode[player] != 'inverted':
                    old_world.spoiler.paths[str(world.get_region('Big Bomb Shop', player))] = get_path(state, world.get_region('Big Bomb Shop', player))
                else:
                    old_world.spoiler.paths[str(world.get_region('Inverted Big Bomb Shop', player))] = get_path(state, world.get_region('Inverted Big Bomb Shop', player))

    # we can finally output our playthrough
    old_world.spoiler.playthrough = OrderedDict([("0", [str(item) for item in world.precollected_items if item.advancement])])
    for i, sphere in enumerate(collection_spheres):
        old_world.spoiler.playthrough[str(i + 1)] = {str(location): str(location.item) for location in sphere}<|MERGE_RESOLUTION|>--- conflicted
+++ resolved
@@ -216,11 +216,7 @@
                     outfilesuffix = ('_%s_%s-%s-%s-%s%s_%s_%s-%s%s%s%s%s' % (world.logic[player], world.difficulty[player], world.difficulty_adjustments[player],
                                                                               world.mode[player], world.goal[player],
                                                                               "" if world.timer[player] in ['none', 'display'] else "-" + world.timer[player],
-<<<<<<< HEAD
                                                                               world.shuffle[player], world.doorShuffle[player], world.algorithm, mcsb_name,
-=======
-                                                                              world.shuffle[player], world.algorithm, mcsb_name,
->>>>>>> c4ba2816
                                                                               "-retro" if world.retro[player] else "",
                                                                               "-prog_" + world.progressive[player] if world.progressive[player] in ['off', 'random'] else "",
                                                                               "-nohints" if not world.hints[player] else "")) if not args.outputname else ''
