--- conflicted
+++ resolved
@@ -23,11 +23,7 @@
 from ItemList import generate_itempool, difficulties, fill_prizes
 from Utils import output_path, parse_player_names
 
-<<<<<<< HEAD
-__version__ = '0.0.9-pre'
-=======
 __version__ = '0.0.b-pre'
->>>>>>> 4b48c5e1
 
 
 def main(args, seed=None):
@@ -225,35 +221,21 @@
                                                                               "-nohints" if not world.hints[player] else "")) if not args.outputname else ''
                     rom.write_to_file(output_path(f'{outfilebase}{outfilepname}{outfilesuffix}.sfc'))
 
-<<<<<<< HEAD
-        multidata = zlib.compress(json.dumps({"names": parsed_names,
-                                              "roms": rom_names,
-                                              "remote_items": [player for player in range(1, world.players + 1) if
-                                                               world.remote_items[player]],
-                                              "locations": [((location.address, location.player),
-                                                             (location.item.code, location.item.player))
-                                                            for location in world.get_filled_locations() if
-                                                            type(location.address) is int]
-                                              }).encode("utf-8"))
-        if args.jsonout:
-            jsonout["multidata"] = list(multidata)
-        else:
-            with open(output_path('%s_multidata' % outfilebase), 'wb') as f:
-                f.write(multidata)
-=======
         if world.players > 1:
             multidata = zlib.compress(json.dumps({"names": parsed_names,
                                                   "roms": rom_names,
-                                                  "remote_items": [player for player in range(1, world.players + 1) if world.remote_items[player]],
-                                                  "locations": [((location.address, location.player), (location.item.code, location.item.player))
-                                                                for location in world.get_filled_locations() if type(location.address) is int]
+                                                  "remote_items": [player for player in range(1, world.players + 1) if
+                                                               world.remote_items[player]],
+                                                  "locations": [((location.address, location.player),
+                                                             (location.item.code, location.item.player))
+                                                                for location in world.get_filled_locations() if
+                                                            type(location.address) is int]
                                                   }).encode("utf-8"))
             if args.jsonout:
                 jsonout["multidata"] = list(multidata)
             else:
                 with open(output_path('%s_multidata' % outfilebase), 'wb') as f:
                     f.write(multidata)
->>>>>>> 4b48c5e1
 
     if args.create_spoiler and not args.jsonout:
         world.spoiler.to_file(output_path('%s_Spoiler.txt' % outfilebase))
