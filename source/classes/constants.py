# Ordered list of items in Custom Item Pool page and Starting Inventory page
CUSTOMITEMS = [
  "bow",                "progressivebow",   "boomerang",          "redmerang",        "hookshot",
  "mushroom",           "powder",           "firerod",            "icerod",           "bombos",
  "ether",              "quake",            "lamp",               "hammer",           "shovel",

  "flute",              "bugnet",           "book",               "bottle",           "somaria",
  "byrna",              "cape",             "mirror",             "boots",            "powerglove",
  "titansmitt",         "progressiveglove", "flippers",           "pearl",            "heartpiece",

  "heartcontainer",     "sancheart",        "sword1",             "sword2",           "sword3",
  "sword4",             "progressivesword", "shield1",            "shield2",          "shield3",
  "progressiveshield",  "mail2",            "mail3",              "progressivemail",  "halfmagic",

  "quartermagic",       "bombsplus5",       "bombsplus10",        "arrowsplus5",      "arrowsplus10",
  "arrow1",             "arrow10",          "bomb1",              "bomb3",            "bomb10",
  "rupee1",             "rupee5",           "rupee20",            "rupee50",          "rupee100",

  "rupee300",           "blueclock",        "greenclock",         "redclock",         "silversupgrade",
  "generickeys",        "triforcepieces",   "triforcepiecesgoal", "triforce",         "rupoor",
  "rupoorcost"
]

# These can't be in the Starting Inventory page
CANTSTARTWITH = [
  "triforcepiecesgoal", "triforce", "rupoor",
  "rupoorcost"
]

# In the same order as CUSTOMITEMS, these are Pretty Labels for each option
CUSTOMITEMLABELS = [
  "Bow", "Progressive Bow", "Blue Boomerang", "Red Boomerang", "Hookshot",
  "Mushroom", "Magic Powder", "Fire Rod", "Ice Rod", "Bombos",
  "Ether", "Quake", "Lamp", "Hammer", "Shovel",

  "Ocarina", "Bug Catching Net", "Book of Mudora", "Bottle", "Cane of Somaria",
  "Cane of Byrna", "Magic Cape", "Magic Mirror", "Pegasus Boots", "Power Glove",
  "Titans Mitts", "Progressive Glove", "Flippers", "Moon Pearl", "Piece of Heart",

  "Boss Heart Container", "Sanctuary Heart Container", "Fighter Sword", "Master Sword", "Tempered Sword",
  "Golden Sword", "Progressive Sword", "Blue Shield", "Red Shield", "Mirror Shield",
  "Progressive Shield", "Blue Mail", "Red Mail", "Progressive Armor", "Magic Upgrade (1/2)",

  "Magic Upgrade (1/4)", "Bomb Upgrade (+5)", "Bomb Upgrade (+10)", "Arrow Upgrade (+5)", "Arrow Upgrade (+10)",
  "Single Arrow", "Arrows (10)", "Single Bomb", "Bombs (3)", "Bombs (10)",
  "Rupee (1)", "Rupees (5)", "Rupees (20)", "Rupees (50)", "Rupees (100)",

  "Rupees (300)", "Blue Clock", "Green Clock", "Red Clock", "Silver Arrows",
  "Small Key (Universal)", "Triforce Piece", "Triforce Piece Goal", "Triforce", "Rupoor",
  "Rupoor Cost"
]

# Stuff on each page to save, according to internal names as defined by the widgets definitions
#  and how it eventually translates to YAML/JSON weight files
SETTINGSTOPROCESS = {
  "randomizer": {
    "item": {
      "retro": "retro",
      "worldstate": "mode",
      "logiclevel": "logic",
      "goal": "goal",
      "crystals_gt": "crystals_gt",
      "crystals_ganon": "crystals_ganon",
      "weapons": "swords",
      "itempool": "difficulty",
      "itemfunction": "item_functionality",
      "timer": "timer",
      "progressives": "progressive",
      "accessibility": "accessibility",
      "sortingalgo": "algorithm"
    },
    "entrance": {
      "openpyramid": "openpyramid",
      "shuffleganon": "shuffleganon",
      "entranceshuffle": "shuffle"
    },
    "enemizer": {
      "enemyshuffle": "shuffleenemies",
      "bossshuffle": "shufflebosses",
      "enemydamage": "enemy_damage",
      "enemyhealth": "enemy_health"
    },
    "dungeon": {
      "mapshuffle": "mapshuffle",
      "compassshuffle": "compassshuffle",
      "smallkeyshuffle": "keyshuffle",
      "bigkeyshuffle": "bigkeyshuffle",
      "keydropshuffle": "keydropshuffle",
      "dungeondoorshuffle": "door_shuffle",
<<<<<<< HEAD
      "dungeonintensity": "intensity",
=======
      "potshuffle": "shufflepots",
>>>>>>> 7c9e02b1
      "experimental": "experimental",
      "dungeon_counters": "dungeon_counters",
      "mixed_travel": "mixed_travel"
    },
    "gameoptions": {
      "hints": "hints",
      "nobgm": "disablemusic",
      "quickswap": "quickswap",
      "heartcolor": "heartcolor",
      "heartbeep": "heartbeep",
      "menuspeed": "fastmenu",
      "owpalettes": "ow_palettes",
      "uwpalettes": "uw_palettes"
    },
    "generation": {
      "createspoiler": "create_spoiler",
      "createrom": "create_rom",
      "calcplaythrough": "calc_playthrough",
      "usestartinventory": "usestartinventory",
      "usecustompool": "custom",
      "saveonexit": "saveonexit"
    }
  },
  "bottom": {
    "content": {
      "names": "names",
      "seed": "seed",
      "generationcount": "count"
    }
  }
}<|MERGE_RESOLUTION|>--- conflicted
+++ resolved
@@ -87,11 +87,8 @@
       "bigkeyshuffle": "bigkeyshuffle",
       "keydropshuffle": "keydropshuffle",
       "dungeondoorshuffle": "door_shuffle",
-<<<<<<< HEAD
       "dungeonintensity": "intensity",
-=======
       "potshuffle": "shufflepots",
->>>>>>> 7c9e02b1
       "experimental": "experimental",
       "dungeon_counters": "dungeon_counters",
       "mixed_travel": "mixed_travel"
