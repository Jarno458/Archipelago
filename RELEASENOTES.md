# New Features

* Lobby shuffle added as Intensity level 3
	* Can now be found in the spoiler
	* Palette changes:
		* Certain doors/transition no longer have an effect on the palette choice (dead ends mostly or just bridges)
		* Sanctuary palette back to the adjacent rooms to Sanctuary (sanctuary stays the dungeon color for now)
		* Sewer palette comes back for part of Hyrule Castle for areas "near" the sewer dropdown
	* Known issues:
		* Palettes aren't perfect 
			May add a way to turn off palette "fixing"
			* Some ugly colors
			* Invisible floors can be see in many palettes		
* --keydropshuffle added (coming to the GUI soon). This add 33 new locations to the game where keys are found under pots
and where enemies drop keys. This includes 32 small key location and the ball and chain guard who normally drop the HC
Big Key. 
	* Overall location count updated
	* Setting mentioned in spoiler
	* Known issue:
		* GT Big Key count needs to be updated
* --mixed_travel setting added
	* Due to Hammerjump, Hovering in PoD Arena, and the Mire Big Key Chest bomb jump two sections of a supertile that are
otherwise unconnected logically can be reach using these glitches. To prevent the player from unintentionally
		* prevent: Rails are added the 3 spots to prevent this tricks. This setting is recommend for those learning
		 crossed dungeon mode to learn what is dangerous and what is not. No logic seeds ignore this setting.
		 * allow: The rooms are left alone and it is up to the discretion of the player whether to use these tricks or not.
		 * force: The two disjointed sections are forced to be in the same dungeon but never logically required to complete that game.

### Experimental features

* Redesign of Keysanity Menu for Crossed Dungeon - soon to move out of experimental

#### Temporary debug features

* Removed the red square in the upper right corner of the hud if the castle gate is closed  

# Bug Fixes

* 2.0.11u
<<<<<<< HEAD
	* Option to keep original palettes in crossed dungeon mode
	* If sanc if in a DW dungeon because of crossed+ ER, then you start in bunny form
	* Mirroring from sanc to the portal is now in logic
	* Another fix for animated tiles (fairy fountains)
	* GT Big Key stat fixed on credits
	* Todo: Standard logic fixes for lobbies
=======
	* Fix output path setting in settings.json
	* Fix trock entrances when intensity <= 2
>>>>>>> 7756528d
* 2.0.10u
	* Fix POD, TR, GT and SKULL 3 entrance if sanc ends up in that dungeon in crossed ER+
	* TR Lobbies that need a bomb and can be entered before bombing should be pre-opened
	* Animated tiles are loaded correctly in lobbies
	* If a wallmaster grabs you and the lobby is dark, the lamp turns on now
	* Certain key rules no longer override item requirements (e.g. Somaria behind TR Hub)
	* Old Man Cave is correctly one way in the graph
	* Some key logic fixes
* 2.0.9-u
	* /missing command in MultiClient fixed
* 2.0.8-u
	* Player sprite disappears after picking up a key drop in keydropshuffle
	* Sewers and Hyrule Castle compass problems
	* Double count of the Hera Basement Cage item (both overall and compass)
	* Unnecessary/inconsistent rug cutoff
	* TR Crystal Maze thought you get through backwards without Somaria
	* Ensure Thieves Attic Window area can always be reached
	* Fixed where HC big key was not counted	
* Prior fixes
	* Fixed a situation where logic did not account properly for Big Key doors in standard Hyrule Castle
	* Fixed a problem ER shuffle generation that did not account for lobbies moving around
	* Fixed a problem with camera unlock (GT Mimics and Mire Minibridge)
	* Fixed a problem with bad-pseudo layer at PoD map Balcony (unable to hit switch with Bomb)
	* Fixed a problem with the Ganon hint when hints are turned off

# Known Issues

* Multiworld = /missing command not working
* Potenial keylocks in multi-entrance dungeons
* Incorrect vanilla keylogic for Mire
* ER - Potential for Skull Woods West to be completely inaccessible in non-beatable logic<|MERGE_RESOLUTION|>--- conflicted
+++ resolved
@@ -36,18 +36,16 @@
 
 # Bug Fixes
 
-* 2.0.11u
-<<<<<<< HEAD
+* 2.0.12u
 	* Option to keep original palettes in crossed dungeon mode
 	* If sanc if in a DW dungeon because of crossed+ ER, then you start in bunny form
 	* Mirroring from sanc to the portal is now in logic
 	* Another fix for animated tiles (fairy fountains)
 	* GT Big Key stat fixed on credits
 	* Todo: Standard logic fixes for lobbies
-=======
+* 2.0.11u
 	* Fix output path setting in settings.json
 	* Fix trock entrances when intensity <= 2
->>>>>>> 7756528d
 * 2.0.10u
 	* Fix POD, TR, GT and SKULL 3 entrance if sanc ends up in that dungeon in crossed ER+
 	* TR Lobbies that need a bomb and can be entered before bombing should be pre-opened
