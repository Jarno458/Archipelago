--- conflicted
+++ resolved
@@ -22,7 +22,7 @@
 /MultiMystery/
 /Players/
 /QUsb2Snes/
-<<<<<<< HEAD
+/options.yaml
 
 settings.json
 working_dirs.json
@@ -30,7 +30,4 @@
 *.exe
 
 venv
-test
-=======
-/options.yaml
->>>>>>> e9669a59
+test