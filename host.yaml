--- conflicted
+++ resolved
@@ -39,8 +39,9 @@
   zip_spoiler: 0
 #include the multidata file in the zip, 2 -> delete the non-zipped one, which also means the server won't autostart
   zip_multidata: 0
-<<<<<<< HEAD
-  #create roms flagged as race roms
+  #zip algorithm to use
+  zip_format: 2 # 1 -> zip, 2 -> 7z, 3->bz2
+#create roms flagged as race roms
   race: 0
   ##Doors options
   # How many cpu threads should be used to roll seeds in parallel.
@@ -51,10 +52,4 @@
   max_attempts: 0
   #When using max_attempts, this controls if the first one that works in order of starting should be taken, or the first one in order of completion time should be taken
   #keep in mind, that turning this on, will skew the randomness into "simpler" seeds, as they generate quicker
-  take_first_working: False
-=======
-#zip algorithm to use
-  zip_format: 2 # 1 -> zip, 2 -> 7z, 3->bz2
-#create roms flagged as race roms
-  race: 0
->>>>>>> b755e9a9
+  take_first_working: False