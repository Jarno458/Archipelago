general_options:
  #File name of the v1.0 J rom
  rom_file: "Zelda no Densetsu - Kamigami no Triforce (Japan).sfc"
#options for MultiServer
#null means nothing, for the server this means to default the value
#these overwrite command line arguments!
server_options:
  host: null
  port: 38281
  password: null
  multidata: null
  savefile: null
<<<<<<< HEAD
  disable_save: null
  loglevel: null
  #automatically forward the port that is used, then close that port after 24 hours
  port_forward: null
=======
  disable_save: false
  loglevel: "info"
  #automatically forward the port that is used, then close that port after 24 hours
  port_forward: false
>>>>>>> b1302ba0
  #Disallow !getitem. Old /getitem cannot be blocked this way
  disable_item_cheat: false
  #Client hint system
  #points given to player for each acquired item
  location_check_points: null
  #point cost to receive a hint via !hint for players
<<<<<<< HEAD
  hint_cost: null #set to 0 if you want free hints
=======
  hint_cost: 1000 #set to 0 if you want free hints
>>>>>>> b1302ba0
#options for MultiMystery.py
multi_mystery_options:
#teams, however, note that there is currently no way to supply names for teams 2+ through MultiMystery
  teams: 1
#Where to place the resulting files
  output_path: "MultiMystery"
#location of your Enemizer CLI, available here: https://github.com/Bonta0/Enemizer/releases
  enemizer_path: "EnemizerCLI/EnemizerCLI.Core.exe"
#folder from which the player yaml files are pulled from
  player_files_path: "Players"
#meta file name, within players folder
  meta_file_path: "meta.yaml"
#automatically launches {player_name}.yaml's ROM file using the OS's default program once generation completes. (likely your emulator)
  #does nothing if the name is not found
  #example: player_name = "Berserker"
  player_name: "" # the hosts name
  #create a spoiler file
  create_spoiler: 1
  #Zip the resulting roms
  #0 -> Don't
  #1 -> Create a zip
  #2 -> Create a zip and delete the ROMs that will be in it, except the hosts (requires player_name to be set correctly)
  zip_roms: 0
  # zip diff files, 2-> delete the non-zipped one. Note that diffs are only created if they are placed in a zip.
  zip_diffs: 2
  #include the spoiler log in the zip, 2 -> delete the non-zipped one
  zip_spoiler: 0
  #include the multidata file in the zip, 2 -> delete the non-zipped one, which also means the server won't autostart
  zip_multidata: 0
  #zip algorithm to use
  zip_format: 1 # 1 -> zip, 2 -> 7z, 3->bz2
  #create roms flagged as race roms
  race: 0
  ##Doors options
  # How many cpu threads should be used to roll seeds in parallel.
  # set to 0 for it to mimic the amount of hardware threads you have, otherwise use a positive number to set the max number of threads in parallel to limit resources used.
  cpu_threads: 0
  # How many seeds should be attempted. This is useful for Door Rando, since some to many of them can fail.
  # set to 0 for it to mimic the amount of hardware threads you have, otherwise use a positive number for the amount of attempts it should do.
  max_attempts: 100
  #When using max_attempts, this controls if the first one that works in order of starting should be taken, or the first one in order of completion time should be taken
  #keep in mind, that turning this on, will skew the randomness into "simpler" seeds, as they generate quicker
  take_first_working: False
  #When using max_attempts, this controls if all successful seeds will be kept.
  keep_all_seeds: True
  #When logging is desired, this specifies the path to output the logs to. null for no output logs.
  log_output_path: "Output Logs"
  #When logging is desired, this specifies the log level to apply. null for default. Options are 'error', 'warning', 'info', 'debug'
  log_level: null<|MERGE_RESOLUTION|>--- conflicted
+++ resolved
@@ -10,28 +10,17 @@
   password: null
   multidata: null
   savefile: null
-<<<<<<< HEAD
-  disable_save: null
-  loglevel: null
-  #automatically forward the port that is used, then close that port after 24 hours
-  port_forward: null
-=======
   disable_save: false
   loglevel: "info"
   #automatically forward the port that is used, then close that port after 24 hours
   port_forward: false
->>>>>>> b1302ba0
   #Disallow !getitem. Old /getitem cannot be blocked this way
   disable_item_cheat: false
   #Client hint system
   #points given to player for each acquired item
   location_check_points: null
   #point cost to receive a hint via !hint for players
-<<<<<<< HEAD
-  hint_cost: null #set to 0 if you want free hints
-=======
   hint_cost: 1000 #set to 0 if you want free hints
->>>>>>> b1302ba0
 #options for MultiMystery.py
 multi_mystery_options:
 #teams, however, note that there is currently no way to supply names for teams 2+ through MultiMystery
