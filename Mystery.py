--- conflicted
+++ resolved
@@ -203,14 +203,9 @@
 
     entrance_shuffle = get_choice('entrance_shuffle', weights)
     ret.shuffle = entrance_shuffle if entrance_shuffle != 'none' else 'vanilla'
-<<<<<<< HEAD
     door_shuffle = get_choice('door_shuffle', weights)
     ret.door_shuffle = door_shuffle if door_shuffle else 'vanilla'
-=======
-    door_shuffle = get_choice('door_shuffle')
-    ret.door_shuffle = door_shuffle if door_shuffle != 'none' else 'vanilla'
     ret.experimental = get_choice('experimental') == 'on'
->>>>>>> 549607c7
 
     goal = get_choice('goals', weights)
     ret.goal = {'ganon': 'ganon',
