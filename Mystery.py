import argparse
import logging
import random
import urllib.request
import urllib.parse
import typing
import os

import ModuleUpdate

ModuleUpdate.update()

from Utils import parse_yaml
from Rom import get_sprite_from_name
from DungeonRandomizer import parse_cli
from Main import main as DRMain
from source.classes.BabelFish import BabelFish



def main():
    parser = argparse.ArgumentParser(add_help=False)
    parser.add_argument('--multi', default=1, type=lambda value: min(max(int(value), 1), 255))
    multiargs, _ = parser.parse_known_args()

    parser = argparse.ArgumentParser()
    parser.add_argument('--weights',
                        help='Path to the weights file to use for rolling game settings, urls are also valid')
    parser.add_argument('--samesettings', help='Rolls settings per weights file rather than per player',
                        action='store_true')
    parser.add_argument('--seed', help='Define seed number to generate.', type=int)
    parser.add_argument('--multi', default=1, type=lambda value: min(max(int(value), 1), 255))
    parser.add_argument('--teams', default=1, type=lambda value: max(int(value), 1))
    parser.add_argument('--create_spoiler', action='store_true')
    parser.add_argument('--rom')
    parser.add_argument('--enemizercli')
    parser.add_argument('--outputpath')
    parser.add_argument('--race', action='store_true')
    parser.add_argument('--meta', default=None)

    for player in range(1, multiargs.multi + 1):
        parser.add_argument(f'--p{player}', help=argparse.SUPPRESS)
    args = parser.parse_args()

    if args.seed is None:
        random.seed(None)
        seed = random.randint(0, 999999999)
    else:
        seed = args.seed
    random.seed(seed)

    seedname = "M"+(f"{random.randint(0, 999999999)}".zfill(9))
    print(f"Generating mystery for {args.multi} player{'s' if args.multi > 1 else ''}, {seedname} Seed {seed}")

    weights_cache = {}
    if args.weights:
        try:
            weights_cache[args.weights] = get_weights(args.weights)
        except Exception as e:
            raise ValueError(f"File {args.weights} is destroyed. Please fix your yaml.") from e
        print(f"Weights: {args.weights} >> {weights_cache[args.weights]['description']}")
    if args.meta:
        try:
            weights_cache[args.meta] = get_weights(args.meta)
        except Exception as e:
            raise ValueError(f"File {args.meta} is destroyed. Please fix your yaml.") from e
        print(f"Meta: {args.meta} >> {weights_cache[args.meta]['meta_description']}")
        if args.samesettings:
            raise Exception("Cannot mix --samesettings with --meta")

    for player in range(1, args.multi + 1):
        path = getattr(args, f'p{player}')
        if path:
            try:
                if path not in weights_cache:
                    weights_cache[path] = get_weights(path)
                print(f"P{player} Weights: {path} >> {weights_cache[path]['description']}")

            except Exception as e:
                raise ValueError(f"File {path} is destroyed. Please fix your yaml.") from e

    erargs = parse_cli(['--multi', str(args.multi)])
    erargs.seed = seed
    erargs.name = {x: "" for x in range(1, args.multi + 1)} # only so it can be overwrittin in mystery
    erargs.create_spoiler = args.create_spoiler
    erargs.race = args.race
    erargs.outputname = seedname
    erargs.outputpath = args.outputpath
    erargs.teams = args.teams

    # set up logger
    loglevel = {'error': logging.ERROR, 'info': logging.INFO, 'warning': logging.WARNING, 'debug': logging.DEBUG}[erargs.loglevel]
    logging.basicConfig(format='%(message)s', level=loglevel)

    if args.rom:
        erargs.rom = args.rom

    if args.enemizercli:
        erargs.enemizercli = args.enemizercli

    settings_cache = {k: (roll_settings(v) if args.samesettings else None) for k, v in weights_cache.items()}
    player_path_cache = {}
    for player in range(1, args.multi + 1):
        player_path_cache[player] = getattr(args, f'p{player}') if getattr(args, f'p{player}') else args.weights

    if args.meta:
        for player, path in player_path_cache.items():
            weights_cache[path].setdefault("meta_ignore", [])
        meta_weights = weights_cache[args.meta]
        for key in meta_weights:
            option = get_choice(key, meta_weights)
            if option is not None:
                for player, path in player_path_cache.items():
                    players_meta = weights_cache[path]["meta_ignore"]
                    if key not in players_meta:
                        weights_cache[path][key] = option
                    elif type(players_meta) == dict and option not in players_meta[key]:
                        weights_cache[path][key] = option

    for player in range(1, args.multi + 1):
        path = player_path_cache[player]
        if path:
            try:
                settings = settings_cache[path] if settings_cache[path] else roll_settings(weights_cache[path])
                if settings.sprite is not None and not os.path.isfile(settings.sprite) and not get_sprite_from_name(settings.sprite):
                    logging.warning(f"Warning: The chosen sprite, \"{settings.sprite}\", for yaml \"{path}\", does not exist.")
                for k, v in vars(settings).items():
                    if v is not None:
                        getattr(erargs, k)[player] = v
            except Exception as e:
                raise ValueError(f"File {path} is destroyed. Please fix your yaml.") from e
        else:
            raise RuntimeError(f'No weights specified for player {player}')
        if not erargs.name[player]:
            erargs.name[player] = os.path.split(path)[-1].split(".")[0]

    erargs.names = ",".join(erargs.name[i] for i in range(1, args.multi + 1))
    del(erargs.name)

    DRMain(erargs, seed, BabelFish())


def get_weights(path):
    try:
        if urllib.parse.urlparse(path).scheme:
            yaml = str(urllib.request.urlopen(path).read(), "utf-8")
        else:
            with open(path, 'rb') as f:
                yaml = str(f.read(), "utf-8")
    except Exception as e:
        print('Failed to read weights (%s)' % e)
        return

    return parse_yaml(yaml)


def interpret_on_off(value):
    return {"on": True, "off": False}.get(value, value)


def convert_to_on_off(value):
    return {True: "on", False: "off"}.get(value, value)


def get_choice(option, root) -> typing.Any:
    if option not in root:
        return None
    if type(root[option]) is not dict:
        return interpret_on_off(root[option])
    if not root[option]:
        return None
    return interpret_on_off(
        random.choices(list(root[option].keys()), weights=list(map(int, root[option].values())))[0])


def handle_name(name: str):
    return name.strip().replace(' ', '_')


def roll_settings(weights):
    ret = argparse.Namespace()
    ret.name = get_choice('name', weights)
    if ret.name:
        ret.name = handle_name(ret.name)
    glitches_required = get_choice('glitches_required', weights)
    if glitches_required not in ['none', 'no_logic']:
        logging.warning("Only NMG and No Logic supported")
        glitches_required = 'none'
    ret.logic = {None: 'noglitches', 'none': 'noglitches', 'no_logic': 'nologic'}[glitches_required]

    # item_placement = get_choice('item_placement')
    # not supported in ER

    dungeon_items = get_choice('dungeon_items', weights)
    if dungeon_items == 'full' or dungeon_items == True:
        dungeon_items = 'mcsb'
    elif dungeon_items == 'standard':
        dungeon_items = ""
    elif not dungeon_items:
        dungeon_items = ""

    ret.mapshuffle = get_choice('map_shuffle', weights) if 'map_shuffle' in weights else 'm' in dungeon_items
    ret.compassshuffle = get_choice('compass_shuffle', weights) if 'compass_shuffle' in weights else 'c' in dungeon_items
    ret.keyshuffle = get_choice('smallkey_shuffle', weights) if 'smallkey_shuffle' in weights else 's' in dungeon_items
    ret.bigkeyshuffle = get_choice('bigkey_shuffle', weights) if 'bigkey_shuffle' in weights else 'b' in dungeon_items

    ret.accessibility = get_choice('accessibility', weights)

    entrance_shuffle = get_choice('entrance_shuffle', weights)
    ret.shuffle = entrance_shuffle if entrance_shuffle != 'none' else 'vanilla'

<<<<<<< HEAD
    door_shuffle = get_choice('door_shuffle', weights)
    ret.door_shuffle = door_shuffle if door_shuffle else 'vanilla'
    ret.experimental = get_choice('experimental', weights) if "experimental" in weights else False

    goal = get_choice('goals', weights)
=======
    ret.dungeon_counters = get_choice('dungeon_counters')
    if ret.dungeon_counters == 'default':
        ret.dungeon_counters = 'pickup' if ret.door_shuffle != 'vanilla' or ret.compassshuffle == 'on' else 'off'

    goal = get_choice('goals')
>>>>>>> 114ed784
    ret.goal = {'ganon': 'ganon',
                'fast_ganon': 'crystals',
                'dungeons': 'dungeons',
                'pedestal': 'pedestal',
                'triforce-hunt': 'triforcehunt'
                }[goal]
    ret.openpyramid = goal == 'fast_ganon' if ret.shuffle in ['vanilla', 'dungeonsfull', 'dungeonssimple'] else False

    ret.crystals_gt = get_choice('tower_open', weights)

    ret.crystals_ganon = get_choice('ganon_open', weights)

    ret.mode = get_choice('world_state', weights)
    if ret.mode == 'retro':
        ret.mode = 'open'
        ret.retro = True

    ret.hints = get_choice('hints', weights)

    ret.swords = {'randomized': 'random',
                  'assured': 'assured',
                  'vanilla': 'vanilla',
                  'swordless': 'swordless'
                  }[get_choice('weapons', weights)]

    ret.difficulty = get_choice('item_pool', weights)

    ret.item_functionality = get_choice('item_functionality', weights)

    ret.shufflebosses = {'none': 'none',
                         'simple': 'basic',
                         'full': 'normal',
                         'random': 'chaos'
                         }[get_choice('boss_shuffle', weights)]

    ret.shuffleenemies = {'none': 'none',
                          'shuffled': 'shuffled',
                          'random': 'chaos'
                          }[get_choice('enemy_shuffle', weights)]

    ret.enemy_damage = {'default': 'default',
                        'shuffled': 'shuffled',
                        'random': 'chaos'
                        }[get_choice('enemy_damage', weights)]

    ret.enemy_health = get_choice('enemy_health', weights)

    ret.shufflepots = get_choice('pot_shuffle', weights)

    ret.beemizer = int(get_choice('beemizer', weights)) if 'beemizer' in weights else 0

    ret.timer = {'none': False,
                 None: False,
                 False: False,
                 'timed': 'timed',
                 'timed_ohko': 'timed-ohko',
                 'ohko': 'ohko',
                 'timed_countdown': 'timed-countdown',
                 'display': 'display'}[get_choice('timer', weights)] if 'timer' in weights.keys() else False

    ret.dungeon_counters = get_choice('dungeon_counters', weights) if 'dungeon_counters' in weights else "default"

    ret.progressive = convert_to_on_off(get_choice('progressive', weights)) if "progressive" in weights else 'on'
    inventoryweights = weights.get('startinventory', {})
    startitems = []
    for item in inventoryweights.keys():
        itemvalue = get_choice(item, inventoryweights)
        if item.startswith(('Progressive ', 'Small Key ', 'Rupee', 'Piece of Heart', 'Boss Heart Container',
                            'Sanctuary Heart Container', 'Arrow', 'Bombs ', 'Bomb ', 'Bottle')) and isinstance(
                itemvalue, int):
            for i in range(int(itemvalue)):
                startitems.append(item)
        elif itemvalue:
            startitems.append(item)
    if glitches_required in ['no_logic'] and 'Pegasus Boots' not in startitems:
        startitems.append('Pegasus Boots')
    ret.startinventory = ','.join(startitems)

    ret.remote_items = get_choice('remote_items', weights) if 'remote_items' in weights else False

    if 'rom' in weights:
        romweights = weights['rom']
        ret.sprite = get_choice('sprite', romweights)
        ret.disablemusic = get_choice('disablemusic', romweights)
        ret.quickswap = get_choice('quickswap', romweights)
        ret.fastmenu = get_choice('menuspeed', romweights)
        ret.heartcolor = get_choice('heartcolor', romweights)
        ret.heartbeep = convert_to_on_off(get_choice('heartbeep', romweights))
        ret.ow_palettes = get_choice('ow_palettes', romweights)
        ret.uw_palettes = get_choice('uw_palettes', romweights)

    return ret

if __name__ == '__main__':
    main()<|MERGE_RESOLUTION|>--- conflicted
+++ resolved
@@ -209,19 +209,11 @@
     entrance_shuffle = get_choice('entrance_shuffle', weights)
     ret.shuffle = entrance_shuffle if entrance_shuffle != 'none' else 'vanilla'
 
-<<<<<<< HEAD
     door_shuffle = get_choice('door_shuffle', weights)
     ret.door_shuffle = door_shuffle if door_shuffle else 'vanilla'
     ret.experimental = get_choice('experimental', weights) if "experimental" in weights else False
 
     goal = get_choice('goals', weights)
-=======
-    ret.dungeon_counters = get_choice('dungeon_counters')
-    if ret.dungeon_counters == 'default':
-        ret.dungeon_counters = 'pickup' if ret.door_shuffle != 'vanilla' or ret.compassshuffle == 'on' else 'off'
-
-    goal = get_choice('goals')
->>>>>>> 114ed784
     ret.goal = {'ganon': 'ganon',
                 'fast_ganon': 'crystals',
                 'dungeons': 'dungeons',
