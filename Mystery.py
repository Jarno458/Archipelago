--- conflicted
+++ resolved
@@ -6,15 +6,12 @@
 import typing
 import os
 
-<<<<<<< HEAD
 import ModuleUpdate
 
 ModuleUpdate.update()
 
 from Utils import parse_yaml
 from Rom import get_sprite_from_name
-=======
->>>>>>> bb402ff7
 from DungeonRandomizer import parse_cli
 from Main import main as DRMain
 
@@ -73,7 +70,6 @@
     for player in range(1, args.multi + 1):
         path = getattr(args, f'p{player}')
         if path:
-<<<<<<< HEAD
             try:
                 if path not in weights_cache:
                     weights_cache[path] = get_weights(path)
@@ -81,12 +77,7 @@
 
             except Exception as e:
                 raise ValueError(f"File {path} is destroyed. Please fix your yaml.") from e
-=======
-            if path not in weights_cache:
-                weights_cache[path] = get_weights(path)
-            print(f"P{player} Weights: {path} >> {weights_cache[path]['description']}")
-
->>>>>>> bb402ff7
+
     erargs = parse_cli(['--multi', str(args.multi)])
     erargs.seed = seed
     erargs.name = {x: "" for x in range(1, args.multi + 1)} # only so it can be overwrittin in mystery
