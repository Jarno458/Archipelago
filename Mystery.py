--- conflicted
+++ resolved
@@ -166,13 +166,8 @@
 
     erargs.names = ",".join(erargs.name[i] for i in range(1, args.multi + 1))
     del(erargs.name)
-<<<<<<< HEAD
     logging.info(erargs)
-    DRMain(erargs, seed)
-=======
-
     DRMain(erargs, seed, BabelFish())
->>>>>>> 230b7066
 
 
 def get_weights(path):
