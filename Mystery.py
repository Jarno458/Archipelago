--- conflicted
+++ resolved
@@ -244,13 +244,8 @@
     if 'rom' in weights:
         romweights = weights['rom']
         ret.sprite = get_choice('sprite', romweights)
-<<<<<<< HEAD
         if ret.sprite and not os.path.isfile(ret.sprite) and not get_sprite_from_name(ret.sprite):
-            logging.Logger('').warning(f"Warning: The choson sprite, \"{ret.sprite}\" does not exist.")
-=======
-        if ret.sprite is not None and not os.path.isfile(ret.sprite) and not get_sprite_from_name(ret.sprite):
             logging.Logger('').warning(f"Warning: The chosen sprite, \"{ret.sprite}\" does not exist.")
->>>>>>> c76b19b2
         ret.disablemusic = get_choice('disablemusic', romweights)
         ret.extendedmsu = get_choice('extendedmsu', romweights)
         ret.quickswap = get_choice('quickswap', romweights)
