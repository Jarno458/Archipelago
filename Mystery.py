import argparse
import logging
import random
import urllib.request
import urllib.parse
import functools
import os

import ModuleUpdate

ModuleUpdate.update()

from yaml import load

try:
    from yaml import CLoader as Loader
except ImportError:
    from yaml import Loader

<<<<<<< HEAD
from DungeonRandomizer import parse_arguments
from Main import main as DRMain
=======
from Rom import get_sprite_from_name
from EntranceRandomizer import parse_arguments
from Main import main as ERmain
>>>>>>> d5958949

parse_yaml = functools.partial(load, Loader=Loader)


def main():
    parser = argparse.ArgumentParser(add_help=False)
    parser.add_argument('--multi', default=1, type=lambda value: min(max(int(value), 1), 255))
    multiargs, _ = parser.parse_known_args()

    parser = argparse.ArgumentParser()
    parser.add_argument('--weights',
                        help='Path to the weights file to use for rolling game settings, urls are also valid')
    parser.add_argument('--samesettings', help='Rolls settings per weights file rather than per player',
                        action='store_true')
    parser.add_argument('--seed', help='Define seed number to generate.', type=int)
    parser.add_argument('--multi', default=1, type=lambda value: min(max(int(value), 1), 255))
    parser.add_argument('--names', default='')
    parser.add_argument('--teams', default=1, type=lambda value: max(int(value), 1))
    parser.add_argument('--create_spoiler', action='store_true')
    parser.add_argument('--rom')
    parser.add_argument('--enemizercli')
    parser.add_argument('--outputpath')
    parser.add_argument('--race', action='store_true')
    for player in range(1, multiargs.multi + 1):
        parser.add_argument(f'--p{player}', help=argparse.SUPPRESS)
    args = parser.parse_args()

    if args.seed is None:
        random.seed(None)
        seed = random.randint(0, 999999999)
    else:
        seed = args.seed
    random.seed(seed)

    seedname = f'M{random.randint(0, 999999999)}'
    print(f"Generating mystery for {args.multi} player{'s' if args.multi > 1 else ''}, {seedname} Seed {seed}")

    weights_cache = {}
    if args.weights:
        weights_cache[args.weights] = get_weights(args.weights)
        print(f"Weights: {args.weights} >> {weights_cache[args.weights]['description']}")
    for player in range(1, args.multi + 1):
        path = getattr(args, f'p{player}')
        if path:
            if path not in weights_cache:
                try:
                    weights_cache[path] = get_weights(path)
                except:
                    raise ValueError(f"File {path} is destroyed. Please fix your yaml.")
            print(f"P{player} Weights: {path} >> {weights_cache[path]['description']}")

    erargs = parse_arguments(['--multi', str(args.multi)])
    erargs.seed = seed
    erargs.name = {x+1: name for x,name in enumerate(args.names.split(","))}
    erargs.create_spoiler = args.create_spoiler
    erargs.race = args.race
    erargs.outputname = seedname
    erargs.outputpath = args.outputpath

    if args.rom:
        erargs.rom = args.rom
    if args.enemizercli:
        erargs.enemizercli = args.enemizercli

    settings_cache = {k: (roll_settings(v) if args.samesettings else None) for k, v in weights_cache.items()}

    for player in range(1, args.multi + 1):
        path = getattr(args, f'p{player}') if getattr(args, f'p{player}') else args.weights
        if path:
            try:
                settings = settings_cache[path] if settings_cache[path] else roll_settings(weights_cache[path], path)
                for k, v in vars(settings).items():
                    if v is not None:
                        getattr(erargs, k)[player] = v
            except:
                raise ValueError(f"File {path} is destroyed. Please fix your yaml.")
        else:
            raise RuntimeError(f'No weights specified for player {player}')

    # set up logger
    loglevel = {'error': logging.ERROR, 'info': logging.INFO, 'warning': logging.WARNING, 'debug': logging.DEBUG}[erargs.loglevel]
    logging.basicConfig(format='%(message)s', level=loglevel)
<<<<<<< HEAD

    DRMain(erargs, seed)
=======
    logging.info(erargs)
    erargs.names = ",".join(erargs.name[i] for i in sorted(erargs.name.keys()))
    ERmain(erargs, seed)
>>>>>>> d5958949

def get_weights(path):
    try:
        if urllib.parse.urlparse(path).scheme:
            yaml = str(urllib.request.urlopen(path).read(), "utf-8")
        else:
            with open(path, 'rb') as f:
                yaml = str(f.read(), "utf-8")
    except Exception as e:
        print('Failed to read weights (%s)' % e)
        return

    return parse_yaml(yaml)


def interpret_on_off(value):
    return {"on": True, "off": False}.get(value, value)

def convert_to_on_off(value):
    return {True: "on", False: "off"}.get(value, value)

def roll_settings(weights, path):
    def get_choice(option, root=weights):
        if option not in root:
            return None
        if type(root[option]) is not dict:
            return interpret_on_off(root[option])
        if not root[option]:
            return None
        return interpret_on_off(
            random.choices(list(root[option].keys()), weights=list(map(int, root[option].values())))[0])

    ret = argparse.Namespace()
    ret.name = get_choice('name')
    glitches_required = get_choice('glitches_required')
    if glitches_required not in ['none', 'no_logic']:
        print("Only NMG and No Logic supported")
        glitches_required = 'none'
    ret.logic = {'none': 'noglitches', 'no_logic': 'nologic'}[glitches_required]

    # item_placement = get_choice('item_placement')
    # not supported in ER

    dungeon_items = get_choice('dungeon_items')
    if dungeon_items == 'full' or dungeon_items == True:
        dungeon_items = 'mcsb'
    elif not dungeon_items:
        dungeon_items = ""

    ret.mapshuffle = get_choice('map_shuffle') if 'map_shuffle' in weights else 'm' in dungeon_items
    ret.compassshuffle = get_choice('compass_shuffle') if 'compass_shuffle' in weights else 'c' in dungeon_items
    ret.keyshuffle = get_choice('smallkey_shuffle') if 'smallkey_shuffle' in weights else 's' in dungeon_items
    ret.bigkeyshuffle = get_choice('bigkey_shuffle') if 'bigkey_shuffle' in weights else 'b' in dungeon_items

    ret.accessibility = get_choice('accessibility')

    entrance_shuffle = get_choice('entrance_shuffle')
    ret.shuffle = entrance_shuffle if entrance_shuffle != 'none' else 'vanilla'
    door_shuffle = get_choice('door_shuffle')
    ret.door_shuffle = door_shuffle if door_shuffle else 'vanilla'

    goal = get_choice('goals')
    ret.goal = {'ganon': 'ganon',
                'fast_ganon': 'crystals',
                'dungeons': 'dungeons',
                'pedestal': 'pedestal',
                'triforce-hunt': 'triforcehunt'
                }[goal]
    ret.openpyramid = goal == 'fast_ganon'

    ret.crystals_gt = get_choice('tower_open')

    ret.crystals_ganon = get_choice('ganon_open')

    ret.mode = get_choice('world_state')
    if ret.mode == 'retro':
        ret.mode = 'open'
        ret.retro = True

    ret.hints = get_choice('hints')

    ret.swords = {'randomized': 'random',
                  'assured': 'assured',
                  'vanilla': 'vanilla',
                  'swordless': 'swordless'
                  }[get_choice('weapons')]

    ret.difficulty = get_choice('item_pool')

    ret.item_functionality = get_choice('item_functionality')

    ret.shufflebosses = {'none': 'none',
                         'simple': 'basic',
                         'full': 'normal',
                         'random': 'chaos'
                         }[get_choice('boss_shuffle')]

    ret.shuffleenemies = {'none': 'none',
                          'shuffled': 'shuffled',
                          'random': 'chaos'
                          }[get_choice('enemy_shuffle')]

    ret.enemy_damage = {'default': 'default',
                        'shuffled': 'shuffled',
                        'random': 'chaos'
                        }[get_choice('enemy_damage')]

    ret.enemy_health = get_choice('enemy_health')

    ret.shufflepots = get_choice('pot_shuffle')

    ret.beemizer = int(get_choice('beemizer')) if 'beemizer' in weights else 0

    ret.progressive = convert_to_on_off(get_choice('progressive')) if "progressive" in weights else 'on'
    inventoryweights = weights.get('startinventory', {})
    startitems = []
    for item in inventoryweights.keys():
        itemvalue = get_choice(item, inventoryweights)
        if item.startswith(('Progressive ', 'Small Key ', 'Rupee', 'Piece of Heart', 'Boss Heart Container', 'Sanctuary Heart Container', 'Arrow', 'Bombs ', 'Bomb ', 'Bottle')) and isinstance(itemvalue, int):
            for i in range(int(itemvalue)):
                startitems.append(item)
        elif itemvalue:
            startitems.append(item)
    if glitches_required in ['no_logic'] and 'Pegasus Boots' not in startitems:
        startitems.append('Pegasus Boots')
    ret.startinventory = ','.join(startitems)

    if 'rom' in weights:
        romweights = weights['rom']
        ret.sprite = get_choice('sprite', romweights)
        if ret.sprite is not None and not os.path.isfile(ret.sprite) and not get_sprite_from_name(ret.sprite):
            logging.Logger('').warning(f"Warning: In yaml file \"{path}\", The choson sprite, \"{ret.sprite}\" does not exist.")
        ret.disablemusic = get_choice('disablemusic', romweights)
        ret.extendedmsu = get_choice('extendedmsu', romweights)
        ret.quickswap = get_choice('quickswap', romweights)
        ret.fastmenu = get_choice('menuspeed', romweights)
        ret.heartcolor = get_choice('heartcolor', romweights)
        ret.heartbeep = convert_to_on_off(get_choice('heartbeep', romweights))
        ret.ow_palettes = get_choice('ow_palettes', romweights)
        ret.uw_palettes = get_choice('uw_palettes', romweights)

    return ret

if __name__ == '__main__':
    main()<|MERGE_RESOLUTION|>--- conflicted
+++ resolved
@@ -17,14 +17,9 @@
 except ImportError:
     from yaml import Loader
 
-<<<<<<< HEAD
+from Rom import get_sprite_from_name
 from DungeonRandomizer import parse_arguments
 from Main import main as DRMain
-=======
-from Rom import get_sprite_from_name
-from EntranceRandomizer import parse_arguments
-from Main import main as ERmain
->>>>>>> d5958949
 
 parse_yaml = functools.partial(load, Loader=Loader)
 
@@ -103,18 +98,12 @@
                 raise ValueError(f"File {path} is destroyed. Please fix your yaml.")
         else:
             raise RuntimeError(f'No weights specified for player {player}')
-
     # set up logger
     loglevel = {'error': logging.ERROR, 'info': logging.INFO, 'warning': logging.WARNING, 'debug': logging.DEBUG}[erargs.loglevel]
     logging.basicConfig(format='%(message)s', level=loglevel)
-<<<<<<< HEAD
+    erargs.names = ",".join(erargs.name[i] for i in sorted(erargs.name.keys()))
 
     DRMain(erargs, seed)
-=======
-    logging.info(erargs)
-    erargs.names = ",".join(erargs.name[i] for i in sorted(erargs.name.keys()))
-    ERmain(erargs, seed)
->>>>>>> d5958949
 
 def get_weights(path):
     try:
