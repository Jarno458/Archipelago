# What is this file?
# This file contains options which allow you to configure your multiworld experience while allowing others
# to play how they want as well.
#
# How do I use it?
# The options in this file are weighted. This means the higher number you assign to a value, the more
# chances you have for that option to be chosen. For example, an option like this:
#
# map_shuffle:
#   on: 5
#   off: 15
#
# Means you have 5 chances for map shuffle to not occur, and 15 chances for map shuffle to be turned on

# I've never seen a file like this before. What characters am I allowed to use?
# This is a .yaml file. You are allowed to use most characters.
# To test if your yaml is valid or not, you can use this website:
# http://www.yamllint.com/

#comments don't work if the host uses bonta's remove all stuff behind # if you want this to be compatible with bonta's for some reason
#I'd suggest keeping seperate files
description: Your Description Here # Used to describe your yaml. Useful if you have multiple files
name: YourName # Your name in-game. Spaces and underscores will be replaced with dashes
glitches_required: # Determine the logic required to complete the seed
  none: 1 # No glitches required
  overworld_glitches: 0 # Assumes the player knows how to perform overworld glitches like fake flipper, water walk, etc
  no_logic: 0 # Items are places completely at random and with no regard for logic. Your fire rod could be on Trinexx
item_placement: basic # This is based on Entrance Randomizer, which does not (yet?) support advanced
meta_ignore: # Nullify options specified in the meta.yaml file. Adding an option here guarantees it will not occur in your seed, even if the .yaml file specifies it
  world_state:
    - inverted # Never play inverted seeds
    - retro # Never play retro seeds
  weapons:
    - swordless # Never play a swordless seed
map_shuffle: # Shuffle dungeon maps into the world and other dungeons, including other players' worlds
  on: 0
  off: 1
compass_shuffle: # Shuffle compasses into the world and other dungeons, including other players' worlds
  on: 0
  off: 1
smallkey_shuffle: # Shuffle small keys into the world and other dungeons, including other players' worlds
  on: 0
  off: 1
bigkey_shuffle: # Shuffle big keys into the world and other dungeons, including other players' worlds
  on: 0
  off: 1
dungeon_items: # alternative to the 4 shuffles above this, does nothing until the respective 4 shuffles are deleted
  mc: 0 # shuffle Maps and Compass
  none: 1 # shuffle none of the 4
  mcsb: 0 # shuffle all of the 4, any combination of m, c, s and b will shuffle the respective item, or not if it's missing, so you can add more options here
<<<<<<< HEAD
dungeon_counters:
  on: 0 # always display amount of items checked in a dungeon
  pickup: 0 # show when compass is picked up
  default: 1 # show when compass is picked up in basic/crossed door shuffle or if the compass itself is shuffled
  off: 0 # never show item count in dungeons
=======
>>>>>>> 3e1464b6
accessibility:
  items: 0 # Guarantees you will be able to acquire all items, but you may not be able to access all locations
  locations: 1 # Guarantees you will be able to access all locations, and therefore all items
  none: 0 # Guarantees only that the game is beatable. You may not be able to access all locations or acquire all items
progressive: # Enable or disable progressive items (swords, shields, bow)
  on: 1 # All items progressive
  off: 0 # No items progressive
  random: 0 # Randomly decides for all items. Swords could be progressive, shields might not be
entrance_shuffle: # Documentation: https://alttpr.com/en/options#entrance_shuffle
  none: 1 # Vanilla game map. All entrances and exits lead to their original locations. You probably want this option
  dungeonssimple: 0 # shuffle just dungeons amongst each other, swapping dungeons entirely, so Hyrule Castle is always 1 dungeon
  dungeonsfull: 0 # shuffle any dungeon entrance with any dungeon interior, so Hyrule Castle can be 4 different dungeons
  simple: 0 # Entrances are grouped together before being randomized. Simple uses the most strict grouping rules
  restricted: 0 # Less strict than simple
  full: 0 # Less strict than restricted
  crossed: 0 # Less strict than full
  insanity: 0 # Very few grouping rules. Good luck.
door_shuffle: # not available if the host uses bonta's
  vanilla: 1 # everything should be like in vanilla
  basic: 0 # dungeons are shuffled within themselves.
  crossed: 0 # dungeons are shuffled across each other.
experimental: # use experimental door shuffle mechanisms. Which those are may change, so consult #door_rando pinned messages in discord
  on: 0
  off: 1
goals:
  ganon: 1 # Climb GT, defeat Agahnim 2, then kill Ganon
  fast_ganon: 0 # Only killing Ganon is required. The hole is always open. Items may still be placed in GT, however
  dungeons: 0 # Defeat the boss of all dungeons, including Agahnim's tower and GT (Aga 2)
  pedestal: 0 # Pull the Triforce from the Master Sword pedestal
  triforce-hunt: 0 # Collect 20 of 30 Triforce pieces spread throughout the world, then turn them in to Murahadala in front of Hyrule Castle
tower_open: # Crystals required to open GT
  '0': 8
  '1': 7
  '2': 6
  '3': 5
  '4': 4
  '5': 3
  '6': 2
  '7': 1
  random: 0
ganon_open: # Crystals required to hurt Ganon
  '0': 8
  '1': 7
  '2': 6
  '3': 5
  '4': 4
  '5': 3
  '6': 2
  '7': 1
  random: 0
world_state:
  standard: 1 # Begin the game by rescuing Zelda from her cell and escorting her to the Sanctuary.
  open: 1 # Begin the game from your choice of Link's House or the Sanctuary
  inverted: 0 # Begin in the Dark World. The Moon Pearl is required to avoid bunny-state in Light World, and the Light World game map is altered
  retro: 0 # Small keys are universal, you must buy a quiver, take-any caves and an old-man cave are added to the world. You may need to find your sword from the old man's cave
hints:
  'on': 1 # Hint tiles sometimes give item location hints
  'off': 0 # Hint tiles provide gameplay tips
weapons: # Specifically, swords
  randomized: 0 # Swords are placed randomly throughout the world
  assured: 1 # Begin with a sword, the rest are placed randomly throughout the world
  vanilla: 0 # Swords are placed in vanilla locations in your own game (Uncle, Pyramid Fairy, Smiths, Pedestal)
  swordless: 0 # Your swords are replaced by rupees. Gameplay changes have been made to accommodate this change.
item_pool:
  normal: 1 # Item availability remains unchanged from the vanilla game
  hard: 0 # Reduced upgrade availability (max: 14 hearts, green mail, tempered sword, fire shield, no silvers unless swordless)
  expert: 0 # Minimum upgrade availability (max: 8 hearts, green mail, master sword, fighter shield, no silvers unless swordless)
  crowd_control: 0 # Unless you know what you're doing, leave this at 0
item_functionality:
  normal: 1 # Vanilla game item functionality
  hard: 0 # Reduced helpfulness of items (potions less effective, can't catch faeries, cape uses double magic, byrna does not grant invulnerability, boomerangs do not stun, silvers disabled outside ganon)
  expert: 0 # Vastly helpfulness of items (potions barely effective, can't catch faeries, cape uses double magic, byrna does not grant invulnerability, boomerangs and hookshot do not stun, silvers disabled outside ganon)
boss_shuffle:
  none: 1 # No boss shuffle
  simple: 0 # Existing bosses except Ganon and Agahnim are shuffled throughout dungeons
  full: 0 # Replace GT bosses with random bosses, then follow simple logic
  random: 0 # Choose from one of the above options
enemy_shuffle:
  none: 1 # Vanilla enemy placement
  shuffled: 0 # Enemies are randomized
  random: 0 # Choose one of the above
enemy_damage:
  default: 1 # Vanilla enemy damage
  shuffled: 0 # Enemies do a randomized amount of damage
  random: 0 # Choose one of the above
enemy_health:
  default: 1 # Vanilla enemy HP
  easy: 0 # Enemies have reduced health
  hard: 0 # Enemies have increased health
  expert: 0 # Enemies have greatly increased health
beemizer: # replace items with bees, that will attack you
  0: 1 # No bee traps are placed
  1: 0 # 25% of the non-essential item pool is replaced with bee traps
  2: 0 # 60% of the non-essential item pool is replaced with bee traps, of which 20% could be single bees
  3: 0 # 100% of the non-essential item pool is replaced with bee traps, of which 50% could be single bees
  4: 0 # 100% of the non-essential item pool is replaced with bee traps
timer:
  none: 1
  timed: 0
  timed_ohko: 0
  ohko: 0
  timed_countdown: 0
  display: 0
<<<<<<< HEAD
remote_items: # Warning: currently broken. Stores all your items on the server, effectively sending them to you as if another player picked it up
  on: 0 # intended for racing, as the item information is missing from the ROM
  off: 1
=======
>>>>>>> 3e1464b6
rom:
  sprite: # Enter the name of your preferred sprite and weight it appropriately
    random: 0
    randomonhit: 0
    link: 1 # to get other sprite names, open up gui/Creator, select a sprite and write down the sprite name as it is there
  #Doors is based on V31 extendedmsu and is always active!
  disablemusic: off #turn on to completely disable music.
  quickswap: # Enable switching items by pressing the L+R shoulder buttons
    on: 1
    off: 0
  menuspeed: # Control how fast the item menu opens and closes
    normal: 1
    instant: 0
    double: 0
    triple: 0
    quadruple: 0
    half: 0
  heartcolor: # Control the color of your health hearts
    red: 1
    blue: 0
    green: 0
    yellow: 0
    random: 0
  heartbeep: # Control the frequency of the low-health beeping
    double: 0
    normal: 1
    half: 0
    quarter: 0
    off: 0
  ow_palettes: # Change the colors of the overworld
    default: 1 # No changes
    random: 0 # Shuffle the colors
    blackout: 0 # Never use this
  uw_palettes: # Change the colors of caves and dungeons
    default: 1 # No changes
    random: 0 # Shuffle the colors
    blackout: 0 # Never use this<|MERGE_RESOLUTION|>--- conflicted
+++ resolved
@@ -48,14 +48,11 @@
   mc: 0 # shuffle Maps and Compass
   none: 1 # shuffle none of the 4
   mcsb: 0 # shuffle all of the 4, any combination of m, c, s and b will shuffle the respective item, or not if it's missing, so you can add more options here
-<<<<<<< HEAD
 dungeon_counters:
   on: 0 # always display amount of items checked in a dungeon
   pickup: 0 # show when compass is picked up
   default: 1 # show when compass is picked up in basic/crossed door shuffle or if the compass itself is shuffled
   off: 0 # never show item count in dungeons
-=======
->>>>>>> 3e1464b6
 accessibility:
   items: 0 # Guarantees you will be able to acquire all items, but you may not be able to access all locations
   locations: 1 # Guarantees you will be able to access all locations, and therefore all items
@@ -159,12 +156,6 @@
   ohko: 0
   timed_countdown: 0
   display: 0
-<<<<<<< HEAD
-remote_items: # Warning: currently broken. Stores all your items on the server, effectively sending them to you as if another player picked it up
-  on: 0 # intended for racing, as the item information is missing from the ROM
-  off: 1
-=======
->>>>>>> 3e1464b6
 rom:
   sprite: # Enter the name of your preferred sprite and weight it appropriately
     random: 0
