#More general info here: https://docs.google.com/document/d/1r7qs1-MK7YbFf2d-mEUeTy2wHykIf1ALG9pLtVvUbSw/edit
#comments don't work if the host uses bonta's remove all stuff behind # if you want this to be compatible with bonta's for some reason
#I'd suggest keeping seperate files
description: Easy/Open/Normal #please describe your options. Especially useful when you have multiple yamls for different occasions
name: PleaseEnterNameHere #your name ingame, space and "_" gets replaced with a dash "-"
glitches_required: none #there is also no_logic.
item_placement: basic #this is based on Entrance Randomizer, which does not (yet?) support advanced
map_shuffle: #to shuffle dungeon maps into the outside world and other dungeons, as well as other player's worlds in multiworld
  on: 0
  off: 1
compass_shuffle: #same for compass
  on: 0
  off: 1
smallkey_shuffle: #same for small keys
  on: 0
  off: 1
bigkey_shuffle: #same for big keys
  on: 0
  off: 1
<<<<<<< HEAD
dungeon_counters:
  on: 0 # always display amount of items checked in a dungeon
  pickup: 0 # show when compass is picked up
  default: 1 # show when compass is picked up in basic/crossed door shuffle or if the compass itself is shuffled
  off: 0 # never show item count in dungeons
=======
dungeon_items: # alternative to the 4 shuffles above this, does nothing until the respective 4 shuffles are deleted
  mc: 0 # shuffle Maps and Compass
  none: 1 # shuffle none of the 4
  mcsb: 0 # shuffle all of the 4, any combination of m, c, s and b will shuffle the respective item, or not if it's missing, so you can add more options here
>>>>>>> e3beb702
accessibility:
  items: 0 # item accessibility means you can get all inventory items. So a key could lock itself, but you can fill your inventory
  locations: 1 # location accessibility means you can access every location in your seed and get all 216 checks
  none: 0 # no accessibility means your seed is "beatable only", meaning any items you do not need to beat the game can be unreachable. This can mean you have to defeat ganon with a lamp and master sword.
progressive: #not available in bonta's multiworld at this time. If you want this option, make sure the host uses the correct Multiworld
  on: 1 # progressive items, you will always get progressive items like swords in their order: figher sword -> master sword -> tempered sword -> golden sword
  off: 0 # turns progressive items off, so you can find, for example, silver arrows before a bow
  random: 0 # rolls a 50/50 chance for each potentially progressive item. So, for example, you can have progressive swords but non-progressive mittens
entrance_shuffle:
  none: 1 # no entrance shuffle
  dungeonssimple: 0 # shuffle just dungeons amongst each other, swapping dungeons entirely, so Hyrule Castle is always 1 dungeon
  dungeonsfull: 0 # shuffle any dungeon entrance with any dungeon interior, so Hyrule Castle can be 4 different dungeons
  simple: 0 #dungeons are shuffled with each other and the other entrances are shuffled with each other
  restricted: 0 #dungeons still shuffle along each other but connects other entrances more feely with each other while keeping entrances in one world
  full: 0 # mixes caves and dungeons freely, except for confining all entrances to one world
  crossed: 0 #introduces cross world connectors
  insanity: 0 #any entrance can lead to any other entrance
door_shuffle: # not available if the host uses bonta's
  vanilla: 1 # everything should be like in vanilla
  basic: 0 # dungeons are shuffled within themselves.
  crossed: 0 # dungeons are shuffled across each other.
experimental: # use experimental door shuffle mechanisms. Which those are may change, so consult #door_rando pinned messages in discord
  on: 0
  off: 1
goals:
  ganon: 5 #beat GT and then Ganon
  fast_ganon: 4 # Just kill Ganon
  dungeons: 1 # All Dungeons, including GT, and Agahnims Tower
  pedestal: 0 # Pull the win out of the Pedestal
  triforce-hunt: 0 # Collect 20 of 30 Triforce pieces then hand them in in front of Hyrule Castle
tower_open: # Crystals required to open GT
  '0': 0
  '1': 0
  '2': 0
  '3': 0
  '4': 0
  '5': 0
  '6': 0
  '7': 0
  random: 1
ganon_open: # Crystals required to hurt Ganon
  '0': 0
  '1': 0
  '2': 0
  '3': 0
  '4': 0
  '5': 0
  '6': 0
  '7': 0
  random: 1
world_state:
  standard: 1 # Do standard escape to bring Zelda to Sanctuary
  open: 9 # Start with the ability to skip the standard opening and go where you want
  inverted: 0 # You start in the Dark World, the Light World has changes to it's Map and requires a Moon Pearl to not be Bunny
  retro: 0 # Keys are universal, you have to buy a quiver, there are take any caves and some other changes. Makes it more like Z1
hints:
  'on': 1 # Hint tiles can give useful item location hints on occasion
  'off': 0 # You get gameplay hints, but not location/item hints
weapons: # this means swords
  randomized: 5 # Your swords can be anywhere
  assured: 2 # You start with a sword, the rest are anywhere
  vanilla: 3 # Your swords are in vanilla locations in your own game (Uncle, Pyramid Fairy, Smiths, Pedestal)
  swordless: 0 # You don't have a sword. A hammer can be used like a Master Sword in certain situations
item_pool:
  normal: 1
  hard: 0
  expert: 0
  crowd_control: 0
item_functionality:
  normal: 1
  hard: 0
  expert: 0
boss_shuffle:
  none: 1
  simple: 0
  full: 0
  random: 0
enemy_shuffle:
  none: 1
  shuffled: 0
  random: 0
enemy_damage:
  default: 1
  shuffled: 0
  random: 0
enemy_health:
  default: 1
  easy: 0
  hard: 0
  expert: 0
<<<<<<< HEAD
pot_shuffle: # Shuffle pots, their contents and whatever is hiding under them. Door Shuffle does not have this option, so presumably mixing these is broken.
  'on': 0
  'off': 1
=======
pot_shuffle: # Shuffle pots, their contents and whatever is hiding under them. Broken with any door shuffle that is not vanilla, do not combine
  on: 0
  off: 1
>>>>>>> e3beb702
beemizer:
  0: 1
  1: 0
  2: 0
  3: 0
  4: 0
timer:
  none: 1
  timed: 0
  timed_ohko: 0
  ohko: 0
  timed_countdown: 0
  display: 0
rom:
  sprite:
    random: 1
    randomonhit: 1
    link: 1
  #Doors is based on extendedmsu and is always active!
  disablemusic: off
  quickswap:
    on: 1
    off: 0
  menuspeed:
    normal: 1
    instant: 0
    double: 0
    triple: 0
    quadruple: 0
    half: 0
  heartcolor:
    red: 1
    blue: 0
    green: 0
    yellow: 0
    random: 0
  heartbeep:
    double: 0
    normal: 1
    half: 0
    quarter: 0
    off: 0
  ow_palettes:
    default: 1
    random: 1
    blackout: 0
  uw_palettes:
    default: 1
    random: 1
    blackout: 0<|MERGE_RESOLUTION|>--- conflicted
+++ resolved
@@ -17,18 +17,15 @@
 bigkey_shuffle: #same for big keys
   on: 0
   off: 1
-<<<<<<< HEAD
+dungeon_items: # alternative to the 4 shuffles above this, does nothing until the respective 4 shuffles are deleted
+  mc: 0 # shuffle Maps and Compass
+  none: 1 # shuffle none of the 4
+  mcsb: 0 # shuffle all of the 4, any combination of m, c, s and b will shuffle the respective item, or not if it's missing, so you can add more options here
 dungeon_counters:
   on: 0 # always display amount of items checked in a dungeon
   pickup: 0 # show when compass is picked up
   default: 1 # show when compass is picked up in basic/crossed door shuffle or if the compass itself is shuffled
   off: 0 # never show item count in dungeons
-=======
-dungeon_items: # alternative to the 4 shuffles above this, does nothing until the respective 4 shuffles are deleted
-  mc: 0 # shuffle Maps and Compass
-  none: 1 # shuffle none of the 4
-  mcsb: 0 # shuffle all of the 4, any combination of m, c, s and b will shuffle the respective item, or not if it's missing, so you can add more options here
->>>>>>> e3beb702
 accessibility:
   items: 0 # item accessibility means you can get all inventory items. So a key could lock itself, but you can fill your inventory
   locations: 1 # location accessibility means you can access every location in your seed and get all 216 checks
@@ -119,15 +116,9 @@
   easy: 0
   hard: 0
   expert: 0
-<<<<<<< HEAD
-pot_shuffle: # Shuffle pots, their contents and whatever is hiding under them. Door Shuffle does not have this option, so presumably mixing these is broken.
-  'on': 0
-  'off': 1
-=======
 pot_shuffle: # Shuffle pots, their contents and whatever is hiding under them. Broken with any door shuffle that is not vanilla, do not combine
   on: 0
   off: 1
->>>>>>> e3beb702
 beemizer:
   0: 1
   1: 0
