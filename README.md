# [Archipelago](https://archipelago.gg) ![Discord Shield](https://discordapp.com/api/guilds/731205301247803413/widget.png?style=shield) | [Install](https://github.com/ArchipelagoMW/Archipelago/releases)

Archipelago provides a generic framework for developing multiworld capability for game randomizers. In all cases,
presently, Archipelago is also the randomizer itself.

Currently, the following games are supported:

* The Legend of Zelda: A Link to the Past
* Factorio
* Subnautica
* Risk of Rain 2
* The Legend of Zelda: Ocarina of Time
* Timespinner
* Super Metroid
* Secret of Evermore
* Final Fantasy
* VVVVVV
* Raft
* Super Mario 64
* Meritous
* Super Metroid/Link to the Past combo randomizer (SMZ3)
* ChecksFinder
* Hollow Knight
* The Witness
* Sonic Adventure 2: Battle
* Starcraft 2
* Donkey Kong Country 3
* Dark Souls 3
* Super Mario World
* Pokémon Red and Blue
* Hylics 2
* Overcooked! 2
* Zillion
* Lufia II Ancient Cave
* Blasphemous
* Wargroove
* Stardew Valley
* The Legend of Zelda
* The Messenger
* Kingdom Hearts 2
* The Legend of Zelda: Link's Awakening DX
* Adventure
* DLC Quest
* Noita
* Undertale
* Bumper Stickers
* Mega Man Battle Network 3: Blue Version
* Muse Dash
* DOOM 1993
* Terraria
* Lingo
* Pokémon Emerald
* DOOM II
* Shivers
* Heretic
* Landstalker: The Treasures of King Nole
* Final Fantasy Mystic Quest
* TUNIC
* Kirby's Dream Land 3
* Celeste 64
* Castlevania 64
* A Short Hike
* Yoshi's Island
* Mario & Luigi: Superstar Saga
* Bomb Rush Cyberfunk
* Aquaria
* Yu-Gi-Oh! Ultimate Masters: World Championship Tournament 2006
* A Hat in Time
* Old School Runescape
* Kingdom Hearts 1
* Mega Man 2
* Yacht Dice
* Faxanadu
* Saving Princess
* Castlevania: Circle of the Moon
* Inscryption
* Civilization VI
* The Legend of Zelda: The Wind Waker
* Jak and Daxter: The Precursor Legacy
* Super Mario Land 2: 6 Golden Coins
* shapez
* Paint
* Celeste (Open World)
<<<<<<< HEAD
* Satisfactory
=======
* Choo-Choo Charles
>>>>>>> 9aa0bf72

For setup and instructions check out our [tutorials page](https://archipelago.gg/tutorial/).
Downloads can be found at [Releases](https://github.com/ArchipelagoMW/Archipelago/releases), including compiled
windows binaries.

## History

Archipelago is built upon a strong legacy of brilliant hobbyists. We want to honor that legacy by showing it here.
The repositories which Archipelago is built upon, inspired by, or otherwise owes its gratitude to are:

* [bonta0's MultiWorld](https://github.com/Bonta0/ALttPEntranceRandomizer/tree/multiworld_31)
* [AmazingAmpharos' Entrance Randomizer](https://github.com/AmazingAmpharos/ALttPEntranceRandomizer)
* [VT Web Randomizer](https://github.com/sporchia/alttp_vt_randomizer)
* [Dessyreqt's alttprandomizer](https://github.com/Dessyreqt/alttprandomizer)
* [Zarby89's](https://github.com/Ijwu/Enemizer/commits?author=Zarby89)
  and [sosuke3's](https://github.com/Ijwu/Enemizer/commits?author=sosuke3) contributions to Enemizer, which make up the
  vast majority of Enemizer contributions.

We recognize that there is a strong community of incredibly smart people that have come before us and helped pave the
path. Just because one person's name may be in a repository title does not mean that only one person made that project
happen. We can't hope to perfectly cover every single contribution that lead up to Archipelago, but we hope to honor
them fairly.

### Path to the Archipelago

Archipelago was directly forked from bonta0's `multiworld_31` branch of ALttPEntranceRandomizer (this project has a
long legacy of its own, please check it out linked above) on January 12, 2020. The repository was then named to
_MultiWorld-Utilities_ to better encompass its intended function. As Archipelago matured, then known as
"Berserker's MultiWorld" by some, we found it necessary to transform our repository into a root level repository
(as opposed to a 'forked repo') and change the name (which came later) to better reflect our project.

## Running Archipelago

For most people, all you need to do is head over to
the [releases page](https://github.com/ArchipelagoMW/Archipelago/releases), then download and run the appropriate
installer, or AppImage for Linux-based systems.

If you are a developer or are running on a platform with no compiled releases available, please see our doc on
[running Archipelago from source](docs/running%20from%20source.md).

## Related Repositories

This project makes use of multiple other projects. We wouldn't be here without these other repositories and the
contributions of their developers, past and present.

* [z3randomizer](https://github.com/ArchipelagoMW/z3randomizer)
* [Enemizer](https://github.com/Ijwu/Enemizer)
* [Ocarina of Time Randomizer](https://github.com/TestRunnerSRL/OoT-Randomizer)

## Contributing

To contribute to Archipelago, including the WebHost, core program, or by adding a new game, see our
[Contributing guidelines](/docs/contributing.md).

## FAQ

For Frequently asked questions, please see the website's [FAQ Page](https://archipelago.gg/faq/en/).

## Code of Conduct

Please refer to our [code of conduct](/docs/code_of_conduct.md).<|MERGE_RESOLUTION|>--- conflicted
+++ resolved
@@ -81,11 +81,8 @@
 * shapez
 * Paint
 * Celeste (Open World)
-<<<<<<< HEAD
+* Choo-Choo Charles
 * Satisfactory
-=======
-* Choo-Choo Charles
->>>>>>> 9aa0bf72
 
 For setup and instructions check out our [tutorials page](https://archipelago.gg/tutorial/).
 Downloads can be found at [Releases](https://github.com/ArchipelagoMW/Archipelago/releases), including compiled
