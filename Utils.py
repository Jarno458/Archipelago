--- conflicted
+++ resolved
@@ -155,7 +155,6 @@
     item: int
     found: bool
 
-<<<<<<< HEAD
 
 entrance_offsets = {
     'Sanctuary': 0x2,
@@ -272,7 +271,7 @@
     pass
     # make_new_base2current()
     read_entrance_data(old_rom='C:\\Users\\Randall\\Documents\\kwyn\\orig\\z3.sfc')
-=======
+
 def get_public_ipv4() -> str:
     import socket
     import urllib.request
@@ -286,5 +285,4 @@
         except:
             logging.exception(e)
             pass  # we could be offline, in a local game, so no point in erroring out
-    return ip
->>>>>>> 1f71067e
+    return ip