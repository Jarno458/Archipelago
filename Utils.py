#!/usr/bin/env python3
import os
import re
import subprocess
import sys
import typing
import functools

from yaml import load

try:
    from yaml import CLoader as Loader
except ImportError:
    from yaml import Loader


def int16_as_bytes(value):
    value = value & 0xFFFF
    return [value & 0xFF, (value >> 8) & 0xFF]


def int32_as_bytes(value):
    value = value & 0xFFFFFFFF
    return [value & 0xFF, (value >> 8) & 0xFF, (value >> 16) & 0xFF, (value >> 24) & 0xFF]


def pc_to_snes(value):
    return ((value<<1) & 0x7F0000)|(value & 0x7FFF)|0x8000

def snes_to_pc(value):
    return ((value & 0x7F0000)>>1)|(value & 0x7FFF)

def parse_player_names(names, players, teams):
    names = [n for n in re.split(r'[, ]', names) if n]
    ret = []
    while names or len(ret) < teams:
        team = [n[:16] for n in names[:players]]
        while len(team) != players:
            team.append(f"Player {len(team) + 1}")
        ret.append(team)

        names = names[players:]
    return ret

def is_bundled():
    return getattr(sys, 'frozen', False)

def local_path(path):
    if local_path.cached_path is not None:
        return os.path.join(local_path.cached_path, path)

    if is_bundled() and hasattr(sys, "_MEIPASS"):
        # we are running in a PyInstaller bundle
        local_path.cached_path = sys._MEIPASS # pylint: disable=protected-access,no-member
    elif is_bundled():
        #probably cxFreeze
        local_path.cached_path = os.path.dirname(sys.argv[0])
    else:
        # we are running in a normal Python environment
        local_path.cached_path = os.path.dirname(os.path.abspath(__file__))
    return os.path.join(local_path.cached_path, path)

local_path.cached_path = None

def output_path(path):
    if output_path.cached_path is not None:
        return os.path.join(output_path.cached_path, path)

    if not is_bundled():
        output_path.cached_path = '.'
        return os.path.join(output_path.cached_path, path)
    else:
        # has been packaged, so cannot use CWD for output.
        if sys.platform == 'win32':
            #windows
            import ctypes.wintypes
            CSIDL_PERSONAL = 5       # My Documents
            SHGFP_TYPE_CURRENT = 0   # Get current, not default value

            buf = ctypes.create_unicode_buffer(ctypes.wintypes.MAX_PATH)
            ctypes.windll.shell32.SHGetFolderPathW(None, CSIDL_PERSONAL, None, SHGFP_TYPE_CURRENT, buf)

            documents = buf.value

        elif sys.platform == 'darwin':
            from AppKit import NSSearchPathForDirectoriesInDomains # pylint: disable=import-error
            # http://developer.apple.com/DOCUMENTATION/Cocoa/Reference/Foundation/Miscellaneous/Foundation_Functions/Reference/reference.html#//apple_ref/c/func/NSSearchPathForDirectoriesInDomains
            NSDocumentDirectory = 9
            NSUserDomainMask = 1
            # True for expanding the tilde into a fully qualified path
            documents = NSSearchPathForDirectoriesInDomains(NSDocumentDirectory, NSUserDomainMask, True)[0]
        else:
            raise NotImplementedError('Not supported yet')

        output_path.cached_path = os.path.join(documents, 'ALttPEntranceRandomizer')
        if not os.path.exists(output_path.cached_path):
            os.mkdir(output_path.cached_path)
        return os.path.join(output_path.cached_path, path)

output_path.cached_path = None

def open_file(filename):
    if sys.platform == 'win32':
        os.startfile(filename)
    else:
        open_command = 'open' if sys.platform == 'darwin' else 'xdg-open'
        subprocess.call([open_command, filename])

def close_console():
    if sys.platform == 'win32':
        #windows
        import ctypes.wintypes
        try:
            ctypes.windll.kernel32.FreeConsole()
        except Exception:
            pass

def make_new_base2current(old_rom='Zelda no Densetsu - Kamigami no Triforce (Japan).sfc', new_rom='working.sfc'):
    from collections import OrderedDict
    import json
    import hashlib
    with open(old_rom, 'rb') as stream:
        old_rom_data = bytearray(stream.read())
    with open(new_rom, 'rb') as stream:
        new_rom_data = bytearray(stream.read())
    # extend to 2 mb
    old_rom_data.extend(bytearray([0x00]) * (2097152 - len(old_rom_data)))

    out_data = OrderedDict()
    for idx, old in enumerate(old_rom_data):
        new = new_rom_data[idx]
        if old != new:
            out_data[idx] = [int(new)]
    for offset in reversed(list(out_data.keys())):
        if offset - 1 in out_data:
            out_data[offset-1].extend(out_data.pop(offset))
    with open('data/base2current.json', 'wt') as outfile:
        json.dump([{key: value} for key, value in out_data.items()], outfile, separators=(",", ":"))

    basemd5 = hashlib.md5()
    basemd5.update(new_rom_data)
    return "New Rom Hash: " + basemd5.hexdigest()


parse_yaml = functools.partial(load, Loader=Loader)


<<<<<<< HEAD
parse_yaml = functools.partial(load, Loader=Loader)

entrance_offsets = {
    'Sanctuary': 0x2,
    'HC West': 0x3,
    'HC South': 0x4,
    'HC East': 0x5,
    'Eastern': 0x8,
    'Desert West': 0x9,
    'Desert South': 0xa,
    'Desert East': 0xb,
    'Desert Back': 0xc,
    'TR Lazy Eyes': 0x15,
    'TR Eye Bridge': 0x18,
    'TR Chest': 0x19,
    'Aga Tower': 0x24,
    'Swamp': 0x25,
    'Palace of Darkness': 0x26,
    'Mire': 0x27,
    'Skull 2 West': 0x28,
    'Skull 2 East': 0x29,
    'Skull 1': 0x2a,
    'Skull 3': 0x2b,
    'Ice': 0x2d,
    'Hera': 0x33,
    'Thieves': 0x34,
    'TR Main': 0x35,
    'GT': 0x37,
    'Skull Pots': 0x76,
    'Skull Left Drop': 0x77,
    'Skull Pinball': 0x78,
    'Skull Back Drop': 0x79,
    'Sewer Drop': 0x81
}

entrance_data = {
    'Room Ids': (0x14577, 2),
    'Relative coords': (0x14681, 8),
    'ScrollX': (0x14AA9, 2),
    'ScrollY': (0x14BB3, 2),
    'LinkX': (0x14CBD, 2),
    'LinkY': (0x14DC7, 2),
    'CameraX': (0x14ED1, 2),
    'CameraY': (0x14FDB, 2),
    'Blockset': (0x150e5, 1),
    'FloorValues': (0x1516A, 1),
    'Dungeon Value': (0x151EF, 1),
    'Frame on Exit': (0x15274, 1),
    'BG Setting': (0x152F9, 1),
    'HV Scroll': (0x1537E, 1),
    'Scroll Quad': (0x15403, 1),
    'Exit Door': (0x15488, 2),
    'Music': (0x15592, 1)
}


def read_entrance_data(old_rom='Zelda no Densetsu - Kamigami no Triforce (Japan).sfc'):
    with open(old_rom, 'rb') as stream:
        old_rom_data = bytearray(stream.read())

    for ent, offset in entrance_offsets.items():
        # print(ent)
        string = ent
        for dp, data in entrance_data.items():
            byte_array = []
            address, size = data
            for i in range(0, size):
                byte_array.append(old_rom_data[address+(offset*size)+i])
            some_bytes = ', '.join('0x{:02x}'.format(x) for x in byte_array)
            string += '\t'+some_bytes
            # print("%s: %s" % (dp, bytes))
        print(string)


def print_wiki_doors(d_regions, world, player):

    for d, region_list in d_regions.items():
        tile_map = {}
        for region in region_list:
            tile = None
            r = world.get_region(region, player)
            for ext in r.exits:
                door = world.check_for_door(ext.name, player)
                if door is not None and door.roomIndex != -1:
                    tile = door.roomIndex
                    break
            if tile is not None:
                if tile not in tile_map:
                    tile_map[tile] = []
                tile_map[tile].append(r)
        print(d)
        print('{| class="wikitable"')
        print('|-')
        print('! Room')
        print('! Supertile')
        print('! Doors')
        for tile, region_list in tile_map.items():
            tile_done = False
            for region in region_list:
                print('|-')
                print('| '+region.name)
                if not tile_done:
                    listlen = len(region_list)
                    link = '| {{UnderworldMapLink|'+str(tile)+'}}'
                    print(link if listlen < 2 else '| rowspan = '+str(listlen)+' '+link)
                    tile_done = True
                strs_to_print = []
                for ext in region.exits:
                    strs_to_print.append(ext.name)
                print('| '+' <br /> '.join(strs_to_print))
        print('|}')


if __name__ == '__main__':
    pass
    # make_new_base2current()
    read_entrance_data(old_rom='C:\\Users\\Randall\\Documents\\kwyn\\orig\\z3.sfc')
=======
class Hint(typing.NamedTuple):
    receiving_player: int
    finding_player: int
    location: int
    item: int
    found: bool
>>>>>>> 81e83ae6
<|MERGE_RESOLUTION|>--- conflicted
+++ resolved
@@ -145,8 +145,13 @@
 parse_yaml = functools.partial(load, Loader=Loader)
 
 
-<<<<<<< HEAD
-parse_yaml = functools.partial(load, Loader=Loader)
+class Hint(typing.NamedTuple):
+    receiving_player: int
+    finding_player: int
+    location: int
+    item: int
+    found: bool
+
 
 entrance_offsets = {
     'Sanctuary': 0x2,
@@ -262,12 +267,4 @@
 if __name__ == '__main__':
     pass
     # make_new_base2current()
-    read_entrance_data(old_rom='C:\\Users\\Randall\\Documents\\kwyn\\orig\\z3.sfc')
-=======
-class Hint(typing.NamedTuple):
-    receiving_player: int
-    finding_player: int
-    location: int
-    item: int
-    found: bool
->>>>>>> 81e83ae6
+    read_entrance_data(old_rom='C:\\Users\\Randall\\Documents\\kwyn\\orig\\z3.sfc')