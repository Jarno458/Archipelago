#!/usr/bin/env python3
import os
import re
import subprocess
import sys

def int16_as_bytes(value):
    value = value & 0xFFFF
    return [value & 0xFF, (value >> 8) & 0xFF]

def int32_as_bytes(value):
    value = value & 0xFFFFFFFF
    return [value & 0xFF, (value >> 8) & 0xFF, (value >> 16) & 0xFF, (value >> 24) & 0xFF]

def pc_to_snes(value):
    return ((value<<1) & 0x7F0000)|(value & 0x7FFF)|0x8000

def snes_to_pc(value):
    return ((value & 0x7F0000)>>1)|(value & 0x7FFF)

def parse_player_names(names, players, teams):
    names = [n for n in re.split(r'[, ]', names) if n]
    ret = []
    while names or len(ret) < teams:
        team = [n[:16] for n in names[:players]]
        while len(team) != players:
            team.append(f"Player {len(team) + 1}")
        ret.append(team)

        names = names[players:]
    return ret

def is_bundled():
    return getattr(sys, 'frozen', False)

def local_path(path):
    if local_path.cached_path is not None:
        return os.path.join(local_path.cached_path, path)

    if is_bundled() and hasattr(sys, "_MEIPASS"):
        # we are running in a PyInstaller bundle
        local_path.cached_path = sys._MEIPASS # pylint: disable=protected-access,no-member
    elif is_bundled():
        #probably cxFreeze
        local_path.cached_path = os.path.dirname(sys.argv[0])
    else:
        # we are running in a normal Python environment
        local_path.cached_path = os.path.dirname(os.path.abspath(__file__))
    return os.path.join(local_path.cached_path, path)

local_path.cached_path = None

def output_path(path):
    if output_path.cached_path is not None:
        return os.path.join(output_path.cached_path, path)

    if not is_bundled():
        output_path.cached_path = '.'
        return os.path.join(output_path.cached_path, path)
    else:
        # has been packaged, so cannot use CWD for output.
        if sys.platform == 'win32':
            #windows
            import ctypes.wintypes
            CSIDL_PERSONAL = 5       # My Documents
            SHGFP_TYPE_CURRENT = 0   # Get current, not default value

            buf = ctypes.create_unicode_buffer(ctypes.wintypes.MAX_PATH)
            ctypes.windll.shell32.SHGetFolderPathW(None, CSIDL_PERSONAL, None, SHGFP_TYPE_CURRENT, buf)

            documents = buf.value

        elif sys.platform == 'darwin':
            from AppKit import NSSearchPathForDirectoriesInDomains # pylint: disable=import-error
            # http://developer.apple.com/DOCUMENTATION/Cocoa/Reference/Foundation/Miscellaneous/Foundation_Functions/Reference/reference.html#//apple_ref/c/func/NSSearchPathForDirectoriesInDomains
            NSDocumentDirectory = 9
            NSUserDomainMask = 1
            # True for expanding the tilde into a fully qualified path
            documents = NSSearchPathForDirectoriesInDomains(NSDocumentDirectory, NSUserDomainMask, True)[0]
        else:
            raise NotImplementedError('Not supported yet')

        output_path.cached_path = os.path.join(documents, 'ALttPEntranceRandomizer')
        if not os.path.exists(output_path.cached_path):
            os.mkdir(output_path.cached_path)
        return os.path.join(output_path.cached_path, path)

output_path.cached_path = None

def open_file(filename):
    if sys.platform == 'win32':
        os.startfile(filename)
    else:
        open_command = 'open' if sys.platform == 'darwin' else 'xdg-open'
        subprocess.call([open_command, filename])

def close_console():
    if sys.platform == 'win32':
        #windows
        import ctypes.wintypes
        try:
            ctypes.windll.kernel32.FreeConsole()
        except Exception:
            pass

def make_new_base2current(old_rom='Zelda no Densetsu - Kamigami no Triforce (Japan).sfc', new_rom='working.sfc'):
    from collections import OrderedDict
    import json
    import hashlib
    with open(old_rom, 'rb') as stream:
        old_rom_data = bytearray(stream.read())
    with open(new_rom, 'rb') as stream:
        new_rom_data = bytearray(stream.read())
    # extend to 2 mb
    old_rom_data.extend(bytearray([0x00]) * (2097152 - len(old_rom_data)))

    out_data = OrderedDict()
    for idx, old in enumerate(old_rom_data):
        new = new_rom_data[idx]
        if old != new:
            out_data[idx] = [int(new)]
    for offset in reversed(list(out_data.keys())):
        if offset - 1 in out_data:
            out_data[offset-1].extend(out_data.pop(offset))
    with open('data/base2current.json', 'wt') as outfile:
        json.dump([{key:value} for key, value in out_data.items()], outfile, separators=(",", ":"))

    basemd5 = hashlib.md5()
    basemd5.update(new_rom_data)
    return "New Rom Hash: " + basemd5.hexdigest()

<<<<<<< HEAD

entrance_offsets = {
    'Sanctuary': 0x2,
    'HC West': 0x3,
    'HC South': 0x4,
    'HC East': 0x5,
    'Eastern': 0x8,
    'Desert West': 0x0,
    'Desert South': 0xa,
    'Desert East': 0xb,
    'Desert Back': 0xc,
    'TR Lazy Eyes': 0x15,
    'TR Eye Bridge': 0x18,
    'TR Chest': 0x19,
    'Aga Tower': 0x24,
    'Swamp': 0x25,
    'Palace of Darkness': 0x26,
    'Mire': 0x27,
    'Skull 2 West': 0x28,
    'Skull 2 East': 0x29,
    'Skull 1': 0x2a,
    'Skull 3': 0x2b,
    'Ice': 0x2d,
    'Hera': 0x33,
    'Thieves': 0x34,
    'TR Main': 0x35,
    'GT': 0x37,
    'Skull Pots': 0x76,
    'Skull Left Drop': 0x77,
    'Skull Pinball': 0x78,
    'Skull Back Drop': 0x79,
    'Sewer Drop': 0x81
}

entrance_data = {
    'Room Ids': (0x14577, 2),
    'Relative coords': (0x14681, 8),
    'ScrollX': (0x14AA9, 2),
    'ScrollY': (0x14BB3, 2),
    'LinkX': (0x14CBD, 2),
    'LinkY': (0x14DC7, 2),
    'CameraX': (0x14ED1, 2),
    'CameraY': (0x14FDB, 2),
    'Blockset': (0x150e5, 1),
    'FloorValues': (0x1516A, 1),
    'Dungeon Value': (0x151EF, 1),
    'Frame on Exit': (0x15274, 1),
    'BG Setting': (0x152F9, 1),
    'HV Scroll': (0x1537E, 1),
    'Scroll Quad': (0x15403, 1),
    'Exit Door': (0x15488, 2),
    'Music': (0x15592, 1)
}


def read_entrance_data(old_rom='Zelda no Densetsu - Kamigami no Triforce (Japan).sfc'):
    with open(old_rom, 'rb') as stream:
        old_rom_data = bytearray(stream.read())

    for ent, offset in entrance_offsets.items():
        print(ent)
        for dp, data in entrance_data.items():
            byte_array = []
            address, size = data
            for i in range(0, size):
                byte_array.append(old_rom_data[address+(offset*size)+i])
            bytes = ', '.join('0x{:02x}'.format(x) for x in byte_array)
            print("%s: %s" % (dp, bytes))


def print_wiki_doors(d_regions, world, player):

    for d, region_list in d_regions.items():
        tile_map = {}
        for region in region_list:
            tile = None
            r = world.get_region(region, player)
            for ext in r.exits:
                door = world.check_for_door(ext.name, player)
                if door is not None and door.roomIndex != -1:
                    tile = door.roomIndex
                    break
            if tile is not None:
                if tile not in tile_map:
                    tile_map[tile] = []
                tile_map[tile].append(r)
        print(d)
        print('{| class="wikitable"')
        print('|-')
        print('! Room')
        print('! Supertile')
        print('! Doors')
        for tile, region_list in tile_map.items():
            tile_done = False
            for region in region_list:
                print('|-')
                print('| '+region.name)
                if not tile_done:
                    listlen = len(region_list)
                    link = '| {{UnderworldMapLink|'+str(tile)+'}}'
                    print(link if listlen < 2 else '| rowspan = '+str(listlen)+' '+link)
                    tile_done = True
                strs_to_print = []
                for ext in region.exits:
                    strs_to_print.append(ext.name)
                print('| '+' <br /> '.join(strs_to_print))
        print('|}')


if __name__ == '__main__':
    pass
    # make_new_base2current()
    # read_entrance_data(old_rom='')
=======
from yaml import load
import functools

try: from yaml import CLoader as Loader
except ImportError: from yaml import Loader

parse_yaml = functools.partial(load, Loader=Loader)
>>>>>>> c4ba2816
<|MERGE_RESOLUTION|>--- conflicted
+++ resolved
@@ -129,7 +129,13 @@
     basemd5.update(new_rom_data)
     return "New Rom Hash: " + basemd5.hexdigest()
 
-<<<<<<< HEAD
+from yaml import load
+import functools
+
+try: from yaml import CLoader as Loader
+except ImportError: from yaml import Loader
+
+parse_yaml = functools.partial(load, Loader=Loader)
 
 entrance_offsets = {
     'Sanctuary': 0x2,
@@ -242,13 +248,4 @@
 if __name__ == '__main__':
     pass
     # make_new_base2current()
-    # read_entrance_data(old_rom='')
-=======
-from yaml import load
-import functools
-
-try: from yaml import CLoader as Loader
-except ImportError: from yaml import Loader
-
-parse_yaml = functools.partial(load, Loader=Loader)
->>>>>>> c4ba2816
+    # read_entrance_data(old_rom='')