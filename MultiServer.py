import argparse
import asyncio
import functools
import json
import logging
import zlib
import collections
import typing

import ModuleUpdate

ModuleUpdate.update()

import websockets
import prompt_toolkit
from prompt_toolkit.patch_stdout import patch_stdout
from fuzzywuzzy import process as fuzzy_process

import Items
import Regions
import Utils
from MultiClient import ReceivedItem, get_item_name_from_id, get_location_name_from_address

console_names = frozenset(set(Items.item_table) | set(Regions.location_table))


class Client:
    version: typing.List[int] = [0, 0, 0]
    tags: typing.List[str] = []

    def __init__(self, socket: websockets.server.WebSocketServerProtocol):
        self.socket = socket
        self.auth = False
        self.name = None
        self.team = None
        self.slot = None
        self.send_index = 0
        self.tags = []
        self.version = [0, 0, 0]

    @property
    def wants_item_notification(self):
        return self.auth and "FoundItems" in self.tags


class Context:
    def __init__(self, host: str, port: int, password: str, location_check_points: int, hint_cost: int,
                 item_cheat: bool):
        self.data_filename = None
        self.save_filename = None
        self.disable_save = False
        self.player_names = {}
        self.rom_names = {}
        self.remote_items = set()
        self.locations = {}
        self.host = host
        self.port = port
        self.password = password
        self.server = None
        self.countdown_timer = 0
        self.clients = []
        self.received_items = {}
        self.location_checks = collections.defaultdict(set)
        self.hint_cost = hint_cost
        self.location_check_points = location_check_points
        self.hints_used = collections.defaultdict(int)
        self.hints_sent = collections.defaultdict(set)
        self.item_cheat = item_cheat

    def get_save(self) -> dict:
        return {
            "rom_names": list(self.rom_names.items()),
            "received_items": tuple((k, v) for k, v in self.received_items.items()),
            "hints_used" : tuple((key,value) for key, value in self.hints_used.items()),
            "hints_sent" : tuple((key,tuple(value)) for key, value in self.hints_sent.items()),
            "location_checks" : tuple((key,tuple(value)) for key, value in self.location_checks.items())
        }

    def set_save(self, savedata: dict):
        rom_names = savedata["rom_names"]
        received_items = {tuple(k): [ReceivedItem(*i) for i in v] for k, v in savedata["received_items"]}
        if not all([self.rom_names[tuple(rom)] == (team, slot) for rom, (team, slot) in rom_names]):
            raise Exception('Save file mismatch, will start a new game')
        self.received_items = received_items
        self.hints_used.update({tuple(key): value for key, value in savedata["hints_used"]})
        self.hints_sent.update({tuple(key): set(value) for key, value in savedata["hints_sent"]})
        self.location_checks.update({tuple(key): set(value) for key, value in savedata["location_checks"]})
        logging.info(f'Loaded save file with {sum([len(p) for p in received_items.values()])} received items '
                     f'for {len(received_items)} players')


async def send_msgs(websocket, msgs):
    if not websocket or not websocket.open or websocket.closed:
        return
    try:
        await websocket.send(json.dumps(msgs))
    except websockets.ConnectionClosed:
        pass

def broadcast_all(ctx : Context, msgs):
    for client in ctx.clients:
        if client.auth:
            asyncio.create_task(send_msgs(client.socket, msgs))

def broadcast_team(ctx : Context, team, msgs):
    for client in ctx.clients:
        if client.auth and client.team == team:
            asyncio.create_task(send_msgs(client.socket, msgs))

def notify_all(ctx : Context, text):
    logging.info("Notice (all): %s" % text)
    broadcast_all(ctx, [['Print', text]])


def notify_team(ctx: Context, team: int, text: str):
    logging.info("Notice (Team #%d): %s" % (team + 1, text))
    broadcast_team(ctx, team, [['Print', text]])


def notify_client(client: Client, text: str):
    if not client.auth:
        return
    logging.info("Notice (Player %s in team %d): %s" % (client.name, client.team + 1, text))
    asyncio.create_task(send_msgs(client.socket, [['Print', text]]))


# separated out, due to compatibilty between client's
def notify_hints(ctx: Context, team: int, hints: typing.List[Utils.Hint]):
    cmd = [["Hint", hints]]
    texts = [['Print', format_hint(ctx, team, hint)] for hint in hints]
    for _, text in texts:
        logging.info("Notice (Team #%d): %s" % (team + 1, text))
    for client in ctx.clients:
        if client.auth and client.team == team:
            if "Berserker" in client.tags:
                payload = cmd
            else:
                payload = texts
            asyncio.create_task(send_msgs(client.socket, payload))

async def server(websocket, path, ctx: Context):
    client = Client(websocket)
    ctx.clients.append(client)

    try:
        await on_client_connected(ctx, client)
        async for data in websocket:
            for msg in json.loads(data):
                if len(msg) == 1:
                    cmd = msg
                    args = None
                else:
                    cmd = msg[0]
                    args = msg[1]
                await process_client_cmd(ctx, client, cmd, args)
    except Exception as e:
        if not isinstance(e, websockets.WebSocketException):
            logging.exception(e)
    finally:
        await on_client_disconnected(ctx, client)
        ctx.clients.remove(client)

async def on_client_connected(ctx: Context, client: Client):
    await send_msgs(client.socket, [['RoomInfo', {
        'password': ctx.password is not None,
        'players': [(client.team, client.slot, client.name) for client in ctx.clients if client.auth],
        # tags are for additional features in the communication.
        # Name them by feature or fork, as you feel is appropriate.
        'tags': ['Berserker'],
        'version': [1, 2, 0]
    }]])

async def on_client_disconnected(ctx: Context, client: Client):
    if client.auth:
        await on_client_left(ctx, client)

async def on_client_joined(ctx: Context, client: Client):
    notify_all(ctx, "%s (Team #%d) has joined the game. Client(%s, %s)." % (client.name, client.team + 1,
                                                                            ".".join(str(x) for x in client.version),
                                                                            client.tags))

async def on_client_left(ctx: Context, client: Client):
    notify_all(ctx, "%s (Team #%d) has left the game" % (client.name, client.team + 1))

async def countdown(ctx: Context, timer):
    notify_all(ctx, f'[Server]: Starting countdown of {timer}s')
    if ctx.countdown_timer:
        ctx.countdown_timer = timer  # timer is already running, set it to a different time
    else:
        ctx.countdown_timer = timer
        while ctx.countdown_timer > 0:
            notify_all(ctx, f'[Server]: {ctx.countdown_timer}')
            ctx.countdown_timer -= 1
            await asyncio.sleep(1)
        notify_all(ctx, f'[Server]: GO')

def get_connected_players_string(ctx: Context):
    auth_clients = {(c.team, c.slot) for c in ctx.clients if c.auth}

    player_names = sorted(ctx.player_names.keys())
    current_team = -1
    text = ''
    for team, slot in player_names:
        player_name = ctx.player_names[team, slot]
        if team != current_team:
            text += f':: Team #{team + 1}: '
            current_team = team
        if (team, slot) in auth_clients:
            text += f'{player_name} '
        else:
            text += f'({player_name}) '
    return f'{len(auth_clients)} players of {len(ctx.player_names)} connected ' + text[:-1]


def get_received_items(ctx: Context, team: int, player: int) -> typing.List[ReceivedItem]:
    return ctx.received_items.setdefault((team, player), [])


def tuplize_received_items(items):
    return [(item.item, item.location, item.player) for item in items]


def send_new_items(ctx: Context):
    for client in ctx.clients:
        if not client.auth:
            continue
        items = get_received_items(ctx, client.team, client.slot)
        if len(items) > client.send_index:
            asyncio.create_task(send_msgs(client.socket, [['ReceivedItems', (client.send_index, tuplize_received_items(items)[client.send_index:])]]))
            client.send_index = len(items)


def forfeit_player(ctx: Context, team: int, slot: int):
    all_locations = {values[0] for values in Regions.location_table.values() if type(values[0]) is int}
    notify_all(ctx, "%s (Team #%d) has forfeited" % (ctx.player_names[(team, slot)], team + 1))
    register_location_checks(ctx, team, slot, all_locations)


def register_location_checks(ctx: Context, team: int, slot: int, locations):
<<<<<<< HEAD


=======
>>>>>>> b1302ba0
    found_items = False
    for location in locations:
        if (location, slot) in ctx.locations:
            target_item, target_player = ctx.locations[(location, slot)]
            if target_player != slot or slot in ctx.remote_items:
                found = False
                recvd_items = get_received_items(ctx, team, target_player)
                for recvd_item in recvd_items:
                    if recvd_item.location == location and recvd_item.player == slot:
                        found = True
                        break

                if not found:
                    new_item = ReceivedItem(target_item, location, slot)
                    recvd_items.append(new_item)
                    if slot != target_player:
                        broadcast_team(ctx, team, [['ItemSent', (slot, location, target_player, target_item)]])
                    logging.info('(Team #%d) %s sent %s to %s (%s)' % (
                    team + 1, ctx.player_names[(team, slot)], get_item_name_from_id(target_item),
                    ctx.player_names[(team, target_player)], get_location_name_from_address(location)))
                    found_items = True
            elif target_player == slot:  # local pickup, notify clients of the pickup
                if location not in ctx.location_checks[team, slot]:
                    for client in ctx.clients:
                        if client.team == team and client.wants_item_notification:
                            asyncio.create_task(
                                send_msgs(client.socket, [['ItemFound', (target_item, location, slot)]]))
    ctx.location_checks[team, slot] |= set(locations)
    send_new_items(ctx)

    if found_items:
        save(ctx)


def save(ctx: Context):
    if not ctx.disable_save:
        try:
            jsonstr = json.dumps(ctx.get_save())
            with open(ctx.save_filename, "wb") as f:
                f.write(zlib.compress(jsonstr.encode("utf-8")))
        except Exception as e:
            logging.exception(e)


def collect_hints(ctx: Context, team: int, slot: int, item: str) -> typing.List[Utils.Hint]:
    hints = []
    seeked_item_id = Items.item_table[item][3]
    for check, result in ctx.locations.items():
        item_id, receiving_player = result
        if receiving_player == slot and item_id == seeked_item_id:
            location_id, finding_player = check
            found = location_id in ctx.location_checks[team, finding_player]
            hints.append(Utils.Hint(receiving_player, finding_player, location_id, item_id, found))

    return hints


def collect_hints_location(ctx: Context, team: int, slot: int, location: str) -> typing.List[Utils.Hint]:
    hints = []
    seeked_location = Regions.location_table[location][0]
    for check, result in ctx.locations.items():
        location_id, finding_player = check
        if finding_player == slot and location_id == seeked_location:
            item_id, receiving_player = result
            found = location_id in ctx.location_checks[team, finding_player]
            hints.append(Utils.Hint(receiving_player, finding_player, location_id, item_id, found))
            break # each location has 1 item
    return hints


def format_hint(ctx: Context, team: int, hint: Utils.Hint) -> str:
    return f"[Hint]: {ctx.player_names[team, hint.receiving_player]}'s " \
           f"{Items.lookup_id_to_name[hint.item]} can be found " \
           f"at {get_location_name_from_address(hint.location)} " \
           f"in {ctx.player_names[team, hint.finding_player]}'s World." \
           + (" (found)" if hint.found else "")


def get_intended_text(input_text: str, possible_answers: typing.Iterable[str]= console_names) -> typing.Tuple[str, bool, str]:
    picks = fuzzy_process.extract(input_text, possible_answers, limit=2)
    dif = picks[0][1] - picks[1][1]
    if picks[0][1] == 100:
        return picks[0][0], True, "Perfect Match"
    elif picks[0][1] < 75:
        return picks[0][0], False, f"Didn't find something that closely matches, did you mean {picks[0][0]}?"
    elif dif > 5:
        return picks[0][0], True, "Close Match"
    else:
        return picks[0][0], False, f"Too many close matches, did you mean {picks[0][0]}?"


async def process_client_cmd(ctx: Context, client: Client, cmd, args):
    if type(cmd) is not str:
        await send_msgs(client.socket, [['InvalidCmd']])
        return

    if cmd == 'Connect':
        if not args or type(args) is not dict or \
                'password' not in args or type(args['password']) not in [str, type(None)] or \
                'rom' not in args or type(args['rom']) is not list:
            await send_msgs(client.socket, [['InvalidArguments', 'Connect']])
            return

        errors = set()
        if ctx.password is not None and args['password'] != ctx.password:
            errors.add('InvalidPassword')

        if tuple(args['rom']) not in ctx.rom_names:
            errors.add('InvalidRom')
        else:
            team, slot = ctx.rom_names[tuple(args['rom'])]
            if any([c.slot == slot and c.team == team for c in ctx.clients if c.auth]):
                errors.add('SlotAlreadyTaken')
            else:
                client.name = ctx.player_names[(team, slot)]
                client.team = team
                client.slot = slot

        if errors:
            await send_msgs(client.socket, [['ConnectionRefused', list(errors)]])
        else:
            client.auth = True
            client.version = args.get('version', Client.version)
            client.tags = args.get('tags', Client.tags)
            reply = [['Connected', [(client.team, client.slot),
                                    [(p, n) for (t, p), n in ctx.player_names.items() if t == client.team]]]]
            items = get_received_items(ctx, client.team, client.slot)
            if items:
                reply.append(['ReceivedItems', (0, tuplize_received_items(items))])
                client.send_index = len(items)
            await send_msgs(client.socket, reply)
            await on_client_joined(ctx, client)

    if not client.auth:
        return

    if cmd == 'Sync':
        items = get_received_items(ctx, client.team, client.slot)
        if items:
            client.send_index = len(items)
            await send_msgs(client.socket, [['ReceivedItems', (0, tuplize_received_items(items))]])

    if cmd == 'LocationChecks':
        if type(args) is not list:
            await send_msgs(client.socket, [['InvalidArguments', 'LocationChecks']])
            return
        register_location_checks(ctx, client.team, client.slot, args)

    if cmd == 'LocationScouts':
        if type(args) is not list:
            await send_msgs(client.socket, [['InvalidArguments', 'LocationScouts']])
            return
        locs = []
        for location in args:
            if type(location) is not int or 0 >= location > len(Regions.location_table):
                await send_msgs(client.socket, [['InvalidArguments', 'LocationScouts']])
                return
            loc_name = list(Regions.location_table.keys())[location - 1]
            target_item, target_player = ctx.locations[(Regions.location_table[loc_name][0], client.slot)]

            replacements = {'SmallKey': 0xA2, 'BigKey': 0x9D, 'Compass': 0x8D, 'Map': 0x7D}
            item_type = [i[2] for i in Items.item_table.values() if type(i[3]) is int and i[3] == target_item]
            if item_type:
                target_item = replacements.get(item_type[0], target_item)

            locs.append([loc_name, location, target_item, target_player])

        logging.info(f"{client.name} in team {client.team+1} scouted {', '.join([l[0] for l in locs])}")
        await send_msgs(client.socket, [['LocationInfo', [l[1:] for l in locs]]])

    if cmd == 'UpdateTags':
        if not args or type(args) is not list:
            await send_msgs(client.socket, [['InvalidArguments', 'UpdateTags']])
            return
        client.tags = args

    if cmd == 'Say':
        if type(args) is not str or not args.isprintable():
            await send_msgs(client.socket, [['InvalidArguments', 'Say']])
            return

        notify_all(ctx, client.name + ': ' + args)

        if args.startswith('!players'):
            notify_all(ctx, get_connected_players_string(ctx))
        elif args.startswith('!forfeit'):
            forfeit_player(ctx, client.team, client.slot)
        elif args.startswith('!countdown'):
            try:
                timer = int(args.split()[1])
            except (IndexError, ValueError):
                timer = 10
            asyncio.create_task(countdown(ctx, timer))
        elif args.startswith('!getitem') and ctx.item_cheat:
            item_name = args[9:].lower()
            item_name, usable, response = get_intended_text(item_name, Items.item_table.keys())
            if usable:
                new_item = ReceivedItem(Items.item_table[item_name][3], -1, client.slot)
                get_received_items(ctx, client.team, client.slot).append(new_item)
                notify_all(ctx, 'Cheat console: sending "' + item_name + '" to ' + client.name)
                send_new_items(ctx)
            else:
                notify_client(client, response)
        elif args.startswith("!hint"):
            points_available = ctx.location_check_points * len(ctx.location_checks[client.team, client.slot]) - \
                               ctx.hint_cost * ctx.hints_used[client.team, client.slot]
            item_name = args[6:]

            if not item_name:
                notify_client(client, "Use !hint {item_name/location_name}, "
                                      "for example !hint Lamp or !hint Link's House. "
                                      f"A hint costs {ctx.hint_cost} points. "
                                      f"You have {points_available} points.")
                for item_name in ctx.hints_sent[client.team, client.slot]:
                    if item_name in Items.item_table:  # item name
                        hints = collect_hints(ctx, client.team, client.slot, item_name)
                    else:  # location name
                        hints = collect_hints_location(ctx, client.team, client.slot, item_name)
                    notify_hints(ctx, client.team, hints)
            else:
                item_name, usable, response = get_intended_text(item_name)
                if usable:
                    if item_name in Items.hint_blacklist:
                        notify_client(client, f"Sorry, \"{item_name}\" is marked as non-hintable.")
                        hints = []
                    elif item_name in Items.item_table:  # item name
                        hints = collect_hints(ctx, client.team, client.slot, item_name)
                    else:  # location name
                        hints = collect_hints_location(ctx, client.team, client.slot, item_name)

                    if hints:
                        if item_name in ctx.hints_sent[client.team, client.slot]:
                            notify_hints(ctx, client.team, hints)
                            notify_client(client, "Hint was previously used, no points deducted.")
                        else:
                            found = 0
                            for hint in hints:
                                found += 1 - hint.found
                            if not found:
                                notify_hints(ctx, client.team, hints)
                                notify_client(client, "No new items found, no points deducted.")
                            else:
                                if ctx.hint_cost:
                                    can_pay = points_available // (ctx.hint_cost * found) >= 1
                                else:
                                    can_pay = True

                                if can_pay:
                                    ctx.hints_used[client.team, client.slot] += found
                                    ctx.hints_sent[client.team, client.slot].add(item_name)
                                    notify_hints(ctx, client.team, hints)
                                    save(ctx)
                                else:
                                    notify_client(client, f"You can't afford the hint. "
                                                          f"You have {points_available} points and need at least {ctx.hint_cost}, "
                                                          f"more if multiple items are still to be found.")
                    else:
                        notify_client(client, "Nothing found. Item/Location may not exist.")
                else:
                    notify_client(client, response)


def set_password(ctx : Context, password):
    ctx.password = password
    logging.warning('Password set to ' + password if password else 'Password disabled')


async def console(ctx: Context):
    session = prompt_toolkit.PromptSession()
    running = True
    while running:
        with patch_stdout():
            input_text = await session.prompt_async()
        try:

            command = input_text.split()
            if not command:
                continue

            if command[0] == '/exit':
                await ctx.server.ws_server._close()
                running = False

            if command[0] == '/players':
                logging.info(get_connected_players_string(ctx))
            if command[0] == '/password':
                set_password(ctx, command[1] if len(command) > 1 else None)
            if command[0] == '/kick' and len(command) > 1:
                team = int(command[2]) - 1 if len(command) > 2 and command[2].isdigit() else None
                for client in ctx.clients:
                    if client.auth and client.name.lower() == command[1].lower() and (team is None or team == client.team):
                        if client.socket and not client.socket.closed:
                            await client.socket.close()

            if command[0] == '/forfeitslot' and len(command) > 1 and command[1].isdigit():
                if len(command) > 2 and command[2].isdigit():
                    team = int(command[1]) - 1
                    slot = int(command[2])
                else:
                    team = 0
                    slot = int(command[1])
                forfeit_player(ctx, team, slot)
            if command[0] == '/forfeitplayer' and len(command) > 1:
                seeked_player = command[1].lower()
                for (team, slot), name in ctx.player_names.items():
                    if name.lower() == seeked_player:
                        forfeit_player(ctx, team, slot)
            if command[0] == '/senditem':
                if len(command) <= 2:
                    logging.info("Use /senditem {Playername} {itemname}\nFor example /senditem Berserker Lamp")
                else:
                    seeked_player, usable, response = get_intended_text(command[1], ctx.player_names.values())
                    if usable:
                        item = " ".join(command[2:])
                        item, usable, response = get_intended_text(item, Items.item_table.keys())
                        if usable:
                            for client in ctx.clients:
                                if client.name == seeked_player:
                                    new_item = ReceivedItem(Items.item_table[item][3], -1, client.slot)
                                    get_received_items(ctx, client.team, client.slot).append(new_item)
                                    notify_all(ctx, 'Cheat console: sending "' + item + '" to ' + client.name)
                            send_new_items(ctx)
                        else:
                            logging.warning(response)
                    else:
                        logging.warning(response)
            if command[0] == '/hint':
                if len(command) <= 2:
                    logging.info("Use /hint {Playername} {itemname/locationname}\nFor example /hint Berserker Lamp")
                else:
                    seeked_player, usable, response = get_intended_text(command[1], ctx.player_names.values())
                    if usable:
                        for (team, slot), name in ctx.player_names.items():
                            if name == seeked_player:
                                item = " ".join(command[2:])
                                item, usable, response = get_intended_text(item)
                                if usable:
                                    if item in Items.item_table: #item name
                                        hints = collect_hints(ctx, team, slot, item)
                                        notify_hints(ctx, team, hints)
                                    else: #location name
                                        hints = collect_hints_location(ctx, team, slot, item)
                                        notify_hints(ctx, team, hints)
                                else:
                                    logging.warning(response)
                    else:
                        logging.warning(response)

            if command[0][0] != '/':
                notify_all(ctx, '[Server]: ' + input_text)
        except:
            import traceback
            traceback.print_exc()


async def forward_port(port: int):
    import upnpy
    import socket

    upnp = upnpy.UPnP()
    upnp.discover()
    device = upnp.get_igd()

    service = device['WANPPPConnection.1']

    # get own lan IP
    ip = socket.gethostbyname(socket.gethostname())

    # This specific action returns an empty dict: {}
    service.AddPortMapping(
        NewRemoteHost='',
        NewExternalPort=port,
        NewProtocol='TCP',
        NewInternalPort=port,
        NewInternalClient=ip,
        NewEnabled=1,
        NewPortMappingDescription='Berserker\'s Multiworld',
        NewLeaseDuration=60 * 60 * 24  # 24 hours
    )

    logging.info(f"Attempted to forward port {port} to {ip}, your local ip address.")


def parse_args() -> argparse.Namespace:
    parser = argparse.ArgumentParser()
<<<<<<< HEAD
    parser.add_argument('--host', default=None)
    parser.add_argument('--port', default=38281, type=int)
    parser.add_argument('--password', default=None)
    parser.add_argument('--multidata', default=None)
    parser.add_argument('--savefile', default=None)
    parser.add_argument('--disable_save', default=False, action='store_true')
    parser.add_argument('--loglevel', default='info', choices=['debug', 'info', 'warning', 'error', 'critical'])
    parser.add_argument('--location_check_points', default=1, type=int)
    parser.add_argument('--hint_cost', default=1000, type=int)
    parser.add_argument('--disable_item_cheat', default=False, action='store_true')
    parser.add_argument('--port_forward', default=False, action='store_true')
    args = parser.parse_args()
    file_options = Utils.get_options()["server_options"]
    for key, value in file_options.items():
        if value is not None:
            setattr(args, key, value)
=======
    defaults = Utils.get_options()["server_options"]
    parser.add_argument('--host', default=defaults["host"])
    parser.add_argument('--port', default=defaults["port"], type=int)
    parser.add_argument('--password', default=defaults["password"])
    parser.add_argument('--multidata', default=defaults["multidata"])
    parser.add_argument('--savefile', default=defaults["savefile"])
    parser.add_argument('--disable_save', default=defaults["disable_save"], action='store_true')
    parser.add_argument('--loglevel', default=defaults["loglevel"],
                        choices=['debug', 'info', 'warning', 'error', 'critical'])
    parser.add_argument('--location_check_points', default=defaults["location_check_points"], type=int)
    parser.add_argument('--hint_cost', default=defaults["hint_cost"], type=int)
    parser.add_argument('--disable_item_cheat', default=defaults["disable_item_cheat"], action='store_true')
    parser.add_argument('--port_forward', default=defaults["port_forward"], action='store_true')
    args = parser.parse_args()
>>>>>>> b1302ba0
    return args


async def main(args: argparse.Namespace):
    logging.basicConfig(format='[%(asctime)s] %(message)s', level=getattr(logging, args.loglevel.upper(), logging.INFO))
    portforwardtask = None
    if args.port_forward:
        portforwardtask = asyncio.create_task(forward_port(args.port))

    ctx = Context(args.host, args.port, args.password, args.location_check_points, args.hint_cost,
                  not args.disable_item_cheat)

    ctx.data_filename = args.multidata

    try:
        if not ctx.data_filename:
            import tkinter
            import tkinter.filedialog
            root = tkinter.Tk()
            root.withdraw()
            ctx.data_filename = tkinter.filedialog.askopenfilename(filetypes=(("Multiworld data","*multidata"),))

        with open(ctx.data_filename, 'rb') as f:
            jsonobj = json.loads(zlib.decompress(f.read()).decode("utf-8"))
            for team, names in enumerate(jsonobj['names']):
                for player, name in enumerate(names, 1):
                    ctx.player_names[(team, player)] = name
            ctx.rom_names = {tuple(rom): (team, slot) for slot, team, rom in jsonobj['roms']}
            ctx.remote_items = set(jsonobj['remote_items'])
            ctx.locations = {tuple(k): tuple(v) for k, v in jsonobj['locations']}
    except Exception as e:
        logging.error('Failed to read multiworld data (%s)' % e)
        return

    ip = Utils.get_public_ipv4()



    ctx.disable_save = args.disable_save
    if not ctx.disable_save:
        if not ctx.save_filename:
            ctx.save_filename = (ctx.data_filename[:-9] if ctx.data_filename[-9:] == 'multidata' else (
                    ctx.data_filename + '_')) + 'multisave'
        try:
            with open(ctx.save_filename, 'rb') as f:
                jsonobj = json.loads(zlib.decompress(f.read()).decode("utf-8"))
                ctx.set_save(jsonobj)
        except FileNotFoundError:
            logging.error('No save data found, starting a new game')
        except Exception as e:
            logging.exception(e)
    if portforwardtask:
        try:
            await portforwardtask
        except:
            logging.exception("Automatic port forwarding failed with:")
    ctx.server = websockets.serve(functools.partial(server, ctx=ctx), ctx.host, ctx.port, ping_timeout=None,
                                  ping_interval=None)
    logging.info('Hosting game at %s:%d (%s)' % (ip, ctx.port,
                                                 'No password' if not ctx.password else 'Password: %s' % ctx.password))
    await ctx.server
    await console(ctx)

if __name__ == '__main__':
    loop = asyncio.get_event_loop()
    loop.run_until_complete(main(parse_args()))
    loop.close()<|MERGE_RESOLUTION|>--- conflicted
+++ resolved
@@ -237,11 +237,6 @@
 
 
 def register_location_checks(ctx: Context, team: int, slot: int, locations):
-<<<<<<< HEAD
-
-
-=======
->>>>>>> b1302ba0
     found_items = False
     for location in locations:
         if (location, slot) in ctx.locations:
@@ -627,24 +622,6 @@
 
 def parse_args() -> argparse.Namespace:
     parser = argparse.ArgumentParser()
-<<<<<<< HEAD
-    parser.add_argument('--host', default=None)
-    parser.add_argument('--port', default=38281, type=int)
-    parser.add_argument('--password', default=None)
-    parser.add_argument('--multidata', default=None)
-    parser.add_argument('--savefile', default=None)
-    parser.add_argument('--disable_save', default=False, action='store_true')
-    parser.add_argument('--loglevel', default='info', choices=['debug', 'info', 'warning', 'error', 'critical'])
-    parser.add_argument('--location_check_points', default=1, type=int)
-    parser.add_argument('--hint_cost', default=1000, type=int)
-    parser.add_argument('--disable_item_cheat', default=False, action='store_true')
-    parser.add_argument('--port_forward', default=False, action='store_true')
-    args = parser.parse_args()
-    file_options = Utils.get_options()["server_options"]
-    for key, value in file_options.items():
-        if value is not None:
-            setattr(args, key, value)
-=======
     defaults = Utils.get_options()["server_options"]
     parser.add_argument('--host', default=defaults["host"])
     parser.add_argument('--port', default=defaults["port"], type=int)
@@ -659,7 +636,6 @@
     parser.add_argument('--disable_item_cheat', default=defaults["disable_item_cheat"], action='store_true')
     parser.add_argument('--port_forward', default=defaults["port_forward"], action='store_true')
     args = parser.parse_args()
->>>>>>> b1302ba0
     return args
 
 
