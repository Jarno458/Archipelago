--- conflicted
+++ resolved
@@ -3,11 +3,7 @@
 import argparse
 import asyncio
 import collections
-<<<<<<< HEAD
-=======
 import contextlib
-import copy
->>>>>>> 35617bda
 import datetime
 import functools
 import hashlib
