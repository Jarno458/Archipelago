--- conflicted
+++ resolved
@@ -672,8 +672,4 @@
 if __name__ == '__main__':
     loop = asyncio.get_event_loop()
     loop.run_until_complete(main())
-<<<<<<< HEAD
-    loop.run_until_complete(asyncio.gather(*asyncio.all_tasks()))
-=======
->>>>>>> 25864314
     loop.close()