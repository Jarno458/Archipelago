import subprocess
import os
import shutil
import sys

# Destination is current dir
DEST_DIRECTORY = '.'

# Check for UPX
if os.path.isdir("upx"):
    upx_string = "--upx-dir=upx"
else:
    upx_string = ""

<<<<<<< HEAD
if os.path.isdir("build") and not sys.platform.find("mac") and not sys.platform.find("osx"):
=======
# Nuke Build dir
if os.path.isdir("build"):
>>>>>>> 4968e72a
    shutil.rmtree("build")

# Run pyinstaller for Gui
subprocess.run(" ".join(["pyinstaller Gui.spec ",
                                      upx_string,
                                      "-y ",
                                      "--onefile ",
                                      f"--distpath {DEST_DIRECTORY} ",
                                      ]),
                shell=True)<|MERGE_RESOLUTION|>--- conflicted
+++ resolved
@@ -12,12 +12,7 @@
 else:
     upx_string = ""
 
-<<<<<<< HEAD
 if os.path.isdir("build") and not sys.platform.find("mac") and not sys.platform.find("osx"):
-=======
-# Nuke Build dir
-if os.path.isdir("build"):
->>>>>>> 4968e72a
     shutil.rmtree("build")
 
 # Run pyinstaller for Gui
