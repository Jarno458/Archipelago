from collections import namedtuple
import logging
import random

from BaseClasses import Region, RegionType, Shop, ShopType, Location
from Bosses import place_bosses
from Dungeons import get_dungeon_item_pool
from EntranceShuffle import connect_entrance
from Fill import FillError, fill_restrictive
from Items import ItemFactory


#This file sets the item pools for various modes. Timed modes and triforce hunt are enforced first, and then extra items are specified per mode to fill in the remaining space.
#Some basic items that various modes require are placed here, including pendants and crystals. Medallion requirements for the two relevant entrances are also decided.

alwaysitems = ['Bombos', 'Book of Mudora', 'Cane of Somaria', 'Ether', 'Fire Rod', 'Flippers', 'Ocarina', 'Hammer', 'Hookshot', 'Ice Rod', 'Lamp',
               'Cape', 'Magic Powder', 'Mushroom', 'Pegasus Boots', 'Quake', 'Shovel', 'Bug Catching Net', 'Cane of Byrna', 'Blue Boomerang', 'Red Boomerang']
progressivegloves = ['Progressive Glove'] * 2
basicgloves = ['Power Glove', 'Titans Mitts']

normalbottles = ['Bottle', 'Bottle (Red Potion)', 'Bottle (Green Potion)', 'Bottle (Blue Potion)', 'Bottle (Fairy)', 'Bottle (Bee)', 'Bottle (Good Bee)']
hardbottles = ['Bottle', 'Bottle (Red Potion)', 'Bottle (Green Potion)', 'Bottle (Blue Potion)', 'Bottle (Bee)', 'Bottle (Good Bee)']

normalbaseitems = (['Magic Upgrade (1/2)', 'Single Arrow', 'Sanctuary Heart Container', 'Arrows (10)', 'Bombs (10)'] +
                   ['Rupees (300)'] * 4 + ['Boss Heart Container'] * 10 + ['Piece of Heart'] * 24)
normalfirst15extra = ['Rupees (100)', 'Rupees (300)', 'Rupees (50)'] + ['Arrows (10)'] * 6 + ['Bombs (3)'] * 6
normalsecond15extra = ['Bombs (3)'] * 10 + ['Rupees (50)'] * 2 + ['Arrows (10)'] * 2 + ['Rupee (1)']
normalthird10extra = ['Rupees (50)'] * 4 + ['Rupees (20)'] * 3 + ['Arrows (10)', 'Rupee (1)', 'Rupees (5)']
normalfourth5extra = ['Arrows (10)'] * 2 + ['Rupees (20)'] * 2 + ['Rupees (5)']
normalfinal25extra = ['Rupees (20)'] * 23 + ['Rupees (5)'] * 2

Difficulty = namedtuple('Difficulty',
                        ['baseitems', 'bottles', 'bottle_count', 'same_bottle', 'progressiveshield',
                         'basicshield', 'progressivearmor', 'basicarmor', 'swordless',
                         'progressivesword', 'basicsword', 'basicbow', 'timedohko', 'timedother',
                         'triforcehunt', 'triforce_pieces_required', 'retro',
                         'extras', 'progressive_sword_limit', 'progressive_shield_limit',
                         'progressive_armor_limit', 'progressive_bottle_limit',
                         'progressive_bow_limit', 'heart_piece_limit', 'boss_heart_container_limit'])

total_items_to_place = 153

difficulties = {
    'normal': Difficulty(
        baseitems = normalbaseitems,
        bottles = normalbottles,
        bottle_count = 4,
        same_bottle = False,
        progressiveshield = ['Progressive Shield'] * 3,
        basicshield = ['Blue Shield', 'Red Shield', 'Mirror Shield'],
        progressivearmor = ['Progressive Armor'] * 2,
        basicarmor = ['Blue Mail', 'Red Mail'],
        swordless = ['Rupees (20)'] * 4,
        progressivesword = ['Progressive Sword'] * 4,
        basicsword = ['Fighter Sword', 'Master Sword', 'Tempered Sword', 'Golden Sword'],
        basicbow = ['Bow', 'Silver Arrows'],
        timedohko = ['Green Clock'] * 25,
        timedother = ['Green Clock'] * 20 + ['Blue Clock'] * 10 + ['Red Clock'] * 10,
        triforcehunt = ['Triforce Piece'] * 30,
        triforce_pieces_required = 20,
        retro = ['Small Key (Universal)'] * 17 + ['Rupees (20)'] * 10,
        extras = [normalfirst15extra, normalsecond15extra, normalthird10extra, normalfourth5extra, normalfinal25extra],
        progressive_sword_limit = 4,
        progressive_shield_limit = 3,
        progressive_armor_limit = 2,
        progressive_bow_limit = 2,
        progressive_bottle_limit = 4,
        boss_heart_container_limit = 255,
        heart_piece_limit = 255,
    ),
    'hard': Difficulty(
        baseitems = normalbaseitems,
        bottles = hardbottles,
        bottle_count = 4,
        same_bottle = False,
        progressiveshield = ['Progressive Shield'] * 3,
        basicshield = ['Blue Shield', 'Red Shield', 'Red Shield'],
        progressivearmor = ['Progressive Armor'] * 2,
        basicarmor = ['Progressive Armor'] * 2, # neither will count
        swordless =  ['Rupees (20)'] * 4,
        progressivesword =  ['Progressive Sword'] * 4,
        basicsword = ['Fighter Sword', 'Master Sword', 'Master Sword', 'Tempered Sword'],
        basicbow = ['Bow'] * 2,
        timedohko = ['Green Clock'] * 25,
        timedother = ['Green Clock'] * 20 + ['Blue Clock'] * 10 + ['Red Clock'] * 10,
        triforcehunt = ['Triforce Piece'] * 30,
        triforce_pieces_required = 20,
        retro = ['Small Key (Universal)'] * 12 + ['Rupees (5)'] * 15,
        extras = [normalfirst15extra, normalsecond15extra, normalthird10extra, normalfourth5extra, normalfinal25extra],
        progressive_sword_limit = 3,
        progressive_shield_limit = 2,
        progressive_armor_limit = 0,
        progressive_bow_limit = 1,
        progressive_bottle_limit = 4,
        boss_heart_container_limit = 6,
        heart_piece_limit = 16,
    ),
    'expert': Difficulty(
        baseitems = normalbaseitems,
        bottles = hardbottles,
        bottle_count = 4,
        same_bottle = False,
        progressiveshield = ['Progressive Shield'] * 3,
        basicshield = ['Progressive Shield'] * 3,  #only the first one will upgrade, making this equivalent to two blue shields
        progressivearmor = ['Progressive Armor'] * 2, # neither will count
        basicarmor = ['Progressive Armor'] * 2, # neither will count
        swordless = ['Rupees (20)'] * 4,
        progressivesword = ['Progressive Sword'] * 4,
        basicsword = ['Fighter Sword', 'Fighter Sword', 'Master Sword', 'Master Sword'],
        basicbow = ['Bow'] * 2,
        timedohko = ['Green Clock'] * 20 + ['Red Clock'] * 5,
        timedother = ['Green Clock'] * 20 + ['Blue Clock'] * 10 + ['Red Clock'] * 10,
        triforcehunt = ['Triforce Piece'] * 30,
        triforce_pieces_required = 20,
        retro = ['Small Key (Universal)'] * 12 + ['Rupees (5)'] * 15,
        extras = [normalfirst15extra, normalsecond15extra, normalthird10extra, normalfourth5extra, normalfinal25extra],
        progressive_sword_limit = 2,
        progressive_shield_limit = 1,
        progressive_armor_limit = 0,
        progressive_bow_limit = 1,
        progressive_bottle_limit = 4,
        boss_heart_container_limit = 2,
        heart_piece_limit = 8,
    ),
}

def generate_itempool(world, player):
    if (world.difficulty[player] not in ['normal', 'hard', 'expert'] or world.goal[player] not in ['ganon', 'pedestal', 'dungeons', 'triforcehunt', 'crystals']
            or world.mode[player] not in ['open', 'standard', 'inverted'] or world.timer not in ['none', 'display', 'timed', 'timed-ohko', 'ohko', 'timed-countdown'] or world.progressive not in ['on', 'off', 'random']):
        raise NotImplementedError('Not supported yet')

    if world.timer in ['ohko', 'timed-ohko']:
        world.can_take_damage = False

    if world.goal[player] in ['pedestal', 'triforcehunt']:
        world.push_item(world.get_location('Ganon', player), ItemFactory('Nothing', player), False)
    else:
        world.push_item(world.get_location('Ganon', player), ItemFactory('Triforce', player), False)

    if world.goal[player] in ['triforcehunt']:
        region = world.get_region('Light World',player)

        loc = Location(player, "Murahdahla", parent=region)
        loc.access_rule = lambda state: state.item_count('Triforce Piece', player) + state.item_count('Power Star', player) > state.world.treasure_hunt_count[player]
        region.locations.append(loc)
        world.dynamic_locations.append(loc)

        world.clear_location_cache()

        world.push_item(loc, ItemFactory('Triforce', player), False)
        loc.event = True
        loc.locked = True

    world.get_location('Ganon', player).event = True
    world.get_location('Ganon', player).locked = True
    world.push_item(world.get_location('Agahnim 1', player), ItemFactory('Beat Agahnim 1', player), False)
    world.get_location('Agahnim 1', player).event = True
    world.get_location('Agahnim 1', player).locked = True
    world.push_item(world.get_location('Agahnim 2', player), ItemFactory('Beat Agahnim 2', player), False)
    world.get_location('Agahnim 2', player).event = True
    world.get_location('Agahnim 2', player).locked = True
    world.push_item(world.get_location('Dark Blacksmith Ruins', player), ItemFactory('Pick Up Purple Chest', player), False)
    world.get_location('Dark Blacksmith Ruins', player).event = True
    world.get_location('Dark Blacksmith Ruins', player).locked = True
    world.push_item(world.get_location('Frog', player), ItemFactory('Get Frog', player), False)
    world.get_location('Frog', player).event = True
    world.get_location('Frog', player).locked = True
    world.push_item(world.get_location('Missing Smith', player), ItemFactory('Return Smith', player), False)
    world.get_location('Missing Smith', player).event = True
    world.get_location('Missing Smith', player).locked = True
    world.push_item(world.get_location('Floodgate', player), ItemFactory('Open Floodgate', player), False)
    world.get_location('Floodgate', player).event = True
    world.get_location('Floodgate', player).locked = True
    world.push_item(world.get_location('Trench 1 Switch', player), ItemFactory('Trench 1 Filled', player), False)
    world.get_location('Trench 1 Switch', player).event = True
    world.get_location('Trench 1 Switch', player).locked = True
    world.push_item(world.get_location('Trench 2 Switch', player), ItemFactory('Trench 2 Filled', player), False)
    world.get_location('Trench 2 Switch', player).event = True
    world.get_location('Trench 2 Switch', player).locked = True
    world.push_item(world.get_location('Swamp Drain', player), ItemFactory('Drained Swamp', player), False)
    world.get_location('Swamp Drain', player).event = True
    world.get_location('Swamp Drain', player).locked = True
    world.push_item(world.get_location('Attic Cracked Floor', player), ItemFactory('Shining Light', player), False)
    world.get_location('Attic Cracked Floor', player).event = True
    world.get_location('Attic Cracked Floor', player).locked = True
    world.push_item(world.get_location('Suspicious Maiden', player), ItemFactory('Maiden Rescued', player), False)
    world.get_location('Suspicious Maiden', player).event = True
    world.get_location('Suspicious Maiden', player).locked = True
    world.push_item(world.get_location('Revealing Light', player), ItemFactory('Maiden Unmasked', player), False)
    world.get_location('Revealing Light', player).event = True
    world.get_location('Revealing Light', player).locked = True
    world.push_item(world.get_location('Ice Block Drop', player), ItemFactory('Convenient Block', player), False)
    world.get_location('Ice Block Drop', player).event = True
    world.get_location('Ice Block Drop', player).locked = True

    # set up item pool
    if world.custom:
        (pool, placed_items, precollected_items, clock_mode, treasure_hunt_count, treasure_hunt_icon, lamps_needed_for_dark_rooms) = make_custom_item_pool(world.progressive, world.shuffle[player], world.difficulty[player], world.timer, world.goal[player], world.mode[player], world.swords[player], world.retro[player], world.customitemarray)
        world.rupoor_cost = min(world.customitemarray[69], 9999)
    else:
        (pool, placed_items, precollected_items, clock_mode, treasure_hunt_count, treasure_hunt_icon, lamps_needed_for_dark_rooms) = get_pool_core(world.progressive, world.shuffle[player], world.difficulty[player], world.timer, world.goal[player], world.mode[player], world.swords[player], world.retro[player])

    for item in precollected_items:
        world.push_precollected(ItemFactory(item, player))

    if world.mode[player] == 'standard' and not world.state.has_blunt_weapon(player):
        if "Link's Uncle" not in placed_items:
            found_sword = False
            found_bow = False
            possible_weapons = []
            for item in pool:
                if item in ['Progressive Sword', 'Fighter Sword', 'Master Sword', 'Tempered Sword', 'Golden Sword']:
                    if not found_sword and world.swords[player] != 'swordless':
                        found_sword = True
                        possible_weapons.append(item)
                if item in ['Progressive Bow', 'Bow'] and not found_bow:
                    found_bow = True
                    possible_weapons.append(item)
                if item in ['Hammer', 'Bombs (10)', 'Fire Rod', 'Cane of Somaria', 'Cane of Byrna']:
                    if item not in possible_weapons:
                        possible_weapons.append(item)
            starting_weapon = random.choice(possible_weapons)
            placed_items["Link's Uncle"] = starting_weapon
            pool.remove(starting_weapon)
        if placed_items["Link's Uncle"] in ['Bow', 'Progressive Bow', 'Bombs (10)', 'Cane of Somaria', 'Cane of Byrna'] and world.enemy_health[player] not in ['default', 'easy']:
            world.escape_assist[player].append('bombs')

    for (location, item) in placed_items.items():
        world.push_item(world.get_location(location, player), ItemFactory(item, player), False)
        world.get_location(location, player).event = True
        world.get_location(location, player).locked = True

    items = ItemFactory(pool, player)

    world.lamps_needed_for_dark_rooms = lamps_needed_for_dark_rooms

    if clock_mode is not None:
        world.clock_mode = clock_mode

    if treasure_hunt_count is not None:
        world.treasure_hunt_count[player] = treasure_hunt_count
    if treasure_hunt_icon is not None:
        world.treasure_hunt_icon[player] = treasure_hunt_icon

    world.itempool.extend([item for item in get_dungeon_item_pool(world) if item.player == player
                           and ((item.smallkey and world.keyshuffle[player])
                                or (item.bigkey and world.bigkeyshuffle[player])
                                or (item.map and world.mapshuffle[player])
                                or (item.compass and world.compassshuffle[player]))])

    # logic has some branches where having 4 hearts is one possible requirement (of several alternatives)
    # rather than making all hearts/heart pieces progression items (which slows down generation considerably)
    # We mark one random heart container as an advancement item (or 4 heart pieces in expert mode)
    if world.difficulty[player] in ['normal', 'hard'] and not (world.custom and world.customitemarray[30] == 0):
        [item for item in items if item.name == 'Boss Heart Container'][0].advancement = True
    elif world.difficulty[player] in ['expert'] and not (world.custom and world.customitemarray[29] < 4):
        adv_heart_pieces = [item for item in items if item.name == 'Piece of Heart'][0:4]
        for hp in adv_heart_pieces:
            hp.advancement = True

    beeweights = {0: {None: 100},
                  1: {None: 75, 'trap': 25},
                  2: {None: 40, 'trap': 40, 'bee': 20},
                  3: {'trap': 50, 'bee': 50},
                  4: {'trap': 100}}
    def beemizer(item):
        if world.beemizer[item.player] and not item.advancement and not item.priority and not item.type:
            choice = random.choices(list(beeweights[world.beemizer[item.player]].keys()), weights=list(beeweights[world.beemizer[item.player]].values()))[0]
            return item if not choice else ItemFactory("Bee Trap", player) if choice == 'trap' else ItemFactory("Bee", player)
        return item

    world.itempool += [beemizer(item) for item in items]

    # shuffle medallions
    mm_medallion = ['Ether', 'Quake', 'Bombos'][random.randint(0, 2)]
    tr_medallion = ['Ether', 'Quake', 'Bombos'][random.randint(0, 2)]
    world.required_medallions[player] = (mm_medallion, tr_medallion)

    place_bosses(world, player)
    set_up_shops(world, player)

    if world.retro[player]:
        set_up_take_anys(world, player)

    create_dynamic_shop_locations(world, player)

take_any_locations = [
    'Snitch Lady (East)', 'Snitch Lady (West)', 'Bush Covered House', 'Light World Bomb Hut',
    'Fortune Teller (Light)', 'Lake Hylia Fortune Teller', 'Lumberjack House', 'Bonk Fairy (Light)',
    'Bonk Fairy (Dark)', 'Lake Hylia Healer Fairy', 'Swamp Healer Fairy', 'Desert Healer Fairy',
    'Dark Lake Hylia Healer Fairy', 'Dark Lake Hylia Ledge Healer Fairy', 'Dark Desert Healer Fairy',
    'Dark Death Mountain Healer Fairy', 'Long Fairy Cave', 'Good Bee Cave', '20 Rupee Cave',
    'Kakariko Gamble Game', '50 Rupee Cave', 'Lost Woods Gamble', 'Hookshot Fairy',
    'Palace of Darkness Hint', 'East Dark World Hint', 'Archery Game', 'Dark Lake Hylia Ledge Hint',
    'Dark Lake Hylia Ledge Spike Cave', 'Fortune Teller (Dark)', 'Dark Sanctuary Hint', 'Dark Desert Hint']

def set_up_take_anys(world, player):
    if world.mode[player] == 'inverted' and 'Dark Sanctuary Hint' in take_any_locations:
        take_any_locations.remove('Dark Sanctuary Hint')

    regions = random.sample(take_any_locations, 5)

    old_man_take_any = Region("Old Man Sword Cave", RegionType.Cave, 'the sword cave', player)
    world.regions.append(old_man_take_any)
    world.dynamic_regions.append(old_man_take_any)

    reg = regions.pop()
    entrance = world.get_region(reg, player).entrances[0]
    connect_entrance(world, entrance, old_man_take_any, player)
    entrance.target = 0x58
<<<<<<< HEAD
    old_man_take_any.shop = Shop(old_man_take_any, 0x0112, None, ShopType.TakeAny, 0xE2, True)
=======
    old_man_take_any.shop = Shop(old_man_take_any, 0x0112, ShopType.TakeAny, 0xE2, True, True)
>>>>>>> 2f5a3e24
    world.shops.append(old_man_take_any.shop)

    swords = [item for item in world.itempool if item.type == 'Sword' and item.player == player]
    if swords:
        sword = random.choice(swords)
        world.itempool.remove(sword)
        world.itempool.append(ItemFactory('Rupees (20)', player))
        old_man_take_any.shop.add_inventory(0, sword.name, 0, 0, create_location=True)
    else:
        old_man_take_any.shop.add_inventory(0, 'Rupees (300)', 0, 0)

    for num in range(4):
        take_any = Region("Take-Any #{}".format(num+1), RegionType.Cave, 'a cave of choice', player)
        world.regions.append(take_any)
        world.dynamic_regions.append(take_any)

        target, room_id = random.choice([(0x58, 0x0112), (0x60, 0x010F), (0x46, 0x011F)])
        reg = regions.pop()
        entrance = world.get_region(reg, player).entrances[0]
        connect_entrance(world, entrance, take_any, player)
        entrance.target = target
<<<<<<< HEAD
        take_any.shop = Shop(take_any, room_id, None, ShopType.TakeAny, 0xE3, True)
=======
        take_any.shop = Shop(take_any, room_id, ShopType.TakeAny, 0xE3, True, True)
>>>>>>> 2f5a3e24
        world.shops.append(take_any.shop)
        take_any.shop.add_inventory(0, 'Blue Potion', 0, 0)
        take_any.shop.add_inventory(1, 'Boss Heart Container', 0, 0)

    world.initialize_regions()

def create_dynamic_shop_locations(world, player):
    for shop in world.shops:
        if shop.region.player == player:
            for i, item in enumerate(shop.inventory):
                if item is None:
                    continue
                if item['create_location']:
                    loc = Location(player, "{} Item {}".format(shop.region.name, i+1), parent=shop.region)
                    shop.region.locations.append(loc)
                    world.dynamic_locations.append(loc)

                    world.clear_location_cache()

                    world.push_item(loc, ItemFactory(item['item'], player), False)
                    loc.event = True
                    loc.locked = True


def fill_prizes(world, attempts=15):
    all_state = world.get_all_state(keys=True)
    for player in range(1, world.players + 1):
        crystals = ItemFactory(['Red Pendant', 'Blue Pendant', 'Green Pendant', 'Crystal 1', 'Crystal 2', 'Crystal 3', 'Crystal 4', 'Crystal 7', 'Crystal 5', 'Crystal 6'], player)
        crystal_locations = [world.get_location('Turtle Rock - Prize', player), world.get_location('Eastern Palace - Prize', player), world.get_location('Desert Palace - Prize', player), world.get_location('Tower of Hera - Prize', player), world.get_location('Palace of Darkness - Prize', player),
                             world.get_location('Thieves\' Town - Prize', player), world.get_location('Skull Woods - Prize', player), world.get_location('Swamp Palace - Prize', player), world.get_location('Ice Palace - Prize', player),
                             world.get_location('Misery Mire - Prize', player)]
        placed_prizes = [loc.item.name for loc in crystal_locations if loc.item is not None]
        unplaced_prizes = [crystal for crystal in crystals if crystal.name not in placed_prizes]
        empty_crystal_locations = [loc for loc in crystal_locations if loc.item is None]

        for attempt in range(attempts):
            try:
                prizepool = list(unplaced_prizes)
                prize_locs = list(empty_crystal_locations)
                random.shuffle(prizepool)
                random.shuffle(prize_locs)
                fill_restrictive(world, all_state, prize_locs, prizepool, True)
            except FillError as e:
                logging.getLogger('').info("Failed to place dungeon prizes (%s). Will retry %s more times", e, attempts - attempt - 1)
                for location in empty_crystal_locations:
                    location.item = None
                continue
            break
        else:
            raise FillError('Unable to place dungeon prizes')


def set_up_shops(world, player):
    # TODO: move hard+ mode changes for sheilds here, utilizing the new shops

    if world.retro[player]:
        rss = world.get_region('Red Shield Shop', player).shop
<<<<<<< HEAD
        rss.active = True
        rss.add_inventory(2, 'Single Arrow', 80)

    # Randomized changes to Shops
    if world.retro[player]:
        for shop in random.sample([s for s in world.shops if s.replaceable and s.type == ShopType.Shop and s.region.player == player], 5):
            shop.active = True
=======
        if not rss.locked:
            rss.add_inventory(2, 'Single Arrow', 80)
        for shop in random.sample([s for s in world.shops if s.custom and not s.locked and s.region.player == player], 5):
            shop.locked = True
>>>>>>> 2f5a3e24
            shop.add_inventory(0, 'Single Arrow', 80)
            shop.add_inventory(1, 'Small Key (Universal)', 100)
            shop.add_inventory(2, 'Bombs (10)', 50)
        rss.locked = True


def get_pool_core(progressive, shuffle, difficulty, timer, goal, mode, swords, retro):
    pool = []
    placed_items = {}
    precollected_items = []
    clock_mode = None
    treasure_hunt_count = None
    treasure_hunt_icon = None

    pool.extend(alwaysitems)

    def place_item(loc, item):
        assert loc not in placed_items
        placed_items[loc] = item

    def want_progressives():
        return random.choice([True, False]) if progressive == 'random' else progressive == 'on'

    if want_progressives():
        pool.extend(progressivegloves)
    else:
        pool.extend(basicgloves)

    lamps_needed_for_dark_rooms = 1

    # insanity shuffle doesn't have fake LW/DW logic so for now guaranteed Mirror and Moon Pearl at the start
    if  shuffle == 'insanity_legacy':
        place_item('Link\'s House', 'Magic Mirror')
        place_item('Sanctuary', 'Moon Pearl')
    else:
        pool.extend(['Magic Mirror', 'Moon Pearl'])

    if timer == 'display':
        clock_mode = 'stopwatch'
    elif timer == 'ohko':
        clock_mode = 'ohko'

    diff = difficulties[difficulty]
    pool.extend(diff.baseitems)

    # expert+ difficulties produce the same contents for
    # all bottles, since only one bottle is available
    if diff.same_bottle:
        thisbottle = random.choice(diff.bottles)
    for _ in range(diff.bottle_count):
        if not diff.same_bottle:
            thisbottle = random.choice(diff.bottles)
        pool.append(thisbottle)

    if want_progressives():
        pool.extend(diff.progressiveshield)
    else:
        pool.extend(diff.basicshield)

    if want_progressives():
        pool.extend(diff.progressivearmor)
    else:
        pool.extend(diff.basicarmor)

    if want_progressives():
        pool.extend(['Progressive Bow'] * 2)
    elif swords != 'swordless':
        pool.extend(diff.basicbow)
    else:
        pool.extend(['Bow', 'Silver Arrows'])

    if swords == 'swordless':
        pool.extend(diff.swordless)
    elif swords == 'vanilla':
        swords_to_use = diff.progressivesword.copy() if want_progressives() else diff.basicsword.copy()
        random.shuffle(swords_to_use)

        place_item('Link\'s Uncle', swords_to_use.pop())
        place_item('Blacksmith', swords_to_use.pop())
        place_item('Pyramid Fairy - Left', swords_to_use.pop())
        if goal != 'pedestal':
            place_item('Master Sword Pedestal', swords_to_use.pop())
        else:
            place_item('Master Sword Pedestal', 'Triforce')
    else:
        pool.extend(diff.progressivesword if want_progressives() else diff.basicsword)
        if swords == 'assured':
            if want_progressives():
                precollected_items.append('Progressive Sword')
                pool.remove('Progressive Sword')
            else:
                precollected_items.append('Fighter Sword')
                pool.remove('Fighter Sword')
            pool.extend(['Rupees (50)'])

    extraitems = total_items_to_place - len(pool) - len(placed_items)

    if timer in ['timed', 'timed-countdown']:
        pool.extend(diff.timedother)
        extraitems -= len(diff.timedother)
        clock_mode = 'stopwatch' if timer == 'timed' else 'countdown'
    elif timer == 'timed-ohko':
        pool.extend(diff.timedohko)
        extraitems -= len(diff.timedohko)
        clock_mode = 'countdown-ohko'
    if goal == 'triforcehunt':
        pool.extend(diff.triforcehunt)
        extraitems -= len(diff.triforcehunt)
        treasure_hunt_count = diff.triforce_pieces_required
        treasure_hunt_icon = 'Triforce Piece'

    for extra in diff.extras:
        if extraitems > 0:
            pool.extend(extra)
            extraitems -= len(extra)

    if goal == 'pedestal' and swords != 'vanilla':
        place_item('Master Sword Pedestal', 'Triforce')
    if retro:
        pool = [item.replace('Single Arrow','Rupees (5)') for item in pool]
        pool = [item.replace('Arrows (10)','Rupees (5)') for item in pool]
        pool = [item.replace('Arrow Upgrade (+5)','Rupees (5)') for item in pool]
        pool = [item.replace('Arrow Upgrade (+10)','Rupees (5)') for item in pool]
        pool.extend(diff.retro)
        if mode == 'standard':
            key_location = random.choice(['Secret Passage', 'Hyrule Castle - Boomerang Chest', 'Hyrule Castle - Map Chest', 'Hyrule Castle - Zelda\'s Chest', 'Sewers - Dark Cross'])
            place_item(key_location, 'Small Key (Universal)')
        else:
            pool.extend(['Small Key (Universal)'])
    return (pool, placed_items, precollected_items, clock_mode, treasure_hunt_count, treasure_hunt_icon, lamps_needed_for_dark_rooms)

def make_custom_item_pool(progressive, shuffle, difficulty, timer, goal, mode, swords, retro, customitemarray):
    pool = []
    placed_items = {}
    precollected_items = []
    clock_mode = None
    treasure_hunt_count = None
    treasure_hunt_icon = None

    def place_item(loc, item):
        assert loc not in placed_items
        placed_items[loc] = item

    # Correct for insanely oversized item counts and take initial steps to handle undersized pools.
    for x in range(0, 66):
        if customitemarray[x] > total_items_to_place:
            customitemarray[x] = total_items_to_place
    if customitemarray[68] > total_items_to_place:
        customitemarray[68] = total_items_to_place
    itemtotal = 0
    for x in range(0, 66):
        itemtotal = itemtotal + customitemarray[x]
    itemtotal = itemtotal + customitemarray[68]
    itemtotal = itemtotal + customitemarray[70]

    pool.extend(['Bow'] * customitemarray[0])
    pool.extend(['Silver Arrows']* customitemarray[1])
    pool.extend(['Blue Boomerang'] * customitemarray[2])
    pool.extend(['Red Boomerang'] * customitemarray[3])
    pool.extend(['Hookshot'] * customitemarray[4])
    pool.extend(['Mushroom'] * customitemarray[5])
    pool.extend(['Magic Powder'] * customitemarray[6])
    pool.extend(['Fire Rod'] * customitemarray[7])
    pool.extend(['Ice Rod'] * customitemarray[8])
    pool.extend(['Bombos'] * customitemarray[9])
    pool.extend(['Ether'] * customitemarray[10])
    pool.extend(['Quake'] * customitemarray[11])
    pool.extend(['Lamp'] * customitemarray[12])
    pool.extend(['Hammer'] * customitemarray[13])
    pool.extend(['Shovel'] * customitemarray[14])
    pool.extend(['Ocarina'] * customitemarray[15])
    pool.extend(['Bug Catching Net'] * customitemarray[16])
    pool.extend(['Book of Mudora'] * customitemarray[17])
    pool.extend(['Cane of Somaria'] * customitemarray[19])
    pool.extend(['Cane of Byrna'] * customitemarray[20])
    pool.extend(['Cape'] * customitemarray[21])
    pool.extend(['Pegasus Boots'] * customitemarray[23])
    pool.extend(['Power Glove'] * customitemarray[24])
    pool.extend(['Titans Mitts'] * customitemarray[25])
    pool.extend(['Progressive Glove'] * customitemarray[26])
    pool.extend(['Flippers'] * customitemarray[27])
    pool.extend(['Piece of Heart'] * customitemarray[29])
    pool.extend(['Boss Heart Container'] * customitemarray[30])
    pool.extend(['Sanctuary Heart Container'] * customitemarray[31])
    pool.extend(['Master Sword'] * customitemarray[33])
    pool.extend(['Tempered Sword'] * customitemarray[34])
    pool.extend(['Golden Sword'] * customitemarray[35])
    pool.extend(['Blue Shield'] * customitemarray[37])
    pool.extend(['Red Shield'] * customitemarray[38])
    pool.extend(['Mirror Shield'] * customitemarray[39])
    pool.extend(['Progressive Shield'] * customitemarray[40])
    pool.extend(['Blue Mail'] * customitemarray[41])
    pool.extend(['Red Mail'] * customitemarray[42])
    pool.extend(['Progressive Armor'] * customitemarray[43])
    pool.extend(['Magic Upgrade (1/2)'] * customitemarray[44])
    pool.extend(['Magic Upgrade (1/4)'] * customitemarray[45])
    pool.extend(['Bomb Upgrade (+5)'] * customitemarray[46])
    pool.extend(['Bomb Upgrade (+10)'] * customitemarray[47])
    pool.extend(['Arrow Upgrade (+5)'] * customitemarray[48])
    pool.extend(['Arrow Upgrade (+10)'] * customitemarray[49])
    pool.extend(['Single Arrow'] * customitemarray[50])
    pool.extend(['Arrows (10)'] * customitemarray[51])
    pool.extend(['Single Bomb'] * customitemarray[52])
    pool.extend(['Bombs (3)'] * customitemarray[53])
    pool.extend(['Rupee (1)'] * customitemarray[54])
    pool.extend(['Rupees (5)'] * customitemarray[55])
    pool.extend(['Rupees (20)'] * customitemarray[56])
    pool.extend(['Rupees (50)'] * customitemarray[57])
    pool.extend(['Rupees (100)'] * customitemarray[58])
    pool.extend(['Rupees (300)'] * customitemarray[59])
    pool.extend(['Rupoor'] * customitemarray[60])
    pool.extend(['Blue Clock'] * customitemarray[61])
    pool.extend(['Green Clock'] * customitemarray[62])
    pool.extend(['Red Clock'] * customitemarray[63])
    pool.extend(['Progressive Bow'] * customitemarray[64])
    pool.extend(['Bombs (10)'] * customitemarray[65])
    pool.extend(['Triforce Piece'] * customitemarray[66])
    pool.extend(['Triforce'] * customitemarray[68])

    diff = difficulties[difficulty]

    lamps_needed_for_dark_rooms = 1

    # expert+ difficulties produce the same contents for
    # all bottles, since only one bottle is available
    if diff.same_bottle:
        thisbottle = random.choice(diff.bottles)
    for _ in range(customitemarray[18]):
        if not diff.same_bottle:
            thisbottle = random.choice(diff.bottles)
        pool.append(thisbottle)

    if customitemarray[66] > 0 or customitemarray[67] > 0:
        treasure_hunt_count = max(min(customitemarray[67], 99), 1) #To display, count must be between 1 and 99.
        treasure_hunt_icon = 'Triforce Piece'
        # Ensure game is always possible to complete here, force sufficient pieces if the player is unwilling.
        if (customitemarray[66] < treasure_hunt_count) and (goal == 'triforcehunt') and (customitemarray[68] == 0):
            extrapieces = treasure_hunt_count - customitemarray[66]
            pool.extend(['Triforce Piece'] * extrapieces)
            itemtotal = itemtotal + extrapieces

    if timer in ['display', 'timed', 'timed-countdown']:
        clock_mode = 'countdown' if timer == 'timed-countdown' else 'stopwatch'
    elif timer == 'timed-ohko':
        clock_mode = 'countdown-ohko'
    elif timer == 'ohko':
        clock_mode = 'ohko'

    if goal == 'pedestal':
        place_item('Master Sword Pedestal', 'Triforce')
        itemtotal = itemtotal + 1

    if mode == 'standard':
        if retro:
            key_location = random.choice(['Secret Passage', 'Hyrule Castle - Boomerang Chest', 'Hyrule Castle - Map Chest', 'Hyrule Castle - Zelda\'s Chest', 'Sewers - Dark Cross'])
            place_item(key_location, 'Small Key (Universal)')
            pool.extend(['Small Key (Universal)'] * max((customitemarray[70] - 1), 0))
        else:
            pool.extend(['Small Key (Universal)'] * customitemarray[70])
    else:
        pool.extend(['Small Key (Universal)'] * customitemarray[70])

    pool.extend(['Fighter Sword'] * customitemarray[32])
    pool.extend(['Progressive Sword'] * customitemarray[36])

    if shuffle == 'insanity_legacy':
        place_item('Link\'s House', 'Magic Mirror')
        place_item('Sanctuary', 'Moon Pearl')
        pool.extend(['Magic Mirror'] * max((customitemarray[22] -1 ), 0))
        pool.extend(['Moon Pearl'] * max((customitemarray[28] - 1), 0))
    else:
        pool.extend(['Magic Mirror'] * customitemarray[22])
        pool.extend(['Moon Pearl'] * customitemarray[28])

    if retro:
        itemtotal = itemtotal - 28 # Corrects for small keys not being in item pool in Retro Mode
    if itemtotal < total_items_to_place:
        pool.extend(['Nothing'] * (total_items_to_place - itemtotal))

    return (pool, placed_items, precollected_items, clock_mode, treasure_hunt_count, treasure_hunt_icon, lamps_needed_for_dark_rooms)

# A quick test to ensure all combinations generate the correct amount of items.
def test():
    for difficulty in ['normal', 'hard', 'expert']:
        for goal in ['ganon', 'triforcehunt', 'pedestal']:
            for timer in ['none', 'display', 'timed', 'timed-ohko', 'ohko', 'timed-countdown']:
                for mode in ['open', 'standard', 'inverted']:
                    for swords in ['random', 'assured', 'swordless', 'vanilla']:
                        for progressive in ['on', 'off']:
                            for shuffle in ['full', 'insanity_legacy']:
                                for retro in [True, False]:
                                    out = get_pool_core(progressive, shuffle, difficulty, timer, goal, mode, swords, retro)
                                    count = len(out[0]) + len(out[1])

                                    correct_count = total_items_to_place
                                    if goal == 'pedestal' and swords != 'vanilla':
                                        # pedestal goals generate one extra item
                                        correct_count += 1
                                    if retro:
                                        correct_count += 28
                                    try:
                                        assert count == correct_count, "expected {0} items but found {1} items for {2}".format(correct_count, count, (progressive, shuffle, difficulty, timer, goal, mode, swords, retro))
                                    except AssertionError as e:
                                        print(e)

if __name__ == '__main__':
    test()<|MERGE_RESOLUTION|>--- conflicted
+++ resolved
@@ -308,11 +308,7 @@
     entrance = world.get_region(reg, player).entrances[0]
     connect_entrance(world, entrance, old_man_take_any, player)
     entrance.target = 0x58
-<<<<<<< HEAD
-    old_man_take_any.shop = Shop(old_man_take_any, 0x0112, None, ShopType.TakeAny, 0xE2, True)
-=======
     old_man_take_any.shop = Shop(old_man_take_any, 0x0112, ShopType.TakeAny, 0xE2, True, True)
->>>>>>> 2f5a3e24
     world.shops.append(old_man_take_any.shop)
 
     swords = [item for item in world.itempool if item.type == 'Sword' and item.player == player]
@@ -334,11 +330,7 @@
         entrance = world.get_region(reg, player).entrances[0]
         connect_entrance(world, entrance, take_any, player)
         entrance.target = target
-<<<<<<< HEAD
-        take_any.shop = Shop(take_any, room_id, None, ShopType.TakeAny, 0xE3, True)
-=======
         take_any.shop = Shop(take_any, room_id, ShopType.TakeAny, 0xE3, True, True)
->>>>>>> 2f5a3e24
         world.shops.append(take_any.shop)
         take_any.shop.add_inventory(0, 'Blue Potion', 0, 0)
         take_any.shop.add_inventory(1, 'Boss Heart Container', 0, 0)
@@ -396,20 +388,10 @@
 
     if world.retro[player]:
         rss = world.get_region('Red Shield Shop', player).shop
-<<<<<<< HEAD
-        rss.active = True
-        rss.add_inventory(2, 'Single Arrow', 80)
-
-    # Randomized changes to Shops
-    if world.retro[player]:
-        for shop in random.sample([s for s in world.shops if s.replaceable and s.type == ShopType.Shop and s.region.player == player], 5):
-            shop.active = True
-=======
         if not rss.locked:
             rss.add_inventory(2, 'Single Arrow', 80)
         for shop in random.sample([s for s in world.shops if s.custom and not s.locked and s.region.player == player], 5):
             shop.locked = True
->>>>>>> 2f5a3e24
             shop.add_inventory(0, 'Single Arrow', 80)
             shop.add_inventory(1, 'Small Key (Universal)', 100)
             shop.add_inventory(2, 'Bombs (10)', 50)
