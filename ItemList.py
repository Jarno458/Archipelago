--- conflicted
+++ resolved
@@ -215,13 +215,10 @@
                                                               world.retro[player], world.customitemarray)
         world.rupoor_cost = min(world.customitemarray[69], 9999)
     else:
-<<<<<<< HEAD
         (pool, placed_items, precollected_items, clock_mode, treasure_hunt_count, treasure_hunt_icon,
          lamps_needed_for_dark_rooms) = get_pool_core(world.progressive[player], world.shuffle[player],
                                                       world.difficulty[player], world.timer[player], world.goal[player],
-                                                      world.mode[player], world.swords[player], world.retro[player])
-=======
-        (pool, placed_items, precollected_items, clock_mode, treasure_hunt_count, treasure_hunt_icon, lamps_needed_for_dark_rooms) = get_pool_core(world.progressive, world.shuffle[player], world.difficulty[player], world.timer, world.goal[player], world.mode[player], world.swords[player], world.retro[player], world.doorShuffle[player])
+                                                      world.mode[player], world.swords[player], world.retro[player], world.doorShuffle[player])
 
     if player in world.pool_adjustment.keys():
         amt = world.pool_adjustment[player]
@@ -231,7 +228,6 @@
         elif amt > 0:
             for i in range(0, amt):
                 pool.append('Rupees (20)')
->>>>>>> 2309ecca
 
     for item in precollected_items:
         world.push_precollected(ItemFactory(item, player))
