--- conflicted
+++ resolved
@@ -192,12 +192,7 @@
     world.push_item(world.get_location('Ice Block Drop', player), ItemFactory('Convenient Block', player), False)
     world.get_location('Ice Block Drop', player).event = True
     world.get_location('Ice Block Drop', player).locked = True
-    # if world.mode[player] == 'standard': todo: multi
-<<<<<<< HEAD
     if world.mode[player] == 'standard':
-=======
-    if world.mode == 'standard':
->>>>>>> da027d08
         world.push_item(world.get_location('Zelda Pickup', player), ItemFactory('Zelda Herself', player), False)
         world.get_location('Zelda Pickup', player).event = True
         world.get_location('Zelda Pickup', player).locked = True
