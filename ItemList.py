--- conflicted
+++ resolved
@@ -261,17 +261,12 @@
 
     # set up item pool
     if world.custom:
-<<<<<<< HEAD
         (pool, placed_items, precollected_items, clock_mode, treasure_hunt_count, treasure_hunt_icon,
          lamps_needed_for_dark_rooms) = make_custom_item_pool(world.progressive[player], world.shuffle[player],
                                                               world.difficulty[player], world.timer[player], world.goal[player],
                                                               world.mode[player], world.swords[player],
                                                               world.retro[player], world.customitemarray)
-        world.rupoor_cost = min(world.customitemarray[69], 9999)
-=======
-        (pool, placed_items, precollected_items, clock_mode, treasure_hunt_count, treasure_hunt_icon, lamps_needed_for_dark_rooms) = make_custom_item_pool(world.progressive, world.shuffle[player], world.difficulty[player], world.timer, world.goal[player], world.mode[player], world.swords[player], world.retro[player], world.customitemarray)
         world.rupoor_cost = min(world.customitemarray["rupoorcost"], 9999)
->>>>>>> 34774eb2
     else:
         (pool, placed_items, precollected_items, clock_mode, treasure_hunt_count, treasure_hunt_icon,
          lamps_needed_for_dark_rooms) = get_pool_core(world.progressive[player], world.shuffle[player],
@@ -640,76 +635,6 @@
         customitemarray["triforce"] = total_items_to_place
 
     itemtotal = 0
-<<<<<<< HEAD
-    for x in range(0, 66):
-        itemtotal = itemtotal + customitemarray[x]
-    itemtotal = itemtotal + customitemarray[68]
-    itemtotal = itemtotal + customitemarray[70]
-
-    pool.extend(['Bow'] * customitemarray[0])
-    pool.extend(['Silver Arrows']* customitemarray[1])
-    pool.extend(['Blue Boomerang'] * customitemarray[2])
-    pool.extend(['Red Boomerang'] * customitemarray[3])
-    pool.extend(['Hookshot'] * customitemarray[4])
-    pool.extend(['Mushroom'] * customitemarray[5])
-    pool.extend(['Magic Powder'] * customitemarray[6])
-    pool.extend(['Fire Rod'] * customitemarray[7])
-    pool.extend(['Ice Rod'] * customitemarray[8])
-    pool.extend(['Bombos'] * customitemarray[9])
-    pool.extend(['Ether'] * customitemarray[10])
-    pool.extend(['Quake'] * customitemarray[11])
-    pool.extend(['Lamp'] * customitemarray[12])
-    pool.extend(['Hammer'] * customitemarray[13])
-    pool.extend(['Shovel'] * customitemarray[14])
-    pool.extend(['Flute'] * customitemarray[15])
-    pool.extend(['Bug Catching Net'] * customitemarray[16])
-    pool.extend(['Book of Mudora'] * customitemarray[17])
-    pool.extend(['Cane of Somaria'] * customitemarray[19])
-    pool.extend(['Cane of Byrna'] * customitemarray[20])
-    pool.extend(['Cape'] * customitemarray[21])
-    pool.extend(['Pegasus Boots'] * customitemarray[23])
-    pool.extend(['Power Glove'] * customitemarray[24])
-    pool.extend(['Titans Mitts'] * customitemarray[25])
-    pool.extend(['Progressive Glove'] * customitemarray[26])
-    pool.extend(['Flippers'] * customitemarray[27])
-    pool.extend(['Piece of Heart'] * customitemarray[29])
-    pool.extend(['Boss Heart Container'] * customitemarray[30])
-    pool.extend(['Sanctuary Heart Container'] * customitemarray[31])
-    pool.extend(['Master Sword'] * customitemarray[33])
-    pool.extend(['Tempered Sword'] * customitemarray[34])
-    pool.extend(['Golden Sword'] * customitemarray[35])
-    pool.extend(['Blue Shield'] * customitemarray[37])
-    pool.extend(['Red Shield'] * customitemarray[38])
-    pool.extend(['Mirror Shield'] * customitemarray[39])
-    pool.extend(['Progressive Shield'] * customitemarray[40])
-    pool.extend(['Blue Mail'] * customitemarray[41])
-    pool.extend(['Red Mail'] * customitemarray[42])
-    pool.extend(['Progressive Armor'] * customitemarray[43])
-    pool.extend(['Magic Upgrade (1/2)'] * customitemarray[44])
-    pool.extend(['Magic Upgrade (1/4)'] * customitemarray[45])
-    pool.extend(['Bomb Upgrade (+5)'] * customitemarray[46])
-    pool.extend(['Bomb Upgrade (+10)'] * customitemarray[47])
-    pool.extend(['Arrow Upgrade (+5)'] * customitemarray[48])
-    pool.extend(['Arrow Upgrade (+10)'] * customitemarray[49])
-    pool.extend(['Single Arrow'] * customitemarray[50])
-    pool.extend(['Arrows (10)'] * customitemarray[51])
-    pool.extend(['Single Bomb'] * customitemarray[52])
-    pool.extend(['Bombs (3)'] * customitemarray[53])
-    pool.extend(['Rupee (1)'] * customitemarray[54])
-    pool.extend(['Rupees (5)'] * customitemarray[55])
-    pool.extend(['Rupees (20)'] * customitemarray[56])
-    pool.extend(['Rupees (50)'] * customitemarray[57])
-    pool.extend(['Rupees (100)'] * customitemarray[58])
-    pool.extend(['Rupees (300)'] * customitemarray[59])
-    pool.extend(['Rupoor'] * customitemarray[60])
-    pool.extend(['Blue Clock'] * customitemarray[61])
-    pool.extend(['Green Clock'] * customitemarray[62])
-    pool.extend(['Red Clock'] * customitemarray[63])
-    pool.extend(['Progressive Bow'] * customitemarray[64])
-    pool.extend(['Bombs (10)'] * customitemarray[65])
-    pool.extend(['Triforce Piece'] * customitemarray[66])
-    pool.extend(['Triforce'] * customitemarray[68])
-=======
     # Bow to Silver Arrows Upgrade, including Generic Keys & Rupoors
     for x in [*range(0, 66 + 1), 68, 69]:
         key = CONST.CUSTOMITEMS[x]
@@ -724,7 +649,6 @@
     ]
     for customitem in customitems:
         pool.extend([customitem] * customitemarray[get_custom_array_key(customitem)])
->>>>>>> 34774eb2
 
     diff = difficulties[difficulty]
 
