import logging
from collections import deque

<<<<<<< HEAD
from BaseClasses import CollectionState, RegionType, DoorType, Entrance, World
from Items import progression_items, item_name_groups
=======
from BaseClasses import CollectionState, RegionType, DoorType, Entrance, CrystalBarrier
>>>>>>> a402a8ba
from RoomData import DoorKind
from Bosses import GanonDefeatRule


def set_rules(world, player):
    if world.players > 1:
        locality_rules(world, player)
    if world.logic[player] == 'nologic':
        logging.getLogger('').info(
            'WARNING! Seeds generated under this logic often require major glitches and may be impossible!')
        world.get_region('Menu', player).can_reach_private = lambda state: True
        for exit in world.get_region('Menu', player).exits:
            exit.hide_path = True
        return

    crossover_logic(world, player)

    global_rules(world, player)

    if world.mode[player] != 'inverted':
        default_rules(world, player)

    if world.mode[player] == 'open':
        open_rules(world, player)
    elif world.mode[player] == 'standard':
        standard_rules(world, player)
    elif world.mode[player] == 'inverted':
        open_rules(world, player)
        inverted_rules(world, player)
    else:
        raise NotImplementedError('Not implemented yet')

    if world.logic[player] == 'noglitches':
        no_glitches_rules(world, player)
    elif world.logic[player] == 'minorglitches':
        no_glitches_rules(world, player)
        fake_flipper_rules(world, player)
    else:
        raise NotImplementedError(f'Not implemented yet: Logic - {world.logic[player]}')

    ganon = world.get_location('Ganon', player)
    set_rule(ganon, lambda state: GanonDefeatRule(state, player))
    if world.goal[player] == 'dungeons':
        # require all dungeons to beat ganon
        add_rule(ganon, lambda state: state.can_reach('Master Sword Pedestal', 'Location', player) and state.has('Beat Agahnim 1', player) and state.has('Beat Agahnim 2', player) and state.has_crystals(7, player))
    elif world.goal[player] == 'ganon':
        # require aga2 to beat ganon
        add_rule(ganon, lambda state: state.has('Beat Agahnim 2', player))
    elif world.goal[player] in ['ganontriforcehunt', 'localganontriforcehunt']:
        add_rule(ganon, lambda state: state.has_triforce_pieces(world.treasure_hunt_count[player], player))
    elif world.goal[player] == 'ganonpedestal':
        add_rule(world.get_location('Ganon', player), lambda state: state.can_reach('Master Sword Pedestal', 'Location', player))
    else:
        add_rule(ganon, lambda state: state.has_crystals(world.crystals_needed_for_ganon[player], player))
    
    if world.mode[player] != 'inverted':
        set_big_bomb_rules(world, player)
    else:
        set_inverted_big_bomb_rules(world, player)

    # if swamp and dam have not been moved we require mirror for swamp palace
    if not world.swamp_patch_required[player]:
        add_rule(world.get_entrance('Swamp Lobby Moat', player), lambda state: state.has_Mirror(player))

    if world.mode[player] != 'inverted':
        set_bunny_rules(world, player)
    else:
        set_inverted_bunny_rules(world, player)

def set_rule(spot, rule):
    spot.access_rule = rule

def set_defeat_dungeon_boss_rule(location):
    # Lambda required to defer evaluation of dungeon.boss since it will change later if boss shuffle is used
    set_rule(location, lambda state: location.parent_region.dungeon.boss.can_defeat(state))

def set_always_allow(spot, rule):
    spot.always_allow = rule

def add_rule(spot, rule, combine='and'):
    old_rule = spot.access_rule
    if combine == 'or':
        spot.access_rule = lambda state: rule(state) or old_rule(state)
    else:
        spot.access_rule = lambda state: rule(state) and old_rule(state)

def or_rule(rule1, rule2):
    return lambda state: rule1(state) or rule2(state)

def add_lamp_requirement(world: World, spot, player: int, has_accessible_torch: bool = False):
    if world.dark_room_logic[player] == "lamp":
        add_rule(spot, lambda state: state.has('Lamp', player))
    elif world.dark_room_logic[player] == "torches":  # implicitly lamp as well
        if has_accessible_torch:
            add_rule(spot, lambda state: state.has('Lamp', player) or state.has('Fire Rod', player))
        else:
            add_rule(spot, lambda state: state.has('Lamp', player))
    elif world.dark_room_logic[player] == "none":
        pass
    else:
        raise ValueError(f"Unknown Dark Room Logic: {world.dark_room_logic[player]}")


def forbid_item(location, item, player: int):
    old_rule = location.item_rule
    location.item_rule = lambda i: (i.name != item or i.player != player) and old_rule(i)


def forbid_items_for_player(location, items: set, player: int):
    old_rule = location.item_rule
    location.item_rule = lambda i: (i.player != player or i.name not in items) and old_rule(i)

def forbid_items(location, items: set):
    """unused, but kept as a debugging tool."""
    old_rule = location.item_rule
    location.item_rule = lambda i: i.name not in items and old_rule(i)


def add_item_rule(location, rule):
    old_rule = location.item_rule
    location.item_rule = lambda item: rule(item) and old_rule(item)


def item_in_locations(state, item, player, locations):
    for location in locations:
        if item_name(state, location[0], location[1]) == (item, player):
            return True
    return False


def item_name(state, location, player):
    location = state.world.get_location(location, player)
    if location.item is None:
        return None
    return (location.item.name, location.item.player)


def locality_rules(world, player):
    if world.goal[player] in ["localtriforcehunt", "localganontriforcehunt"]:
        world.local_items[player].add('Triforce Piece')
    if world.mode[player] == "standard":
        world.local_items[player].add('Big Key (Hyrule Castle)')
    if world.local_items[player]:
        for location in world.get_locations():
            if location.player != player:
                forbid_items_for_player(location, world.local_items[player], player)
    if world.non_local_items[player]:
        for location in world.get_locations():
            if location.player == player:
                forbid_items_for_player(location, world.non_local_items[player], player)

    # we can s&q to the old man house after we rescue him. This may be somewhere completely different if caves are shuffled!

non_crossover_items = (item_name_groups["Small Keys"] | item_name_groups["Big Keys"] | progression_items) - {
    "Small Key (Universal)"}


def crossover_logic(world, player):
    """ Simple and not graceful solution to logic loops if you mix no logic and logic.
    Making it so that logical progression cannot be placed in no logic worlds."""
    no_logic_players = set()
    for other_player in world.player_ids:
        if world.logic[other_player] == 'nologic':
            no_logic_players.add(other_player)
    if no_logic_players:
        for location in world.get_locations():
            if location.player in no_logic_players:
                forbid_items_for_player(location, non_crossover_items, player)

def global_rules(world, player):
    # ganon can only carry triforce
    add_item_rule(world.get_location('Ganon', player), lambda item: item.name == 'Triforce' and item.player == player)
    # determines which S&Q locations are available - hide from paths since it isn't an in-game location
    world.get_region('Menu', player).can_reach_private = lambda state: True
    for exit in world.get_region('Menu', player).exits:
        exit.hide_path = True

    set_rule(world.get_entrance('Old Man S&Q', player), lambda state: state.can_reach('Old Man', 'Location', player))

    set_rule(world.get_location('Sunken Treasure', player), lambda state: state.has('Open Floodgate', player))
    set_rule(world.get_location('Dark Blacksmith Ruins', player), lambda state: state.has('Return Smith', player))
    set_rule(world.get_location('Purple Chest', player),
             lambda state: state.has('Pick Up Purple Chest', player))  # Can S&Q with chest
    set_rule(world.get_location('Ether Tablet', player), lambda state: state.can_retrieve_tablet(player))
    set_rule(world.get_location('Master Sword Pedestal', player), lambda state: state.has('Red Pendant', player) and state.has('Blue Pendant', player) and state.has('Green Pendant', player))

    set_rule(world.get_location('Missing Smith', player), lambda state: state.has('Get Frog', player) and state.can_reach('Blacksmiths Hut', 'Region', player)) # Can't S&Q with smith
    set_rule(world.get_location('Blacksmith', player), lambda state: state.has('Return Smith', player))
    set_rule(world.get_location('Magic Bat', player), lambda state: state.has('Magic Powder', player))
    set_rule(world.get_location('Sick Kid', player), lambda state: state.has_bottle(player))
    set_rule(world.get_location('Library', player), lambda state: state.has_Boots(player))
    set_rule(world.get_location('Mimic Cave', player), lambda state: state.has('Hammer', player))
    set_rule(world.get_location('Sahasrahla', player), lambda state: state.has('Green Pendant', player))

    set_rule(world.get_location('Spike Cave', player), lambda state:
             state.has('Hammer', player) and state.can_lift_rocks(player) and
             ((state.has('Cape', player) and state.can_extend_magic(player, 16, True)) or
             (state.has('Cane of Byrna', player) and
              (state.can_extend_magic(player, 12, True) or
              (state.world.can_take_damage and (state.has_Boots(player) or state.has_hearts(player, 4))))))
             )

    set_rule(world.get_location('Hookshot Cave - Top Right', player), lambda state: state.has('Hookshot', player))
    set_rule(world.get_location('Hookshot Cave - Top Left', player), lambda state: state.has('Hookshot', player))
    set_rule(world.get_location('Hookshot Cave - Bottom Right', player), lambda state: state.has('Hookshot', player) or state.has('Pegasus Boots', player))
    set_rule(world.get_location('Hookshot Cave - Bottom Left', player), lambda state: state.has('Hookshot', player))

    # Start of door rando rules
    # TODO: Do these need to flag off when door rando is off? - some of them, yes

    # Eastern Palace
    # Eyegore room needs a bow
    if not world.enemy_shuffle[player]:
        set_rule(world.get_entrance('Eastern Duo Eyegores NE', player), lambda state: state.can_shoot_arrows(player))
        set_rule(world.get_entrance('Eastern Single Eyegore NE', player), lambda state: state.can_shoot_arrows(player))
    set_rule(world.get_entrance('Eastern Map Balcony Hook Path', player), lambda state: state.has('Hookshot', player))

    # Boss rules. Same as below but no BK or arrow requirement.
    set_defeat_dungeon_boss_rule(world.get_location('Eastern Palace - Prize', player))
    set_defeat_dungeon_boss_rule(world.get_location('Eastern Palace - Boss', player))

    # Desert
    set_rule(world.get_location('Desert Palace - Torch', player), lambda state: state.has_Boots(player))
    set_rule(world.get_entrance('Desert Wall Slide NW', player), lambda state: state.has_fire_source(player))
    set_defeat_dungeon_boss_rule(world.get_location('Desert Palace - Prize', player))
    set_defeat_dungeon_boss_rule(world.get_location('Desert Palace - Boss', player))

    # Tower of Hera
    set_rule(world.get_location('Tower of Hera - Big Key Chest', player), lambda state: state.has_fire_source(player))
    set_rule(world.get_entrance('Hera Big Chest Hook Path', player), lambda state: state.has('Hookshot', player))
    set_defeat_dungeon_boss_rule(world.get_location('Tower of Hera - Boss', player))
    set_defeat_dungeon_boss_rule(world.get_location('Tower of Hera - Prize', player))

    # Castle Tower
    set_rule(world.get_entrance('Tower Gold Knights SW', player), lambda state: state.can_kill_most_things(player))
    set_rule(world.get_entrance('Tower Gold Knights EN', player), lambda state: state.can_kill_most_things(player))
    set_rule(world.get_entrance('Tower Dark Archers WN', player), lambda state: state.can_kill_most_things(player))
    set_rule(world.get_entrance('Tower Red Spears WN', player), lambda state: state.can_kill_most_things(player))
    set_rule(world.get_entrance('Tower Red Guards EN', player), lambda state: state.can_kill_most_things(player))
    set_rule(world.get_entrance('Tower Red Guards SW', player), lambda state: state.can_kill_most_things(player))
    set_rule(world.get_entrance('Tower Altar NW', player), lambda state: state.has_sword(player))
    set_defeat_dungeon_boss_rule(world.get_location('Agahnim 1', player))

    set_rule(world.get_entrance('PoD Arena Bonk Path', player), lambda state: state.has_Boots(player))
    if not world.enemy_shuffle[player]:
        set_rule(world.get_entrance('PoD Mimics 1 NW', player), lambda state: state.can_shoot_arrows(player))
    set_rule(world.get_entrance('PoD Mimics 2 NW', player), lambda state: state.can_shoot_arrows(player))
    set_rule(world.get_entrance('PoD Bow Statue Down Ladder', player), lambda state: state.can_shoot_arrows(player))
    set_rule(world.get_entrance('PoD Map Balcony Drop Down', player), lambda state: state.has('Hammer', player))
    set_rule(world.get_entrance('PoD Dark Pegs WN', player), lambda state: state.has('Hammer', player))
    set_rule(world.get_entrance('PoD Dark Pegs Up Ladder', player), lambda state: state.has('Hammer', player))
    set_defeat_dungeon_boss_rule(world.get_location('Palace of Darkness - Boss', player))
    set_defeat_dungeon_boss_rule(world.get_location('Palace of Darkness - Prize', player))

    set_rule(world.get_entrance('Swamp Lobby Moat', player), lambda state: state.has('Flippers', player) and state.has('Open Floodgate', player))
    set_rule(world.get_entrance('Swamp Entrance Moat', player), lambda state: state.has('Flippers', player) and state.has('Open Floodgate', player))
    set_rule(world.get_entrance('Swamp Trench 1 Approach Dry', player), lambda state: not state.has('Trench 1 Filled', player))
    set_rule(world.get_entrance('Swamp Trench 1 Key Ledge Dry', player), lambda state: not state.has('Trench 1 Filled', player))
    set_rule(world.get_entrance('Swamp Trench 1 Departure Dry', player), lambda state: not state.has('Trench 1 Filled', player))
    # these two are here so that, if they flood the area before finding flippers, nothing behind there can lock out the flippers
    set_rule(world.get_entrance('Swamp Trench 1 Nexus Approach', player), lambda state: state.has('Flippers', player))
    set_rule(world.get_entrance('Swamp Trench 1 Nexus Key', player), lambda state: state.has('Flippers', player))
    set_rule(world.get_entrance('Swamp Trench 1 Approach Key', player), lambda state: state.has('Flippers', player) and state.has('Trench 1 Filled', player))
    set_rule(world.get_entrance('Swamp Trench 1 Approach Swim Depart', player), lambda state: state.has('Flippers', player) and state.has('Trench 1 Filled', player))
    set_rule(world.get_entrance('Swamp Trench 1 Key Approach', player), lambda state: state.has('Flippers', player) and state.has('Trench 1 Filled', player))
    set_rule(world.get_entrance('Swamp Trench 1 Key Ledge Depart', player), lambda state: state.has('Flippers', player) and state.has('Trench 1 Filled', player))
    set_rule(world.get_entrance('Swamp Trench 1 Departure Approach', player), lambda state: state.has('Flippers', player) and state.has('Trench 1 Filled', player))
    set_rule(world.get_entrance('Swamp Trench 1 Departure Key', player), lambda state: state.has('Flippers', player) and state.has('Trench 1 Filled', player))
    set_rule(world.get_location('Trench 1 Switch', player), lambda state: state.has('Hammer', player))
    set_rule(world.get_entrance('Swamp Hub Hook Path', player), lambda state: state.has('Hookshot', player))
    set_rule(world.get_location('Swamp Palace - Hookshot Pot Key', player), lambda state: state.has('Hookshot', player))
    set_rule(world.get_entrance('Swamp Trench 2 Pots Dry', player), lambda state: not state.has('Trench 2 Filled', player))
    set_rule(world.get_entrance('Swamp Trench 2 Pots Wet', player), lambda state: state.has('Flippers', player) and state.has('Trench 2 Filled', player))
    set_rule(world.get_entrance('Swamp Trench 2 Departure Wet', player), lambda state: state.has('Flippers', player) and state.has('Trench 2 Filled', player))
    set_rule(world.get_entrance('Swamp West Ledge Hook Path', player), lambda state: state.has('Hookshot', player))
    set_rule(world.get_entrance('Swamp Barrier Ledge Hook Path', player), lambda state: state.has('Hookshot', player))
    set_rule(world.get_entrance('Swamp Drain Right Switch', player), lambda state: state.has('Drained Swamp', player))
    set_rule(world.get_entrance('Swamp Drain WN', player), lambda state: state.has('Drained Swamp', player))
    set_rule(world.get_entrance('Swamp Flooded Room WS', player), lambda state: state.has('Drained Swamp', player))
    set_rule(world.get_entrance('Swamp Flooded Room Ladder', player), lambda state: state.has('Drained Swamp', player))
    set_rule(world.get_location('Swamp Palace - Flooded Room - Left', player), lambda state: state.has('Drained Swamp', player))
    set_rule(world.get_location('Swamp Palace - Flooded Room - Right', player), lambda state: state.has('Drained Swamp', player))
    set_rule(world.get_entrance('Swamp Flooded Spot Ladder', player), lambda state: state.has('Flippers', player) or state.has('Drained Swamp', player))
    set_rule(world.get_entrance('Swamp Drain Left Up Stairs', player), lambda state: state.has('Flippers', player) or state.has('Drained Swamp', player))
    set_rule(world.get_entrance('Swamp Waterway NW', player), lambda state: state.has('Flippers', player))
    set_rule(world.get_entrance('Swamp Waterway N', player), lambda state: state.has('Flippers', player))
    set_rule(world.get_entrance('Swamp Waterway NE', player), lambda state: state.has('Flippers', player))
    set_rule(world.get_location('Swamp Palace - Waterway Pot Key', player), lambda state: state.has('Flippers', player))
    set_defeat_dungeon_boss_rule(world.get_location('Swamp Palace - Boss', player))
    set_defeat_dungeon_boss_rule(world.get_location('Swamp Palace - Prize', player))

    set_rule(world.get_entrance('Skull Big Chest Hookpath', player), lambda state: state.has('Hookshot', player))
    set_rule(world.get_entrance('Skull Torch Room WN', player), lambda state: state.has('Fire Rod', player))
    set_rule(world.get_entrance('Skull Vines NW', player), lambda state: state.has_sword(player))
    set_defeat_dungeon_boss_rule(world.get_location('Skull Woods - Boss', player))
    set_defeat_dungeon_boss_rule(world.get_location('Skull Woods - Prize', player))

    # blind can't have the small key? - not necessarily true anymore - but likely still
    set_rule(world.get_location('Thieves\' Town - Big Chest', player), lambda state: state.has('Hammer', player))
    for entrance in ['Thieves Basement Block Path', 'Thieves Blocked Entry Path', 'Thieves Conveyor Block Path', 'Thieves Conveyor Bridge Block Path']:
        set_rule(world.get_entrance(entrance, player), lambda state: state.can_lift_rocks(player))
    for location in ['Thieves\' Town - Blind\'s Cell', 'Thieves\' Town - Boss']:
        forbid_item(world.get_location(location, player), 'Big Key (Thieves Town)', player)
    forbid_item(world.get_location('Thieves\' Town - Blind\'s Cell', player), 'Big Key (Thieves Town)', player)
    for location in ['Suspicious Maiden', 'Thieves\' Town - Blind\'s Cell']:
        set_rule(world.get_location(location, player), lambda state: state.has('Big Key (Thieves Town)', player))
    set_rule(world.get_location('Revealing Light', player), lambda state: state.has('Shining Light', player) and state.has('Maiden Rescued', player))
    set_rule(world.get_location('Thieves\' Town - Boss', player), lambda state: state.has('Maiden Unmasked', player) and world.get_location('Thieves\' Town - Boss', player).parent_region.dungeon.boss.can_defeat(state))
    set_rule(world.get_location('Thieves\' Town - Prize', player), lambda state: state.has('Maiden Unmasked', player) and world.get_location('Thieves\' Town - Prize', player).parent_region.dungeon.boss.can_defeat(state))

    set_rule(world.get_entrance('Ice Lobby WS', player), lambda state: state.can_melt_things(player))
    set_rule(world.get_entrance('Ice Hammer Block ES', player), lambda state: state.can_lift_rocks(player) and state.has('Hammer', player))
    set_rule(world.get_location('Ice Palace - Hammer Block Key Drop', player), lambda state: state.can_lift_rocks(player) and state.has('Hammer', player))
    set_rule(world.get_location('Ice Palace - Map Chest', player), lambda state: state.can_lift_rocks(player) and state.has('Hammer', player))
    set_rule(world.get_entrance('Ice Antechamber Hole', player), lambda state: state.can_lift_rocks(player) and state.has('Hammer', player))
    # todo: ohko rules for spike room - could split into two regions instead of these, but can_take_damage is usually true
    set_rule(world.get_entrance('Ice Spike Room WS', player), lambda state: state.world.can_take_damage or state.has('Hookshot', player) or state.has('Cape', player) or state.has('Cane of Byrna', player))
    set_rule(world.get_entrance('Ice Spike Room Up Stairs', player), lambda state: state.world.can_take_damage or state.has('Hookshot', player) or state.has('Cape', player) or state.has('Cane of Byrna', player))
    set_rule(world.get_entrance('Ice Spike Room Down Stairs', player), lambda state: state.world.can_take_damage or state.has('Hookshot', player) or state.has('Cape', player) or state.has('Cane of Byrna', player))
    set_rule(world.get_location('Ice Palace - Spike Room', player), lambda state: state.world.can_take_damage[player] or state.has('Hookshot', player) or state.has('Cape', player) or state.has('Cane of Byrna', player))
    set_rule(world.get_location('Ice Palace - Freezor Chest', player), lambda state: state.can_melt_things(player))
    set_rule(world.get_entrance('Ice Hookshot Ledge Path', player), lambda state: state.has('Hookshot', player))
    set_rule(world.get_entrance('Ice Hookshot Balcony Path', player), lambda state: state.has('Hookshot', player))
    if not world.get_door('Ice Switch Room SE', player).entranceFlag:
        set_rule(world.get_entrance('Ice Switch Room SE', player), lambda state: state.has('Cane of Somaria', player) or state.has('Convenient Block', player))
    set_defeat_dungeon_boss_rule(world.get_location('Ice Palace - Boss', player))
    set_defeat_dungeon_boss_rule(world.get_location('Ice Palace - Prize', player))

    set_rule(world.get_entrance('Mire Lobby Gap', player), lambda state: state.has_Boots(player) or state.has('Hookshot', player))
    set_rule(world.get_entrance('Mire Post-Gap Gap', player), lambda state: state.has_Boots(player) or state.has('Hookshot', player))
    set_rule(world.get_entrance('Mire Falling Bridge WN', player), lambda state: state.has_Boots(player) or state.has('Hookshot', player))  # this is due to the fact the the door opposite is blocked
    set_rule(world.get_entrance('Mire 2 NE', player), lambda state: state.has_sword(player) or state.has('Fire Rod', player) or state.has('Ice Rod', player) or state.has('Hammer', player) or state.has('Cane of Somaria', player) or state.can_shoot_arrows(player))  # need to defeat wizzrobes, bombs don't work ...
    set_rule(world.get_location('Misery Mire - Spike Chest', player), lambda state: (state.world.can_take_damage[player] and state.has_hearts(player, 4)) or state.has('Cane of Byrna', player) or state.has('Cape', player))
    set_rule(world.get_entrance('Mire Left Bridge Hook Path', player), lambda state: state.has('Hookshot', player))
    set_rule(world.get_entrance('Mire Tile Room NW', player), lambda state: state.has_fire_source(player))
    set_rule(world.get_entrance('Mire Attic Hint Hole', player), lambda state: state.has_fire_source(player))
    set_rule(world.get_entrance('Mire Dark Shooters SW', player), lambda state: state.has('Cane of Somaria', player))
    set_defeat_dungeon_boss_rule(world.get_location('Misery Mire - Boss', player))
    set_defeat_dungeon_boss_rule(world.get_location('Misery Mire - Prize', player))

    set_rule(world.get_entrance('TR Main Lobby Gap', player), lambda state: state.has('Cane of Somaria', player))
    set_rule(world.get_entrance('TR Lobby Ledge Gap', player), lambda state: state.has('Cane of Somaria', player))
    set_rule(world.get_entrance('TR Hub SW', player), lambda state: state.has('Cane of Somaria', player))
    set_rule(world.get_entrance('TR Hub SE', player), lambda state: state.has('Cane of Somaria', player))
    set_rule(world.get_entrance('TR Hub ES', player), lambda state: state.has('Cane of Somaria', player))
    set_rule(world.get_entrance('TR Hub EN', player), lambda state: state.has('Cane of Somaria', player))
    set_rule(world.get_entrance('TR Hub NW', player), lambda state: state.has('Cane of Somaria', player))
    set_rule(world.get_entrance('TR Hub NE', player), lambda state: state.has('Cane of Somaria', player))
    set_rule(world.get_entrance('TR Torches NW', player), lambda state: state.has('Cane of Somaria', player) and state.has('Fire Rod', player))
    set_rule(world.get_entrance('TR Big Chest Entrance Gap', player), lambda state: state.has('Cane of Somaria', player) or state.has('Hookshot', player))
    set_rule(world.get_entrance('TR Big Chest Gap', player), lambda state: state.has('Cane of Somaria', player) or state.has_Boots(player))
    set_rule(world.get_entrance('TR Dark Ride Up Stairs', player), lambda state: state.has('Cane of Somaria', player))
    set_rule(world.get_entrance('TR Dark Ride SW', player), lambda state: state.has('Cane of Somaria', player))
    set_rule(world.get_entrance('TR Crystal Maze Cane Path', player), lambda state: state.has('Cane of Somaria', player))
    set_rule(world.get_entrance('TR Final Abyss South Stairs', player), lambda state: state.has('Cane of Somaria', player))
    set_rule(world.get_entrance('TR Final Abyss NW', player), lambda state: state.has('Cane of Somaria', player))
    set_rule(world.get_location('Turtle Rock - Eye Bridge - Bottom Left', player), lambda state: state.has('Cane of Byrna', player) or state.has('Cape', player) or state.has('Mirror Shield', player))
    set_rule(world.get_location('Turtle Rock - Eye Bridge - Bottom Right', player), lambda state: state.has('Cane of Byrna', player) or state.has('Cape', player) or state.has('Mirror Shield', player))
    set_rule(world.get_location('Turtle Rock - Eye Bridge - Top Left', player), lambda state: state.has('Cane of Byrna', player) or state.has('Cape', player) or state.has('Mirror Shield', player))
    set_rule(world.get_location('Turtle Rock - Eye Bridge - Top Right', player), lambda state: state.has('Cane of Byrna', player) or state.has('Cape', player) or state.has('Mirror Shield', player))
    set_defeat_dungeon_boss_rule(world.get_location('Turtle Rock - Boss', player))
    set_defeat_dungeon_boss_rule(world.get_location('Turtle Rock - Prize', player))

    set_rule(world.get_location('Ganons Tower - Bob\'s Torch', player), lambda state: state.has_Boots(player))
    set_rule(world.get_entrance('GT Hope Room EN', player), lambda state: state.has('Cane of Somaria', player))
    set_rule(world.get_entrance('GT Conveyor Cross WN', player), lambda state: state.has('Hammer', player))
    set_rule(world.get_entrance('GT Conveyor Cross EN', player), lambda state: state.has('Hookshot', player))
    if not world.get_door('GT Speed Torch SE', player).entranceFlag:
        set_rule(world.get_entrance('GT Speed Torch SE', player), lambda state: state.has('Fire Rod', player))
    set_rule(world.get_entrance('GT Hookshot East-North Path', player), lambda state: state.has('Hookshot', player))
    set_rule(world.get_entrance('GT Hookshot South-East Path', player), lambda state: state.has('Hookshot', player))
    set_rule(world.get_entrance('GT Hookshot South-North Path', player), lambda state: state.has('Hookshot', player))
    set_rule(world.get_entrance('GT Hookshot East-South Path', player), lambda state: state.has('Hookshot', player) or state.has_Boots(player))
    set_rule(world.get_entrance('GT Hookshot North-East Path', player), lambda state: state.has('Hookshot', player) or state.has_Boots(player))
    set_rule(world.get_entrance('GT Hookshot North-South Path', player), lambda state: state.has('Hookshot', player) or state.has_Boots(player))
    set_rule(world.get_entrance('GT Hookshot Entry Boomerang Path', player), lambda state: state.has('Blue Boomerang', player) or state.has('Red Boomerang', player))
    set_rule(world.get_entrance('GT Firesnake Room Hook Path', player), lambda state: state.has('Hookshot', player))
    # I am tempted to stick an invincibility rule for getting across falling bridge
    set_rule(world.get_entrance('GT Ice Armos NE', player), lambda state: world.get_region('GT Ice Armos', player).dungeon.bosses['bottom'].can_defeat(state))
    set_rule(world.get_entrance('GT Ice Armos WS', player), lambda state: world.get_region('GT Ice Armos', player).dungeon.bosses['bottom'].can_defeat(state))

    if not world.enemy_shuffle[player]:
        set_rule(world.get_entrance('GT Mimics 1 NW', player), lambda state: state.can_shoot_arrows(player))
        set_rule(world.get_entrance('GT Mimics 1 ES', player), lambda state: state.can_shoot_arrows(player))
        set_rule(world.get_entrance('GT Mimics 2 WS', player), lambda state: state.can_shoot_arrows(player))
        set_rule(world.get_entrance('GT Mimics 2 NE', player), lambda state: state.can_shoot_arrows(player))
    # consider access to refill room
    set_rule(world.get_entrance('GT Gauntlet 1 WN', player), lambda state: state.can_kill_most_things(player))
    set_rule(world.get_entrance('GT Gauntlet 2 EN', player), lambda state: state.can_kill_most_things(player))
    set_rule(world.get_entrance('GT Gauntlet 2 SW', player), lambda state: state.can_kill_most_things(player))
    set_rule(world.get_entrance('GT Gauntlet 3 NW', player), lambda state: state.can_kill_most_things(player))
    if not world.get_door('GT Gauntlet 3 SW', player).entranceFlag:
        set_rule(world.get_entrance('GT Gauntlet 3 SW', player), lambda state: state.can_kill_most_things(player))
    set_rule(world.get_entrance('GT Gauntlet 4 NW', player), lambda state: state.can_kill_most_things(player))
    set_rule(world.get_entrance('GT Gauntlet 4 SW', player), lambda state: state.can_kill_most_things(player))
    set_rule(world.get_entrance('GT Gauntlet 5 NW', player), lambda state: state.can_kill_most_things(player))
    set_rule(world.get_entrance('GT Gauntlet 5 WS', player), lambda state: state.can_kill_most_things(player))
    set_rule(world.get_entrance('GT Wizzrobes 1 SW', player), lambda state: state.can_kill_most_things(player))
    set_rule(world.get_entrance('GT Wizzrobes 2 SE', player), lambda state: state.can_kill_most_things(player))
    set_rule(world.get_entrance('GT Wizzrobes 2 NE', player), lambda state: state.can_kill_most_things(player))
    set_rule(world.get_entrance('GT Lanmolas 2 ES', player), lambda state: world.get_region('GT Lanmolas 2', player).dungeon.bosses['middle'].can_defeat(state))
    set_rule(world.get_entrance('GT Lanmolas 2 NW', player), lambda state: world.get_region('GT Lanmolas 2', player).dungeon.bosses['middle'].can_defeat(state))
    set_rule(world.get_entrance('GT Torch Cross ES', player), lambda state: state.has_fire_source(player))
    set_rule(world.get_entrance('GT Falling Torches NE', player), lambda state: state.has_fire_source(player))
    set_rule(world.get_entrance('GT Moldorm Gap', player), lambda state: state.has('Hookshot', player) and world.get_region('GT Moldorm', player).dungeon.bosses['top'].can_defeat(state))
    set_defeat_dungeon_boss_rule(world.get_location('Agahnim 2', player))

    # crystal switch rules
    if world.get_door('Thieves Attic ES', player).crystal == CrystalBarrier.Blue:
        set_rule(world.get_entrance('Thieves Attic ES', player), lambda state: state.can_reach_blue(world.get_region('Thieves Attic', player), player))
    else:
        set_rule(world.get_entrance('Thieves Attic ES', player), lambda state: state.can_reach_orange(world.get_region('Thieves Attic', player), player))

    set_rule(world.get_entrance('PoD Arena Crystal Path', player), lambda state: state.can_reach_blue(world.get_region('PoD Arena Crystal', player), player))
    set_rule(world.get_entrance('Swamp Trench 2 Pots Blue Barrier', player), lambda state: state.can_reach_blue(world.get_region('Swamp Trench 2 Pots', player), player))
    set_rule(world.get_entrance('Swamp Shortcut Blue Barrier', player), lambda state: state.can_reach_blue(world.get_region('Swamp Shortcut', player), player))
    set_rule(world.get_entrance('Thieves Hellway Blue Barrier', player), lambda state: state.can_reach_blue(world.get_region('Thieves Hellway', player), player))
    set_rule(world.get_entrance('Thieves Hellway Crystal Blue Barrier', player), lambda state: state.can_reach_blue(world.get_region('Thieves Hellway N Crystal', player), player))
    set_rule(world.get_entrance('Thieves Triple Bypass SE', player), lambda state: state.can_reach_blue(world.get_region('Thieves Triple Bypass', player), player))
    set_rule(world.get_entrance('Thieves Triple Bypass WN', player), lambda state: state.can_reach_blue(world.get_region('Thieves Triple Bypass', player), player))
    set_rule(world.get_entrance('Thieves Triple Bypass EN', player), lambda state: state.can_reach_blue(world.get_region('Thieves Triple Bypass', player), player))
    set_rule(world.get_entrance('Ice Crystal Right Blue Hole', player), lambda state: state.can_reach_blue(world.get_region('Ice Crystal Right', player), player))
    set_rule(world.get_entrance('Ice Crystal Left Blue Barrier', player), lambda state: state.can_reach_blue(world.get_region('Ice Crystal Left', player), player))
    set_rule(world.get_entrance('Ice Backwards Room Hole', player), lambda state: state.can_reach_blue(world.get_region('Ice Backwards Room', player), player))
    set_rule(world.get_entrance('Mire Hub Upper Blue Barrier', player), lambda state: state.can_reach_blue(world.get_region('Mire Hub', player), player))
    set_rule(world.get_entrance('Mire Hub Lower Blue Barrier', player), lambda state: state.can_reach_blue(world.get_region('Mire Hub', player), player))
    set_rule(world.get_entrance('Mire Hub Right Blue Barrier', player), lambda state: state.can_reach_blue(world.get_region('Mire Hub Right', player), player))
    set_rule(world.get_entrance('Mire Hub Top Blue Barrier', player), lambda state: state.can_reach_blue(world.get_region('Mire Hub Top', player), player))
    set_rule(world.get_entrance('Mire Hub Switch Blue Barrier N', player), lambda state: state.can_reach_blue(world.get_region('Mire Hub Switch', player), player))
    set_rule(world.get_entrance('Mire Hub Switch Blue Barrier S', player), lambda state: state.can_reach_blue(world.get_region('Mire Hub Switch', player), player))
    set_rule(world.get_entrance('Mire Map Spike Side Blue Barrier', player), lambda state: state.can_reach_blue(world.get_region('Mire Map Spike Side', player), player))
    set_rule(world.get_entrance('Mire Map Spot Blue Barrier', player), lambda state: state.can_reach_blue(world.get_region('Mire Map Spot', player), player))
    set_rule(world.get_entrance('Mire Crystal Dead End Left Barrier', player), lambda state: state.can_reach_blue(world.get_region('Mire Crystal Dead End', player), player))
    set_rule(world.get_entrance('Mire Crystal Dead End Right Barrier', player), lambda state: state.can_reach_blue(world.get_region('Mire Crystal Dead End', player), player))
    set_rule(world.get_entrance('Mire South Fish Blue Barrier', player), lambda state: state.can_reach_blue(world.get_region('Mire South Fish', player), player))
    set_rule(world.get_entrance('Mire Compass Blue Barrier', player), lambda state: state.can_reach_blue(world.get_region('Mire Compass Room', player), player))
    set_rule(world.get_entrance('Mire Crystal Mid Blue Barrier', player), lambda state: state.can_reach_blue(world.get_region('Mire Crystal Mid', player), player))
    set_rule(world.get_entrance('Mire Crystal Left Blue Barrier', player), lambda state: state.can_reach_blue(world.get_region('Mire Crystal Left', player), player))
    set_rule(world.get_entrance('TR Crystal Maze Blue Path', player), lambda state: state.can_reach_blue(world.get_region('TR Crystal Maze End', player), player))
    set_rule(world.get_entrance('GT Hookshot Entry Blue Barrier', player), lambda state: state.can_reach_blue(world.get_region('GT Hookshot South Entry', player), player))
    set_rule(world.get_entrance('GT Double Switch Key Blue Path', player), lambda state: state.can_reach_blue(world.get_region('GT Double Switch Key Spot', player), player))
    set_rule(world.get_entrance('GT Double Switch Blue Barrier', player), lambda state: state.can_reach_blue(world.get_region('GT Double Switch Switches', player), player))
    set_rule(world.get_entrance('GT Double Switch Transition Blue', player), lambda state: state.can_reach_blue(world.get_region('GT Double Switch Transition', player), player))

    set_rule(world.get_entrance('Swamp Barrier Ledge - Orange', player), lambda state: state.can_reach_orange(world.get_region('Swamp Barrier Ledge', player), player))
    set_rule(world.get_entrance('Swamp Barrier - Orange', player), lambda state: state.can_reach_orange(world.get_region('Swamp Barrier', player), player))
    set_rule(world.get_entrance('Thieves Hellway Orange Barrier', player), lambda state: state.can_reach_orange(world.get_region('Thieves Hellway', player), player))
    set_rule(world.get_entrance('Thieves Hellway Crystal Orange Barrier', player), lambda state: state.can_reach_orange(world.get_region('Thieves Hellway S Crystal', player), player))
    set_rule(world.get_entrance('Ice Bomb Jump Ledge Orange Barrier', player), lambda state: state.can_reach_orange(world.get_region('Ice Bomb Jump Ledge', player), player))
    set_rule(world.get_entrance('Ice Bomb Jump Catwalk Orange Barrier', player), lambda state: state.can_reach_orange(world.get_region('Ice Bomb Jump Catwalk', player), player))
    set_rule(world.get_entrance('Ice Crystal Right Orange Barrier', player), lambda state: state.can_reach_orange(world.get_region('Ice Crystal Right', player), player))
    set_rule(world.get_entrance('Ice Crystal Left Orange Barrier', player), lambda state: state.can_reach_orange(world.get_region('Ice Crystal Left', player), player))
    set_rule(world.get_entrance('Mire Crystal Right Orange Barrier', player), lambda state: state.can_reach_orange(world.get_region('Mire Crystal Right', player), player))
    set_rule(world.get_entrance('Mire Crystal Mid Orange Barrier', player), lambda state: state.can_reach_orange(world.get_region('Mire Crystal Mid', player), player))
    set_rule(world.get_entrance('Mire Firesnake Skip Orange Barrier', player), lambda state: state.can_reach_orange(world.get_region('Mire Firesnake Skip', player), player))
    set_rule(world.get_entrance('Mire Antechamber Orange Barrier', player), lambda state: state.can_reach_orange(world.get_region('Mire Antechamber', player), player))
    set_rule(world.get_entrance('GT Double Switch Orange Barrier', player), lambda state: state.can_reach_orange(world.get_region('GT Double Switch Entry', player), player))
    set_rule(world.get_entrance('GT Double Switch Orange Barrier 2', player), lambda state: state.can_reach_orange(world.get_region('GT Double Switch Entry', player), player))
    set_rule(world.get_entrance('GT Double Switch Orange Path', player), lambda state: state.can_reach_orange(world.get_region('GT Double Switch Switches', player), player))
    set_rule(world.get_entrance('GT Double Switch Key Orange Path', player), lambda state: state.can_reach_orange(world.get_region('GT Double Switch Key Spot', player), player))

    add_key_logic_rules(world, player)

    # End of door rando rules.

    add_rule(world.get_location('Sunken Treasure', player), lambda state: state.has('Open Floodgate', player))
    set_rule(world.get_entrance('Ganon Drop', player), lambda state: state.has_beam_sword(player) or (state.has('Hammer', player) and (world.difficulty_adjustments[player] == "easy" or world.swords[player] == "swordless")))  # need to damage ganon to get tiles to drop


def default_rules(world, player):
    # overworld requirements
    set_rule(world.get_entrance('Kings Grave', player), lambda state: state.has_Boots(player))
    set_rule(world.get_entrance('Kings Grave Outer Rocks', player), lambda state: state.can_lift_heavy_rocks(player))
    set_rule(world.get_entrance('Kings Grave Inner Rocks', player), lambda state: state.can_lift_heavy_rocks(player))
    set_rule(world.get_entrance('Kings Grave Mirror Spot', player), lambda state: state.has_Pearl(player) and state.has_Mirror(player))
    # Caution: If king's grave is releaxed at all to account for reaching it via a two way cave's exit in insanity mode, then the bomb shop logic will need to be updated (that would involve create a small ledge-like Region for it)
    set_rule(world.get_entrance('Bonk Fairy (Light)', player), lambda state: state.has_Boots(player))
    set_rule(world.get_entrance('Bat Cave Drop Ledge', player), lambda state: state.has('Hammer', player))
    set_rule(world.get_entrance('Lumberjack Tree Tree', player), lambda state: state.has_Boots(player) and state.has('Beat Agahnim 1', player))
    set_rule(world.get_entrance('Bonk Rock Cave', player), lambda state: state.has_Boots(player))
    set_rule(world.get_entrance('Desert Palace Stairs', player), lambda state: state.has('Book of Mudora', player))
    set_rule(world.get_entrance('Sanctuary Grave', player), lambda state: state.can_lift_rocks(player))
    set_rule(world.get_entrance('20 Rupee Cave', player), lambda state: state.can_lift_rocks(player))
    set_rule(world.get_entrance('50 Rupee Cave', player), lambda state: state.can_lift_rocks(player))
    set_rule(world.get_entrance('Death Mountain Entrance Rock', player), lambda state: state.can_lift_rocks(player))
    set_rule(world.get_entrance('Bumper Cave Entrance Mirror Spot', player), lambda state: state.has_Mirror(player))
    set_rule(world.get_entrance('Flute Spot 1', player), lambda state: state.has('Flute', player))
    set_rule(world.get_entrance('Lake Hylia Central Island Teleporter', player), lambda state: state.can_lift_heavy_rocks(player))
    set_rule(world.get_entrance('Dark Desert Teleporter', player), lambda state: state.has('Flute', player) and state.can_lift_heavy_rocks(player))
    set_rule(world.get_entrance('East Hyrule Teleporter', player), lambda state: state.has('Hammer', player) and state.can_lift_rocks(player) and state.has_Pearl(player)) # bunny cannot use hammer
    set_rule(world.get_entrance('South Hyrule Teleporter', player), lambda state: state.has('Hammer', player) and state.can_lift_rocks(player) and state.has_Pearl(player)) # bunny cannot use hammer
    set_rule(world.get_entrance('Kakariko Teleporter', player), lambda state: ((state.has('Hammer', player) and state.can_lift_rocks(player)) or state.can_lift_heavy_rocks(player)) and state.has_Pearl(player)) # bunny cannot lift bushes
    set_rule(world.get_location('Flute Spot', player), lambda state: state.has('Shovel', player))

    set_rule(world.get_location('Zora\'s Ledge', player), lambda state: state.has('Flippers', player))
    set_rule(world.get_entrance('Waterfall of Wishing', player), lambda state: state.has('Flippers', player))  # can be fake flippered into, but is in weird state inside that might prevent you from doing things. Can be improved in future Todo
    set_rule(world.get_location('Frog', player), lambda state: state.can_lift_heavy_rocks(player)) # will get automatic moon pearl requirement
    set_rule(world.get_location('Potion Shop', player), lambda state: state.has('Mushroom', player))
    set_rule(world.get_entrance('Desert Palace Entrance (North) Rocks', player), lambda state: state.can_lift_rocks(player))
    set_rule(world.get_entrance('Desert Ledge Return Rocks', player), lambda state: state.can_lift_rocks(player))  # should we decide to place something that is not a dungeon end up there at some point
    set_rule(world.get_entrance('Checkerboard Cave', player), lambda state: state.can_lift_rocks(player))
    set_rule(world.get_entrance('Agahnims Tower', player), lambda state: state.has('Cape', player) or state.has_beam_sword(player) or state.has('Beat Agahnim 1', player))  # barrier gets removed after killing agahnim, relevant for entrance shuffle
    set_rule(world.get_entrance('Top of Pyramid', player), lambda state: state.has('Beat Agahnim 1', player))
    set_rule(world.get_entrance('Old Man Cave Exit (West)', player), lambda state: False)  # drop cannot be climbed up
    set_rule(world.get_entrance('Broken Bridge (West)', player), lambda state: state.has('Hookshot', player))
    set_rule(world.get_entrance('Broken Bridge (East)', player), lambda state: state.has('Hookshot', player))
    set_rule(world.get_entrance('East Death Mountain Teleporter', player), lambda state: state.can_lift_heavy_rocks(player))
    set_rule(world.get_entrance('Fairy Ascension Rocks', player), lambda state: state.can_lift_heavy_rocks(player))
    set_rule(world.get_entrance('Paradox Cave Push Block Reverse', player), lambda state: state.has('Mirror', player))  # can erase block
    set_rule(world.get_entrance('Death Mountain (Top)', player), lambda state: state.has('Hammer', player))
    set_rule(world.get_entrance('Turtle Rock Teleporter', player), lambda state: state.can_lift_heavy_rocks(player) and state.has('Hammer', player))
    set_rule(world.get_entrance('East Death Mountain (Top)', player), lambda state: state.has('Hammer', player))

    set_rule(world.get_location('Catfish', player), lambda state: state.can_lift_rocks(player))
    set_rule(world.get_entrance('Northeast Dark World Broken Bridge Pass', player), lambda state: state.has_Pearl(player) and (state.can_lift_rocks(player) or state.has('Hammer', player) or state.has('Flippers', player)))
    set_rule(world.get_entrance('East Dark World Broken Bridge Pass', player), lambda state: state.has_Pearl(player) and (state.can_lift_rocks(player) or state.has('Hammer', player)))
    set_rule(world.get_entrance('South Dark World Bridge', player), lambda state: state.has('Hammer', player) and state.has_Pearl(player))
    set_rule(world.get_entrance('Bonk Fairy (Dark)', player), lambda state: state.has_Pearl(player) and state.has_Boots(player))
    set_rule(world.get_entrance('West Dark World Gap', player), lambda state: state.has_Pearl(player) and state.has('Hookshot', player))
    set_rule(world.get_entrance('Palace of Darkness', player), lambda state: state.has_Pearl(player)) # kiki needs pearl
    set_rule(world.get_entrance('Hyrule Castle Ledge Mirror Spot', player), lambda state: state.has_Mirror(player))
    set_rule(world.get_entrance('Hyrule Castle Main Gate', player), lambda state: state.has_Mirror(player))
    set_rule(world.get_entrance('Dark Lake Hylia Drop (East)', player), lambda state: (state.has_Pearl(player) and state.has('Flippers', player) or state.has_Mirror(player)))  # Overworld Bunny Revival
    set_rule(world.get_location('Bombos Tablet', player), lambda state: state.can_retrieve_tablet(player) and state.has_Mirror(player))
    set_rule(world.get_entrance('Dark Lake Hylia Drop (South)', player), lambda state: state.has_Pearl(player) and state.has('Flippers', player))  # ToDo any fake flipper set up?
    set_rule(world.get_entrance('Dark Lake Hylia Ledge Fairy', player), lambda state: state.has_Pearl(player)) # bomb required
    set_rule(world.get_entrance('Dark Lake Hylia Ledge Spike Cave', player), lambda state: state.can_lift_rocks(player) and state.has_Pearl(player))
    set_rule(world.get_entrance('Dark Lake Hylia Teleporter', player), lambda state: state.has_Pearl(player) and (state.has('Hammer', player) or state.can_lift_rocks(player)))  # Fake Flippers
    set_rule(world.get_entrance('Village of Outcasts Heavy Rock', player), lambda state: state.has_Pearl(player) and state.can_lift_heavy_rocks(player))
    set_rule(world.get_entrance('Hype Cave', player), lambda state: state.has_Pearl(player)) # bomb required
    set_rule(world.get_entrance('Brewery', player), lambda state: state.has_Pearl(player)) # bomb required
    set_rule(world.get_entrance('Thieves Town', player), lambda state: state.has_Pearl(player)) # bunny cannot pull
    set_rule(world.get_entrance('Skull Woods First Section Hole (North)', player), lambda state: state.has_Pearl(player)) # bunny cannot lift bush
    set_rule(world.get_entrance('Skull Woods Second Section Hole', player), lambda state: state.has_Pearl(player)) # bunny cannot lift bush
    set_rule(world.get_entrance('Maze Race Mirror Spot', player), lambda state: state.has_Mirror(player))
    set_rule(world.get_entrance('Cave 45 Mirror Spot', player), lambda state: state.has_Mirror(player))
    set_rule(world.get_entrance('East Dark World Bridge', player), lambda state: state.has_Pearl(player) and state.has('Hammer', player))
    set_rule(world.get_entrance('Lake Hylia Island Mirror Spot', player), lambda state: state.has_Pearl(player) and state.has_Mirror(player) and state.has('Flippers', player))
    set_rule(world.get_entrance('Lake Hylia Central Island Mirror Spot', player), lambda state: state.has_Mirror(player))
    set_rule(world.get_entrance('East Dark World River Pier', player), lambda state: state.has_Pearl(player) and state.has('Flippers', player))  # ToDo any fake flipper set up?
    set_rule(world.get_entrance('Graveyard Ledge Mirror Spot', player), lambda state: state.has_Pearl(player) and state.has_Mirror(player))
    set_rule(world.get_entrance('Bumper Cave Entrance Rock', player), lambda state: state.has_Pearl(player) and state.can_lift_rocks(player))
    set_rule(world.get_entrance('Bumper Cave Ledge Mirror Spot', player), lambda state: state.has_Mirror(player))
    set_rule(world.get_entrance('Bat Cave Drop Ledge Mirror Spot', player), lambda state: state.has_Mirror(player))
    set_rule(world.get_entrance('Dark World Hammer Peg Cave', player), lambda state: state.has_Pearl(player) and state.has('Hammer', player))
    set_rule(world.get_entrance('Village of Outcasts Eastern Rocks', player), lambda state: state.has_Pearl(player) and state.can_lift_heavy_rocks(player))
    set_rule(world.get_entrance('Peg Area Rocks', player), lambda state: state.has_Pearl(player) and state.can_lift_heavy_rocks(player))
    set_rule(world.get_entrance('Village of Outcasts Pegs', player), lambda state: state.has_Pearl(player) and state.has('Hammer', player))
    set_rule(world.get_entrance('Grassy Lawn Pegs', player), lambda state: state.has_Pearl(player) and state.has('Hammer', player))
    set_rule(world.get_entrance('Bumper Cave Exit (Top)', player), lambda state: state.has('Cape', player))
    set_rule(world.get_entrance('Bumper Cave Exit (Bottom)', player), lambda state: state.has('Cape', player) or state.has('Hookshot', player))

    set_rule(world.get_entrance('Skull Woods Final Section', player), lambda state: state.has('Fire Rod', player) and state.has_Pearl(player)) # bunny cannot use fire rod
    set_rule(world.get_entrance('Misery Mire', player), lambda state: state.has_Pearl(player) and state.has_sword(player) and state.has_misery_mire_medallion(player))  # sword required to cast magic (!)
    set_rule(world.get_entrance('Desert Ledge (Northeast) Mirror Spot', player), lambda state: state.has_Mirror(player))

    set_rule(world.get_entrance('Desert Ledge Mirror Spot', player), lambda state: state.has_Mirror(player))
    set_rule(world.get_entrance('Desert Palace Stairs Mirror Spot', player), lambda state: state.has_Mirror(player))
    set_rule(world.get_entrance('Desert Palace Entrance (North) Mirror Spot', player), lambda state: state.has_Mirror(player))
    set_rule(world.get_entrance('Spectacle Rock Mirror Spot', player), lambda state: state.has_Mirror(player))
    set_rule(world.get_entrance('Hookshot Cave', player), lambda state: state.can_lift_rocks(player) and state.has_Pearl(player))

    set_rule(world.get_entrance('East Death Mountain (Top) Mirror Spot', player), lambda state: state.has_Mirror(player))
    set_rule(world.get_entrance('Mimic Cave Mirror Spot', player), lambda state: state.has_Mirror(player))
    set_rule(world.get_entrance('Spiral Cave Mirror Spot', player), lambda state: state.has_Mirror(player))
    set_rule(world.get_entrance('Fairy Ascension Mirror Spot', player), lambda state: state.has_Mirror(player) and state.has_Pearl(player))  # need to lift flowers
    set_rule(world.get_entrance('Isolated Ledge Mirror Spot', player), lambda state: state.has_Mirror(player))
    set_rule(world.get_entrance('Superbunny Cave Exit (Bottom)', player), lambda state: False)  # Cannot get to bottom exit from top. Just exists for shuffling
    set_rule(world.get_entrance('Floating Island Mirror Spot', player), lambda state: state.has_Mirror(player))
    set_rule(world.get_entrance('Turtle Rock', player), lambda state: state.has_Pearl(player) and state.has_sword(player) and state.has_turtle_rock_medallion(player) and state.can_reach('Turtle Rock (Top)', 'Region', player))  # sword required to cast magic (!)

    set_rule(world.get_entrance('Pyramid Hole', player), lambda state: state.has('Beat Agahnim 2', player) or world.open_pyramid[player])
    set_rule(world.get_entrance('Ganons Tower', player), lambda state: False) # This is a safety for the TR function below to not require GT entrance in its key logic.

    if world.swords[player] == 'swordless':
        swordless_rules(world, player)

    set_rule(world.get_entrance('Ganons Tower', player), lambda state: state.has_crystals(world.crystals_needed_for_gt[player], player))


def inverted_rules(world, player):
    # s&q regions. link's house entrance is set to true so the filler knows the chest inside can always be reached
    set_rule(world.get_entrance('Castle Ledge S&Q', player), lambda state: state.has_Mirror(player) and state.has('Beat Agahnim 1', player))

    # overworld requirements 
    set_rule(world.get_location('Maze Race', player), lambda state: state.has_Pearl(player))
    set_rule(world.get_entrance('Mini Moldorm Cave', player), lambda state: state.has_Pearl(player))
    set_rule(world.get_entrance('Light Hype Fairy', player), lambda state: state.has_Pearl(player))
    set_rule(world.get_entrance('Potion Shop Pier', player), lambda state: state.has('Flippers', player) and state.has_Pearl(player))
    set_rule(world.get_entrance('Light World Pier', player), lambda state: state.has('Flippers', player) and state.has_Pearl(player))
    set_rule(world.get_entrance('Kings Grave', player), lambda state: state.has_Boots(player) and state.can_lift_heavy_rocks(player) and state.has_Pearl(player))
    set_rule(world.get_entrance('Kings Grave Outer Rocks', player), lambda state: state.can_lift_heavy_rocks(player) and state.has_Pearl(player))
    set_rule(world.get_entrance('Kings Grave Inner Rocks', player), lambda state: state.can_lift_heavy_rocks(player) and state.has_Pearl(player))
    set_rule(world.get_entrance('Potion Shop Inner Bushes', player), lambda state: state.has_Pearl(player))
    set_rule(world.get_entrance('Potion Shop Outer Bushes', player), lambda state: state.has_Pearl(player))
    set_rule(world.get_entrance('Potion Shop Outer Rock', player), lambda state: state.can_lift_rocks(player) and state.has_Pearl(player))
    set_rule(world.get_entrance('Potion Shop Inner Rock', player), lambda state: state.can_lift_rocks(player) and state.has_Pearl(player))
    set_rule(world.get_entrance('Graveyard Cave Inner Bushes', player), lambda state: state.has_Pearl(player))
    set_rule(world.get_entrance('Graveyard Cave Outer Bushes', player), lambda state: state.has_Pearl(player))
    set_rule(world.get_entrance('Secret Passage Inner Bushes', player), lambda state: state.has_Pearl(player))
    set_rule(world.get_entrance('Secret Passage Outer Bushes', player), lambda state: state.has_Pearl(player))
    # Caution: If king's grave is releaxed at all to account for reaching it via a two way cave's exit in insanity mode, then the bomb shop logic will need to be updated (that would involve create a small ledge-like Region for it)
    set_rule(world.get_entrance('Bonk Fairy (Light)', player), lambda state: state.has_Boots(player) and state.has_Pearl(player))
    set_rule(world.get_entrance('Bat Cave Drop Ledge', player), lambda state: state.has('Hammer', player) and state.has_Pearl(player))
    set_rule(world.get_entrance('Lumberjack Tree Tree', player), lambda state: state.has_Boots(player) and state.has_Pearl(player) and state.has('Beat Agahnim 1', player))
    set_rule(world.get_entrance('Bonk Rock Cave', player), lambda state: state.has_Boots(player) and state.has_Pearl(player))
    set_rule(world.get_entrance('Desert Palace Stairs', player), lambda state: state.has('Book of Mudora', player))  # bunny can use book
    set_rule(world.get_entrance('Sanctuary Grave', player), lambda state: state.can_lift_rocks(player) and state.has_Pearl(player))
    set_rule(world.get_entrance('20 Rupee Cave', player), lambda state: state.can_lift_rocks(player) and state.has_Pearl(player))
    set_rule(world.get_entrance('50 Rupee Cave', player), lambda state: state.can_lift_rocks(player) and state.has_Pearl(player))
    set_rule(world.get_entrance('Death Mountain Entrance Rock', player), lambda state: state.can_lift_rocks(player) and state.has_Pearl(player))
    set_rule(world.get_entrance('Bumper Cave Entrance Mirror Spot', player), lambda state: state.has_Mirror(player))
    set_rule(world.get_entrance('Lake Hylia Central Island Mirror Spot', player), lambda state: state.has_Mirror(player))
    set_rule(world.get_entrance('Dark Lake Hylia Central Island Teleporter', player), lambda state: state.can_lift_heavy_rocks(player))
    set_rule(world.get_entrance('Dark Desert Teleporter', player), lambda state: state.can_flute(player) and state.can_lift_heavy_rocks(player))
    set_rule(world.get_entrance('East Dark World Teleporter', player), lambda state: state.has('Hammer', player) and state.can_lift_rocks(player) and state.has_Pearl(player)) # bunny cannot use hammer
    set_rule(world.get_entrance('South Dark World Teleporter', player), lambda state: state.has('Hammer', player) and state.can_lift_rocks(player) and state.has_Pearl(player)) # bunny cannot use hammer
    set_rule(world.get_entrance('West Dark World Teleporter', player), lambda state: ((state.has('Hammer', player) and state.can_lift_rocks(player)) or state.can_lift_heavy_rocks(player)) and state.has_Pearl(player))
    set_rule(world.get_location('Flute Spot', player), lambda state: state.has('Shovel', player) and state.has_Pearl(player))

    set_rule(world.get_location('Zora\'s Ledge', player), lambda state: state.has('Flippers', player) and state.has_Pearl(player))
    set_rule(world.get_entrance('Waterfall of Wishing', player), lambda state: state.has('Flippers', player) and state.has_Pearl(player))  # can be fake flippered into, but is in weird state inside that might prevent you from doing things. Can be improved in future Todo
    set_rule(world.get_location('Frog', player), lambda state: state.can_lift_heavy_rocks(player) and (state.has_Pearl(player) or state.has('Beat Agahnim 1', player)) or (state.can_reach('Light World', 'Region', player) and state.has_Mirror(player))) # Need LW access using Mirror or Portal
    set_rule(world.get_location('Missing Smith', player), lambda state: state.has('Get Frog', player) and state.can_reach('Blacksmiths Hut', 'Region', player)) # Can't S&Q with smith
    set_rule(world.get_location('Blacksmith', player), lambda state: state.has('Return Smith', player))
    set_rule(world.get_location('Magic Bat', player), lambda state: state.has('Magic Powder', player) and state.has_Pearl(player))
    set_rule(world.get_location('Sick Kid', player), lambda state: state.has_bottle(player))
    set_rule(world.get_location('Mushroom', player), lambda state: state.has_Pearl(player)) # need pearl to pick up bushes
    set_rule(world.get_entrance('Bush Covered Lawn Mirror Spot', player), lambda state: state.has_Mirror(player))
    set_rule(world.get_entrance('Bush Covered Lawn Inner Bushes', player), lambda state: state.has_Pearl(player))
    set_rule(world.get_entrance('Bush Covered Lawn Outer Bushes', player), lambda state: state.has_Pearl(player))
    set_rule(world.get_entrance('Bomb Hut Inner Bushes', player), lambda state: state.has_Pearl(player))
    set_rule(world.get_entrance('Bomb Hut Outer Bushes', player), lambda state: state.has_Pearl(player))
    set_rule(world.get_entrance('North Fairy Cave Drop', player), lambda state: state.has_Pearl(player))
    set_rule(world.get_entrance('Lost Woods Hideout Drop', player), lambda state: state.has_Pearl(player))
    set_rule(world.get_location('Potion Shop', player), lambda state: state.has('Mushroom', player) and (state.can_reach('Potion Shop Area', 'Region', player))) # new inverted region, need pearl for bushes or access to potion shop door/waterfall fairy
    set_rule(world.get_entrance('Desert Palace Entrance (North) Rocks', player), lambda state: state.can_lift_rocks(player) and state.has_Pearl(player))
    set_rule(world.get_entrance('Desert Ledge Return Rocks', player), lambda state: state.can_lift_rocks(player) and state.has_Pearl(player))  # should we decide to place something that is not a dungeon end up there at some point
    set_rule(world.get_entrance('Checkerboard Cave', player), lambda state: state.can_lift_rocks(player) and state.has_Pearl(player))
    set_rule(world.get_entrance('Hyrule Castle Secret Entrance Drop', player), lambda state: state.has_Pearl(player))
    set_rule(world.get_entrance('Old Man Cave Exit (West)', player), lambda state: False)  # drop cannot be climbed up
    set_rule(world.get_entrance('Broken Bridge (West)', player), lambda state: state.has('Hookshot', player) and state.has_Pearl(player))
    set_rule(world.get_entrance('Broken Bridge (East)', player), lambda state: state.has('Hookshot', player) and state.has_Pearl(player))
    set_rule(world.get_entrance('Dark Death Mountain Teleporter (East Bottom)', player), lambda state: state.can_lift_heavy_rocks(player))
    set_rule(world.get_entrance('Fairy Ascension Rocks', player), lambda state: state.can_lift_heavy_rocks(player) and state.has_Pearl(player))
    set_rule(world.get_entrance('Paradox Cave Push Block Reverse', player), lambda state: state.has('Mirror', player))  # can erase block
    set_rule(world.get_entrance('Death Mountain (Top)', player), lambda state: state.has('Hammer', player) and state.has_Pearl(player))
    set_rule(world.get_entrance('Dark Death Mountain Teleporter (East)', player), lambda state: state.can_lift_heavy_rocks(player) and state.has('Hammer', player) and state.has_Pearl(player))  # bunny cannot use hammer
    set_rule(world.get_entrance('East Death Mountain (Top)', player), lambda state: state.has('Hammer', player) and state.has_Pearl(player))  # bunny can not use hammer

    set_rule(world.get_location('Catfish', player), lambda state: state.can_lift_rocks(player) or (state.has('Flippers', player) and state.has_Mirror(player) and state.has_Pearl(player) and state.can_reach('Light World', 'Region', player)))
    set_rule(world.get_entrance('Northeast Dark World Broken Bridge Pass', player), lambda state: ((state.can_lift_rocks(player) or state.has('Hammer', player)) or state.has('Flippers', player)))
    set_rule(world.get_entrance('East Dark World Broken Bridge Pass', player), lambda state: (state.can_lift_rocks(player) or state.has('Hammer', player)))
    set_rule(world.get_entrance('South Dark World Bridge', player), lambda state: state.has('Hammer', player))
    set_rule(world.get_entrance('Bonk Fairy (Dark)', player), lambda state: state.has_Boots(player))
    set_rule(world.get_entrance('West Dark World Gap', player), lambda state: state.has('Hookshot', player))
    set_rule(world.get_entrance('Dark Lake Hylia Drop (East)', player), lambda state: state.has('Flippers', player))
    set_rule(world.get_location('Bombos Tablet', player), lambda state: state.can_retrieve_tablet(player))
    set_rule(world.get_entrance('Dark Lake Hylia Drop (South)', player), lambda state: state.has('Flippers', player))  # ToDo any fake flipper set up?
    set_rule(world.get_entrance('Dark Lake Hylia Ledge Pier', player), lambda state: state.has('Flippers', player))
    set_rule(world.get_entrance('Dark Lake Hylia Ledge Spike Cave', player), lambda state: state.can_lift_rocks(player))
    set_rule(world.get_entrance('Dark Lake Hylia Teleporter', player), lambda state: state.has('Flippers', player) and (state.has('Hammer', player) or state.can_lift_rocks(player)))  # Fake Flippers
    set_rule(world.get_entrance('Village of Outcasts Heavy Rock', player), lambda state: state.can_lift_heavy_rocks(player))
    set_rule(world.get_entrance('East Dark World Bridge', player), lambda state: state.has('Hammer', player))
    set_rule(world.get_entrance('Lake Hylia Central Island Mirror Spot', player), lambda state: state.has_Mirror(player))
    set_rule(world.get_entrance('East Dark World River Pier', player), lambda state: state.has('Flippers', player))  # ToDo any fake flipper set up? (Qirn Jump)
    set_rule(world.get_entrance('Bumper Cave Entrance Rock', player), lambda state: state.can_lift_rocks(player))
    set_rule(world.get_entrance('Bumper Cave Ledge Mirror Spot', player), lambda state: state.has_Mirror(player))
    set_rule(world.get_entrance('Hammer Peg Area Mirror Spot', player), lambda state: state.has_Mirror(player))
    set_rule(world.get_entrance('Dark World Hammer Peg Cave', player), lambda state: state.has('Hammer', player))
    set_rule(world.get_entrance('Village of Outcasts Eastern Rocks', player), lambda state: state.can_lift_heavy_rocks(player))
    set_rule(world.get_entrance('Peg Area Rocks', player), lambda state: state.can_lift_heavy_rocks(player))
    set_rule(world.get_entrance('Village of Outcasts Pegs', player), lambda state: state.has('Hammer', player))
    set_rule(world.get_entrance('Grassy Lawn Pegs', player), lambda state: state.has('Hammer', player))
    set_rule(world.get_entrance('Bumper Cave Exit (Top)', player), lambda state: state.has('Cape', player))
    set_rule(world.get_entrance('Bumper Cave Exit (Bottom)', player), lambda state: state.has('Cape', player) or state.has('Hookshot', player))

    set_rule(world.get_entrance('Skull Woods Final Section', player), lambda state: state.has('Fire Rod', player))
    set_rule(world.get_entrance('Misery Mire', player), lambda state: state.has_sword(player) and state.has_misery_mire_medallion(player))  # sword required to cast magic (!)

    set_rule(world.get_entrance('Hookshot Cave', player), lambda state: state.can_lift_rocks(player))

    set_rule(world.get_entrance('East Death Mountain Mirror Spot (Top)', player), lambda state: state.has_Mirror(player))
    set_rule(world.get_entrance('Death Mountain (Top) Mirror Spot', player), lambda state: state.has_Mirror(player))

    set_rule(world.get_entrance('East Death Mountain Mirror Spot (Bottom)', player), lambda state: state.has_Mirror(player))
    set_rule(world.get_entrance('Dark Death Mountain Ledge Mirror Spot (East)', player), lambda state: state.has_Mirror(player))
    set_rule(world.get_entrance('Dark Death Mountain Ledge Mirror Spot (West)', player), lambda state: state.has_Mirror(player))
    set_rule(world.get_entrance('Laser Bridge Mirror Spot', player), lambda state: state.has_Mirror(player))
    set_rule(world.get_entrance('Superbunny Cave Exit (Bottom)', player), lambda state: False)  # Cannot get to bottom exit from top. Just exists for shuffling
    set_rule(world.get_entrance('Floating Island Mirror Spot', player), lambda state: state.has_Mirror(player))
    set_rule(world.get_entrance('Turtle Rock', player), lambda state: state.has_sword(player) and state.has_turtle_rock_medallion(player) and state.can_reach('Turtle Rock (Top)', 'Region', player)) # sword required to cast magic (!)

    # new inverted spots
    set_rule(world.get_entrance('Post Aga Teleporter', player), lambda state: state.has('Beat Agahnim 1', player))
    set_rule(world.get_entrance('Mire Mirror Spot', player), lambda state: state.has_Mirror(player))
    set_rule(world.get_entrance('Desert Palace Stairs Mirror Spot', player), lambda state: state.has_Mirror(player))
    set_rule(world.get_entrance('Death Mountain Mirror Spot', player), lambda state: state.has_Mirror(player))
    set_rule(world.get_entrance('East Dark World Mirror Spot', player), lambda state: state.has_Mirror(player))
    set_rule(world.get_entrance('West Dark World Mirror Spot', player), lambda state: state.has_Mirror(player))
    set_rule(world.get_entrance('South Dark World Mirror Spot', player), lambda state: state.has_Mirror(player))
    set_rule(world.get_entrance('Northeast Dark World Mirror Spot', player), lambda state: state.has_Mirror(player))
    set_rule(world.get_entrance('Potion Shop Mirror Spot', player), lambda state: state.has_Mirror(player))
    set_rule(world.get_entrance('Shopping Mall Mirror Spot', player), lambda state: state.has_Mirror(player))
    set_rule(world.get_entrance('Maze Race Mirror Spot', player), lambda state: state.has_Mirror(player))
    set_rule(world.get_entrance('Desert Palace North Mirror Spot', player), lambda state: state.has_Mirror(player))
    set_rule(world.get_entrance('Death Mountain (Top) Mirror Spot', player), lambda state: state.has_Mirror(player))
    set_rule(world.get_entrance('Graveyard Cave Mirror Spot', player), lambda state: state.has_Mirror(player))
    set_rule(world.get_entrance('Bomb Hut Mirror Spot', player), lambda state: state.has_Mirror(player))
    set_rule(world.get_entrance('Skull Woods Mirror Spot', player), lambda state: state.has_Mirror(player))

    # inverted flute spots

    set_rule(world.get_entrance('DDM Flute', player), lambda state: state.can_flute(player))
    set_rule(world.get_entrance('NEDW Flute', player), lambda state: state.can_flute(player))
    set_rule(world.get_entrance('WDW Flute', player), lambda state: state.can_flute(player))
    set_rule(world.get_entrance('SDW Flute', player), lambda state: state.can_flute(player))
    set_rule(world.get_entrance('EDW Flute', player), lambda state: state.can_flute(player))
    set_rule(world.get_entrance('DLHL Flute', player), lambda state: state.can_flute(player))
    set_rule(world.get_entrance('DD Flute', player), lambda state: state.can_flute(player))
    set_rule(world.get_entrance('EDDM Flute', player), lambda state: state.can_flute(player))
    set_rule(world.get_entrance('Dark Grassy Lawn Flute', player), lambda state: state.can_flute(player))
    set_rule(world.get_entrance('Hammer Peg Area Flute', player), lambda state: state.can_flute(player))

    set_rule(world.get_entrance('Inverted Pyramid Hole', player), lambda state: state.has('Beat Agahnim 2', player) or world.open_pyramid[player])
    set_rule(world.get_entrance('Inverted Ganons Tower', player), lambda state: False) # This is a safety for the TR function below to not require GT entrance in its key logic.

    if world.swords[player] == 'swordless':
        swordless_rules(world, player)

    set_rule(world.get_entrance('Inverted Ganons Tower', player), lambda state: state.has_crystals(world.crystals_needed_for_gt[player], player))

def no_glitches_rules(world, player):
    if world.mode[player] != 'inverted':
        add_rule(world.get_entrance('Zoras River', player), lambda state: state.has('Flippers', player) or state.can_lift_rocks(player))
        add_rule(world.get_entrance('Lake Hylia Central Island Pier', player), lambda state: state.has('Flippers', player))  # can be fake flippered to
        add_rule(world.get_entrance('Hobo Bridge', player), lambda state: state.has('Flippers', player))
        add_rule(world.get_entrance('Dark Lake Hylia Drop (East)', player), lambda state: state.has_Pearl(player) and state.has('Flippers', player))
        add_rule(world.get_entrance('Dark Lake Hylia Teleporter', player), lambda state: state.has_Pearl(player) and state.has('Flippers', player) and (state.has('Hammer', player) or state.can_lift_rocks(player)))
        add_rule(world.get_entrance('Dark Lake Hylia Ledge Drop', player), lambda state: state.has_Pearl(player) and state.has('Flippers', player))
    else:
        add_rule(world.get_entrance('Zoras River', player), lambda state: state.has_Pearl(player) and (state.has('Flippers', player) or state.can_lift_rocks(player)))
        add_rule(world.get_entrance('Lake Hylia Central Island Pier', player), lambda state: state.has_Pearl(player) and state.has('Flippers', player))  # can be fake flippered to
        add_rule(world.get_entrance('Lake Hylia Island Pier', player), lambda state: state.has_Pearl(player) and state.has('Flippers', player))  # can be fake flippered to
        add_rule(world.get_entrance('Lake Hylia Warp', player), lambda state: state.has_Pearl(player) and state.has('Flippers', player))  # can be fake flippered to
        add_rule(world.get_entrance('Northeast Light World Warp', player), lambda state: state.has_Pearl(player) and state.has('Flippers', player))  # can be fake flippered to
        add_rule(world.get_entrance('Hobo Bridge', player), lambda state: state.has_Pearl(player) and state.has('Flippers', player))
        add_rule(world.get_entrance('Dark Lake Hylia Drop (East)', player), lambda state: state.has('Flippers', player))
        add_rule(world.get_entrance('Dark Lake Hylia Teleporter', player), lambda state: state.has('Flippers', player) and (state.has('Hammer', player) or state.can_lift_rocks(player)))
        add_rule(world.get_entrance('Dark Lake Hylia Ledge Drop', player), lambda state: state.has('Flippers', player))
        add_rule(world.get_entrance('East Dark World Pier', player), lambda state: state.has('Flippers', player))

    # todo: move some dungeon rules to no glictes logic - see these for examples
    # add_rule(world.get_entrance('Ganons Tower (Hookshot Room)', player), lambda state: state.has('Hookshot', player) or state.has_Boots(player))
    # add_rule(world.get_entrance('Ganons Tower (Double Switch Room)', player), lambda state: state.has('Hookshot', player))
    # DMs_room_chests = ['Ganons Tower - DMs Room - Top Left', 'Ganons Tower - DMs Room - Top Right', 'Ganons Tower - DMs Room - Bottom Left', 'Ganons Tower - DMs Room - Bottom Right']
    # for location in DMs_room_chests:
    #     add_rule(world.get_location(location, player), lambda state: state.has('Hookshot', player))
    set_rule(world.get_entrance('Paradox Cave Push Block Reverse', player), lambda state: False)  # no glitches does not require block override
    set_rule(world.get_entrance('Paradox Cave Bomb Jump', player), lambda state: False)

    # Light cones in standard depend on which world we actually are in, not which one the location would normally be
    # We add Lamp requirements only to those locations which lie in the dark world (or everything if open
    DW_Entrances = ['Bumper Cave (Bottom)', 'Superbunny Cave (Top)', 'Superbunny Cave (Bottom)', 'Hookshot Cave', 'Bumper Cave (Top)', 'Hookshot Cave Back Entrance', 'Dark Death Mountain Ledge (East)',
                    'Turtle Rock Isolated Ledge Entrance', 'Thieves Town', 'Skull Woods Final Section', 'Ice Palace', 'Misery Mire', 'Palace of Darkness', 'Swamp Palace', 'Turtle Rock', 'Dark Death Mountain Ledge (West)']

    def check_is_dark_world(region):
        for entrance in region.entrances:
            if entrance.name in DW_Entrances:
                return True
        return False

    def add_conditional_lamp(spot, region, spottype='Location', accessible_torch=False):
        if (not world.dark_world_light_cone and check_is_dark_world(world.get_region(region, player))) or (
                not world.light_world_light_cone and not check_is_dark_world(world.get_region(region, player))):
            if spottype == 'Location':
                spot = world.get_location(spot, player)
            else:
                spot = world.get_entrance(spot, player)
            add_lamp_requirement(world, spot, player, accessible_torch)

    dark_rooms = {
        'TR Dark Ride': {'sewer': False, 'entrances': ['TR Dark Ride Up Stairs', 'TR Dark Ride SW'], 'locations': [], 'easy_torches': []},
        'Mire Dark Shooters': {'sewer': False, 'entrances': ['Mire Dark Shooters Up Stairs', 'Mire Dark Shooters SW', 'Mire Dark Shooters SE'], 'locations': [], 'easy_torches': []},
        'Mire Key Rupees': {'sewer': False, 'entrances': ['Mire Key Rupees NE'], 'locations': [], 'easy_torches': []},
        'Mire Block X': {'sewer': False, 'entrances': ['Mire Block X NW', 'Mire Block X WS'], 'locations': [], 'easy_torches': []},
        'Mire Tall Dark and Roomy': {'sewer': False, 'entrances': ['Mire Tall Dark and Roomy ES', 'Mire Tall Dark and Roomy WS', 'Mire Tall Dark and Roomy WN'], 'locations': [], 'easy_torches': []},
        'Mire Crystal Right': {'sewer': False, 'entrances': ['Mire Crystal Right ES'], 'locations': [], 'easy_torches': []},
        'Mire Crystal Mid': {'sewer': False, 'entrances': ['Mire Crystal Mid NW'], 'locations': [], 'easy_torches': []},
        'Mire Crystal Left': {'sewer': False, 'entrances': ['Mire Crystal Left WS'], 'locations': [], 'easy_torches': []},
        'Mire Crystal Top': {'sewer': False, 'entrances': ['Mire Crystal Top SW'], 'locations': [], 'easy_torches': []},
        'Mire Shooter Rupees': {'sewer': False, 'entrances': ['Mire Shooter Rupees EN'], 'locations': [], 'easy_torches': []},
        'PoD Dark Alley': {'sewer': False, 'entrances': ['PoD Dark Alley NE'], 'locations': [], 'easy_torches': []},
        'PoD Callback': {'sewer': False, 'entrances': ['PoD Callback WS', 'PoD Callback Warp'], 'locations': [], 'easy_torches': []},
        'PoD Turtle Party': {'sewer': False, 'entrances': ['PoD Turtle Party ES', 'PoD Turtle Party NW'], 'locations': [], 'easy_torches': []},
        'PoD Lonely Turtle': {'sewer': False, 'entrances': ['PoD Lonely Turtle SW', 'PoD Lonely Turtle EN'], 'locations': [], 'easy_torches': []},
        'PoD Dark Pegs': {'sewer': False, 'entrances': ['PoD Dark Pegs Up Ladder', 'PoD Dark Pegs WN'], 'locations': [], 'easy_torches': []},
        'PoD Dark Basement': {'sewer': False, 'entrances': ['PoD Dark Basement W Up Stairs', 'PoD Dark Basement E Up Stairs'], 'locations': ['Palace of Darkness - Dark Basement - Left', 'Palace of Darkness - Dark Basement - Right'], 'easy_torches': ['PoD Dark Basement W Up Stairs', 'PoD Dark Basement E Up Stairs', 'Palace of Darkness - Dark Basement - Left', 'Palace of Darkness - Dark Basement - Right']},
        'PoD Dark Maze': {'sewer': False, 'entrances': ['PoD Dark Maze EN', 'PoD Dark Maze E'], 'locations': ['Palace of Darkness - Dark Maze - Top', 'Palace of Darkness - Dark Maze - Bottom'], 'easy_torches': []},
        'Eastern Dark Square': {'sewer': False, 'entrances': ['Eastern Dark Square NW', 'Eastern Dark Square Key Door WN', 'Eastern Dark Square EN'], 'locations': [], 'easy_torches': []},
        'Eastern Dark Pots': {'sewer': False, 'entrances': ['Eastern Dark Pots WN'], 'locations': ['Eastern Palace - Dark Square Pot Key'], 'easy_torches': []},
        'Eastern Darkness': {'sewer': False, 'entrances': ['Eastern Darkness S', 'Eastern Darkness Up Stairs', 'Eastern Darkness NE'], 'locations': ['Eastern Palace - Dark Eyegore Key Drop'], 'easy_torches': ['Eastern Darkness S']},
        'Eastern Rupees': {'sewer': False, 'entrances': ['Eastern Rupees SE'], 'locations': [], 'easy_torches': []},
        'Tower Lone Statue': {'sewer': False, 'entrances': ['Tower Lone Statue Down Stairs', 'Tower Lone Statue WN'], 'locations': [], 'easy_torches': []},
        'Tower Dark Maze': {'sewer': False, 'entrances': ['Tower Dark Maze EN', 'Tower Dark Maze ES'], 'locations': ['Castle Tower - Dark Maze'], 'easy_torches': []},
        'Tower Dark Chargers': {'sewer': False, 'entrances': ['Tower Dark Chargers WS', 'Tower Dark Chargers Up Stairs'], 'locations': [], 'easy_torches': []},
        'Tower Dual Statues': {'sewer': False, 'entrances': ['Tower Dual Statues Down Stairs', 'Tower Dual Statues WS'], 'locations': [], 'easy_torches': []},
        'Tower Dark Pits': {'sewer': False, 'entrances': ['Tower Dark Pits ES', 'Tower Dark Pits EN'], 'locations': [], 'easy_torches': []},
        'Tower Dark Archers': {'sewer': False, 'entrances': ['Tower Dark Archers WN', 'Tower Dark Archers Up Stairs'], 'locations': ['Castle Tower - Dark Archer Key Drop'], 'easy_torches': []},
        'Sewers Dark Cross': {'sewer': True, 'entrances': ['Sewers Dark Cross Key Door N', 'Sewers Dark Cross South Stairs'], 'locations': ['Sewers - Dark Cross'], 'easy_torches': []},
        'Sewers Behind Tapestry': {'sewer': True, 'entrances': ['Sewers Behind Tapestry S', 'Sewers Behind Tapestry Down Stairs'], 'locations': [], 'easy_torches': []},
        'Sewers Rope Room': {'sewer': True, 'entrances': ['Sewers Rope Room Up Stairs', 'Sewers Rope Room North Stairs'], 'locations': [], 'easy_torches': []},
        'Sewers Water': {'sewer': True, 'entrances': ['Sewers Water S', 'Sewers Water W'], 'locations': [], 'easy_torches': ['Sewers Water S']},
        'Sewers Key Rat': {'sewer': True, 'entrances': ['Sewers Key Rat E', 'Sewers Key Rat Key Door N'], 'locations': ['Hyrule Castle - Key Rat Key Drop'], 'easy_torches': []},
    }

    dark_debug_set = set()
    for region, info in dark_rooms.items():
        is_dark = False
        if not world.sewer_light_cone[player]:
            is_dark = True
        elif world.doorShuffle[player] != 'crossed' and not info['sewer']:
            is_dark = True
        elif world.doorShuffle[player] == 'crossed':
            sewer_builder = world.dungeon_layouts[player]['Hyrule Castle']
            is_dark = region not in sewer_builder.master_sector.region_set()
        if is_dark:
            dark_debug_set.add(region)
            for ent in info['entrances']:
                add_conditional_lamp(ent, region, 'Entrance', ent in info['easy_torches'])
            for loc in info['locations']:
                add_conditional_lamp(loc, region, 'Location', loc in info['easy_torches'])
    logging.getLogger('').debug('Non Dark Regions: ' + ', '.join(set(dark_rooms.keys()).difference(dark_debug_set)))

    add_conditional_lamp('Old Man', 'Old Man Cave', 'Location')
    add_conditional_lamp('Old Man Cave Exit (East)', 'Old Man Cave', 'Entrance')
    add_conditional_lamp('Death Mountain Return Cave Exit (East)', 'Death Mountain Return Cave', 'Entrance')
    add_conditional_lamp('Death Mountain Return Cave Exit (West)', 'Death Mountain Return Cave', 'Entrance')
    add_conditional_lamp('Old Man House Front to Back', 'Old Man House', 'Entrance')
    add_conditional_lamp('Old Man House Back to Front', 'Old Man House', 'Entrance')


def fake_flipper_rules(world, player):
    if world.mode[player] != 'inverted':
        set_rule(world.get_entrance('Zoras River', player), lambda state: True)
        set_rule(world.get_entrance('Lake Hylia Central Island Pier', player), lambda state: True)
        set_rule(world.get_entrance('Hobo Bridge', player), lambda state: True)
        set_rule(world.get_entrance('Dark Lake Hylia Drop (East)', player), lambda state: state.has_Pearl(player) and state.has('Flippers', player))
        set_rule(world.get_entrance('Dark Lake Hylia Teleporter', player), lambda state: state.has_Pearl(player))
        set_rule(world.get_entrance('Dark Lake Hylia Ledge Drop', player), lambda state: state.has_Pearl(player))
    else:
        set_rule(world.get_entrance('Zoras River', player), lambda state: state.has_Pearl(player))
        set_rule(world.get_entrance('Lake Hylia Central Island Pier', player), lambda state: state.has_Pearl(player))
        set_rule(world.get_entrance('Lake Hylia Island Pier', player), lambda state: state.has_Pearl(player))
        set_rule(world.get_entrance('Lake Hylia Warp', player), lambda state: state.has_Pearl(player))
        set_rule(world.get_entrance('Northeast Light World Warp', player), lambda state: state.has_Pearl(player))
        set_rule(world.get_entrance('Hobo Bridge', player), lambda state: state.has_Pearl(player))
        set_rule(world.get_entrance('Dark Lake Hylia Drop (East)', player), lambda state: state.has('Flippers', player))
        set_rule(world.get_entrance('Dark Lake Hylia Teleporter', player), lambda state: True)
        set_rule(world.get_entrance('Dark Lake Hylia Ledge Drop', player), lambda state: True)
        set_rule(world.get_entrance('East Dark World Pier', player), lambda state: True)


def open_rules(world, player):
    # softlock protection as you can reach the sewers small key door with a guard drop key
    set_rule(world.get_location('Hyrule Castle - Boomerang Chest', player), lambda state: state.has_sm_key('Small Key (Hyrule Castle)', player))
    set_rule(world.get_location('Hyrule Castle - Zelda\'s Chest', player), lambda state: state.has_sm_key('Small Key (Hyrule Castle)', player))


def swordless_rules(world, player):

    set_rule(world.get_entrance('Tower Altar NW', player), lambda state: True)
    set_rule(world.get_entrance('Skull Vines NW', player), lambda state: True)
    set_rule(world.get_entrance('Ice Lobby WS', player), lambda state: state.has('Fire Rod', player) or state.has('Bombos', player))
    set_rule(world.get_location('Ice Palace - Freezor Chest', player), lambda state: state.has('Fire Rod', player) or state.has('Bombos', player))

    if world.mode[player] != 'inverted':
        set_rule(world.get_entrance('Agahnims Tower', player), lambda state: state.has('Cape', player) or state.has('Hammer', player) or state.has('Beat Agahnim 1', player))  # barrier gets removed after killing agahnim, relevant for entrance shuffle
        set_rule(world.get_entrance('Turtle Rock', player), lambda state: state.has_Pearl(player) and state.has_turtle_rock_medallion(player) and state.can_reach('Turtle Rock (Top)', 'Region', player))   # sword not required to use medallion for opening in swordless (!)
        set_rule(world.get_entrance('Misery Mire', player), lambda state: state.has_Pearl(player) and state.has_misery_mire_medallion(player))  # sword not required to use medallion for opening in swordless (!)
    else:
        # only need ddm access for aga tower in inverted
        set_rule(world.get_entrance('Turtle Rock', player), lambda state: state.has_turtle_rock_medallion(player) and state.can_reach('Turtle Rock (Top)', 'Region', player))   # sword not required to use medallion for opening in swordless (!)
        set_rule(world.get_entrance('Misery Mire', player), lambda state: state.has_misery_mire_medallion(player))  # sword not required to use medallion for opening in swordless (!)


std_kill_rooms = {
    'Hyrule Dungeon Armory Main': ['Hyrule Dungeon Armory S'],
    'Hyrule Dungeon Armory Boomerang': ['Hyrule Dungeon Armory Boomerang WS'],
    'Eastern Stalfos Spawn': ['Eastern Stalfos Spawn ES', 'Eastern Stalfos Spawn NW'],
    'Desert Compass Room': ['Desert Compass NW'],
    'Desert Four Statues': ['Desert Four Statues NW', 'Desert Four Statues ES'],
    'Hera Beetles': ['Hera Beetles WS'],
    'Tower Gold Knights': ['Tower Gold Knights SW', 'Tower Gold Knights EN'],
    'Tower Dark Archers': ['Tower Dark Archers WN'],
    'Tower Red Spears': ['Tower Red Spears WN'],
    'Tower Red Guards': ['Tower Red Guards EN', 'Tower Red Guards SW'],
    'Tower Circle of Pots': ['Tower Circle of Pots NW'],
    'PoD Turtle Party': ['PoD Turtle Party ES', 'PoD Turtle Party NW'],  # todo: hammer req. in main rules
    'Thieves Basement Block': ['Thieves Basement Block WN'],
    'Ice Stalfos Hint': ['Ice Stalfos Hint SE'],
    'Ice Pengator Trap': ['Ice Pengator Trap NE'],
    'Mire 2': ['Mire 2 NE'],
    'Mire Cross': ['Mire Cross ES'],
    'TR Twin Pokeys': ['TR Twin Pokeys EN', 'TR Twin Pokeys SW'],
    'GT Petting Zoo': ['GT Petting Zoo SE'],
    'GT DMs Room': ['GT DMs Room SW'],
    'GT Gauntlet 1': ['GT Gauntlet 1 WN'],
    'GT Gauntlet 2': ['GT Gauntlet 2 EN', 'GT Gauntlet 2 SW'],
    'GT Gauntlet 3': ['GT Gauntlet 3 NW', 'GT Gauntlet 3 SW'],
    'GT Gauntlet 4': ['GT Gauntlet 4 NW', 'GT Gauntlet 4 SW'],
    'GT Gauntlet 5': ['GT Gauntlet 5 NW', 'GT Gauntlet 5 WS'],
    'GT Wizzrobes 1': ['GT Wizzrobes 1 SW'],
    'GT Wizzrobes 2': ['GT Wizzrobes 2 SE', 'GT Wizzrobes 2 NE']
}  # all trap rooms?


def add_connection(parent_name, target_name, entrance_name, world, player):
    parent = world.get_region(parent_name, player)
    target = world.get_region(target_name, player)
    connection = Entrance(player, entrance_name, parent)
    parent.exits.append(connection)
    connection.connect(target)


def standard_rules(world, player):
    add_connection('Menu', 'Hyrule Castle Secret Entrance', 'Uncle S&Q', world, player)
    world.get_entrance('Uncle S&Q', player).hide_path = True
    set_rule(world.get_entrance('Links House S&Q', player), lambda state: state.can_reach('Sanctuary', 'Region', player))
    set_rule(world.get_entrance('Sanctuary S&Q', player), lambda state: state.can_reach('Sanctuary', 'Region', player))
    # these are because of rails
    if world.shuffle[player] != 'vanilla':
        # where ever these happen to be
        for portal_name in ['Hyrule Castle East', 'Hyrule Castle West']:
            entrance = world.get_portal(portal_name, player).door.entrance
            set_rule(entrance, lambda state: state.has('Zelda Delivered', player))
    set_rule(world.get_entrance('Sanctuary Exit', player), lambda state: state.has('Zelda Delivered', player))
    # zelda should be saved before agahnim is in play
    set_rule(world.get_location('Agahnim 1', player), lambda state: state.has('Zelda Delivered', player))

    # too restrictive for crossed?
    def uncle_item_rule(item):
        copy_state = CollectionState(world)
        copy_state.collect(item)
        copy_state.sweep_for_events()
        return copy_state.has('Zelda Delivered', player)

    def bomb_escape_rule():
        loc = world.get_location("Link's Uncle", player)
        return loc.item and loc.item.name == 'Bombs (10)'

    def standard_escape_rule(state):
        return state.can_kill_most_things(player) or bomb_escape_rule()

    add_item_rule(world.get_location('Link\'s Uncle', player), uncle_item_rule)

    # ensures the required weapon for escape lands on uncle (unless player has it pre-equipped)
    for location in ['Link\'s House', 'Sanctuary', 'Sewers - Secret Room - Left', 'Sewers - Secret Room - Middle',
                     'Sewers - Secret Room - Right']:
        add_rule(world.get_location(location, player), lambda state: standard_escape_rule(state))
    add_rule(world.get_location('Secret Passage', player), lambda state: standard_escape_rule(state))

    escape_builder = world.dungeon_layouts[player]['Hyrule Castle']
    for region in escape_builder.master_sector.regions:
        for loc in region.locations:
            add_rule(loc, lambda state: standard_escape_rule(state))
        if region.name in std_kill_rooms:
            for ent in std_kill_rooms[region.name]:
                add_rule(world.get_entrance(ent, player), lambda state: standard_escape_rule(state))

    set_rule(world.get_location('Zelda Pickup', player), lambda state: state.has('Big Key (Hyrule Castle)', player))
    set_rule(world.get_entrance('Hyrule Castle Throne Room Tapestry', player), lambda state: state.has('Zelda Herself', player))
    set_rule(world.get_entrance('Hyrule Castle Tapestry Backwards', player), lambda state: state.has('Zelda Herself', player))

    def check_rule_list(state, r_list):
        return True if len(r_list) <= 0 else r_list[0](state) and check_rule_list(state, r_list[1:])
    rule_list, debug_path = find_rules_for_zelda_delivery(world, player)
    set_rule(world.get_location('Zelda Drop Off', player), lambda state: state.has('Zelda Herself', player) and check_rule_list(state, rule_list))

    for location in ['Mushroom', 'Bottle Merchant', 'Flute Spot', 'Sunken Treasure', 'Purple Chest', 'Maze Race']:
        add_rule(world.get_location(location, player), lambda state: state.has('Zelda Delivered', player))

    # Bonk Fairy (Light) is a notable omission in ER shuffles/Retro
    for entrance in ['Blinds Hideout', 'Zoras River', 'Kings Grave Outer Rocks', 'Dam', 'Tavern North', 'Chicken House',
                     'Aginahs Cave', 'Sahasrahlas Hut', 'Kakariko Well Drop', 'Kakariko Well Cave', 'Blacksmiths Hut',
                     'Bat Cave Drop Ledge', 'Bat Cave Cave', 'Sick Kids House', 'Hobo Bridge',
                     'Lost Woods Hideout Drop', 'Lost Woods Hideout Stump', 'Lumberjack Tree Tree',
                     'Lumberjack Tree Cave', 'Mini Moldorm Cave', 'Ice Rod Cave', 'Lake Hylia Central Island Pier',
                     'Bonk Rock Cave', 'Library', 'Potion Shop', 'Two Brothers House (East)', 'Desert Palace Stairs',
                     'Eastern Palace', 'Master Sword Meadow', 'Sanctuary', 'Sanctuary Grave',
                     'Death Mountain Entrance Rock', 'Flute Spot 1', 'Dark Desert Teleporter', 'East Hyrule Teleporter',
                     'South Hyrule Teleporter', 'Kakariko Teleporter', 'Elder House (East)', 'Elder House (West)',
                     'North Fairy Cave', 'North Fairy Cave Drop', 'Lost Woods Gamble', 'Snitch Lady (East)',
                     'Snitch Lady (West)', 'Tavern (Front)', 'Bush Covered House', 'Light World Bomb Hut',
                     'Kakariko Shop', 'Long Fairy Cave', 'Good Bee Cave', '20 Rupee Cave', 'Cave Shop (Lake Hylia)',
                     'Waterfall of Wishing', 'Hyrule Castle Main Gate', '50 Rupee Cave',
                     'Fortune Teller (Light)', 'Lake Hylia Fairy', 'Light Hype Fairy', 'Desert Fairy',
                     'Lumberjack House', 'Lake Hylia Fortune Teller', 'Kakariko Gamble Game', 'Top of Pyramid']:
        add_rule(world.get_entrance(entrance, player), lambda state: state.has('Zelda Delivered', player))


def find_rules_for_zelda_delivery(world, player):
    # path rules for backtracking
    start_region = world.get_region('Hyrule Dungeon Cellblock', player)
    queue = deque([(start_region, [], [])])
    visited = {start_region}
    blank_state = CollectionState(world)
    while len(queue) > 0:
        region, path_rules, path = queue.popleft()
        for ext in region.exits:
            connect = ext.connected_region
            valid_region = connect and connect not in visited and\
                (connect.type == RegionType.Dungeon or connect.name == 'Hyrule Castle Ledge')
            if valid_region:
                rule = ext.access_rule
                rule_list = list(path_rules)
                next_path = list(path)
                if not rule(blank_state):
                    rule_list.append(rule)
                    next_path.append(ext.name)
                if connect.name == 'Sanctuary':
                    return rule_list, next_path
                else:
                    visited.add(connect)
                    queue.append((connect, rule_list, next_path))
    raise Exception('No path to Sanctuary found')


def set_big_bomb_rules(world, player):
    # this is a mess
    bombshop_entrance = world.get_region('Big Bomb Shop', player).entrances[0]
    Normal_LW_entrances = ['Blinds Hideout',
                           'Bonk Fairy (Light)',
                           'Lake Hylia Fairy',
                           'Light Hype Fairy',
                           'Desert Fairy',
                           'Chicken House',
                           'Aginahs Cave',
                           'Sahasrahlas Hut',
                           'Cave Shop (Lake Hylia)',
                           'Blacksmiths Hut',
                           'Sick Kids House',
                           'Lost Woods Gamble',
                           'Fortune Teller (Light)',
                           'Snitch Lady (East)',
                           'Snitch Lady (West)',
                           'Bush Covered House',
                           'Tavern (Front)',
                           'Light World Bomb Hut',
                           'Kakariko Shop',
                           'Mini Moldorm Cave',
                           'Long Fairy Cave',
                           'Good Bee Cave',
                           '20 Rupee Cave',
                           '50 Rupee Cave',
                           'Ice Rod Cave',
                           'Bonk Rock Cave',
                           'Library',
                           'Potion Shop',
                           'Dam',
                           'Lumberjack House',
                           'Lake Hylia Fortune Teller',
                           'Eastern Palace',
                           'Kakariko Gamble Game',
                           'Kakariko Well Cave',
                           'Bat Cave Cave',
                           'Elder House (East)',
                           'Elder House (West)',
                           'North Fairy Cave',
                           'Lost Woods Hideout Stump',
                           'Lumberjack Tree Cave',
                           'Two Brothers House (East)',
                           'Sanctuary',
                           'Hyrule Castle Entrance (South)',
                           'Hyrule Castle Secret Entrance Stairs']
    LW_walkable_entrances = ['Dark Lake Hylia Ledge Fairy',
                             'Dark Lake Hylia Ledge Spike Cave',
                             'Dark Lake Hylia Ledge Hint',
                             'Mire Shed',
                             'Dark Desert Hint',
                             'Dark Desert Fairy',
                             'Misery Mire']
    Northern_DW_entrances = ['Brewery',
                             'C-Shaped House',
                             'Chest Game',
                             'Dark World Hammer Peg Cave',
                             'Red Shield Shop',
                             'Dark Sanctuary Hint',
                             'Fortune Teller (Dark)',
                             'Dark World Shop',
                             'Dark World Lumberjack Shop',
                             'Thieves Town',
                             'Skull Woods First Section Door',
                             'Skull Woods Second Section Door (East)']
    Southern_DW_entrances = ['Hype Cave',
                             'Bonk Fairy (Dark)',
                             'Archery Game',
                             'Big Bomb Shop',
                             'Dark Lake Hylia Shop',
                             'Swamp Palace']
    Isolated_DW_entrances = ['Spike Cave',
                             'Cave Shop (Dark Death Mountain)',
                             'Dark Death Mountain Fairy',
                             'Mimic Cave',
                             'Skull Woods Second Section Door (West)',
                             'Skull Woods Final Section',
                             'Ice Palace',
                             'Turtle Rock',
                             'Dark Death Mountain Ledge (West)',
                             'Dark Death Mountain Ledge (East)',
                             'Bumper Cave (Top)',
                             'Superbunny Cave (Top)',
                             'Superbunny Cave (Bottom)',
                             'Hookshot Cave',
                             'Ganons Tower',
                             'Turtle Rock Isolated Ledge Entrance',
                             'Hookshot Cave Back Entrance']
    Isolated_LW_entrances = ['Capacity Upgrade',
                             'Tower of Hera',
                             'Death Mountain Return Cave (West)',
                             'Paradox Cave (Top)',
                             'Fairy Ascension Cave (Top)',
                             'Spiral Cave',
                             'Desert Palace Entrance (East)']
    West_LW_DM_entrances = ['Old Man Cave (East)',
                            'Old Man House (Bottom)',
                            'Old Man House (Top)',
                            'Death Mountain Return Cave (East)',
                            'Spectacle Rock Cave Peak',
                            'Spectacle Rock Cave',
                            'Spectacle Rock Cave (Bottom)']
    East_LW_DM_entrances = ['Paradox Cave (Bottom)',
                            'Paradox Cave (Middle)',
                            'Hookshot Fairy',
                            'Spiral Cave (Bottom)']
    Mirror_from_SDW_entrances = ['Two Brothers House (West)',
                                 'Cave 45']
    Castle_ledge_entrances = ['Hyrule Castle Entrance (West)',
                              'Hyrule Castle Entrance (East)',
                              'Agahnims Tower']
    Desert_mirrorable_ledge_entrances = ['Desert Palace Entrance (West)',
                                         'Desert Palace Entrance (North)',
                                         'Desert Palace Entrance (South)',
                                         'Checkerboard Cave']

    set_rule(world.get_entrance('Pyramid Fairy', player), lambda state: state.can_reach('East Dark World', 'Region', player) and state.can_reach('Big Bomb Shop', 'Region', player) and state.has('Crystal 5', player) and state.has('Crystal 6', player))

    #crossing peg bridge starting from the southern dark world
    def cross_peg_bridge(state):
        return state.has('Hammer', player) and state.has_Pearl(player)

    # returning via the eastern and southern teleporters needs the same items, so we use the southern teleporter for out routing.
    # crossing preg bridge already requires hammer so we just add the gloves to the requirement
    def southern_teleporter(state):
        return state.can_lift_rocks(player) and cross_peg_bridge(state)

    # the basic routes assume you can reach eastern light world with the bomb.
    # you can then use the southern teleporter, or (if you have beaten Aga1) the hyrule castle gate warp
    def basic_routes(state):
        return southern_teleporter(state) or state.has('Beat Agahnim 1', player)

    # Key for below abbreviations:
    # P = pearl
    # A = Aga1
    # H = hammer
    # M = Mirror
    # G = Glove

    if bombshop_entrance.name in Normal_LW_entrances:
        #1. basic routes
        #2. Can reach Eastern dark world some other way, mirror, get bomb, return to mirror spot, walk to pyramid: Needs mirror
        # -> M or BR
        add_rule(world.get_entrance('Pyramid Fairy', player), lambda state: basic_routes(state) or state.has_Mirror(player))
    elif bombshop_entrance.name in LW_walkable_entrances:
        #1. Mirror then basic routes
        # -> M and BR
        add_rule(world.get_entrance('Pyramid Fairy', player), lambda state: state.has_Mirror(player) and basic_routes(state))
    elif bombshop_entrance.name in Northern_DW_entrances:
        #1. Mirror and basic routes
        #2. Go to south DW and then cross peg bridge: Need Mitts and hammer and moon pearl
        # -> (Mitts and CPB) or (M and BR)
        add_rule(world.get_entrance('Pyramid Fairy', player), lambda state: (state.can_lift_heavy_rocks(player) and cross_peg_bridge(state)) or (state.has_Mirror(player) and basic_routes(state)))
    elif bombshop_entrance.name == 'Bumper Cave (Bottom)':
        #1. Mirror and Lift rock and basic_routes
        #2. Mirror and Flute and basic routes (can make difference if accessed via insanity or w/ mirror from connector, and then via hyrule castle gate, because no gloves are needed in that case)
        #3. Go to south DW and then cross peg bridge: Need Mitts and hammer and moon pearl
        # -> (Mitts and CPB) or (((G or Flute) and M) and BR))
        add_rule(world.get_entrance('Pyramid Fairy', player), lambda state: (state.can_lift_heavy_rocks(player) and cross_peg_bridge(state)) or (((state.can_lift_rocks(player) or state.has('Flute', player)) and state.has_Mirror(player)) and basic_routes(state)))
    elif bombshop_entrance.name in Southern_DW_entrances:
        #1. Mirror and enter via gate: Need mirror and Aga1
        #2. cross peg bridge: Need hammer and moon pearl
        # -> CPB or (M and A)
        add_rule(world.get_entrance('Pyramid Fairy', player), lambda state: cross_peg_bridge(state) or (state.has_Mirror(player) and state.has('Beat Agahnim 1', player)))
    elif bombshop_entrance.name in Isolated_DW_entrances:
        # 1. mirror then flute then basic routes
        # -> M and Flute and BR
        add_rule(world.get_entrance('Pyramid Fairy', player), lambda state: state.has_Mirror(player) and state.has('Flute', player) and basic_routes(state))
    elif bombshop_entrance.name in Isolated_LW_entrances:
        # 1. flute then basic routes
        # Prexisting mirror spot is not permitted, because mirror might have been needed to reach these isolated locations.
        # -> Flute and BR
        add_rule(world.get_entrance('Pyramid Fairy', player), lambda state: state.has('Flute', player) and basic_routes(state))
    elif bombshop_entrance.name in West_LW_DM_entrances:
        # 1. flute then basic routes or mirror
        # Prexisting mirror spot is permitted, because flute can be used to reach west DM directly.
        # -> Flute and (M or BR)
        add_rule(world.get_entrance('Pyramid Fairy', player), lambda state: state.has('Flute', player) and (state.has_Mirror(player) or basic_routes(state)))
    elif bombshop_entrance.name in East_LW_DM_entrances:
        # 1. flute then basic routes or mirror and hookshot
        # Prexisting mirror spot is permitted, because flute can be used to reach west DM directly and then east DM via Hookshot
        # -> Flute and ((M and Hookshot) or BR)
        add_rule(world.get_entrance('Pyramid Fairy', player), lambda state: state.has('Flute', player) and ((state.has_Mirror(player) and state.has('Hookshot', player)) or basic_routes(state)))
    elif bombshop_entrance.name == 'Fairy Ascension Cave (Bottom)':
        # Same as East_LW_DM_entrances except navigation without BR requires Mitts
        # -> Flute and ((M and Hookshot and Mitts) or BR)
        add_rule(world.get_entrance('Pyramid Fairy', player), lambda state: state.has('Flute', player) and ((state.has_Mirror(player) and state.has('Hookshot', player) and state.can_lift_heavy_rocks(player)) or basic_routes(state)))
    elif bombshop_entrance.name in Castle_ledge_entrances:
        # 1. mirror on pyramid to castle ledge, grab bomb, return through mirror spot: Needs mirror
        # 2. flute then basic routes
        # -> M or (Flute and BR)
        add_rule(world.get_entrance('Pyramid Fairy', player), lambda state: state.has_Mirror(player) or (state.has('Flute', player) and basic_routes(state)))
    elif bombshop_entrance.name in Desert_mirrorable_ledge_entrances:
        # Cases when you have mire access: Mirror to reach locations, return via mirror spot, move to center of desert, mirror anagin and:
        # 1. Have mire access, Mirror to reach locations, return via mirror spot, move to center of desert, mirror again and then basic routes
        # 2. flute then basic routes
        # -> (Mire access and M) or Flute) and BR
        add_rule(world.get_entrance('Pyramid Fairy', player), lambda state: ((state.can_reach('Dark Desert', 'Region', player) and state.has_Mirror(player)) or state.has('Flute', player)) and basic_routes(state))
    elif bombshop_entrance.name == 'Old Man Cave (West)':
        # 1. Lift rock then basic_routes
        # 2. flute then basic_routes
        # -> (Flute or G) and BR
        add_rule(world.get_entrance('Pyramid Fairy', player), lambda state: (state.has('Flute', player) or state.can_lift_rocks(player)) and basic_routes(state))
    elif bombshop_entrance.name == 'Graveyard Cave':
        # 1. flute then basic routes
        # 2. (has west dark world access) use existing mirror spot (required Pearl), mirror again off ledge
        # -> (Flute or (M and P and West Dark World access) and BR
        add_rule(world.get_entrance('Pyramid Fairy', player), lambda state: (state.has('Flute', player) or (state.can_reach('West Dark World', 'Region', player) and state.has_Pearl(player) and state.has_Mirror(player))) and basic_routes(state))
    elif bombshop_entrance.name in Mirror_from_SDW_entrances:
        # 1. flute then basic routes
        # 2. (has South dark world access) use existing mirror spot, mirror again off ledge
        # -> (Flute or (M and South Dark World access) and BR
        add_rule(world.get_entrance('Pyramid Fairy', player), lambda state: (state.has('Flute', player) or (state.can_reach('South Dark World', 'Region', player) and state.has_Mirror(player))) and basic_routes(state))
    elif bombshop_entrance.name == 'Dark World Potion Shop':
        # 1. walk down by lifting rock: needs gloves and pearl`
        # 2. walk down by hammering peg: needs hammer and pearl
        # 3. mirror and basic routes
        # -> (P and (H or Gloves)) or (M and BR)
        add_rule(world.get_entrance('Pyramid Fairy', player), lambda state: (state.has_Pearl(player) and (state.has('Hammer', player) or state.can_lift_rocks(player))) or (state.has_Mirror(player) and basic_routes(state)))
    elif bombshop_entrance.name == 'Kings Grave':
        # same as the Normal_LW_entrances case except that the pre-existing mirror is only possible if you have mitts
        # (because otherwise mirror was used to reach the grave, so would cancel a pre-existing mirror spot)
        # to account for insanity, must consider a way to escape without a cave for basic_routes
        # -> (M and Mitts) or ((Mitts or Flute or (M and P and West Dark World access)) and BR)
        add_rule(world.get_entrance('Pyramid Fairy', player), lambda state: (state.can_lift_heavy_rocks(player) and state.has_Mirror(player)) or ((state.can_lift_heavy_rocks(player) or state.has('Flute', player) or (state.can_reach('West Dark World', 'Region', player) and state.has_Pearl(player) and state.has_Mirror(player))) and basic_routes(state)))
    elif bombshop_entrance.name == 'Waterfall of Wishing':
        # same as the Normal_LW_entrances case except in insanity it's possible you could be here without Flippers which
        # means you need an escape route of either Flippers or Flute
        add_rule(world.get_entrance('Pyramid Fairy', player), lambda state: (state.has('Flippers', player) or state.has('Flute', player)) and (basic_routes(state) or state.has_Mirror(player)))


def set_inverted_big_bomb_rules(world, player):
    bombshop_entrance = world.get_region('Inverted Big Bomb Shop', player).entrances[0]
    Normal_LW_entrances = ['Blinds Hideout',
                           'Bonk Fairy (Light)',
                           'Lake Hylia Fairy',
                           'Light Hype Fairy',
                           'Desert Fairy',
                           'Chicken House',
                           'Aginahs Cave',
                           'Sahasrahlas Hut',
                           'Cave Shop (Lake Hylia)',
                           'Blacksmiths Hut',
                           'Sick Kids House',
                           'Lost Woods Gamble',
                           'Fortune Teller (Light)',
                           'Snitch Lady (East)',
                           'Snitch Lady (West)',
                           'Tavern (Front)',
                           'Kakariko Shop',
                           'Mini Moldorm Cave',
                           'Long Fairy Cave',
                           'Good Bee Cave',
                           '20 Rupee Cave',
                           '50 Rupee Cave',
                           'Ice Rod Cave',
                           'Bonk Rock Cave',
                           'Library',
                           'Potion Shop',
                           'Dam',
                           'Lumberjack House',
                           'Lake Hylia Fortune Teller',
                           'Eastern Palace',
                           'Kakariko Gamble Game',
                           'Kakariko Well Cave',
                           'Bat Cave Cave',
                           'Elder House (East)',
                           'Elder House (West)',
                           'North Fairy Cave',
                           'Lost Woods Hideout Stump',
                           'Lumberjack Tree Cave',
                           'Two Brothers House (East)',
                           'Sanctuary',
                           'Hyrule Castle Entrance (South)',
                           'Hyrule Castle Secret Entrance Stairs',
                           'Hyrule Castle Entrance (West)',
                           'Hyrule Castle Entrance (East)',
                           'Inverted Ganons Tower',
                           'Cave 45',
                           'Checkerboard Cave',
                           'Inverted Big Bomb Shop']
    Isolated_LW_entrances = ['Old Man Cave (East)',
                             'Old Man House (Bottom)',
                             'Old Man House (Top)',
                             'Death Mountain Return Cave (East)',
                             'Spectacle Rock Cave Peak',
                             'Tower of Hera',
                             'Death Mountain Return Cave (West)',
                             'Paradox Cave (Top)',
                             'Fairy Ascension Cave (Top)',
                             'Spiral Cave',
                             'Paradox Cave (Bottom)',
                             'Paradox Cave (Middle)',
                             'Hookshot Fairy',
                             'Spiral Cave (Bottom)',
                             'Mimic Cave',
                             'Fairy Ascension Cave (Bottom)',
                             'Desert Palace Entrance (West)',
                             'Desert Palace Entrance (North)',
                             'Desert Palace Entrance (South)']
    Eastern_DW_entrances = ['Palace of Darkness',
                            'Palace of Darkness Hint',
                            'Dark Lake Hylia Fairy',
                            'East Dark World Hint']
    Northern_DW_entrances = ['Brewery',
                             'C-Shaped House',
                             'Chest Game',
                             'Dark World Hammer Peg Cave',
                             'Red Shield Shop',
                             'Inverted Dark Sanctuary',
                             'Fortune Teller (Dark)',
                             'Dark World Lumberjack Shop',
                             'Thieves Town',
                             'Skull Woods First Section Door',
                             'Skull Woods Second Section Door (East)']
    Southern_DW_entrances = ['Hype Cave',
                             'Bonk Fairy (Dark)',
                             'Archery Game',
                             'Inverted Links House',
                             'Dark Lake Hylia Shop',
                             'Swamp Palace']
    Isolated_DW_entrances = ['Spike Cave',
                             'Cave Shop (Dark Death Mountain)',
                             'Dark Death Mountain Fairy',
                             'Skull Woods Second Section Door (West)',
                             'Skull Woods Final Section',
                             'Turtle Rock',
                             'Dark Death Mountain Ledge (West)',
                             'Dark Death Mountain Ledge (East)',
                             'Bumper Cave (Top)',
                             'Superbunny Cave (Top)',
                             'Superbunny Cave (Bottom)',
                             'Hookshot Cave',
                             'Turtle Rock Isolated Ledge Entrance',
                             'Hookshot Cave Back Entrance',
                             'Inverted Agahnims Tower']
    LW_walkable_entrances = ['Dark Lake Hylia Ledge Fairy',
                             'Dark Lake Hylia Ledge Spike Cave',
                             'Dark Lake Hylia Ledge Hint',
                             'Mire Shed',
                             'Dark Desert Hint',
                             'Dark Desert Fairy',
                             'Misery Mire',
                             'Red Shield Shop']
    LW_bush_entrances = ['Bush Covered House',
                         'Light World Bomb Hut',
                         'Graveyard Cave']
    LW_inaccessible_entrances = ['Desert Palace Entrance (East)',
                                 'Spectacle Rock Cave',
                                 'Spectacle Rock Cave (Bottom)']

    set_rule(world.get_entrance('Pyramid Fairy', player),
             lambda state: state.can_reach('East Dark World', 'Region', player) and state.can_reach('Inverted Big Bomb Shop', 'Region', player) and state.has('Crystal 5', player) and state.has('Crystal 6', player))

    # Key for below abbreviations:
    # P = pearl
    # A = Aga1
    # H = hammer
    # M = Mirror
    # G = Glove
    if bombshop_entrance.name in Eastern_DW_entrances:
        # Just walk to the pyramid
        pass
    elif bombshop_entrance.name in Normal_LW_entrances:
        # Just walk to the castle and mirror.
        add_rule(world.get_entrance('Pyramid Fairy', player), lambda state: state.has_Mirror(player))
    elif bombshop_entrance.name in Isolated_LW_entrances:
        # For these entrances, you cannot walk to the castle/pyramid and thus must use Mirror and then Flute.
        add_rule(world.get_entrance('Pyramid Fairy', player), lambda state: state.can_flute(player) and state.has_Mirror(player))
    elif bombshop_entrance.name in Northern_DW_entrances:
        # You can just fly with the Flute, you can take a long walk with Mitts and Hammer,
        # or you can leave a Mirror portal nearby and then walk to the castle to Mirror again.
        add_rule(world.get_entrance('Pyramid Fairy', player), lambda state: state.can_flute or (state.can_lift_heavy_rocks(player) and state.has('Hammer', player)) or (state.has_Mirror(player) and state.can_reach('Light World', 'Region', player)))
    elif bombshop_entrance.name in Southern_DW_entrances:
        # This is the same as north DW without the Mitts rock present.
        add_rule(world.get_entrance('Pyramid Fairy', player), lambda state: state.has('Hammer', player) or state.can_flute(player) or (state.has_Mirror(player) and state.can_reach('Light World', 'Region', player)))
    elif bombshop_entrance.name in Isolated_DW_entrances:
        # There's just no way to escape these places with the bomb and no Flute.
        add_rule(world.get_entrance('Pyramid Fairy', player), lambda state: state.can_flute(player))
    elif bombshop_entrance.name in LW_walkable_entrances:
        # You can fly with the flute, or leave a mirror portal and walk through the light world
        add_rule(world.get_entrance('Pyramid Fairy', player), lambda state: state.can_flute(player) or (state.has_Mirror(player) and state.can_reach('Light World', 'Region', player)))
    elif bombshop_entrance.name in LW_bush_entrances:
        # These entrances are behind bushes in LW so you need either Pearl or the tools to solve NDW bomb shop locations.
        add_rule(world.get_entrance('Pyramid Fairy', player), lambda state: state.has_Mirror(player) and (state.can_flute(player) or state.has_Pearl(player) or (state.can_lift_heavy_rocks(player) and state.has('Hammer', player))))
    elif bombshop_entrance.name == 'Dark World Shop':
        # This is mostly the same as NDW but the Mirror path requires the Pearl, or using the Hammer
        add_rule(world.get_entrance('Pyramid Fairy', player), lambda state: state.can_flute or (state.can_lift_heavy_rocks(player) and state.has('Hammer', player)) or (state.has_Mirror(player) and state.can_reach('Light World', 'Region', player) and (state.has_Pearl(player) or state.has('Hammer', player))))
    elif bombshop_entrance.name == 'Bumper Cave (Bottom)':
        # This is mostly the same as NDW but the Mirror path requires being able to lift a rock.
        add_rule(world.get_entrance('Pyramid Fairy', player), lambda state: state.can_flute or (state.can_lift_heavy_rocks(player) and state.has('Hammer', player)) or (state.has_Mirror(player) and state.can_lift_rocks(player) and state.can_reach('Light World', 'Region', player)))
    elif bombshop_entrance.name == 'Old Man Cave (West)':
        # The three paths back are Mirror and DW walk, Mirror and Flute, or LW walk and then Mirror.
        add_rule(world.get_entrance('Pyramid Fairy', player), lambda state: state.has_Mirror(player) and ((state.can_lift_heavy_rocks(player) and state.has('Hammer', player)) or (state.can_lift_rocks(player) and state.has_Pearl(player)) or state.can_flute(player)))
    elif bombshop_entrance.name == 'Dark World Potion Shop':
        # You either need to Flute to 5 or cross the rock/hammer choice pass to the south.
        add_rule(world.get_entrance('Pyramid Fairy', player), lambda state: state.can_flute(player) or state.has('Hammer', player) or state.can_lift_rocks(player))
    elif bombshop_entrance.name == 'Kings Grave':
        # Either lift the rock and walk to the castle to Mirror or Mirror immediately and Flute.
        add_rule(world.get_entrance('Pyramid Fairy', player), lambda state: (state.can_flute(player) or state.can_lift_heavy_rocks(player)) and state.has_Mirror(player))
    elif bombshop_entrance.name == 'Waterfall of Wishing':
        # You absolutely must be able to swim to return it from here.
        add_rule(world.get_entrance('Pyramid Fairy', player), lambda state: state.has('Flippers', player) and state.has_Pearl(player) and state.has_Mirror(player))
    elif bombshop_entrance.name == 'Ice Palace':
        # You can swim to the dock or use the Flute to get off the island.
        add_rule(world.get_entrance('Pyramid Fairy', player), lambda state: state.has('Flippers', player) or state.can_flute(player))
    elif bombshop_entrance.name == 'Capacity Upgrade':
        # You must Mirror but then can use either Ice Palace return path.
        add_rule(world.get_entrance('Pyramid Fairy', player), lambda state: (state.has('Flippers', player) or state.can_flute(player)) and state.has_Mirror(player))
        # Either lift the rock and walk to the castle to Mirror or Mirror immediately and Flute.
        add_rule(world.get_entrance('Pyramid Fairy', player), lambda state: (state.can_flute(player) or (state.has_Pearl(player) and state.can_lift_heavy_rocks(player))) and state.has_Mirror(player))
    elif bombshop_entrance.name == 'Two Brothers House (West)':
        # First you must Mirror. Then you can either Flute, cross the peg bridge, or use the Agah 1 portal to Mirror again.
        add_rule(world.get_entrance('Pyramid Fairy', player), lambda state: (state.can_flute(player) or state.has('Hammer', player) or state.has('Beat Agahnim 1', player)) and state.has_Mirror(player))
    elif bombshop_entrance.name in LW_inaccessible_entrances:
        # You can't get to the pyramid from these entrances without bomb duping.
        raise Exception('No valid path to open Pyramid Fairy. (Could not route from %s)' % bombshop_entrance.name)
    elif bombshop_entrance.name == 'Pyramid Fairy':
        # Self locking.  The shuffles don't put the bomb shop here, but doesn't lock anything important.
        set_rule(world.get_entrance('Pyramid Fairy', player), lambda state: False)
    else:
        raise Exception('No logic found for routing from %s to the pyramid.' % bombshop_entrance.name)


def set_bunny_rules(world, player):

    # regions for the exits of multi-entrace caves/drops that bunny cannot pass
    # Note spiral cave may be technically passible, but it would be too absurd to require since OHKO mode is a thing.
    bunny_impassable_caves = ['Bumper Cave', 'Two Brothers House', 'Hookshot Cave',
                              'Pyramid', 'Spiral Cave (Top)', 'Fairy Ascension Cave (Drop)']
    bunny_accessible_locations = ['Link\'s Uncle', 'Sahasrahla', 'Sick Kid', 'Lost Woods Hideout', 'Lumberjack Tree',
                                  'Checkerboard Cave', 'Potion Shop', 'Spectacle Rock Cave', 'Pyramid',
                                  'Hype Cave - Generous Guy', 'Peg Cave', 'Bumper Cave Ledge', 'Dark Blacksmith Ruins']

    def path_to_access_rule(path, entrance):
        return lambda state: state.can_reach(entrance) and all(rule_func(state) for rule_func in path)

    def options_to_access_rule(options):
        return lambda state: any(rule_func(state) for rule_func in options)

    def get_rule_to_add(start_region):
        if not start_region.is_light_world:
            return lambda state: state.has_Pearl(player)
        # in this case we are mixed region.
        # we collect possible options.

        # The base option is having the moon pearl
        possible_options = [lambda state: state.has_Pearl(player)]

        # We will search entrances recursively until we find
        # one that leads to an exclusively light world region
        # for each such entrance a new option is added that consist of:
        #    a) being able to reach it, and
        #    b) being able to access all entrances from there to `region`
        seen = {start_region}
        queue = deque([(start_region, [])])
        while queue:
            (current, path) = queue.popleft()
            for entrance in current.entrances:
                new_region = entrance.parent_region
                if new_region in seen:
                    continue
                new_path = path + [entrance.access_rule]
                seen.add(new_region)
                if not new_region.is_light_world:
                    continue  # we don't care about pure dark world entrances
                if new_region.is_dark_world:
                    queue.append((new_region, new_path))
                else:
                    # we have reached pure light world, so we have a new possible option
                    possible_options.append(path_to_access_rule(new_path, entrance))
        return options_to_access_rule(possible_options)

    # Add requirements for bunny-impassible caves if they occur in the dark world
    for region in [world.get_region(name, player) for name in bunny_impassable_caves]:

        if not region.is_dark_world:
            continue
        rule = get_rule_to_add(region)
        for ext in region.exits:
            add_rule(ext, rule)

    paradox_shop = world.get_region('Light World Death Mountain Shop', player)
    if paradox_shop.is_dark_world:
        add_rule(paradox_shop.entrances[0], get_rule_to_add(paradox_shop))

    for ent_name in bunny_impassible_doors:
        bunny_exit = world.get_entrance(ent_name, player)
        if bunny_exit.parent_region.is_dark_world:
            add_rule(bunny_exit, get_rule_to_add(bunny_exit.parent_region))

    doors_to_check = [x for x in world.doors if x.player == player and x not in bunny_impassible_doors]
    doors_to_check = [x for x in doors_to_check if x.type in [DoorType.Normal, DoorType.Interior] and not x.blocked]
    for door in doors_to_check:
        room = world.get_room(door.roomIndex, player)
        if door.entrance.parent_region.is_dark_world and room.kind(door) in [DoorKind.Dashable, DoorKind.Bombable, DoorKind.Hidden]:
            add_rule(door.entrance, get_rule_to_add(door.entrance.parent_region))

    # Add requirements for all locations that are actually in the dark world, except those available to the bunny
    for location in world.get_locations():
        if location.player == player and location.parent_region.is_dark_world:

            if location.name in bunny_accessible_locations:
                continue

            add_rule(location, get_rule_to_add(location.parent_region))


def set_inverted_bunny_rules(world, player):

    # regions for the exits of multi-entrace caves/drops that bunny cannot pass
    # Note spiral cave may be technically passible, but it would be too absurd to require since OHKO mode is a thing.
    bunny_impassable_caves = ['Bumper Cave', 'Two Brothers House', 'Hookshot Cave',
                              'Pyramid', 'Spiral Cave (Top)', 'Fairy Ascension Cave (Drop)', 'The Sky']
    bunny_accessible_locations = ['Link\'s Uncle', 'Sahasrahla', 'Sick Kid', 'Lost Woods Hideout', 'Lumberjack Tree',
                                  'Checkerboard Cave', 'Potion Shop', 'Spectacle Rock Cave', 'Pyramid',
                                  'Hype Cave - Generous Guy', 'Peg Cave', 'Bumper Cave Ledge', 'Dark Blacksmith Ruins',
                                  'Bombos Tablet', 'Ether Tablet', 'Purple Chest']

    def path_to_access_rule(path, entrance):
        return lambda state: state.can_reach(entrance) and all(rule_func(state) for rule_func in path)

    def options_to_access_rule(options):
        return lambda state: any(rule_func(state) for rule_func in options)

    def get_rule_to_add(start_region):
        if not start_region.is_dark_world:
            return lambda state: state.has_Pearl(player)
        # in this case we are mixed region.
        # we collect possible options.

        # The base option is having the moon pearl
        possible_options = [lambda state: state.has_Pearl(player)]

        # We will search entrances recursively until we find
        # one that leads to an exclusively dark world region
        # for each such entrance a new option is added that consist of:
        #    a) being able to reach it, and
        #    b) being able to access all entrances from there to `region`
        seen = {start_region}
        queue = deque([(start_region, [])])
        while queue:
            (current, path) = queue.popleft()
            for entrance in current.entrances:
                new_region = entrance.parent_region
                if new_region in seen:
                    continue
                new_path = path + [entrance.access_rule]
                seen.add(new_region)
                if not new_region.is_dark_world:
                    continue  # we don't care about pure light world entrances
                if new_region.is_light_world:
                    queue.append((new_region, new_path))
                else:
                    # we have reached pure dark world, so we have a new possible option
                    possible_options.append(path_to_access_rule(new_path, entrance))
        return options_to_access_rule(possible_options)

    # Add requirements for bunny-impassible caves if they occur in the light world
    for region in [world.get_region(name, player) for name in bunny_impassable_caves]:

        if not region.is_light_world:
            continue
        rule = get_rule_to_add(region)
        for ext in region.exits:
            add_rule(ext, rule)

    paradox_shop = world.get_region('Light World Death Mountain Shop', player)
    if paradox_shop.is_light_world:
        add_rule(paradox_shop.entrances[0], get_rule_to_add(paradox_shop))

    for ent_name in bunny_impassible_doors:
        bunny_exit = world.get_entrance(ent_name, player)
        if bunny_exit.parent_region.is_light_world:
            add_rule(bunny_exit, get_rule_to_add(bunny_exit.parent_region))

    doors_to_check = [x for x in world.doors if x.player == player and x not in bunny_impassible_doors]
    doors_to_check = [x for x in doors_to_check if x.type in [DoorType.Normal, DoorType.Interior] and not x.blocked]
    for door in doors_to_check:
        room = world.get_room(door.roomIndex, player)
        if door.entrance.parent_region.is_light_world and room.kind(door) in [DoorKind.Dashable, DoorKind.Bombable, DoorKind.Hidden]:
            add_rule(door.entrance, get_rule_to_add(door.entrance.parent_region))

    # Add requirements for all locations that are actually in the light world, except those available to the bunny
    for location in world.get_locations():
        if location.player == player and location.parent_region.is_light_world:

            if location.name in bunny_accessible_locations:
                continue

            add_rule(location, get_rule_to_add(location.parent_region))


bunny_impassible_doors = {
    'Hyrule Dungeon Armory S', 'Hyrule Dungeon Armory ES', 'Sewers Secret Room Push Block', 'Sewers Pull Switch S',
    'Eastern Lobby N', 'Eastern Courtyard Ledge W', 'Eastern Courtyard Ledge E', 'Eastern Pot Switch SE',
    'Eastern Map Balcony Hook Path',     'Eastern Stalfos Spawn ES', 'Eastern Stalfos Spawn NW',
    'Eastern Hint Tile Push Block', 'Eastern Darkness S', 'Eastern Darkness NE', 'Eastern Darkness Up Stairs',
    'Eastern Attic Start WS', 'Eastern Single Eyegore NE', 'Eastern Duo Eyegores NE', 'Desert Main Lobby Left Path',
    'Desert Main Lobby Right Path', 'Desert Left Alcove Path', 'Desert Right Alcove Path', 'Desert Compass NW',
    'Desert West Lobby NW', 'Desert Back Lobby NW', 'Desert Four Statues NW',  'Desert Four Statues ES',
    'Desert Beamos Hall WS', 'Desert Beamos Hall NE', 'Desert Wall Slide NW', 'Hera Lobby Down Stairs',
    'Hera Lobby Key Stairs', 'Hera Lobby Up Stairs', 'Hera Tile Room EN', 'Hera Tridorm SE', 'Hera Beetles WS',
    'Hera 4F Down Stairs', 'Tower Gold Knights SW', 'Tower Dark Maze EN', 'Tower Dark Pits ES', 'Tower Dark Archers WN',
    'Tower Red Spears WN', 'Tower Red Guards EN', 'Tower Red Guards SW', 'Tower Circle of Pots NW', 'Tower Altar NW',
    'PoD Left Cage SW', 'PoD Middle Cage SE', 'PoD Pit Room Bomb Hole', 'PoD Pit Room Block Path N',
    'PoD Pit Room Block Path S', 'PoD Stalfos Basement Warp', 'PoD Arena Main SW', 'PoD Arena Main Crystal Path',
    'PoD Arena Bonk Path', 'PoD Arena Crystal Path', 'PoD Sexy Statue NW', 'PoD Map Balcony Drop Down',
    'PoD Mimics 1 NW', 'PoD Warp Hint Warp', 'PoD Falling Bridge Path N', 'PoD Falling Bridge Path S',
    'PoD Mimics 2 NW', 'PoD Bow Statue Down Ladder', 'PoD Dark Pegs Up Ladder', 'PoD Dark Pegs WN',
    'PoD Turtle Party ES', 'PoD Turtle Party NW', 'PoD Callback Warp', 'Swamp Lobby Moat', 'Swamp Entrance Moat',
    'Swamp Trench 1 Approach Swim Depart', 'Swamp Trench 1 Approach Key', 'Swamp Trench 1 Key Approach',
    'Swamp Trench 1 Key Ledge Depart', 'Swamp Trench 1 Departure Approach', 'Swamp Trench 1 Departure Key',
    'Swamp Hub Hook Path', 'Swamp Compass Donut Push Block',
    'Swamp Shortcut Blue Barrier', 'Swamp Trench 2 Pots Blue Barrier', 'Swamp Trench 2 Pots Wet',
    'Swamp Trench 2 Departure Wet', 'Swamp West Shallows Push Blocks', 'Swamp West Ledge Hook Path',
    'Swamp Barrier Ledge Hook Path', 'Swamp Attic Left Pit', 'Swamp Attic Right Pit', 'Swamp Push Statue NW',
    'Swamp Push Statue NE', 'Swamp Drain Right Switch', 'Swamp Waterway NE', 'Swamp Waterway N', 'Swamp Waterway NW',
    'Skull Pot Circle WN', 'Skull Pot Circle Star Path', 'Skull Pull Switch S', 'Skull Big Chest N',
    'Skull Big Chest Hookpath', 'Skull 2 East Lobby NW', 'Skull Back Drop Star Path', 'Skull 2 West Lobby NW',
    'Skull 3 Lobby EN', 'Skull Star Pits SW', 'Skull Star Pits ES', 'Skull Torch Room WN', 'Skull Vines NW',
    'Thieves Conveyor Maze EN', 'Thieves Triple Bypass EN', 'Thieves Triple Bypass SE', 'Thieves Triple Bypass WN',
    'Thieves Hellway Blue Barrier', 'Thieves Hellway Crystal Blue Barrier', 'Thieves Attic ES',
    'Thieves Basement Block Path', 'Thieves Blocked Entry Path', 'Thieves Conveyor Bridge Block Path',
    'Thieves Conveyor Block Path', 'Ice Lobby WS', 'Ice Cross Left Push Block', 'Ice Cross Bottom Push Block Left',
    'Ice Cross Bottom Push Block Right', 'Ice Cross Right Push Block Top', 'Ice Cross Right Push Block Bottom',
    'Ice Cross Top Push Block Bottom', 'Ice Cross Top Push Block Right', 'Ice Bomb Drop Hole', 'Ice Pengator Switch WS',
    'Ice Pengator Switch ES', 'Ice Big Key Push Block',  'Ice Stalfos Hint SE', 'Ice Bomb Jump EN',
    'Ice Pengator Trap NE', 'Ice Hammer Block ES', 'Ice Tongue Pull WS', 'Ice Freezors Bomb Hole', 'Ice Tall Hint WS',
    'Ice Hookshot Ledge Path', 'Ice Hookshot Balcony Path', 'Ice Many Pots SW', 'Ice Many Pots WS',
    'Ice Crystal Right Blue Hole', 'Ice Crystal Left Blue Barrier', 'Ice Big Chest Landing Push Blocks',
    'Ice Backwards Room Hole', 'Ice Switch Room SE', 'Ice Antechamber NE', 'Ice Antechamber Hole', 'Mire Lobby Gap',
    'Mire Post-Gap Gap', 'Mire 2 NE', 'Mire Hub Upper Blue Barrier', 'Mire Hub Lower Blue Barrier',
    'Mire Hub Right Blue Barrier', 'Mire Hub Top Blue Barrier', 'Mire Hub Switch Blue Barrier N',
    'Mire Hub Switch Blue Barrier S', 'Mire Falling Bridge WN', 'Mire Map Spike Side Blue Barrier',
    'Mire Map Spot Blue Barrier', 'Mire Crystal Dead End Left Barrier', 'Mire Crystal Dead End Right Barrier',
    'Mire Cross ES', 'Mire Hidden Shooters Block Path S', 'Mire Hidden Shooters Block Path N',
    'Mire Left Bridge Hook Path', 'Mire Fishbone Blue Barrier',
    'Mire South Fish Blue Barrier', 'Mire Tile Room NW', 'Mire Compass Blue Barrier', 'Mire Attic Hint Hole',
    'Mire Dark Shooters SW', 'Mire Crystal Mid Blue Barrier', 'Mire Crystal Left Blue Barrier', 'TR Main Lobby Gap',
    'TR Lobby Ledge Gap', 'TR Hub SW', 'TR Hub SE', 'TR Hub ES', 'TR Hub EN', 'TR Hub NW', 'TR Hub NE', 'TR Torches NW',
    'TR Pokey 2 EN', 'TR Pokey 2 ES', 'TR Twin Pokeys SW', 'TR Twin Pokeys EN', 'TR Big Chest Gap',
    'TR Big Chest Entrance Gap', 'TR Lazy Eyes ES', 'TR Tongue Pull WS', 'TR Tongue Pull NE', 'TR Dark Ride Up Stairs',
    'TR Dark Ride SW', 'TR Crystal Maze Forwards Path', 'TR Crystal Maze Blue Path', 'TR Crystal Maze Cane Path',
    'TR Final Abyss South Stairs', 'TR Final Abyss NW', 'GT Hope Room EN', 'GT Blocked Stairs Block Path',
    'GT Bob\'s Room Hole', 'GT Speed Torch SE', 'GT Speed Torch South Path', 'GT Speed Torch North Path',
    'GT Crystal Conveyor NE', 'GT Crystal Conveyor WN', 'GT Conveyor Cross EN', 'GT Conveyor Cross WN',
    'GT Hookshot East-North Path', 'GT Hookshot East-South Path', 'GT Hookshot North-East Path',
    'GT Hookshot North-South Path', 'GT Hookshot South-East Path', 'GT Hookshot South-North Path',
    'GT Hookshot Platform Blue Barrier', 'GT Hookshot Entry Blue Barrier', 'GT Hookshot Entry Boomerang Path',
    'GT Double Switch Blue Path', 'GT Double Switch Key Blue Path', 'GT Double Switch Blue Barrier',
    'GT Double Switch Transition Blue', 'GT Firesnake Room Hook Path', 'GT Falling Bridge WN', 'GT Falling Bridge WS',
    'GT Ice Armos NE', 'GT Ice Armos WS', 'GT Crystal Paths SW', 'GT Mimics 1 NW', 'GT Mimics 1 ES', 'GT Mimics 2 WS',
    'GT Mimics 2 NE', 'GT Hidden Spikes EN', 'GT Cannonball Bridge SE', 'GT Gauntlet 1 WN', 'GT Gauntlet 2 EN',
    'GT Gauntlet 2 SW', 'GT Gauntlet 3 NW',  'GT Gauntlet 3 SW', 'GT Gauntlet 4 NW', 'GT Gauntlet 4 SW',
    'GT Gauntlet 5 NW', 'GT Gauntlet 5 WS', 'GT Lanmolas 2 ES', 'GT Lanmolas 2 NW', 'GT Wizzrobes 1 SW',
    'GT Wizzrobes 2 SE', 'GT Wizzrobes 2 NE', 'GT Torch Cross ES', 'GT Falling Torches NE', 'GT Moldorm Gap',
    'GT Validation Block Path'
}


def add_key_logic_rules(world, player):
    key_logic = world.key_logic[player]
    for d_name, d_logic in key_logic.items():
        for door_name, keys in d_logic.door_rules.items():
            spot = world.get_entrance(door_name, player)
            if world.keyshuffle[player] != 'universal' or world.mode[player] != 'standard' or not retro_in_hc(spot):
                rule = create_advanced_key_rule(d_logic, player, keys)
                if keys.opposite:
                    rule = or_rule(rule, create_advanced_key_rule(d_logic, player, keys.opposite))
                add_rule(spot, rule)
        for location in d_logic.bk_restricted:
            if not location.forced_item:
                forbid_item(location, d_logic.bk_name, player)
        for location in d_logic.sm_restricted:
            forbid_item(location, d_logic.small_key_name, player)
        for door in d_logic.bk_doors:
            add_rule(world.get_entrance(door.name, player), create_rule(d_logic.bk_name, player))
        for chest in d_logic.bk_chests:
            add_rule(world.get_location(chest.name, player), create_rule(d_logic.bk_name, player))


def retro_in_hc(spot):
    return spot.parent_region.dungeon.name == 'Hyrule Castle' if spot.parent_region.dungeon else False


def create_rule(item_name, player):
    return lambda state: state.has(item_name, player)


def create_key_rule(small_key_name, player, keys):
    return lambda state: state.has_sm_key(small_key_name, player, keys)


def create_key_rule_allow_small(small_key_name, player, keys, location):
    loc = location.name
    return lambda state: state.has_sm_key(small_key_name, player, keys) or (item_name(state, loc, player) in [(small_key_name, player)] and state.has_sm_key(small_key_name, player, keys-1))


def create_key_rule_bk_exception(small_key_name, big_key_name, player, keys, bk_keys, bk_locs):
    chest_names = [x.name for x in bk_locs]
    return lambda state: (state.has_sm_key(small_key_name, player, keys) and not item_in_locations(state, big_key_name, player, zip(chest_names, [player] * len(chest_names)))) or (item_in_locations(state, big_key_name, player, zip(chest_names, [player] * len(chest_names))) and state.has_sm_key(small_key_name, player, bk_keys))


def create_key_rule_bk_exception_or_allow(small_key_name, big_key_name, player, keys, location, bk_keys, bk_locs):
    loc = location.name
    chest_names = [x.name for x in bk_locs]
    return lambda state: (state.has_sm_key(small_key_name, player, keys) and not item_in_locations(state, big_key_name, player, zip(chest_names, [player] * len(chest_names)))) or (item_name(state, loc, player) in [(small_key_name, player)] and state.has_sm_key(small_key_name, player, keys-1)) or (item_in_locations(state, big_key_name, player, zip(chest_names, [player] * len(chest_names))) and state.has_sm_key(small_key_name, player, bk_keys))


def create_advanced_key_rule(key_logic, player, rule):
    if not rule.allow_small and rule.alternate_small_key is None:
        return create_key_rule(key_logic.small_key_name, player, rule.small_key_num)
    if rule.allow_small and rule.alternate_small_key is None:
        return create_key_rule_allow_small(key_logic.small_key_name, player, rule.small_key_num, rule.small_location)
    if not rule.allow_small and rule.alternate_small_key is not None:
        return create_key_rule_bk_exception(key_logic.small_key_name, key_logic.bk_name, player, rule.small_key_num,
                                            rule.alternate_small_key, rule.alternate_big_key_loc)
    if rule.allow_small and rule.alternate_small_key is not None:
        return create_key_rule_bk_exception_or_allow(key_logic.small_key_name, key_logic.bk_name, player,
                                                     rule.small_key_num, rule.small_location, rule.alternate_small_key,
                                                     rule.alternate_big_key_loc)<|MERGE_RESOLUTION|>--- conflicted
+++ resolved
@@ -1,12 +1,8 @@
 import logging
 from collections import deque
 
-<<<<<<< HEAD
-from BaseClasses import CollectionState, RegionType, DoorType, Entrance, World
+from BaseClasses import CollectionState, RegionType, DoorType, Entrance, World, CrystalBarrier
 from Items import progression_items, item_name_groups
-=======
-from BaseClasses import CollectionState, RegionType, DoorType, Entrance, CrystalBarrier
->>>>>>> a402a8ba
 from RoomData import DoorKind
 from Bosses import GanonDefeatRule
 
