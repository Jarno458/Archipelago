import logging
from collections import deque

from BaseClasses import CollectionState, RegionType, DoorType, Entrance
from Regions import key_only_locations
from RoomData import DoorKind


def set_rules(world, player):

    if world.logic[player] == 'nologic':
        logging.getLogger('').info('WARNING! Seeds generated under this logic often require major glitches and may be impossible!')
        world.get_region('Menu', player).can_reach_private = lambda state: True
        for exit in world.get_region('Menu', player).exits:
            exit.hide_path = True
        return

    global_rules(world, player)
    if world.mode[player] != 'inverted':
        default_rules(world, player)

    if world.mode[player] == 'open':
        open_rules(world, player)
    elif world.mode[player] == 'standard':
        standard_rules(world, player)
    elif world.mode[player] == 'inverted':
        open_rules(world, player)
        inverted_rules(world, player)
    else:
        raise NotImplementedError('Not implemented yet')

    if world.logic[player] == 'noglitches':
        no_glitches_rules(world, player)
    elif world.logic[player] == 'minorglitches':
        logging.getLogger('').info('Minor Glitches may be buggy still. No guarantee for proper logic checks.')
    else:
        raise NotImplementedError('Not implemented yet')

    if world.goal[player] == 'dungeons':
        # require all dungeons to beat ganon
        add_rule(world.get_location('Ganon', player), lambda state: state.can_reach('Master Sword Pedestal', 'Location', player) and state.has('Beat Agahnim 1', player) and state.has('Beat Agahnim 2', player) and state.has_crystals(7, player))
    elif world.goal[player] == 'ganon':
        # require aga2 to beat ganon
        add_rule(world.get_location('Ganon', player), lambda state: state.has('Beat Agahnim 2', player))
    
    if world.mode[player] != 'inverted':
        set_big_bomb_rules(world, player)
    else:
        set_inverted_big_bomb_rules(world, player)

    # if swamp and dam have not been moved we require mirror for swamp palace
    if not world.swamp_patch_required[player]:
        add_rule(world.get_entrance('Swamp Lobby Moat', player), lambda state: state.has_Mirror(player))

    if world.mode[player] != 'inverted':
        set_bunny_rules(world, player)
    else:
        set_inverted_bunny_rules(world, player)

def set_rule(spot, rule):
    spot.access_rule = rule

def set_defeat_dungeon_boss_rule(location):
    # Lambda required to defer evaluation of dungeon.boss since it will change later if boos shuffle is used
    set_rule(location, lambda state: location.parent_region.dungeon.boss.can_defeat(state))

def set_always_allow(spot, rule):
    spot.always_allow = rule

def add_rule(spot, rule, combine='and'):
    old_rule = spot.access_rule
    if combine == 'or':
        spot.access_rule = lambda state: rule(state) or old_rule(state)
    else:
        spot.access_rule = lambda state: rule(state) and old_rule(state)


def add_lamp_requirement(spot, player):
    add_rule(spot, lambda state: state.has('Lamp', player, state.world.lamps_needed_for_dark_rooms))


def forbid_item(location, item, player):
    old_rule = location.item_rule
    location.item_rule = lambda i: (i.name != item or i.player != player) and old_rule(i)

def add_item_rule(location, rule):
    old_rule = location.item_rule
    location.item_rule = lambda item: rule(item) and old_rule(item)

def item_in_locations(state, item, player, locations):
    for location in locations:
        if item_name(state, location[0], location[1]) == (item, player):
            return True
    return False

def item_name(state, location, player):
    location = state.world.get_location(location, player)
    if location.item is None:
        return None
    return (location.item.name, location.item.player)

def global_rules(world, player):
    # ganon can only carry triforce
    add_item_rule(world.get_location('Ganon', player), lambda item: item.name == 'Triforce' and item.player == player)
    if world.goal[player] == "localtriforcehunt":
        world.local_items[player].add('Triforce Piece')
    if world.local_items[player]:
        for location in world.get_locations():
            if location.player != player:
                for item in world.local_items[player]:
                    forbid_item(location, item, player)

    # we can s&q to the old man house after we rescue him. This may be somewhere completely different if caves are shuffled!
    world.get_region('Menu', player).can_reach_private = lambda state: True
    for exit in world.get_region('Menu', player).exits:
        exit.hide_path = True

    set_rule(world.get_entrance('Old Man S&Q', player), lambda state: state.can_reach('Old Man', 'Location', player))

    set_rule(world.get_location('Sunken Treasure', player), lambda state: state.has('Open Floodgate', player))
    set_rule(world.get_location('Dark Blacksmith Ruins', player), lambda state: state.has('Return Smith', player))
    set_rule(world.get_location('Purple Chest', player),
             lambda state: state.has('Pick Up Purple Chest', player))  # Can S&Q with chest
    set_rule(world.get_location('Ether Tablet', player), lambda state: state.has('Book of Mudora', player) and state.has_beam_sword(player))
    set_rule(world.get_location('Master Sword Pedestal', player), lambda state: state.has('Red Pendant', player) and state.has('Blue Pendant', player) and state.has('Green Pendant', player))

    set_rule(world.get_location('Missing Smith', player), lambda state: state.has('Get Frog', player) and state.can_reach('Blacksmiths Hut', 'Region', player)) # Can't S&Q with smith
    set_rule(world.get_location('Blacksmith', player), lambda state: state.has('Return Smith', player))
    set_rule(world.get_location('Magic Bat', player), lambda state: state.has('Magic Powder', player))
    set_rule(world.get_location('Sick Kid', player), lambda state: state.has_bottle(player))
    set_rule(world.get_location('Library', player), lambda state: state.has_Boots(player))
    set_rule(world.get_location('Mimic Cave', player), lambda state: state.has('Hammer', player))
    set_rule(world.get_location('Sahasrahla', player), lambda state: state.has('Green Pendant', player))


    set_rule(world.get_location('Spike Cave', player), lambda state:
    state.has('Hammer', player) and state.can_lift_rocks(player) and
    ((state.has('Cape', player) and state.can_extend_magic(player, 16, True)) or
     (state.has('Cane of Byrna', player) and
      (state.can_extend_magic(player, 12, True) or
       (state.world.can_take_damage[player] and (state.has_Boots(player) or state.has_hearts(player, 4))))))
             )

    set_rule(world.get_location('Hookshot Cave - Top Right', player), lambda state: state.has('Hookshot', player))
    set_rule(world.get_location('Hookshot Cave - Top Left', player), lambda state: state.has('Hookshot', player))
    set_rule(world.get_location('Hookshot Cave - Bottom Right', player), lambda state: state.has('Hookshot', player) or state.has('Pegasus Boots', player))
    set_rule(world.get_location('Hookshot Cave - Bottom Left', player), lambda state: state.has('Hookshot', player))

    # Start of door rando rules
    # TODO: Do these need to flag off when door rando is off? - some of them, yes

    # Eastern Palace
    # Eyegore room needs a bow
    set_rule(world.get_entrance('Eastern Duo Eyegores NE', player), lambda state: state.can_shoot_arrows(player))
    set_rule(world.get_entrance('Eastern Single Eyegore NE', player), lambda state: state.can_shoot_arrows(player))
    set_rule(world.get_entrance('Eastern Map Balcony Hook Path', player), lambda state: state.has('Hookshot', player))

    # Boss rules. Same as below but no BK or arrow requirement.
    set_defeat_dungeon_boss_rule(world.get_location('Eastern Palace - Prize', player))
    set_defeat_dungeon_boss_rule(world.get_location('Eastern Palace - Boss', player))

    # Desert
    set_rule(world.get_location('Desert Palace - Torch', player), lambda state: state.has_Boots(player))
    set_rule(world.get_entrance('Desert Wall Slide NW', player), lambda state: state.has_fire_source(player))
    set_defeat_dungeon_boss_rule(world.get_location('Desert Palace - Prize', player))
    set_defeat_dungeon_boss_rule(world.get_location('Desert Palace - Boss', player))

    # Tower of Hera
    set_rule(world.get_location('Tower of Hera - Big Key Chest', player), lambda state: state.has_fire_source(player))
    set_defeat_dungeon_boss_rule(world.get_location('Tower of Hera - Boss', player))
    set_defeat_dungeon_boss_rule(world.get_location('Tower of Hera - Prize', player))

    # Castle Tower
    set_rule(world.get_entrance('Tower Gold Knights SW', player), lambda state: state.can_kill_most_things(player))
    set_rule(world.get_entrance('Tower Gold Knights EN', player), lambda state: state.can_kill_most_things(player))
    set_rule(world.get_entrance('Tower Dark Archers WN', player), lambda state: state.can_kill_most_things(player))
    set_rule(world.get_entrance('Tower Red Spears WN', player), lambda state: state.can_kill_most_things(player))
    set_rule(world.get_entrance('Tower Red Guards EN', player), lambda state: state.can_kill_most_things(player))
    set_rule(world.get_entrance('Tower Red Guards SW', player), lambda state: state.can_kill_most_things(player))
    set_rule(world.get_entrance('Tower Altar NW', player), lambda state: state.has_sword(player))
    set_defeat_dungeon_boss_rule(world.get_location('Agahnim 1', player))

    set_rule(world.get_entrance('PoD Arena Bonk Path', player), lambda state: state.has_Boots(player))
    set_rule(world.get_entrance('PoD Mimics 1 NW', player), lambda state: state.can_shoot_arrows(player))
    set_rule(world.get_entrance('PoD Mimics 2 NW', player), lambda state: state.can_shoot_arrows(player))
    set_rule(world.get_entrance('PoD Bow Statue Down Ladder', player), lambda state: state.can_shoot_arrows(player))
    set_rule(world.get_entrance('PoD Map Balcony Drop Down', player), lambda state: state.has('Hammer', player))
    set_rule(world.get_entrance('PoD Dark Pegs WN', player), lambda state: state.has('Hammer', player))
    set_rule(world.get_entrance('PoD Dark Pegs Up Ladder', player), lambda state: state.has('Hammer', player))
    set_defeat_dungeon_boss_rule(world.get_location('Palace of Darkness - Boss', player))
    set_defeat_dungeon_boss_rule(world.get_location('Palace of Darkness - Prize', player))

    set_rule(world.get_entrance('Swamp Lobby Moat', player), lambda state: state.has('Flippers', player) and state.has('Open Floodgate', player))
    set_rule(world.get_entrance('Swamp Trench 1 Approach Dry', player), lambda state: not state.has('Trench 1 Filled', player))
    set_rule(world.get_entrance('Swamp Trench 1 Key Ledge Dry', player), lambda state: not state.has('Trench 1 Filled', player))
    set_rule(world.get_entrance('Swamp Trench 1 Departure Dry', player), lambda state: not state.has('Trench 1 Filled', player))
    set_rule(world.get_entrance('Swamp Trench 1 Approach Key', player), lambda state: state.has('Flippers', player) and state.has('Trench 1 Filled', player))
    set_rule(world.get_entrance('Swamp Trench 1 Approach Swim Depart', player), lambda state: state.has('Flippers', player) and state.has('Trench 1 Filled', player))
    set_rule(world.get_entrance('Swamp Trench 1 Key Approach', player), lambda state: state.has('Flippers', player) and state.has('Trench 1 Filled', player))
    set_rule(world.get_entrance('Swamp Trench 1 Key Ledge Depart', player), lambda state: state.has('Flippers', player) and state.has('Trench 1 Filled', player))
    set_rule(world.get_entrance('Swamp Trench 1 Departure Approach', player), lambda state: state.has('Flippers', player) and state.has('Trench 1 Filled', player))
    set_rule(world.get_entrance('Swamp Trench 1 Departure Key', player), lambda state: state.has('Flippers', player) and state.has('Trench 1 Filled', player))
    set_rule(world.get_location('Trench 1 Switch', player), lambda state: state.has('Hammer', player))
    set_rule(world.get_entrance('Swamp Hub Hook Path', player), lambda state: state.has('Hookshot', player))
    set_rule(world.get_location('Swamp Palace - Hookshot Pot Key', player), lambda state: state.has('Hookshot', player))
    set_rule(world.get_entrance('Swamp Trench 2 Pots Dry', player), lambda state: not state.has('Trench 2 Filled', player))
    set_rule(world.get_entrance('Swamp Trench 2 Pots Wet', player), lambda state: state.has('Flippers', player) and state.has('Trench 2 Filled', player))
    set_rule(world.get_entrance('Swamp Trench 2 Departure Wet', player), lambda state: state.has('Flippers', player) and state.has('Trench 2 Filled', player))
    set_rule(world.get_entrance('Swamp West Ledge Hook Path', player), lambda state: state.has('Hookshot', player))
    set_rule(world.get_entrance('Swamp Barrier Ledge Hook Path', player), lambda state: state.has('Hookshot', player))
    set_rule(world.get_entrance('Swamp Drain Right Switch', player), lambda state: state.has('Drained Swamp', player))
    set_rule(world.get_entrance('Swamp Drain WN', player), lambda state: state.has('Drained Swamp', player))
    set_rule(world.get_entrance('Swamp Flooded Room WS', player), lambda state: state.has('Drained Swamp', player))
    set_rule(world.get_entrance('Swamp Flooded Room Ladder', player), lambda state: state.has('Drained Swamp', player))
    set_rule(world.get_location('Swamp Palace - Flooded Room - Left', player), lambda state: state.has('Drained Swamp', player))
    set_rule(world.get_location('Swamp Palace - Flooded Room - Right', player), lambda state: state.has('Drained Swamp', player))
    set_rule(world.get_entrance('Swamp Flooded Spot Ladder', player), lambda state: state.has('Flippers', player) or state.has('Drained Swamp', player))
    set_rule(world.get_entrance('Swamp Drain Left Up Stairs', player), lambda state: state.has('Flippers', player) or state.has('Drained Swamp', player))
    set_rule(world.get_entrance('Swamp Waterway NW', player), lambda state: state.has('Flippers', player))
    set_rule(world.get_entrance('Swamp Waterway N', player), lambda state: state.has('Flippers', player))
    set_rule(world.get_entrance('Swamp Waterway NE', player), lambda state: state.has('Flippers', player))
    set_rule(world.get_location('Swamp Palace - Waterway Pot Key', player), lambda state: state.has('Flippers', player))
    set_defeat_dungeon_boss_rule(world.get_location('Swamp Palace - Boss', player))
    set_defeat_dungeon_boss_rule(world.get_location('Swamp Palace - Prize', player))

    set_rule(world.get_entrance('Skull Big Chest Hookpath', player), lambda state: state.has('Hookshot', player))
    set_rule(world.get_entrance('Skull Torch Room WN', player), lambda state: state.has('Fire Rod', player))
    set_rule(world.get_entrance('Skull Vines NW', player), lambda state: state.has_sword(player))
    set_defeat_dungeon_boss_rule(world.get_location('Skull Woods - Boss', player))
    set_defeat_dungeon_boss_rule(world.get_location('Skull Woods - Prize', player))

    # blind can't have the small key? - not necessarily true anymore - but likely still
    set_rule(world.get_location('Thieves\' Town - Big Chest', player), lambda state: state.has('Hammer', player))
    for entrance in ['Thieves Basement Block Path', 'Thieves Blocked Entry Path', 'Thieves Conveyor Block Path', 'Thieves Conveyor Bridge Block Path']:
        set_rule(world.get_entrance(entrance, player), lambda state: state.can_lift_rocks(player))
    for location in ['Thieves\' Town - Blind\'s Cell', 'Thieves\' Town - Boss']:
        forbid_item(world.get_location(location, player), 'Big Key (Thieves Town)', player)
    forbid_item(world.get_location('Thieves\' Town - Blind\'s Cell', player), 'Big Key (Thieves Town)', player)
    for location in ['Suspicious Maiden', 'Thieves\' Town - Blind\'s Cell']:
        set_rule(world.get_location(location, player), lambda state: state.has('Big Key (Thieves Town)', player))
    set_rule(world.get_location('Revealing Light', player), lambda state: state.has('Shining Light', player) and state.has('Maiden Rescued', player))
    set_rule(world.get_location('Thieves\' Town - Boss', player), lambda state: state.has('Maiden Unmasked', player) and world.get_location('Thieves\' Town - Boss', player).parent_region.dungeon.boss.can_defeat(state))
    set_rule(world.get_location('Thieves\' Town - Prize', player), lambda state: state.has('Maiden Unmasked', player) and world.get_location('Thieves\' Town - Prize', player).parent_region.dungeon.boss.can_defeat(state))

    set_rule(world.get_entrance('Ice Lobby WS', player), lambda state: state.can_melt_things(player))
    set_rule(world.get_entrance('Ice Hammer Block ES', player), lambda state: state.can_lift_rocks(player) and state.has('Hammer', player))
    set_rule(world.get_location('Ice Palace - Hammer Block Key Drop', player), lambda state: state.can_lift_rocks(player) and state.has('Hammer', player))
    set_rule(world.get_location('Ice Palace - Map Chest', player), lambda state: state.can_lift_rocks(player) and state.has('Hammer', player))
    set_rule(world.get_entrance('Ice Antechamber Hole', player), lambda state: state.can_lift_rocks(player) and state.has('Hammer', player))
    # todo: ohko rules for spike room - could split into two regions instead of these, but can_take_damage is usually true
    set_rule(world.get_entrance('Ice Spike Room WS', player), lambda state: state.world.can_take_damage or state.has('Hookshot', player) or state.has('Cape', player) or state.has('Cane of Byrna', player))
    set_rule(world.get_entrance('Ice Spike Room Up Stairs', player), lambda state: state.world.can_take_damage or state.has('Hookshot', player) or state.has('Cape', player) or state.has('Cane of Byrna', player))
    set_rule(world.get_entrance('Ice Spike Room Down Stairs', player), lambda state: state.world.can_take_damage or state.has('Hookshot', player) or state.has('Cape', player) or state.has('Cane of Byrna', player))
    set_rule(world.get_location('Ice Palace - Spike Room', player), lambda state: state.world.can_take_damage[player] or state.has('Hookshot', player) or state.has('Cape', player) or state.has('Cane of Byrna', player))
    set_rule(world.get_location('Ice Palace - Freezor Chest', player), lambda state: state.can_melt_things(player))
    set_rule(world.get_entrance('Ice Hookshot Ledge Path', player), lambda state: state.has('Hookshot', player))
    set_rule(world.get_entrance('Ice Hookshot Balcony Path', player), lambda state: state.has('Hookshot', player))
    set_rule(world.get_entrance('Ice Switch Room SE', player), lambda state: state.has('Cane of Somaria', player) or state.has('Convenient Block', player))
    set_defeat_dungeon_boss_rule(world.get_location('Ice Palace - Boss', player))
    set_defeat_dungeon_boss_rule(world.get_location('Ice Palace - Prize', player))

    set_rule(world.get_entrance('Mire Lobby Gap', player), lambda state: state.has_Boots(player) or state.has('Hookshot', player))
    set_rule(world.get_entrance('Mire Post-Gap Gap', player), lambda state: state.has_Boots(player) or state.has('Hookshot', player))
    set_rule(world.get_entrance('Mire Falling Bridge WN', player), lambda state: state.has_Boots(player) or state.has('Hookshot', player))  # this is due to the fact the the door opposite is blocked
    set_rule(world.get_entrance('Mire 2 NE', player), lambda state: state.has_sword(player) or state.has('Fire Rod', player) or state.has('Ice Rod', player) or state.has('Hammer', player) or state.has('Cane of Somaria', player) or state.can_shoot_arrows(player))  # need to defeat wizzrobes, bombs don't work ...
    set_rule(world.get_location('Misery Mire - Spike Chest', player), lambda state: (state.world.can_take_damage[player] and state.has_hearts(player, 4)) or state.has('Cane of Byrna', player) or state.has('Cape', player))
    set_rule(world.get_entrance('Mire Left Bridge Hook Path', player), lambda state: state.has('Hookshot', player))
    set_rule(world.get_entrance('Mire Tile Room NW', player), lambda state: state.has_fire_source(player))
    set_rule(world.get_entrance('Mire Attic Hint Hole', player), lambda state: state.has_fire_source(player))
    set_rule(world.get_entrance('Mire Dark Shooters SW', player), lambda state: state.has('Cane of Somaria', player))
    set_defeat_dungeon_boss_rule(world.get_location('Misery Mire - Boss', player))
    set_defeat_dungeon_boss_rule(world.get_location('Misery Mire - Prize', player))

    set_rule(world.get_entrance('TR Main Lobby Gap', player), lambda state: state.has('Cane of Somaria', player))
    set_rule(world.get_entrance('TR Lobby Ledge Gap', player), lambda state: state.has('Cane of Somaria', player))
    set_rule(world.get_entrance('TR Hub SW', player), lambda state: state.has('Cane of Somaria', player))
    set_rule(world.get_entrance('TR Hub SE', player), lambda state: state.has('Cane of Somaria', player))
    set_rule(world.get_entrance('TR Hub ES', player), lambda state: state.has('Cane of Somaria', player))
    set_rule(world.get_entrance('TR Hub EN', player), lambda state: state.has('Cane of Somaria', player))
    set_rule(world.get_entrance('TR Hub NW', player), lambda state: state.has('Cane of Somaria', player))
    set_rule(world.get_entrance('TR Hub NE', player), lambda state: state.has('Cane of Somaria', player))
    set_rule(world.get_entrance('TR Torches NW', player), lambda state: state.has('Cane of Somaria', player) and state.has('Fire Rod', player))
    set_rule(world.get_entrance('TR Big Chest Entrance Gap', player), lambda state: state.has('Cane of Somaria', player) or state.has('Hookshot', player))
    set_rule(world.get_entrance('TR Big Chest Gap', player), lambda state: state.has('Cane of Somaria', player) or state.has('Hookshot', player))
    set_rule(world.get_entrance('TR Dark Ride Up Stairs', player), lambda state: state.has('Cane of Somaria', player))
    set_rule(world.get_entrance('TR Dark Ride SW', player), lambda state: state.has('Cane of Somaria', player))
    set_rule(world.get_entrance('TR Crystal Maze Cane Path', player), lambda state: state.has('Cane of Somaria', player))
    set_rule(world.get_entrance('TR Final Abyss South Stairs', player), lambda state: state.has('Cane of Somaria', player))
    set_rule(world.get_entrance('TR Final Abyss NW', player), lambda state: state.has('Cane of Somaria', player))
    set_rule(world.get_location('Turtle Rock - Eye Bridge - Bottom Left', player), lambda state: state.has('Cane of Byrna', player) or state.has('Cape', player) or state.has('Mirror Shield', player))
    set_rule(world.get_location('Turtle Rock - Eye Bridge - Bottom Right', player), lambda state: state.has('Cane of Byrna', player) or state.has('Cape', player) or state.has('Mirror Shield', player))
    set_rule(world.get_location('Turtle Rock - Eye Bridge - Top Left', player), lambda state: state.has('Cane of Byrna', player) or state.has('Cape', player) or state.has('Mirror Shield', player))
    set_rule(world.get_location('Turtle Rock - Eye Bridge - Top Right', player), lambda state: state.has('Cane of Byrna', player) or state.has('Cape', player) or state.has('Mirror Shield', player))
    set_defeat_dungeon_boss_rule(world.get_location('Turtle Rock - Boss', player))
    set_defeat_dungeon_boss_rule(world.get_location('Turtle Rock - Prize', player))

    set_rule(world.get_location('Ganons Tower - Bob\'s Torch', player), lambda state: state.has_Boots(player))
    set_rule(world.get_entrance('GT Hope Room EN', player), lambda state: state.has('Cane of Somaria', player))
    set_rule(world.get_entrance('GT Conveyor Cross WN', player), lambda state: state.has('Hammer', player))
    set_rule(world.get_entrance('GT Conveyor Cross EN', player), lambda state: state.has('Hookshot', player))
    set_rule(world.get_entrance('GT Speed Torch SE', player), lambda state: state.has('Fire Rod', player))
    set_rule(world.get_entrance('GT Hookshot East-North Path', player), lambda state: state.has('Hookshot', player))
    set_rule(world.get_entrance('GT Hookshot South-East Path', player), lambda state: state.has('Hookshot', player))
    set_rule(world.get_entrance('GT Hookshot South-North Path', player), lambda state: state.has('Hookshot', player))
    set_rule(world.get_entrance('GT Hookshot East-South Path', player), lambda state: state.has('Hookshot', player) or state.has_Boots(player))
    set_rule(world.get_entrance('GT Hookshot North-East Path', player), lambda state: state.has('Hookshot', player) or state.has_Boots(player))
    set_rule(world.get_entrance('GT Hookshot North-South Path', player), lambda state: state.has('Hookshot', player) or state.has_Boots(player))
    set_rule(world.get_entrance('GT Firesnake Room Hook Path', player), lambda state: state.has('Hookshot', player))
    # I am tempted to stick an invincibility rule for getting across falling bridge
    set_rule(world.get_entrance('GT Ice Armos NE', player), lambda state: world.get_region('GT Ice Armos', player).dungeon.bosses['bottom'].can_defeat(state))
    set_rule(world.get_entrance('GT Ice Armos WS', player), lambda state: world.get_region('GT Ice Armos', player).dungeon.bosses['bottom'].can_defeat(state))

    set_rule(world.get_entrance('GT Mimics 1 NW', player), lambda state: state.can_shoot_arrows(player))
    set_rule(world.get_entrance('GT Mimics 1 ES', player), lambda state: state.can_shoot_arrows(player))
    set_rule(world.get_entrance('GT Mimics 2 WS', player), lambda state: state.can_shoot_arrows(player))
    set_rule(world.get_entrance('GT Mimics 2 NE', player), lambda state: state.can_shoot_arrows(player))
    # consider access to refill room
    set_rule(world.get_entrance('GT Gauntlet 1 WN', player), lambda state: state.can_kill_most_things(player))
    set_rule(world.get_entrance('GT Gauntlet 2 EN', player), lambda state: state.can_kill_most_things(player))
    set_rule(world.get_entrance('GT Gauntlet 2 SW', player), lambda state: state.can_kill_most_things(player))
    set_rule(world.get_entrance('GT Gauntlet 3 NW', player), lambda state: state.can_kill_most_things(player))
    set_rule(world.get_entrance('GT Gauntlet 3 SW', player), lambda state: state.can_kill_most_things(player))
    set_rule(world.get_entrance('GT Gauntlet 4 NW', player), lambda state: state.can_kill_most_things(player))
    set_rule(world.get_entrance('GT Gauntlet 4 SW', player), lambda state: state.can_kill_most_things(player))
    set_rule(world.get_entrance('GT Gauntlet 5 NW', player), lambda state: state.can_kill_most_things(player))
    set_rule(world.get_entrance('GT Gauntlet 5 WS', player), lambda state: state.can_kill_most_things(player))
    set_rule(world.get_entrance('GT Wizzrobes 1 SW', player), lambda state: state.can_kill_most_things(player))
    set_rule(world.get_entrance('GT Wizzrobes 2 SE', player), lambda state: state.can_kill_most_things(player))
    set_rule(world.get_entrance('GT Wizzrobes 2 NE', player), lambda state: state.can_kill_most_things(player))
    set_rule(world.get_entrance('GT Lanmolas 2 ES', player), lambda state: world.get_region('GT Lanmolas 2', player).dungeon.bosses['middle'].can_defeat(state))
    set_rule(world.get_entrance('GT Lanmolas 2 NW', player), lambda state: world.get_region('GT Lanmolas 2', player).dungeon.bosses['middle'].can_defeat(state))
    set_rule(world.get_entrance('GT Torch Cross ES', player), lambda state: state.has_fire_source(player))
    set_rule(world.get_entrance('GT Falling Torches NE', player), lambda state: state.has_fire_source(player))
    set_rule(world.get_entrance('GT Moldorm Gap', player), lambda state: state.has('Hookshot', player) and world.get_region('GT Moldorm', player).dungeon.bosses['top'].can_defeat(state))
    set_defeat_dungeon_boss_rule(world.get_location('Agahnim 2', player))

    add_key_logic_rules(world, player)

    # crystal switch rules
    set_rule(world.get_entrance('PoD Arena Crystal Path', player), lambda state: state.can_reach_blue(world.get_region('PoD Arena Crystal', player), player))
    set_rule(world.get_entrance('Swamp Trench 2 Pots Blue Barrier', player), lambda state: state.can_reach_blue(world.get_region('Swamp Trench 2 Pots', player), player))
    set_rule(world.get_entrance('Swamp Shortcut Blue Barrier', player), lambda state: state.can_reach_blue(world.get_region('Swamp Shortcut', player), player))
    set_rule(world.get_entrance('Thieves Attic ES', player), lambda state: state.can_reach_blue(world.get_region('Thieves Attic', player), player))
    set_rule(world.get_entrance('Thieves Hellway Blue Barrier', player), lambda state: state.can_reach_blue(world.get_region('Thieves Hellway', player), player))
    set_rule(world.get_entrance('Thieves Hellway Crystal Blue Barrier', player), lambda state: state.can_reach_blue(world.get_region('Thieves Hellway N Crystal', player), player))
    set_rule(world.get_entrance('Thieves Triple Bypass SE', player), lambda state: state.can_reach_blue(world.get_region('Thieves Triple Bypass', player), player))
    set_rule(world.get_entrance('Thieves Triple Bypass WN', player), lambda state: state.can_reach_blue(world.get_region('Thieves Triple Bypass', player), player))
    set_rule(world.get_entrance('Thieves Triple Bypass EN', player), lambda state: state.can_reach_blue(world.get_region('Thieves Triple Bypass', player), player))
    set_rule(world.get_entrance('Ice Crystal Right Blue Hole', player), lambda state: state.can_reach_blue(world.get_region('Ice Crystal Right', player), player))
    set_rule(world.get_entrance('Ice Crystal Left Blue Barrier', player), lambda state: state.can_reach_blue(world.get_region('Ice Crystal Left', player), player))
    set_rule(world.get_entrance('Ice Backwards Room Hole', player), lambda state: state.can_reach_blue(world.get_region('Ice Backwards Room', player), player))
    set_rule(world.get_entrance('Mire Hub Upper Blue Barrier', player), lambda state: state.can_reach_blue(world.get_region('Mire Hub', player), player))
    set_rule(world.get_entrance('Mire Hub Lower Blue Barrier', player), lambda state: state.can_reach_blue(world.get_region('Mire Hub', player), player))
    set_rule(world.get_entrance('Mire Hub Right Blue Barrier', player), lambda state: state.can_reach_blue(world.get_region('Mire Hub Right', player), player))
    set_rule(world.get_entrance('Mire Hub Top Blue Barrier', player), lambda state: state.can_reach_blue(world.get_region('Mire Hub Top', player), player))
    set_rule(world.get_entrance('Mire Hub Switch Blue Barrier N', player), lambda state: state.can_reach_blue(world.get_region('Mire Hub Switch', player), player))
    set_rule(world.get_entrance('Mire Hub Switch Blue Barrier S', player), lambda state: state.can_reach_blue(world.get_region('Mire Hub Switch', player), player))
    set_rule(world.get_entrance('Mire Map Spike Side Blue Barrier', player), lambda state: state.can_reach_blue(world.get_region('Mire Map Spike Side', player), player))
    set_rule(world.get_entrance('Mire Map Spot Blue Barrier', player), lambda state: state.can_reach_blue(world.get_region('Mire Map Spot', player), player))
    set_rule(world.get_entrance('Mire Crystal Dead End Left Barrier', player), lambda state: state.can_reach_blue(world.get_region('Mire Crystal Dead End', player), player))
    set_rule(world.get_entrance('Mire Crystal Dead End Right Barrier', player), lambda state: state.can_reach_blue(world.get_region('Mire Crystal Dead End', player), player))
    set_rule(world.get_entrance('Mire South Fish Blue Barrier', player), lambda state: state.can_reach_blue(world.get_region('Mire South Fish', player), player))
    set_rule(world.get_entrance('Mire Compass Blue Barrier', player), lambda state: state.can_reach_blue(world.get_region('Mire Compass Room', player), player))
    set_rule(world.get_entrance('Mire Crystal Mid Blue Barrier', player), lambda state: state.can_reach_blue(world.get_region('Mire Crystal Mid', player), player))
    set_rule(world.get_entrance('Mire Crystal Left Blue Barrier', player), lambda state: state.can_reach_blue(world.get_region('Mire Crystal Left', player), player))
    set_rule(world.get_entrance('TR Crystal Maze Blue Path', player), lambda state: state.can_reach_blue(world.get_region('TR Crystal Maze End', player), player))
    set_rule(world.get_entrance('GT Hookshot Entry Blue Barrier', player), lambda state: state.can_reach_blue(world.get_region('GT Hookshot South Entry', player), player))
    set_rule(world.get_entrance('GT Double Switch Key Blue Path', player), lambda state: state.can_reach_blue(world.get_region('GT Double Switch Key Spot', player), player))
    set_rule(world.get_entrance('GT Double Switch Blue Barrier', player), lambda state: state.can_reach_blue(world.get_region('GT Double Switch Switches', player), player))
    set_rule(world.get_entrance('GT Double Switch Transition Blue', player), lambda state: state.can_reach_blue(world.get_region('GT Double Switch Transition', player), player))

    set_rule(world.get_entrance('Swamp Barrier Ledge - Orange', player), lambda state: state.can_reach_orange(world.get_region('Swamp Barrier Ledge', player), player))
    set_rule(world.get_entrance('Swamp Barrier - Orange', player), lambda state: state.can_reach_orange(world.get_region('Swamp Barrier', player), player))
    set_rule(world.get_entrance('Thieves Hellway Orange Barrier', player), lambda state: state.can_reach_orange(world.get_region('Thieves Hellway', player), player))
    set_rule(world.get_entrance('Thieves Hellway Crystal Orange Barrier', player), lambda state: state.can_reach_orange(world.get_region('Thieves Hellway S Crystal', player), player))
    set_rule(world.get_entrance('Ice Bomb Jump Ledge Orange Barrier', player), lambda state: state.can_reach_orange(world.get_region('Ice Bomb Jump Ledge', player), player))
    set_rule(world.get_entrance('Ice Bomb Jump Catwalk Orange Barrier', player), lambda state: state.can_reach_orange(world.get_region('Ice Bomb Jump Catwalk', player), player))
    set_rule(world.get_entrance('Ice Crystal Right Orange Barrier', player), lambda state: state.can_reach_orange(world.get_region('Ice Crystal Right', player), player))
    set_rule(world.get_entrance('Ice Crystal Left Orange Barrier', player), lambda state: state.can_reach_orange(world.get_region('Ice Crystal Left', player), player))
    set_rule(world.get_entrance('Mire Crystal Right Orange Barrier', player), lambda state: state.can_reach_orange(world.get_region('Mire Crystal Right', player), player))
    set_rule(world.get_entrance('Mire Crystal Mid Orange Barrier', player), lambda state: state.can_reach_orange(world.get_region('Mire Crystal Mid', player), player))
    set_rule(world.get_entrance('Mire Firesnake Skip Orange Barrier', player), lambda state: state.can_reach_orange(world.get_region('Mire Firesnake Skip', player), player))
    set_rule(world.get_entrance('Mire Antechamber Orange Barrier', player), lambda state: state.can_reach_orange(world.get_region('Mire Antechamber', player), player))
    set_rule(world.get_entrance('GT Double Switch Orange Barrier', player), lambda state: state.can_reach_orange(world.get_region('GT Double Switch Entry', player), player))
    set_rule(world.get_entrance('GT Double Switch Orange Barrier 2', player), lambda state: state.can_reach_orange(world.get_region('GT Double Switch Entry', player), player))
    set_rule(world.get_entrance('GT Double Switch Orange Path', player), lambda state: state.can_reach_orange(world.get_region('GT Double Switch Switches', player), player))
    set_rule(world.get_entrance('GT Double Switch Key Orange Path', player), lambda state: state.can_reach_orange(world.get_region('GT Double Switch Key Spot', player), player))

    # End of door rando rules.

    add_rule(world.get_location('Sunken Treasure', player), lambda state: state.has('Open Floodgate', player))
    set_rule(world.get_location('Ganon', player), lambda state: state.has_beam_sword(player) and state.has_fire_source(player) and state.has_crystals(world.crystals_needed_for_ganon[player], player)
                                                                and (state.has('Tempered Sword', player) or state.has('Golden Sword', player) or (state.has('Silver Arrows', player) and state.can_shoot_arrows(player)) or state.has('Lamp', player) or state.can_extend_magic(player, 12)))  # need to light torch a sufficient amount of times
    set_rule(world.get_entrance('Ganon Drop', player), lambda state: state.has_beam_sword(player))  # need to damage ganon to get tiles to drop


def default_rules(world, player):
    # overworld requirements
    set_rule(world.get_entrance('Kings Grave', player), lambda state: state.has_Boots(player))
    set_rule(world.get_entrance('Kings Grave Outer Rocks', player), lambda state: state.can_lift_heavy_rocks(player))
    set_rule(world.get_entrance('Kings Grave Inner Rocks', player), lambda state: state.can_lift_heavy_rocks(player))
    set_rule(world.get_entrance('Kings Grave Mirror Spot', player), lambda state: state.has_Pearl(player) and state.has_Mirror(player))
    # Caution: If king's grave is releaxed at all to account for reaching it via a two way cave's exit in insanity mode, then the bomb shop logic will need to be updated (that would involve create a small ledge-like Region for it)
    set_rule(world.get_entrance('Bonk Fairy (Light)', player), lambda state: state.has_Boots(player))
    set_rule(world.get_entrance('Bat Cave Drop Ledge', player), lambda state: state.has('Hammer', player))
    set_rule(world.get_entrance('Lumberjack Tree Tree', player), lambda state: state.has_Boots(player) and state.has('Beat Agahnim 1', player))
    set_rule(world.get_entrance('Bonk Rock Cave', player), lambda state: state.has_Boots(player))
    set_rule(world.get_entrance('Desert Palace Stairs', player), lambda state: state.has('Book of Mudora', player))
    set_rule(world.get_entrance('Sanctuary Grave', player), lambda state: state.can_lift_rocks(player))
    set_rule(world.get_entrance('20 Rupee Cave', player), lambda state: state.can_lift_rocks(player))
    set_rule(world.get_entrance('50 Rupee Cave', player), lambda state: state.can_lift_rocks(player))
    set_rule(world.get_entrance('Death Mountain Entrance Rock', player), lambda state: state.can_lift_rocks(player))
    set_rule(world.get_entrance('Bumper Cave Entrance Mirror Spot', player), lambda state: state.has_Mirror(player))
    set_rule(world.get_entrance('Flute Spot 1', player), lambda state: state.has('Flute', player))
    set_rule(world.get_entrance('Lake Hylia Central Island Teleporter', player), lambda state: state.can_lift_heavy_rocks(player))
    set_rule(world.get_entrance('Dark Desert Teleporter', player), lambda state: state.has('Flute', player) and state.can_lift_heavy_rocks(player))
    set_rule(world.get_entrance('East Hyrule Teleporter', player), lambda state: state.has('Hammer', player) and state.can_lift_rocks(player) and state.has_Pearl(player)) # bunny cannot use hammer
    set_rule(world.get_entrance('South Hyrule Teleporter', player), lambda state: state.has('Hammer', player) and state.can_lift_rocks(player) and state.has_Pearl(player)) # bunny cannot use hammer
    set_rule(world.get_entrance('Kakariko Teleporter', player), lambda state: ((state.has('Hammer', player) and state.can_lift_rocks(player)) or state.can_lift_heavy_rocks(player)) and state.has_Pearl(player)) # bunny cannot lift bushes
    set_rule(world.get_location('Flute Spot', player), lambda state: state.has('Shovel', player))

    set_rule(world.get_location('Zora\'s Ledge', player), lambda state: state.has('Flippers', player))
    set_rule(world.get_entrance('Waterfall of Wishing', player), lambda state: state.has('Flippers', player))  # can be fake flippered into, but is in weird state inside that might prevent you from doing things. Can be improved in future Todo
    set_rule(world.get_location('Frog', player), lambda state: state.can_lift_heavy_rocks(player)) # will get automatic moon pearl requirement
    set_rule(world.get_location('Potion Shop', player), lambda state: state.has('Mushroom', player))
    set_rule(world.get_entrance('Desert Palace Entrance (North) Rocks', player), lambda state: state.can_lift_rocks(player))
    set_rule(world.get_entrance('Desert Ledge Return Rocks', player), lambda state: state.can_lift_rocks(player))  # should we decide to place something that is not a dungeon end up there at some point
    set_rule(world.get_entrance('Checkerboard Cave', player), lambda state: state.can_lift_rocks(player))
    set_rule(world.get_entrance('Agahnims Tower', player), lambda state: state.has('Cape', player) or state.has_beam_sword(player) or state.has('Beat Agahnim 1', player))  # barrier gets removed after killing agahnim, relevant for entrance shuffle
    set_rule(world.get_entrance('Top of Pyramid', player), lambda state: state.has('Beat Agahnim 1', player))
    set_rule(world.get_entrance('Old Man Cave Exit (West)', player), lambda state: False)  # drop cannot be climbed up
    set_rule(world.get_entrance('Broken Bridge (West)', player), lambda state: state.has('Hookshot', player))
    set_rule(world.get_entrance('Broken Bridge (East)', player), lambda state: state.has('Hookshot', player))
    set_rule(world.get_entrance('East Death Mountain Teleporter', player), lambda state: state.can_lift_heavy_rocks(player))
    set_rule(world.get_entrance('Fairy Ascension Rocks', player), lambda state: state.can_lift_heavy_rocks(player))
    set_rule(world.get_entrance('Paradox Cave Push Block Reverse', player), lambda state: state.has('Mirror', player))  # can erase block
    set_rule(world.get_entrance('Death Mountain (Top)', player), lambda state: state.has('Hammer', player))
    set_rule(world.get_entrance('Turtle Rock Teleporter', player), lambda state: state.can_lift_heavy_rocks(player) and state.has('Hammer', player))
    set_rule(world.get_entrance('East Death Mountain (Top)', player), lambda state: state.has('Hammer', player))

    set_rule(world.get_location('Catfish', player), lambda state: state.can_lift_rocks(player))
    set_rule(world.get_entrance('Northeast Dark World Broken Bridge Pass', player), lambda state: state.has_Pearl(player) and (state.can_lift_rocks(player) or state.has('Hammer', player) or state.has('Flippers', player)))
    set_rule(world.get_entrance('East Dark World Broken Bridge Pass', player), lambda state: state.has_Pearl(player) and (state.can_lift_rocks(player) or state.has('Hammer', player)))
    set_rule(world.get_entrance('South Dark World Bridge', player), lambda state: state.has('Hammer', player) and state.has_Pearl(player))
    set_rule(world.get_entrance('Bonk Fairy (Dark)', player), lambda state: state.has_Pearl(player) and state.has_Boots(player))
    set_rule(world.get_entrance('West Dark World Gap', player), lambda state: state.has_Pearl(player) and state.has('Hookshot', player))
    set_rule(world.get_entrance('Palace of Darkness', player), lambda state: state.has_Pearl(player)) # kiki needs pearl
    set_rule(world.get_entrance('Hyrule Castle Ledge Mirror Spot', player), lambda state: state.has_Mirror(player))
    set_rule(world.get_entrance('Hyrule Castle Main Gate', player), lambda state: state.has_Mirror(player))
    set_rule(world.get_entrance('Dark Lake Hylia Drop (East)', player), lambda state: (state.has_Pearl(player) and state.has('Flippers', player) or state.has_Mirror(player)))  # Overworld Bunny Revival
    set_rule(world.get_location('Bombos Tablet', player), lambda state: state.has('Book of Mudora', player) and state.has_beam_sword(player) and state.has_Mirror(player))
    set_rule(world.get_entrance('Dark Lake Hylia Drop (South)', player), lambda state: state.has_Pearl(player) and state.has('Flippers', player))  # ToDo any fake flipper set up?
    set_rule(world.get_entrance('Dark Lake Hylia Ledge Fairy', player), lambda state: state.has_Pearl(player)) # bomb required
    set_rule(world.get_entrance('Dark Lake Hylia Ledge Spike Cave', player), lambda state: state.can_lift_rocks(player) and state.has_Pearl(player))
    set_rule(world.get_entrance('Dark Lake Hylia Teleporter', player), lambda state: state.has_Pearl(player) and (state.has('Hammer', player) or state.can_lift_rocks(player)))  # Fake Flippers
    set_rule(world.get_entrance('Village of Outcasts Heavy Rock', player), lambda state: state.has_Pearl(player) and state.can_lift_heavy_rocks(player))
    set_rule(world.get_entrance('Hype Cave', player), lambda state: state.has_Pearl(player)) # bomb required
    set_rule(world.get_entrance('Brewery', player), lambda state: state.has_Pearl(player)) # bomb required
    set_rule(world.get_entrance('Thieves Town', player), lambda state: state.has_Pearl(player)) # bunny cannot pull
    set_rule(world.get_entrance('Skull Woods First Section Hole (North)', player), lambda state: state.has_Pearl(player)) # bunny cannot lift bush
    set_rule(world.get_entrance('Skull Woods Second Section Hole', player), lambda state: state.has_Pearl(player)) # bunny cannot lift bush
    set_rule(world.get_entrance('Maze Race Mirror Spot', player), lambda state: state.has_Mirror(player))
    set_rule(world.get_entrance('Cave 45 Mirror Spot', player), lambda state: state.has_Mirror(player))
    set_rule(world.get_entrance('East Dark World Bridge', player), lambda state: state.has_Pearl(player) and state.has('Hammer', player))
    set_rule(world.get_entrance('Lake Hylia Island Mirror Spot', player), lambda state: state.has_Pearl(player) and state.has_Mirror(player) and state.has('Flippers', player))
    set_rule(world.get_entrance('Lake Hylia Central Island Mirror Spot', player), lambda state: state.has_Mirror(player))
    set_rule(world.get_entrance('East Dark World River Pier', player), lambda state: state.has_Pearl(player) and state.has('Flippers', player))  # ToDo any fake flipper set up?
    set_rule(world.get_entrance('Graveyard Ledge Mirror Spot', player), lambda state: state.has_Pearl(player) and state.has_Mirror(player))
    set_rule(world.get_entrance('Bumper Cave Entrance Rock', player), lambda state: state.has_Pearl(player) and state.can_lift_rocks(player))
    set_rule(world.get_entrance('Bumper Cave Ledge Mirror Spot', player), lambda state: state.has_Mirror(player))
    set_rule(world.get_entrance('Bat Cave Drop Ledge Mirror Spot', player), lambda state: state.has_Mirror(player))
    set_rule(world.get_entrance('Dark World Hammer Peg Cave', player), lambda state: state.has_Pearl(player) and state.has('Hammer', player))
    set_rule(world.get_entrance('Village of Outcasts Eastern Rocks', player), lambda state: state.has_Pearl(player) and state.can_lift_heavy_rocks(player))
    set_rule(world.get_entrance('Peg Area Rocks', player), lambda state: state.has_Pearl(player) and state.can_lift_heavy_rocks(player))
    set_rule(world.get_entrance('Village of Outcasts Pegs', player), lambda state: state.has_Pearl(player) and state.has('Hammer', player))
    set_rule(world.get_entrance('Grassy Lawn Pegs', player), lambda state: state.has_Pearl(player) and state.has('Hammer', player))
    set_rule(world.get_entrance('Bumper Cave Exit (Top)', player), lambda state: state.has('Cape', player))
    set_rule(world.get_entrance('Bumper Cave Exit (Bottom)', player), lambda state: state.has('Cape', player) or state.has('Hookshot', player))

    set_rule(world.get_entrance('Skull Woods Final Section', player), lambda state: state.has('Fire Rod', player) and state.has_Pearl(player)) # bunny cannot use fire rod
    set_rule(world.get_entrance('Misery Mire', player), lambda state: state.has_Pearl(player) and state.has_sword(player) and state.has_misery_mire_medallion(player))  # sword required to cast magic (!)
    set_rule(world.get_entrance('Desert Ledge (Northeast) Mirror Spot', player), lambda state: state.has_Mirror(player))

    set_rule(world.get_entrance('Desert Ledge Mirror Spot', player), lambda state: state.has_Mirror(player))
    set_rule(world.get_entrance('Desert Palace Stairs Mirror Spot', player), lambda state: state.has_Mirror(player))
    set_rule(world.get_entrance('Desert Palace Entrance (North) Mirror Spot', player), lambda state: state.has_Mirror(player))
    set_rule(world.get_entrance('Spectacle Rock Mirror Spot', player), lambda state: state.has_Mirror(player))
    set_rule(world.get_entrance('Hookshot Cave', player), lambda state: state.can_lift_rocks(player) and state.has_Pearl(player))

    set_rule(world.get_entrance('East Death Mountain (Top) Mirror Spot', player), lambda state: state.has_Mirror(player))
    set_rule(world.get_entrance('Mimic Cave Mirror Spot', player), lambda state: state.has_Mirror(player))
    set_rule(world.get_entrance('Spiral Cave Mirror Spot', player), lambda state: state.has_Mirror(player))
    set_rule(world.get_entrance('Fairy Ascension Mirror Spot', player), lambda state: state.has_Mirror(player) and state.has_Pearl(player))  # need to lift flowers
    set_rule(world.get_entrance('Isolated Ledge Mirror Spot', player), lambda state: state.has_Mirror(player))
    set_rule(world.get_entrance('Superbunny Cave Exit (Bottom)', player), lambda state: False)  # Cannot get to bottom exit from top. Just exists for shuffling
    set_rule(world.get_entrance('Floating Island Mirror Spot', player), lambda state: state.has_Mirror(player))
    set_rule(world.get_entrance('Turtle Rock', player), lambda state: state.has_Pearl(player) and state.has_sword(player) and state.has_turtle_rock_medallion(player) and state.can_reach('Turtle Rock (Top)', 'Region', player))  # sword required to cast magic (!)

    set_rule(world.get_entrance('Pyramid Hole', player), lambda state: state.has('Beat Agahnim 2', player) or world.open_pyramid[player])
    set_rule(world.get_entrance('Ganons Tower', player), lambda state: False) # This is a safety for the TR function below to not require GT entrance in its key logic.

    if world.swords[player] == 'swordless':
        swordless_rules(world, player)

    set_rule(world.get_entrance('Ganons Tower', player), lambda state: state.has_crystals(world.crystals_needed_for_gt[player], player))


def inverted_rules(world, player):
    # s&q regions. link's house entrance is set to true so the filler knows the chest inside can always be reached
<<<<<<< HEAD
    world.get_region('Inverted Links House', player).can_reach_private = lambda state: True
    world.get_region('Inverted Links House', player).entrances[0].can_reach = lambda state: True
    world.get_region('Inverted Dark Sanctuary', player).entrances[0].parent_region.can_reach_private = lambda state: True

    old_rule_old_man = world.get_region('Old Man House', player).can_reach_private
    world.get_region('Old Man House', player).can_reach_private = lambda state: state.can_reach('Old Man', 'Location', player) or old_rule_old_man(state)

    old_rule_castle_ledge = world.get_region('Hyrule Castle Ledge', player).can_reach_private
    world.get_region('Hyrule Castle Ledge', player).can_reach_private = lambda state: (state.has_Mirror(player) and state.has('Beat Agahnim 1', player) and state.can_reach_light_world(player)) or old_rule_castle_ledge(state)
=======
    set_rule(world.get_entrance('Castle Ledge S&Q', player), lambda state: state.has_Mirror(player) and state.has('Beat Agahnim 1', player))
>>>>>>> 0b943b01

    # overworld requirements 
    set_rule(world.get_location('Maze Race', player), lambda state: state.has_Pearl(player))
    set_rule(world.get_entrance('Mini Moldorm Cave', player), lambda state: state.has_Pearl(player))
    set_rule(world.get_entrance('Light Hype Fairy', player), lambda state: state.has_Pearl(player))
    set_rule(world.get_entrance('Potion Shop Pier', player), lambda state: state.has('Flippers', player) and state.has_Pearl(player))
    set_rule(world.get_entrance('Light World Pier', player), lambda state: state.has('Flippers', player) and state.has_Pearl(player))
    set_rule(world.get_entrance('Kings Grave', player), lambda state: state.has_Boots(player) and state.can_lift_heavy_rocks(player) and state.has_Pearl(player))
    set_rule(world.get_entrance('Kings Grave Outer Rocks', player), lambda state: state.can_lift_heavy_rocks(player) and state.has_Pearl(player))
    set_rule(world.get_entrance('Kings Grave Inner Rocks', player), lambda state: state.can_lift_heavy_rocks(player) and state.has_Pearl(player))
    set_rule(world.get_entrance('Potion Shop Inner Bushes', player), lambda state: state.has_Pearl(player))
    set_rule(world.get_entrance('Potion Shop Outer Bushes', player), lambda state: state.has_Pearl(player))
    set_rule(world.get_entrance('Potion Shop Outer Rock', player), lambda state: state.can_lift_rocks(player) and state.has_Pearl(player))
    set_rule(world.get_entrance('Potion Shop Inner Rock', player), lambda state: state.can_lift_rocks(player) and state.has_Pearl(player))
    set_rule(world.get_entrance('Graveyard Cave Inner Bushes', player), lambda state: state.has_Pearl(player))
    set_rule(world.get_entrance('Graveyard Cave Outer Bushes', player), lambda state: state.has_Pearl(player))
    set_rule(world.get_entrance('Secret Passage Inner Bushes', player), lambda state: state.has_Pearl(player))
    set_rule(world.get_entrance('Secret Passage Outer Bushes', player), lambda state: state.has_Pearl(player))
    # Caution: If king's grave is releaxed at all to account for reaching it via a two way cave's exit in insanity mode, then the bomb shop logic will need to be updated (that would involve create a small ledge-like Region for it)
    set_rule(world.get_entrance('Bonk Fairy (Light)', player), lambda state: state.has_Boots(player) and state.has_Pearl(player))
    set_rule(world.get_entrance('Bat Cave Drop Ledge', player), lambda state: state.has('Hammer', player) and state.has_Pearl(player))
    set_rule(world.get_entrance('Lumberjack Tree Tree', player), lambda state: state.has_Boots(player) and state.has_Pearl(player) and state.has('Beat Agahnim 1', player))
    set_rule(world.get_entrance('Bonk Rock Cave', player), lambda state: state.has_Boots(player) and state.has_Pearl(player))
    set_rule(world.get_entrance('Desert Palace Stairs', player), lambda state: state.has('Book of Mudora', player))  # bunny can use book
    set_rule(world.get_entrance('Sanctuary Grave', player), lambda state: state.can_lift_rocks(player) and state.has_Pearl(player))
    set_rule(world.get_entrance('20 Rupee Cave', player), lambda state: state.can_lift_rocks(player) and state.has_Pearl(player))
    set_rule(world.get_entrance('50 Rupee Cave', player), lambda state: state.can_lift_rocks(player) and state.has_Pearl(player))
    set_rule(world.get_entrance('Death Mountain Entrance Rock', player), lambda state: state.can_lift_rocks(player) and state.has_Pearl(player))
    set_rule(world.get_entrance('Bumper Cave Entrance Mirror Spot', player), lambda state: state.has_Mirror(player))
    set_rule(world.get_entrance('Lake Hylia Central Island Mirror Spot', player), lambda state: state.has_Mirror(player))
    set_rule(world.get_entrance('Dark Lake Hylia Central Island Teleporter', player), lambda state: state.can_lift_heavy_rocks(player))
    set_rule(world.get_entrance('Dark Desert Teleporter', player), lambda state: state.can_flute(player) and state.can_lift_heavy_rocks(player))
    set_rule(world.get_entrance('East Dark World Teleporter', player), lambda state: state.has('Hammer', player) and state.can_lift_rocks(player) and state.has_Pearl(player)) # bunny cannot use hammer
    set_rule(world.get_entrance('South Dark World Teleporter', player), lambda state: state.has('Hammer', player) and state.can_lift_rocks(player) and state.has_Pearl(player)) # bunny cannot use hammer
    set_rule(world.get_entrance('West Dark World Teleporter', player), lambda state: ((state.has('Hammer', player) and state.can_lift_rocks(player)) or state.can_lift_heavy_rocks(player)) and state.has_Pearl(player))
    set_rule(world.get_location('Flute Spot', player), lambda state: state.has('Shovel', player) and state.has_Pearl(player))

    set_rule(world.get_location('Zora\'s Ledge', player), lambda state: state.has('Flippers', player) and state.has_Pearl(player))
    set_rule(world.get_entrance('Waterfall of Wishing', player), lambda state: state.has('Flippers', player) and state.has_Pearl(player))  # can be fake flippered into, but is in weird state inside that might prevent you from doing things. Can be improved in future Todo
    set_rule(world.get_location('Frog', player), lambda state: state.can_lift_heavy_rocks(player) and (state.has_Pearl(player) or state.has('Beat Agahnim 1', player)) or (state.can_reach('Light World', 'Region', player) and state.has_Mirror(player))) # Need LW access using Mirror or Portal
    set_rule(world.get_location('Missing Smith', player), lambda state: state.has('Get Frog', player) and state.can_reach('Blacksmiths Hut', 'Region', player)) # Can't S&Q with smith
    set_rule(world.get_location('Blacksmith', player), lambda state: state.has('Return Smith', player))
    set_rule(world.get_location('Magic Bat', player), lambda state: state.has('Magic Powder', player) and state.has_Pearl(player))
    set_rule(world.get_location('Sick Kid', player), lambda state: state.has_bottle(player))
    set_rule(world.get_location('Mushroom', player), lambda state: state.has_Pearl(player)) # need pearl to pick up bushes
    set_rule(world.get_entrance('Bush Covered Lawn Mirror Spot', player), lambda state: state.has_Mirror(player))
    set_rule(world.get_entrance('Bush Covered Lawn Inner Bushes', player), lambda state: state.has_Pearl(player))
    set_rule(world.get_entrance('Bush Covered Lawn Outer Bushes', player), lambda state: state.has_Pearl(player))
    set_rule(world.get_entrance('Bomb Hut Inner Bushes', player), lambda state: state.has_Pearl(player))
    set_rule(world.get_entrance('Bomb Hut Outer Bushes', player), lambda state: state.has_Pearl(player))
    set_rule(world.get_entrance('North Fairy Cave Drop', player), lambda state: state.has_Pearl(player))
    set_rule(world.get_entrance('Lost Woods Hideout Drop', player), lambda state: state.has_Pearl(player))
    set_rule(world.get_location('Potion Shop', player), lambda state: state.has('Mushroom', player) and (state.can_reach('Potion Shop Area', 'Region', player))) # new inverted region, need pearl for bushes or access to potion shop door/waterfall fairy
    set_rule(world.get_entrance('Desert Palace Entrance (North) Rocks', player), lambda state: state.can_lift_rocks(player) and state.has_Pearl(player))
    set_rule(world.get_entrance('Desert Ledge Return Rocks', player), lambda state: state.can_lift_rocks(player) and state.has_Pearl(player))  # should we decide to place something that is not a dungeon end up there at some point
    set_rule(world.get_entrance('Checkerboard Cave', player), lambda state: state.can_lift_rocks(player) and state.has_Pearl(player))
    set_rule(world.get_entrance('Hyrule Castle Secret Entrance Drop', player), lambda state: state.has_Pearl(player))
    set_rule(world.get_entrance('Old Man Cave Exit (West)', player), lambda state: False)  # drop cannot be climbed up
    set_rule(world.get_entrance('Broken Bridge (West)', player), lambda state: state.has('Hookshot', player) and state.has_Pearl(player))
    set_rule(world.get_entrance('Broken Bridge (East)', player), lambda state: state.has('Hookshot', player) and state.has_Pearl(player))
    set_rule(world.get_entrance('Dark Death Mountain Teleporter (East Bottom)', player), lambda state: state.can_lift_heavy_rocks(player))
    set_rule(world.get_entrance('Fairy Ascension Rocks', player), lambda state: state.can_lift_heavy_rocks(player) and state.has_Pearl(player))
    set_rule(world.get_entrance('Paradox Cave Push Block Reverse', player), lambda state: state.has('Mirror', player))  # can erase block
    set_rule(world.get_entrance('Death Mountain (Top)', player), lambda state: state.has('Hammer', player) and state.has_Pearl(player))
    set_rule(world.get_entrance('Dark Death Mountain Teleporter (East)', player), lambda state: state.can_lift_heavy_rocks(player) and state.has('Hammer', player) and state.has_Pearl(player))  # bunny cannot use hammer
    set_rule(world.get_entrance('East Death Mountain (Top)', player), lambda state: state.has('Hammer', player) and state.has_Pearl(player))  # bunny can not use hammer

    set_rule(world.get_location('Catfish', player), lambda state: state.can_lift_rocks(player) or (state.has('Flippers', player) and state.has_Mirror(player) and state.has_Pearl(player) and state.can_reach('Light World', 'Region', player)))
    set_rule(world.get_entrance('Northeast Dark World Broken Bridge Pass', player), lambda state: ((state.can_lift_rocks(player) or state.has('Hammer', player)) or state.has('Flippers', player)))
    set_rule(world.get_entrance('East Dark World Broken Bridge Pass', player), lambda state: (state.can_lift_rocks(player) or state.has('Hammer', player)))
    set_rule(world.get_entrance('South Dark World Bridge', player), lambda state: state.has('Hammer', player))
    set_rule(world.get_entrance('Bonk Fairy (Dark)', player), lambda state: state.has_Boots(player))
    set_rule(world.get_entrance('West Dark World Gap', player), lambda state: state.has('Hookshot', player))
    set_rule(world.get_entrance('Dark Lake Hylia Drop (East)', player), lambda state: state.has('Flippers', player))
    set_rule(world.get_location('Bombos Tablet', player), lambda state: state.has('Book of Mudora', player) and state.has_beam_sword(player))
    set_rule(world.get_entrance('Dark Lake Hylia Drop (South)', player), lambda state: state.has('Flippers', player))  # ToDo any fake flipper set up?
    set_rule(world.get_entrance('Dark Lake Hylia Ledge Pier', player), lambda state: state.has('Flippers', player))
    set_rule(world.get_entrance('Dark Lake Hylia Ledge Spike Cave', player), lambda state: state.can_lift_rocks(player))
    set_rule(world.get_entrance('Dark Lake Hylia Teleporter', player), lambda state: state.has('Flippers', player) and (state.has('Hammer', player) or state.can_lift_rocks(player)))  # Fake Flippers
    set_rule(world.get_entrance('Village of Outcasts Heavy Rock', player), lambda state: state.can_lift_heavy_rocks(player))
    set_rule(world.get_entrance('East Dark World Bridge', player), lambda state: state.has('Hammer', player))
    set_rule(world.get_entrance('Lake Hylia Central Island Mirror Spot', player), lambda state: state.has_Mirror(player))
    set_rule(world.get_entrance('East Dark World River Pier', player), lambda state: state.has('Flippers', player))  # ToDo any fake flipper set up? (Qirn Jump)
    set_rule(world.get_entrance('Bumper Cave Entrance Rock', player), lambda state: state.can_lift_rocks(player))
    set_rule(world.get_entrance('Bumper Cave Ledge Mirror Spot', player), lambda state: state.has_Mirror(player))
    set_rule(world.get_entrance('Hammer Peg Area Mirror Spot', player), lambda state: state.has_Mirror(player))
    set_rule(world.get_entrance('Dark World Hammer Peg Cave', player), lambda state: state.has('Hammer', player))
    set_rule(world.get_entrance('Village of Outcasts Eastern Rocks', player), lambda state: state.can_lift_heavy_rocks(player))
    set_rule(world.get_entrance('Peg Area Rocks', player), lambda state: state.can_lift_heavy_rocks(player))
    set_rule(world.get_entrance('Village of Outcasts Pegs', player), lambda state: state.has('Hammer', player))
    set_rule(world.get_entrance('Grassy Lawn Pegs', player), lambda state: state.has('Hammer', player))
    set_rule(world.get_entrance('Bumper Cave Exit (Top)', player), lambda state: state.has('Cape', player))
    set_rule(world.get_entrance('Bumper Cave Exit (Bottom)', player), lambda state: state.has('Cape', player) or state.has('Hookshot', player))

    set_rule(world.get_entrance('Skull Woods Final Section', player), lambda state: state.has('Fire Rod', player)) 
    set_rule(world.get_entrance('Misery Mire', player), lambda state: state.has_sword(player) and state.has_misery_mire_medallion(player))  # sword required to cast magic (!)

    set_rule(world.get_entrance('Hookshot Cave', player), lambda state: state.can_lift_rocks(player))

    set_rule(world.get_entrance('East Death Mountain Mirror Spot (Top)', player), lambda state: state.has_Mirror(player))
    set_rule(world.get_entrance('Death Mountain (Top) Mirror Spot', player), lambda state: state.has_Mirror(player))

    set_rule(world.get_entrance('East Death Mountain Mirror Spot (Bottom)', player), lambda state: state.has_Mirror(player))
    set_rule(world.get_entrance('Dark Death Mountain Ledge Mirror Spot (East)', player), lambda state: state.has_Mirror(player))
    set_rule(world.get_entrance('Dark Death Mountain Ledge Mirror Spot (West)', player), lambda state: state.has_Mirror(player))
    set_rule(world.get_entrance('Laser Bridge Mirror Spot', player), lambda state: state.has_Mirror(player))
    set_rule(world.get_entrance('Superbunny Cave Exit (Bottom)', player), lambda state: False)  # Cannot get to bottom exit from top. Just exists for shuffling
    set_rule(world.get_entrance('Floating Island Mirror Spot', player), lambda state: state.has_Mirror(player))
    set_rule(world.get_entrance('Turtle Rock', player), lambda state: state.has_sword(player) and state.has_turtle_rock_medallion(player) and state.can_reach('Turtle Rock (Top)', 'Region', player)) # sword required to cast magic (!)
    
    # new inverted spots
    set_rule(world.get_entrance('Post Aga Teleporter', player), lambda state: state.has('Beat Agahnim 1', player))
    set_rule(world.get_entrance('Mire Mirror Spot', player), lambda state: state.has_Mirror(player))
    set_rule(world.get_entrance('Desert Palace Stairs Mirror Spot', player), lambda state: state.has_Mirror(player))
    set_rule(world.get_entrance('Death Mountain Mirror Spot', player), lambda state: state.has_Mirror(player))
    set_rule(world.get_entrance('East Dark World Mirror Spot', player), lambda state: state.has_Mirror(player))
    set_rule(world.get_entrance('West Dark World Mirror Spot', player), lambda state: state.has_Mirror(player))
    set_rule(world.get_entrance('South Dark World Mirror Spot', player), lambda state: state.has_Mirror(player))
    set_rule(world.get_entrance('Northeast Dark World Mirror Spot', player), lambda state: state.has_Mirror(player))
    set_rule(world.get_entrance('Potion Shop Mirror Spot', player), lambda state: state.has_Mirror(player))
    set_rule(world.get_entrance('Shopping Mall Mirror Spot', player), lambda state: state.has_Mirror(player))
    set_rule(world.get_entrance('Maze Race Mirror Spot', player), lambda state: state.has_Mirror(player))
    set_rule(world.get_entrance('Desert Palace North Mirror Spot', player), lambda state: state.has_Mirror(player))
    set_rule(world.get_entrance('Death Mountain (Top) Mirror Spot', player), lambda state: state.has_Mirror(player))
    set_rule(world.get_entrance('Graveyard Cave Mirror Spot', player), lambda state: state.has_Mirror(player))
    set_rule(world.get_entrance('Bomb Hut Mirror Spot', player), lambda state: state.has_Mirror(player))
    set_rule(world.get_entrance('Skull Woods Mirror Spot', player), lambda state: state.has_Mirror(player))
    
    # inverted flute spots

    set_rule(world.get_entrance('DDM Flute', player), lambda state: state.can_flute(player))
    set_rule(world.get_entrance('NEDW Flute', player), lambda state: state.can_flute(player))
    set_rule(world.get_entrance('WDW Flute', player), lambda state: state.can_flute(player))
    set_rule(world.get_entrance('SDW Flute', player), lambda state: state.can_flute(player))
    set_rule(world.get_entrance('EDW Flute', player), lambda state: state.can_flute(player))
    set_rule(world.get_entrance('DLHL Flute', player), lambda state: state.can_flute(player))
    set_rule(world.get_entrance('DD Flute', player), lambda state: state.can_flute(player))
    set_rule(world.get_entrance('EDDM Flute', player), lambda state: state.can_flute(player))
    set_rule(world.get_entrance('Dark Grassy Lawn Flute', player), lambda state: state.can_flute(player))
    set_rule(world.get_entrance('Hammer Peg Area Flute', player), lambda state: state.can_flute(player))
    
    set_rule(world.get_entrance('Inverted Pyramid Hole', player), lambda state: state.has('Beat Agahnim 2', player) or world.open_pyramid[player])
    set_rule(world.get_entrance('Inverted Ganons Tower', player), lambda state: False) # This is a safety for the TR function below to not require GT entrance in its key logic.

    if world.swords[player] == 'swordless':
        swordless_rules(world, player)

    set_rule(world.get_entrance('Inverted Ganons Tower', player), lambda state: state.has_crystals(world.crystals_needed_for_gt[player], player))

def no_glitches_rules(world, player):
    if world.mode[player] != 'inverted':
        add_rule(world.get_entrance('Zoras River', player), lambda state: state.has('Flippers', player) or state.can_lift_rocks(player))
        add_rule(world.get_entrance('Lake Hylia Central Island Pier', player), lambda state: state.has('Flippers', player))  # can be fake flippered to
        add_rule(world.get_entrance('Hobo Bridge', player), lambda state: state.has('Flippers', player))
        add_rule(world.get_entrance('Dark Lake Hylia Drop (East)', player), lambda state: state.has_Pearl(player) and state.has('Flippers', player))
        add_rule(world.get_entrance('Dark Lake Hylia Teleporter', player), lambda state: state.has_Pearl(player) and state.has('Flippers', player) and (state.has('Hammer', player) or state.can_lift_rocks(player)))
        add_rule(world.get_entrance('Dark Lake Hylia Ledge Drop', player), lambda state: state.has_Pearl(player) and state.has('Flippers', player))
    else:
        add_rule(world.get_entrance('Zoras River', player), lambda state: state.has_Pearl(player) and (state.has('Flippers', player) or state.can_lift_rocks(player)))
        add_rule(world.get_entrance('Lake Hylia Central Island Pier', player), lambda state: state.has_Pearl(player) and state.has('Flippers', player))  # can be fake flippered to
        add_rule(world.get_entrance('Lake Hylia Island Pier', player), lambda state: state.has_Pearl(player) and state.has('Flippers', player))  # can be fake flippered to
        add_rule(world.get_entrance('Lake Hylia Warp', player), lambda state: state.has_Pearl(player) and state.has('Flippers', player))  # can be fake flippered to
        add_rule(world.get_entrance('Northeast Light World Warp', player), lambda state: state.has_Pearl(player) and state.has('Flippers', player))  # can be fake flippered to
        add_rule(world.get_entrance('Hobo Bridge', player), lambda state: state.has_Pearl(player) and state.has('Flippers', player))
        add_rule(world.get_entrance('Dark Lake Hylia Drop (East)', player), lambda state: state.has('Flippers', player))
        add_rule(world.get_entrance('Dark Lake Hylia Teleporter', player), lambda state: state.has('Flippers', player) and (state.has('Hammer', player) or state.can_lift_rocks(player)))
        add_rule(world.get_entrance('Dark Lake Hylia Ledge Drop', player), lambda state: state.has('Flippers', player))
        add_rule(world.get_entrance('East Dark World Pier', player), lambda state: state.has('Flippers', player))

    # todo: move some dungeon rules to no glictes logic - see these for examples
    # add_rule(world.get_entrance('Ganons Tower (Hookshot Room)', player), lambda state: state.has('Hookshot', player) or state.has_Boots(player))
    # add_rule(world.get_entrance('Ganons Tower (Double Switch Room)', player), lambda state: state.has('Hookshot', player))
    # DMs_room_chests = ['Ganons Tower - DMs Room - Top Left', 'Ganons Tower - DMs Room - Top Right', 'Ganons Tower - DMs Room - Bottom Left', 'Ganons Tower - DMs Room - Bottom Right']
    # for location in DMs_room_chests:
    #     add_rule(world.get_location(location, player), lambda state: state.has('Hookshot', player))
    set_rule(world.get_entrance('Paradox Cave Push Block Reverse', player), lambda state: False)  # no glitches does not require block override
    set_rule(world.get_entrance('Paradox Cave Bomb Jump', player), lambda state: False)

    # Light cones in standard depend on which world we actually are in, not which one the location would normally be
    # We add Lamp requirements only to those locations which lie in the dark world (or everything if open
    DW_Entrances = ['Bumper Cave (Bottom)', 'Superbunny Cave (Top)', 'Superbunny Cave (Bottom)', 'Hookshot Cave', 'Bumper Cave (Top)', 'Hookshot Cave Back Entrance', 'Dark Death Mountain Ledge (East)',
                    'Turtle Rock Isolated Ledge Entrance', 'Thieves Town', 'Skull Woods Final Section', 'Ice Palace', 'Misery Mire', 'Palace of Darkness', 'Swamp Palace', 'Turtle Rock', 'Dark Death Mountain Ledge (West)']

    def check_is_dark_world(region):
        for entrance in region.entrances:
            if entrance.name in DW_Entrances:
                return True
        return False

    def add_conditional_lamp(spot, region, spottype='Location'):
        if spottype == 'Location':
            spot = world.get_location(spot, player)
        else:
            spot = world.get_entrance(spot, player)
        if (not world.dark_world_light_cone and check_is_dark_world(world.get_region(region, player))) or (not world.light_world_light_cone and not check_is_dark_world(world.get_region(region, player))):
            add_lamp_requirement(spot, player)

    dark_rooms = {
        'TR Dark Ride': {'sewer': False, 'entrances': ['TR Dark Ride Up Stairs', 'TR Dark Ride SW'], 'locations': []},
        'Mire Dark Shooters': {'sewer': False, 'entrances': ['Mire Dark Shooters Up Stairs', 'Mire Dark Shooters SW', 'Mire Dark Shooters SE'], 'locations': []},
        'Mire Key Rupees': {'sewer': False, 'entrances': ['Mire Key Rupees NE'], 'locations': []},
        'Mire Block X': {'sewer': False, 'entrances': ['Mire Block X NW', 'Mire Block X WS'], 'locations': []},
        'Mire Tall Dark and Roomy': {'sewer': False, 'entrances': ['Mire Tall Dark and Roomy ES', 'Mire Tall Dark and Roomy WS', 'Mire Tall Dark and Roomy WN'], 'locations': []},
        'Mire Crystal Right': {'sewer': False, 'entrances': ['Mire Crystal Right ES'], 'locations': []},
        'Mire Crystal Mid': {'sewer': False, 'entrances': ['Mire Crystal Mid NW'], 'locations': []},
        'Mire Crystal Left': {'sewer': False, 'entrances': ['Mire Crystal Left WS'], 'locations': []},
        'Mire Crystal Top': {'sewer': False, 'entrances': ['Mire Crystal Top SW'], 'locations': []},
        'Mire Shooter Rupees': {'sewer': False, 'entrances': ['Mire Shooter Rupees EN'], 'locations': []},
        'PoD Dark Alley': {'sewer': False, 'entrances': ['PoD Dark Alley NE'], 'locations': []},
        'PoD Callback': {'sewer': False, 'entrances': ['PoD Callback WS', 'PoD Callback Warp'], 'locations': []},
        'PoD Turtle Party': {'sewer': False, 'entrances': ['PoD Turtle Party ES', 'PoD Turtle Party NW'], 'locations': []},
        'PoD Lonely Turtle': {'sewer': False, 'entrances': ['PoD Lonely Turtle SW', 'PoD Lonely Turtle EN'], 'locations': []},
        'PoD Dark Pegs': {'sewer': False, 'entrances': ['PoD Dark Pegs Up Ladder', 'PoD Dark Pegs WN'], 'locations': []},
        'PoD Dark Basement': {'sewer': False, 'entrances': ['PoD Dark Basement W Up Stairs', 'PoD Dark Basement E Up Stairs'], 'locations': ['Palace of Darkness - Dark Basement - Left', 'Palace of Darkness - Dark Basement - Right']},
        'PoD Dark Maze': {'sewer': False, 'entrances': ['PoD Dark Maze EN', 'PoD Dark Maze E'], 'locations': ['Palace of Darkness - Dark Maze - Top', 'Palace of Darkness - Dark Maze - Bottom']},
        'Eastern Dark Square': {'sewer': False, 'entrances': ['Eastern Dark Square NW', 'Eastern Dark Square Key Door WN', 'Eastern Dark Square EN'], 'locations': []},
        'Eastern Dark Pots': {'sewer': False, 'entrances': ['Eastern Dark Pots WN'], 'locations': ['Eastern Palace - Dark Square Pot Key']},
        'Eastern Darkness': {'sewer': False, 'entrances': ['Eastern Darkness S', 'Eastern Darkness Up Stairs', 'Eastern Darkness NE'], 'locations': ['Eastern Palace - Dark Eyegore Key Drop']},
        'Eastern Rupees': {'sewer': False, 'entrances': ['Eastern Rupees SE'], 'locations': []},
        'Tower Lone Statue': {'sewer': False, 'entrances': ['Tower Lone Statue Down Stairs', 'Tower Lone Statue WN'], 'locations': []},
        'Tower Dark Maze': {'sewer': False, 'entrances': ['Tower Dark Maze EN', 'Tower Dark Maze ES'], 'locations': ['Castle Tower - Dark Maze']},
        'Tower Dark Chargers': {'sewer': False, 'entrances': ['Tower Dark Chargers WS', 'Tower Dark Chargers Up Stairs'], 'locations': []},
        'Tower Dual Statues': {'sewer': False, 'entrances': ['Tower Dual Statues Down Stairs', 'Tower Dual Statues WS'], 'locations': []},
        'Tower Dark Pits': {'sewer': False, 'entrances': ['Tower Dark Pits ES', 'Tower Dark Pits EN'], 'locations': []},
        'Tower Dark Archers': {'sewer': False, 'entrances': ['Tower Dark Archers WN', 'Tower Dark Archers Up Stairs'], 'locations': ['Castle Tower - Dark Archer Key Drop']},
        'Sewers Dark Cross': {'sewer': True, 'entrances': ['Sewers Dark Cross Key Door N', 'Sewers Dark Cross South Stairs'], 'locations': ['Sewers - Dark Cross']},
        'Sewers Behind Tapestry': {'sewer': True, 'entrances': ['Sewers Behind Tapestry S', 'Sewers Behind Tapestry Down Stairs'], 'locations': []},
        'Sewers Rope Room': {'sewer': True, 'entrances': ['Sewers Rope Room Up Stairs', 'Sewers Rope Room North Stairs'], 'locations': []},
        'Sewers Water': {'sewer': True, 'entrances': ['Sewers Water S', 'Sewers Water W'], 'locations': []},
        'Sewers Key Rat': {'sewer': True, 'entrances': ['Sewers Key Rat E', 'Sewers Key Rat Key Door N'], 'locations': ['Hyrule Castle - Key Rat Key Drop']},
    }

    dark_debug_set = set()
    for region, info in dark_rooms.items():
        is_dark = False
        if not world.sewer_light_cone[player]:
            is_dark = True
        elif world.doorShuffle[player] != 'crossed' and not info['sewer']:
            is_dark = True
        elif world.doorShuffle[player] == 'crossed':
            sewer_builder = world.dungeon_layouts[player]['Hyrule Castle']
            is_dark = region not in sewer_builder.master_sector.region_set()
        if is_dark:
            dark_debug_set.add(region)
            for ent in info['entrances']:
                add_conditional_lamp(ent, region, 'Entrance')
            for loc in info['locations']:
                add_conditional_lamp(loc, region, 'Location')
    logging.getLogger('').debug('Non Dark Regions: ' + ', '.join(set(dark_rooms.keys()).difference(dark_debug_set)))

    add_conditional_lamp('Old Man', 'Old Man Cave', 'Location')
    add_conditional_lamp('Old Man Cave Exit (East)', 'Old Man Cave', 'Entrance')
    add_conditional_lamp('Death Mountain Return Cave Exit (East)', 'Death Mountain Return Cave', 'Entrance')
    add_conditional_lamp('Death Mountain Return Cave Exit (West)', 'Death Mountain Return Cave', 'Entrance')
    add_conditional_lamp('Old Man House Front to Back', 'Old Man House', 'Entrance')
    add_conditional_lamp('Old Man House Back to Front', 'Old Man House', 'Entrance')


def open_rules(world, player):
    # softlock protection as you can reach the sewers small key door with a guard drop key
    set_rule(world.get_location('Hyrule Castle - Boomerang Chest', player), lambda state: state.has_key('Small Key (Escape)', player))
    set_rule(world.get_location('Hyrule Castle - Zelda\'s Chest', player), lambda state: state.has_key('Small Key (Escape)', player))


def swordless_rules(world, player):

    set_rule(world.get_entrance('Tower Altar NW', player), lambda state: True)
    set_rule(world.get_entrance('Skull Vines NW', player), lambda state: True)
    set_rule(world.get_entrance('Ice Lobby WS', player), lambda state: state.has('Fire Rod', player) or state.has('Bombos', player))
    set_rule(world.get_location('Ice Palace - Freezor Chest', player), lambda state: state.has('Fire Rod', player) or state.has('Bombos', player))

    set_rule(world.get_location('Ether Tablet', player), lambda state: state.has('Book of Mudora', player) and state.has('Hammer', player))
    set_rule(world.get_location('Ganon', player), lambda state: state.has('Hammer', player) and state.has_fire_source(player) and state.has('Silver Arrows', player) and state.can_shoot_arrows(player) and state.has_crystals(world.crystals_needed_for_ganon[player], player))
    set_rule(world.get_entrance('Ganon Drop', player), lambda state: state.has('Hammer', player))  # need to damage ganon to get tiles to drop

    if world.mode[player] != 'inverted':
        set_rule(world.get_entrance('Agahnims Tower', player), lambda state: state.has('Cape', player) or state.has('Hammer', player) or state.has('Beat Agahnim 1', player))  # barrier gets removed after killing agahnim, relevant for entrance shuffle
        set_rule(world.get_entrance('Turtle Rock', player), lambda state: state.has_Pearl(player) and state.has_turtle_rock_medallion(player) and state.can_reach('Turtle Rock (Top)', 'Region', player))   # sword not required to use medallion for opening in swordless (!)
        set_rule(world.get_entrance('Misery Mire', player), lambda state: state.has_Pearl(player) and state.has_misery_mire_medallion(player))  # sword not required to use medallion for opening in swordless (!)
        set_rule(world.get_location('Bombos Tablet', player), lambda state: state.has('Book of Mudora', player) and state.has('Hammer', player) and state.has_Mirror(player))    
    else:
        # only need ddm access for aga tower in inverted
        set_rule(world.get_entrance('Turtle Rock', player), lambda state: state.has_turtle_rock_medallion(player) and state.can_reach('Turtle Rock (Top)', 'Region', player))   # sword not required to use medallion for opening in swordless (!)
        set_rule(world.get_entrance('Misery Mire', player), lambda state: state.has_misery_mire_medallion(player))  # sword not required to use medallion for opening in swordless (!)
        set_rule(world.get_location('Bombos Tablet', player), lambda state: state.has('Book of Mudora', player) and state.has('Hammer', player))


std_kill_rooms = {
    'Hyrule Dungeon Armory Main': ['Hyrule Dungeon Armory S'],
    'Hyrule Dungeon Armory Boomerang': ['Hyrule Dungeon Armory Boomerang WS'],
    'Eastern Stalfos Spawn': ['Eastern Stalfos Spawn ES', 'Eastern Stalfos Spawn NW'],
    'Desert Compass Room': ['Desert Compass NW'],
    'Desert Four Statues': ['Desert Four Statues NW', 'Desert Four Statues ES'],
    'Hera Beetles': ['Hera Beetles WS'],
    'Tower Gold Knights': ['Tower Gold Knights SW', 'Tower Gold Knights EN'],
    'Tower Dark Archers': ['Tower Dark Archers WN'],
    'Tower Red Spears': ['Tower Red Spears WN'],
    'Tower Red Guards': ['Tower Red Guards EN', 'Tower Red Guards SW'],
    'Tower Circle of Pots': ['Tower Circle of Pots NW'],
    'PoD Turtle Party': ['PoD Turtle Party ES', 'PoD Turtle Party NW'],  # todo: hammer req. in main rules
    'Thieves Basement Block': ['Thieves Basement Block WN'],
    'Ice Stalfos Hint': ['Ice Stalfos Hint SE'],
    'Ice Pengator Trap': ['Ice Pengator Trap NE'],
    'Mire 2': ['Mire 2 NE'],
    'Mire Cross': ['Mire Cross ES'],
    'TR Twin Pokeys': ['TR Twin Pokeys EN', 'TR Twin Pokeys SW'],
    'GT Petting Zoo': ['GT Petting Zoo SE'],
    'GT DMs Room': ['GT DMs Room SW'],
    'GT Gauntlet 1': ['GT Gauntlet 1 WN'],
    'GT Gauntlet 2': ['GT Gauntlet 2 EN', 'GT Gauntlet 2 SW'],
    'GT Gauntlet 3': ['GT Gauntlet 3 NW', 'GT Gauntlet 3 SW'],
    'GT Gauntlet 4': ['GT Gauntlet 4 NW', 'GT Gauntlet 4 SW'],
    'GT Gauntlet 5': ['GT Gauntlet 5 NW', 'GT Gauntlet 5 WS'],
    'GT Wizzrobes 1': ['GT Wizzrobes 1 SW'],
    'GT Wizzrobes 2': ['GT Wizzrobes 2 SE', 'GT Wizzrobes 2 NE']
}  # all trap rooms?


def add_connection(parent_name, target_name, entrance_name, world, player):
    parent = world.get_region(parent_name, player)
    target = world.get_region(target_name, player)
    connection = Entrance(player, entrance_name, parent)
    parent.exits.append(connection)
    connection.connect(target)


def standard_rules(world, player):
    add_connection('Menu', 'Hyrule Castle Secret Entrance', 'Uncle S&Q', world, player)
    world.get_entrance('Uncle S&Q', player).hide_path = True
    set_rule(world.get_entrance('Links House S&Q', player), lambda state: state.can_reach('Sanctuary', 'Region', player))
    set_rule(world.get_entrance('Sanctuary S&Q', player), lambda state: state.can_reach('Sanctuary', 'Region', player))
    # these are because of rails
    if world.shuffle[player] != 'vanilla':
        set_rule(world.get_entrance('Hyrule Castle Exit (East)', player), lambda state: state.has('Zelda Delivered', player))
        set_rule(world.get_entrance('Hyrule Castle Exit (West)', player), lambda state: state.has('Zelda Delivered', player))

    # too restrictive for crossed?
    def uncle_item_rule(item):
        copy_state = CollectionState(world)
        copy_state.collect(item)
        copy_state.sweep_for_events()
        return copy_state.has('Zelda Delivered', player)

    def bomb_escape_rule():
        loc = world.get_location("Link's Uncle", player)
        return loc.item and loc.item.name == 'Bombs (10)'

    def standard_escape_rule(state):
        return state.can_kill_most_things(player) or bomb_escape_rule()

    add_item_rule(world.get_location('Link\'s Uncle', player), uncle_item_rule)

    # ensures the required weapon for escape lands on uncle (unless player has it pre-equipped)
    for location in ['Link\'s House', 'Sanctuary', 'Sewers - Secret Room - Left', 'Sewers - Secret Room - Middle',
                     'Sewers - Secret Room - Right']:
        add_rule(world.get_location(location, player), lambda state: standard_escape_rule(state))
    add_rule(world.get_location('Secret Passage', player), lambda state: standard_escape_rule(state))

    escape_builder = world.dungeon_layouts[player]['Hyrule Castle']
    for region in escape_builder.master_sector.regions:
        for loc in region.locations:
            add_rule(loc, lambda state: standard_escape_rule(state))
        if region.name in std_kill_rooms:
            for ent in std_kill_rooms[region.name]:
                add_rule(world.get_entrance(ent, player), lambda state: standard_escape_rule(state))

    set_rule(world.get_location('Zelda Pickup', player), lambda state: state.has('Big Key (Escape)', player))
    set_rule(world.get_entrance('Hyrule Castle Throne Room Tapestry', player), lambda state: state.has('Zelda Herself', player))
    set_rule(world.get_entrance('Hyrule Castle Tapestry Backwards', player), lambda state: state.has('Zelda Herself', player))

    def check_rule_list(state, r_list):
        return True if len(r_list) <= 0 else r_list[0](state) and check_rule_list(state, r_list[1:])
    rule_list, debug_path = find_rules_for_zelda_delivery(world, player)
    set_rule(world.get_location('Zelda Drop Off', player), lambda state: state.has('Zelda Herself', player) and check_rule_list(state, rule_list))

    for location in ['Mushroom', 'Bottle Merchant', 'Flute Spot', 'Sunken Treasure', 'Purple Chest']:
        add_rule(world.get_location(location, player), lambda state: state.has('Zelda Delivered', player))

    # Bonk Fairy (Light) is a notable omission in ER shuffles/Retro
    for entrance in ['Blinds Hideout', 'Zoras River', 'Kings Grave Outer Rocks', 'Dam', 'Tavern North', 'Chicken House',
                     'Aginahs Cave', 'Sahasrahlas Hut', 'Kakariko Well Drop', 'Kakariko Well Cave', 'Blacksmiths Hut',
                     'Bat Cave Drop Ledge', 'Bat Cave Cave', 'Sick Kids House', 'Hobo Bridge',
                     'Lost Woods Hideout Drop', 'Lost Woods Hideout Stump', 'Lumberjack Tree Tree',
                     'Lumberjack Tree Cave', 'Mini Moldorm Cave', 'Ice Rod Cave', 'Lake Hylia Central Island Pier',
                     'Bonk Rock Cave', 'Library', 'Potion Shop', 'Two Brothers House (East)', 'Desert Palace Stairs',
                     'Eastern Palace', 'Master Sword Meadow', 'Sanctuary', 'Sanctuary Grave',
                     'Death Mountain Entrance Rock', 'Flute Spot 1', 'Dark Desert Teleporter', 'East Hyrule Teleporter',
                     'South Hyrule Teleporter', 'Kakariko Teleporter', 'Elder House (East)', 'Elder House (West)',
                     'North Fairy Cave', 'North Fairy Cave Drop', 'Lost Woods Gamble', 'Snitch Lady (East)',
                     'Snitch Lady (West)', 'Tavern (Front)', 'Bush Covered House', 'Light World Bomb Hut',
                     'Kakariko Shop', 'Long Fairy Cave', 'Good Bee Cave', '20 Rupee Cave', 'Cave Shop (Lake Hylia)',
                     'Waterfall of Wishing', 'Hyrule Castle Main Gate', '50 Rupee Cave',
                     'Fortune Teller (Light)', 'Lake Hylia Fairy', 'Light Hype Fairy', 'Desert Fairy',
                     'Lumberjack House', 'Lake Hylia Fortune Teller', 'Kakariko Gamble Game', 'Top of Pyramid']:
        add_rule(world.get_entrance(entrance, player), lambda state: state.has('Zelda Delivered', player))


def find_rules_for_zelda_delivery(world, player):
    # path rules for backtracking
    start_region = world.get_region('Hyrule Dungeon Cellblock', player)
    queue = deque([(start_region, [], [])])
    visited = {start_region}
    blank_state = CollectionState(world)
    while len(queue) > 0:
        region, path_rules, path = queue.popleft()
        for ext in region.exits:
            connect = ext.connected_region
            if connect and connect.type == RegionType.Dungeon and connect not in visited:
                rule = ext.access_rule
                rule_list = list(path_rules)
                next_path = list(path)
                if not rule(blank_state):
                    rule_list.append(rule)
                    next_path.append(ext.name)
                if connect.name == 'Sanctuary':
                    return rule_list, next_path
                else:
                    visited.add(connect)
                    queue.append((connect, rule_list, next_path))
    raise Exception('No path to Sanctuary found')


def set_big_bomb_rules(world, player):
    # this is a mess
    bombshop_entrance = world.get_region('Big Bomb Shop', player).entrances[0]
    Normal_LW_entrances = ['Blinds Hideout',
                           'Bonk Fairy (Light)',
                           'Lake Hylia Fairy',
                           'Light Hype Fairy',
                           'Desert Fairy',
                           'Chicken House',
                           'Aginahs Cave',
                           'Sahasrahlas Hut',
                           'Cave Shop (Lake Hylia)',
                           'Blacksmiths Hut',
                           'Sick Kids House',
                           'Lost Woods Gamble',
                           'Fortune Teller (Light)',
                           'Snitch Lady (East)',
                           'Snitch Lady (West)',
                           'Bush Covered House',
                           'Tavern (Front)',
                           'Light World Bomb Hut',
                           'Kakariko Shop',
                           'Mini Moldorm Cave',
                           'Long Fairy Cave',
                           'Good Bee Cave',
                           '20 Rupee Cave',
                           '50 Rupee Cave',
                           'Ice Rod Cave',
                           'Bonk Rock Cave',
                           'Library',
                           'Potion Shop',
                           'Dam',
                           'Lumberjack House',
                           'Lake Hylia Fortune Teller',
                           'Eastern Palace',
                           'Kakariko Gamble Game',
                           'Kakariko Well Cave',
                           'Bat Cave Cave',
                           'Elder House (East)',
                           'Elder House (West)',
                           'North Fairy Cave',
                           'Lost Woods Hideout Stump',
                           'Lumberjack Tree Cave',
                           'Two Brothers House (East)',
                           'Sanctuary',
                           'Hyrule Castle Entrance (South)',
                           'Hyrule Castle Secret Entrance Stairs']
    LW_walkable_entrances = ['Dark Lake Hylia Ledge Fairy',
                             'Dark Lake Hylia Ledge Spike Cave',
                             'Dark Lake Hylia Ledge Hint',
                             'Mire Shed',
                             'Dark Desert Hint',
                             'Dark Desert Fairy',
                             'Misery Mire']
    Northern_DW_entrances = ['Brewery',
                             'C-Shaped House',
                             'Chest Game',
                             'Dark World Hammer Peg Cave',
                             'Red Shield Shop',
                             'Dark Sanctuary Hint',
                             'Fortune Teller (Dark)',
                             'Dark World Shop',
                             'Dark World Lumberjack Shop',
                             'Thieves Town',
                             'Skull Woods First Section Door',
                             'Skull Woods Second Section Door (East)']
    Southern_DW_entrances = ['Hype Cave',
                             'Bonk Fairy (Dark)',
                             'Archery Game',
                             'Big Bomb Shop',
                             'Dark Lake Hylia Shop',
                             'Swamp Palace']
    Isolated_DW_entrances = ['Spike Cave',
                             'Cave Shop (Dark Death Mountain)',
                             'Dark Death Mountain Fairy',
                             'Mimic Cave',
                             'Skull Woods Second Section Door (West)',
                             'Skull Woods Final Section',
                             'Ice Palace',
                             'Turtle Rock',
                             'Dark Death Mountain Ledge (West)',
                             'Dark Death Mountain Ledge (East)',
                             'Bumper Cave (Top)',
                             'Superbunny Cave (Top)',
                             'Superbunny Cave (Bottom)',
                             'Hookshot Cave',
                             'Ganons Tower',
                             'Turtle Rock Isolated Ledge Entrance',
                             'Hookshot Cave Back Entrance']
    Isolated_LW_entrances = ['Capacity Upgrade',
                             'Tower of Hera',
                             'Death Mountain Return Cave (West)',
                             'Paradox Cave (Top)',
                             'Fairy Ascension Cave (Top)',
                             'Spiral Cave',
                             'Desert Palace Entrance (East)']
    West_LW_DM_entrances = ['Old Man Cave (East)',
                            'Old Man House (Bottom)',
                            'Old Man House (Top)',
                            'Death Mountain Return Cave (East)',
                            'Spectacle Rock Cave Peak',
                            'Spectacle Rock Cave',
                            'Spectacle Rock Cave (Bottom)']
    East_LW_DM_entrances = ['Paradox Cave (Bottom)',
                            'Paradox Cave (Middle)',
                            'Hookshot Fairy',
                            'Spiral Cave (Bottom)']
    Mirror_from_SDW_entrances = ['Two Brothers House (West)',
                                 'Cave 45']
    Castle_ledge_entrances = ['Hyrule Castle Entrance (West)',
                              'Hyrule Castle Entrance (East)',
                              'Agahnims Tower']
    Desert_mirrorable_ledge_entrances = ['Desert Palace Entrance (West)',
                                         'Desert Palace Entrance (North)',
                                         'Desert Palace Entrance (South)',
                                         'Checkerboard Cave']

    set_rule(world.get_entrance('Pyramid Fairy', player), lambda state: state.can_reach('East Dark World', 'Region', player) and state.can_reach('Big Bomb Shop', 'Region', player) and state.has('Crystal 5', player) and state.has('Crystal 6', player))

    #crossing peg bridge starting from the southern dark world
    def cross_peg_bridge(state):
        return state.has('Hammer', player) and state.has_Pearl(player)

    # returning via the eastern and southern teleporters needs the same items, so we use the southern teleporter for out routing.
    # crossing preg bridge already requires hammer so we just add the gloves to the requirement
    def southern_teleporter(state):
        return state.can_lift_rocks(player) and cross_peg_bridge(state)

    # the basic routes assume you can reach eastern light world with the bomb.
    # you can then use the southern teleporter, or (if you have beaten Aga1) the hyrule castle gate warp
    def basic_routes(state):
        return southern_teleporter(state) or state.has('Beat Agahnim 1', player)

    # Key for below abbreviations:
    # P = pearl
    # A = Aga1
    # H = hammer
    # M = Mirror
    # G = Glove

    if bombshop_entrance.name in Normal_LW_entrances:
        #1. basic routes
        #2. Can reach Eastern dark world some other way, mirror, get bomb, return to mirror spot, walk to pyramid: Needs mirror
        # -> M or BR
        add_rule(world.get_entrance('Pyramid Fairy', player), lambda state: basic_routes(state) or state.has_Mirror(player))
    elif bombshop_entrance.name in LW_walkable_entrances:
        #1. Mirror then basic routes
        # -> M and BR
        add_rule(world.get_entrance('Pyramid Fairy', player), lambda state: state.has_Mirror(player) and basic_routes(state))
    elif bombshop_entrance.name in Northern_DW_entrances:
        #1. Mirror and basic routes
        #2. Go to south DW and then cross peg bridge: Need Mitts and hammer and moon pearl
        # -> (Mitts and CPB) or (M and BR)
        add_rule(world.get_entrance('Pyramid Fairy', player), lambda state: (state.can_lift_heavy_rocks(player) and cross_peg_bridge(state)) or (state.has_Mirror(player) and basic_routes(state)))
    elif bombshop_entrance.name == 'Bumper Cave (Bottom)':
        #1. Mirror and Lift rock and basic_routes
        #2. Mirror and Flute and basic routes (can make difference if accessed via insanity or w/ mirror from connector, and then via hyrule castle gate, because no gloves are needed in that case)
        #3. Go to south DW and then cross peg bridge: Need Mitts and hammer and moon pearl
        # -> (Mitts and CPB) or (((G or Flute) and M) and BR))
        add_rule(world.get_entrance('Pyramid Fairy', player), lambda state: (state.can_lift_heavy_rocks(player) and cross_peg_bridge(state)) or (((state.can_lift_rocks(player) or state.has('Flute', player)) and state.has_Mirror(player)) and basic_routes(state)))
    elif bombshop_entrance.name in Southern_DW_entrances:
        #1. Mirror and enter via gate: Need mirror and Aga1
        #2. cross peg bridge: Need hammer and moon pearl
        # -> CPB or (M and A)
        add_rule(world.get_entrance('Pyramid Fairy', player), lambda state: cross_peg_bridge(state) or (state.has_Mirror(player) and state.has('Beat Agahnim 1', player)))
    elif bombshop_entrance.name in Isolated_DW_entrances:
        # 1. mirror then flute then basic routes
        # -> M and Flute and BR
        add_rule(world.get_entrance('Pyramid Fairy', player), lambda state: state.has_Mirror(player) and state.has('Flute', player) and basic_routes(state))
    elif bombshop_entrance.name in Isolated_LW_entrances:
        # 1. flute then basic routes
        # Prexisting mirror spot is not permitted, because mirror might have been needed to reach these isolated locations.
        # -> Flute and BR
        add_rule(world.get_entrance('Pyramid Fairy', player), lambda state: state.has('Flute', player) and basic_routes(state))
    elif bombshop_entrance.name in West_LW_DM_entrances:
        # 1. flute then basic routes or mirror
        # Prexisting mirror spot is permitted, because flute can be used to reach west DM directly.
        # -> Flute and (M or BR)
        add_rule(world.get_entrance('Pyramid Fairy', player), lambda state: state.has('Flute', player) and (state.has_Mirror(player) or basic_routes(state)))
    elif bombshop_entrance.name in East_LW_DM_entrances:
        # 1. flute then basic routes or mirror and hookshot
        # Prexisting mirror spot is permitted, because flute can be used to reach west DM directly and then east DM via Hookshot
        # -> Flute and ((M and Hookshot) or BR)
        add_rule(world.get_entrance('Pyramid Fairy', player), lambda state: state.has('Flute', player) and ((state.has_Mirror(player) and state.has('Hookshot', player)) or basic_routes(state)))
    elif bombshop_entrance.name == 'Fairy Ascension Cave (Bottom)':
        # Same as East_LW_DM_entrances except navigation without BR requires Mitts
        # -> Flute and ((M and Hookshot and Mitts) or BR)
        add_rule(world.get_entrance('Pyramid Fairy', player), lambda state: state.has('Flute', player) and ((state.has_Mirror(player) and state.has('Hookshot', player) and state.can_lift_heavy_rocks(player)) or basic_routes(state)))
    elif bombshop_entrance.name in Castle_ledge_entrances:
        # 1. mirror on pyramid to castle ledge, grab bomb, return through mirror spot: Needs mirror
        # 2. flute then basic routes
        # -> M or (Flute and BR)
        add_rule(world.get_entrance('Pyramid Fairy', player), lambda state: state.has_Mirror(player) or (state.has('Flute', player) and basic_routes(state)))
    elif bombshop_entrance.name in Desert_mirrorable_ledge_entrances:
        # Cases when you have mire access: Mirror to reach locations, return via mirror spot, move to center of desert, mirror anagin and:
        # 1. Have mire access, Mirror to reach locations, return via mirror spot, move to center of desert, mirror again and then basic routes
        # 2. flute then basic routes
        # -> (Mire access and M) or Flute) and BR
        add_rule(world.get_entrance('Pyramid Fairy', player), lambda state: ((state.can_reach('Dark Desert', 'Region', player) and state.has_Mirror(player)) or state.has('Flute', player)) and basic_routes(state))
    elif bombshop_entrance.name == 'Old Man Cave (West)':
        # 1. Lift rock then basic_routes
        # 2. flute then basic_routes
        # -> (Flute or G) and BR
        add_rule(world.get_entrance('Pyramid Fairy', player), lambda state: (state.has('Flute', player) or state.can_lift_rocks(player)) and basic_routes(state))
    elif bombshop_entrance.name == 'Graveyard Cave':
        # 1. flute then basic routes
        # 2. (has west dark world access) use existing mirror spot (required Pearl), mirror again off ledge
        # -> (Flute or (M and P and West Dark World access) and BR
        add_rule(world.get_entrance('Pyramid Fairy', player), lambda state: (state.has('Flute', player) or (state.can_reach('West Dark World', 'Region', player) and state.has_Pearl(player) and state.has_Mirror(player))) and basic_routes(state))
    elif bombshop_entrance.name in Mirror_from_SDW_entrances:
        # 1. flute then basic routes
        # 2. (has South dark world access) use existing mirror spot, mirror again off ledge
        # -> (Flute or (M and South Dark World access) and BR
        add_rule(world.get_entrance('Pyramid Fairy', player), lambda state: (state.has('Flute', player) or (state.can_reach('South Dark World', 'Region', player) and state.has_Mirror(player))) and basic_routes(state))
    elif bombshop_entrance.name == 'Dark World Potion Shop':
        # 1. walk down by lifting rock: needs gloves and pearl`
        # 2. walk down by hammering peg: needs hammer and pearl
        # 3. mirror and basic routes
        # -> (P and (H or Gloves)) or (M and BR)
        add_rule(world.get_entrance('Pyramid Fairy', player), lambda state: (state.has_Pearl(player) and (state.has('Hammer', player) or state.can_lift_rocks(player))) or (state.has_Mirror(player) and basic_routes(state)))
    elif bombshop_entrance.name == 'Kings Grave':
        # same as the Normal_LW_entrances case except that the pre-existing mirror is only possible if you have mitts
        # (because otherwise mirror was used to reach the grave, so would cancel a pre-existing mirror spot)
        # to account for insanity, must consider a way to escape without a cave for basic_routes
        # -> (M and Mitts) or ((Mitts or Flute or (M and P and West Dark World access)) and BR)
        add_rule(world.get_entrance('Pyramid Fairy', player), lambda state: (state.can_lift_heavy_rocks(player) and state.has_Mirror(player)) or ((state.can_lift_heavy_rocks(player) or state.has('Flute', player) or (state.can_reach('West Dark World', 'Region', player) and state.has_Pearl(player) and state.has_Mirror(player))) and basic_routes(state)))
    elif bombshop_entrance.name == 'Waterfall of Wishing':
        # same as the Normal_LW_entrances case except in insanity it's possible you could be here without Flippers which
        # means you need an escape route of either Flippers or Flute
        add_rule(world.get_entrance('Pyramid Fairy', player), lambda state: (state.has('Flippers', player) or state.has('Flute', player)) and (basic_routes(state) or state.has_Mirror(player)))


def set_inverted_big_bomb_rules(world, player):
    bombshop_entrance = world.get_region('Inverted Big Bomb Shop', player).entrances[0]
    Normal_LW_entrances = ['Blinds Hideout',
                           'Bonk Fairy (Light)',
                           'Lake Hylia Fairy',
                           'Light Hype Fairy',
                           'Desert Fairy',
                           'Chicken House',
                           'Aginahs Cave',
                           'Sahasrahlas Hut',
                           'Cave Shop (Lake Hylia)',
                           'Blacksmiths Hut',
                           'Sick Kids House',
                           'Lost Woods Gamble',
                           'Fortune Teller (Light)',
                           'Snitch Lady (East)',
                           'Snitch Lady (West)',
                           'Tavern (Front)',
                           'Kakariko Shop',
                           'Mini Moldorm Cave',
                           'Long Fairy Cave',
                           'Good Bee Cave',
                           '20 Rupee Cave',
                           '50 Rupee Cave',
                           'Ice Rod Cave',
                           'Bonk Rock Cave',
                           'Library',
                           'Potion Shop',
                           'Dam',
                           'Lumberjack House',
                           'Lake Hylia Fortune Teller',
                           'Eastern Palace',
                           'Kakariko Gamble Game',
                           'Kakariko Well Cave',
                           'Bat Cave Cave',
                           'Elder House (East)',
                           'Elder House (West)',
                           'North Fairy Cave',
                           'Lost Woods Hideout Stump',
                           'Lumberjack Tree Cave',
                           'Two Brothers House (East)',
                           'Sanctuary',
                           'Hyrule Castle Entrance (South)',
                           'Hyrule Castle Secret Entrance Stairs',
                           'Hyrule Castle Entrance (West)',
                           'Hyrule Castle Entrance (East)',
                           'Inverted Ganons Tower',
                           'Cave 45',
                           'Checkerboard Cave',
                           'Inverted Big Bomb Shop']
    Isolated_LW_entrances = ['Old Man Cave (East)',
                             'Old Man House (Bottom)',
                             'Old Man House (Top)',
                             'Death Mountain Return Cave (East)',
                             'Spectacle Rock Cave Peak',
                             'Tower of Hera',
                             'Death Mountain Return Cave (West)',
                             'Paradox Cave (Top)',
                             'Fairy Ascension Cave (Top)',
                             'Spiral Cave',
                             'Paradox Cave (Bottom)',
                             'Paradox Cave (Middle)',
                             'Hookshot Fairy',
                             'Spiral Cave (Bottom)',
                             'Mimic Cave',
                             'Fairy Ascension Cave (Bottom)',
                             'Desert Palace Entrance (West)',
                             'Desert Palace Entrance (North)',
                             'Desert Palace Entrance (South)']
    Eastern_DW_entrances = ['Palace of Darkness',
                            'Palace of Darkness Hint',
                            'Dark Lake Hylia Fairy',
                            'East Dark World Hint']
    Northern_DW_entrances = ['Brewery',
                             'C-Shaped House',
                             'Chest Game',
                             'Dark World Hammer Peg Cave',
                             'Red Shield Shop',
                             'Inverted Dark Sanctuary',
                             'Fortune Teller (Dark)',
                             'Dark World Lumberjack Shop',
                             'Thieves Town',
                             'Skull Woods First Section Door',
                             'Skull Woods Second Section Door (East)']
    Southern_DW_entrances = ['Hype Cave',
                             'Bonk Fairy (Dark)',
                             'Archery Game',
                             'Inverted Links House',
                             'Dark Lake Hylia Shop',
                             'Swamp Palace']
    Isolated_DW_entrances = ['Spike Cave',
                             'Cave Shop (Dark Death Mountain)',
                             'Dark Death Mountain Fairy',
                             'Skull Woods Second Section Door (West)',
                             'Skull Woods Final Section',
                             'Turtle Rock',
                             'Dark Death Mountain Ledge (West)',
                             'Dark Death Mountain Ledge (East)',
                             'Bumper Cave (Top)',
                             'Superbunny Cave (Top)',
                             'Superbunny Cave (Bottom)',
                             'Hookshot Cave',
                             'Turtle Rock Isolated Ledge Entrance',
                             'Hookshot Cave Back Entrance',
                             'Inverted Agahnims Tower']
    LW_walkable_entrances = ['Dark Lake Hylia Ledge Fairy',
                             'Dark Lake Hylia Ledge Spike Cave',
                             'Dark Lake Hylia Ledge Hint',
                             'Mire Shed',
                             'Dark Desert Hint',
                             'Dark Desert Fairy',
                             'Misery Mire',
                             'Red Shield Shop']
    LW_bush_entrances = ['Bush Covered House',
                         'Light World Bomb Hut',
                         'Graveyard Cave']
    LW_inaccessible_entrances = ['Desert Palace Entrance (East)',
                                 'Spectacle Rock Cave',
                                 'Spectacle Rock Cave (Bottom)']

    set_rule(world.get_entrance('Pyramid Fairy', player),
             lambda state: state.can_reach('East Dark World', 'Region', player) and state.can_reach('Inverted Big Bomb Shop', 'Region', player) and state.has('Crystal 5', player) and state.has('Crystal 6', player))

    # Key for below abbreviations:
    # P = pearl
    # A = Aga1
    # H = hammer
    # M = Mirror
    # G = Glove
    if bombshop_entrance.name in Eastern_DW_entrances:
        # Just walk to the pyramid
        pass
    elif bombshop_entrance.name in Normal_LW_entrances:
        # Just walk to the castle and mirror.
        add_rule(world.get_entrance('Pyramid Fairy', player), lambda state: state.has_Mirror(player))
    elif bombshop_entrance.name in Isolated_LW_entrances:
        # For these entrances, you cannot walk to the castle/pyramid and thus must use Mirror and then Flute.
        add_rule(world.get_entrance('Pyramid Fairy', player), lambda state: state.can_flute(player) and state.has_Mirror(player))
    elif bombshop_entrance.name in Northern_DW_entrances:
        # You can just fly with the Flute, you can take a long walk with Mitts and Hammer,
        # or you can leave a Mirror portal nearby and then walk to the castle to Mirror again.
        add_rule(world.get_entrance('Pyramid Fairy', player), lambda state: state.can_flute or (state.can_lift_heavy_rocks(player) and state.has('Hammer', player)) or (state.has_Mirror(player) and state.can_reach('Light World', 'Region', player)))
    elif bombshop_entrance.name in Southern_DW_entrances:
        # This is the same as north DW without the Mitts rock present.
        add_rule(world.get_entrance('Pyramid Fairy', player), lambda state: state.has('Hammer', player) or state.can_flute(player) or (state.has_Mirror(player) and state.can_reach('Light World', 'Region', player)))
    elif bombshop_entrance.name in Isolated_DW_entrances:
        # There's just no way to escape these places with the bomb and no Flute.
        add_rule(world.get_entrance('Pyramid Fairy', player), lambda state: state.can_flute(player))
    elif bombshop_entrance.name in LW_walkable_entrances:
        # You can fly with the flute, or leave a mirror portal and walk through the light world
        add_rule(world.get_entrance('Pyramid Fairy', player), lambda state: state.can_flute(player) or (state.has_Mirror(player) and state.can_reach('Light World', 'Region', player)))
    elif bombshop_entrance.name in LW_bush_entrances:
        # These entrances are behind bushes in LW so you need either Pearl or the tools to solve NDW bomb shop locations.
        add_rule(world.get_entrance('Pyramid Fairy', player), lambda state: state.has_Mirror(player) and (state.can_flute(player) or state.has_Pearl(player) or (state.can_lift_heavy_rocks(player) and state.has('Hammer', player))))
    elif bombshop_entrance.name == 'Dark World Shop':
        # This is mostly the same as NDW but the Mirror path requires the Pearl, or using the Hammer
        add_rule(world.get_entrance('Pyramid Fairy', player), lambda state: state.can_flute or (state.can_lift_heavy_rocks(player) and state.has('Hammer', player)) or (state.has_Mirror(player) and state.can_reach('Light World', 'Region', player) and (state.has_Pearl(player) or state.has('Hammer', player))))
    elif bombshop_entrance.name == 'Bumper Cave (Bottom)':
        # This is mostly the same as NDW but the Mirror path requires being able to lift a rock.
        add_rule(world.get_entrance('Pyramid Fairy', player), lambda state: state.can_flute or (state.can_lift_heavy_rocks(player) and state.has('Hammer', player)) or (state.has_Mirror(player) and state.can_lift_rocks(player) and state.can_reach('Light World', 'Region', player)))
    elif bombshop_entrance.name == 'Old Man Cave (West)':
        # The three paths back are Mirror and DW walk, Mirror and Flute, or LW walk and then Mirror.
        add_rule(world.get_entrance('Pyramid Fairy', player), lambda state: state.has_Mirror(player) and ((state.can_lift_heavy_rocks(player) and state.has('Hammer', player)) or (state.can_lift_rocks(player) and state.has_Pearl(player)) or state.can_flute(player)))
    elif bombshop_entrance.name == 'Dark World Potion Shop':
        # You either need to Flute to 5 or cross the rock/hammer choice pass to the south.
        add_rule(world.get_entrance('Pyramid Fairy', player), lambda state: state.can_flute(player) or state.has('Hammer', player) or state.can_lift_rocks(player))
    elif bombshop_entrance.name == 'Kings Grave':
        # Either lift the rock and walk to the castle to Mirror or Mirror immediately and Flute.
        add_rule(world.get_entrance('Pyramid Fairy', player), lambda state: (state.can_flute(player) or state.can_lift_heavy_rocks(player)) and state.has_Mirror(player))
    elif bombshop_entrance.name == 'Waterfall of Wishing':
        # You absolutely must be able to swim to return it from here.
        add_rule(world.get_entrance('Pyramid Fairy', player), lambda state: state.has('Flippers', player) and state.has_Pearl(player) and state.has_Mirror(player))
    elif bombshop_entrance.name == 'Ice Palace':
        # You can swim to the dock or use the Flute to get off the island.
        add_rule(world.get_entrance('Pyramid Fairy', player), lambda state: state.has('Flippers', player) or state.can_flute(player))
    elif bombshop_entrance.name == 'Capacity Upgrade':
        # You must Mirror but then can use either Ice Palace return path.
        add_rule(world.get_entrance('Pyramid Fairy', player), lambda state: (state.has('Flippers', player) or state.can_flute(player)) and state.has_Mirror(player))
        # Either lift the rock and walk to the castle to Mirror or Mirror immediately and Flute.
        add_rule(world.get_entrance('Pyramid Fairy', player), lambda state: (state.can_flute(player) or (state.has_Pearl(player) and state.can_lift_heavy_rocks(player))) and state.has_Mirror(player))
    elif bombshop_entrance.name == 'Two Brothers House (West)':
        # First you must Mirror. Then you can either Flute, cross the peg bridge, or use the Agah 1 portal to Mirror again.
        add_rule(world.get_entrance('Pyramid Fairy', player), lambda state: (state.can_flute(player) or state.has('Hammer', player) or state.has('Beat Agahnim 1', player)) and state.has_Mirror(player))
    elif bombshop_entrance.name in LW_inaccessible_entrances:
        # You can't get to the pyramid from these entrances without bomb duping.
        raise Exception('No valid path to open Pyramid Fairy. (Could not route from %s)' % bombshop_entrance.name)
    elif bombshop_entrance.name == 'Pyramid Fairy':
        # Self locking.  The shuffles don't put the bomb shop here, but doesn't lock anything important.
        set_rule(world.get_entrance('Pyramid Fairy', player), lambda state: False)
    else:
        raise Exception('No logic found for routing from %s to the pyramid.' % bombshop_entrance.name)


def set_bunny_rules(world, player):

    # regions for the exits of multi-entrace caves/drops that bunny cannot pass
    # Note spiral cave may be technically passible, but it would be too absurd to require since OHKO mode is a thing.
    bunny_impassable_caves = ['Bumper Cave', 'Two Brothers House', 'Hookshot Cave',
                              'Pyramid', 'Spiral Cave (Top)', 'Fairy Ascension Cave (Drop)']
    bunny_accessible_locations = ['Link\'s Uncle', 'Sahasrahla', 'Sick Kid', 'Lost Woods Hideout', 'Lumberjack Tree',
                                  'Checkerboard Cave', 'Potion Shop', 'Spectacle Rock Cave', 'Pyramid',
                                  'Hype Cave - Generous Guy', 'Peg Cave', 'Bumper Cave Ledge', 'Dark Blacksmith Ruins']

    def path_to_access_rule(path, entrance):
        return lambda state: state.can_reach(entrance) and all(rule_func(state) for rule_func in path)

    def options_to_access_rule(options):
        return lambda state: any(rule_func(state) for rule_func in options)

    def get_rule_to_add(start_region):
        if not start_region.is_light_world:
            return lambda state: state.has_Pearl(player)
        # in this case we are mixed region.
        # we collect possible options.

        # The base option is having the moon pearl
        possible_options = [lambda state: state.has_Pearl(player)]

        # We will search entrances recursively until we find
        # one that leads to an exclusively light world region
        # for each such entrance a new option is added that consist of:
        #    a) being able to reach it, and
        #    b) being able to access all entrances from there to `region`
        seen = {start_region}
        queue = deque([(start_region, [])])
        while queue:
            (current, path) = queue.popleft()
            for entrance in current.entrances:
                new_region = entrance.parent_region
                if new_region in seen:
                    continue
                new_path = path + [entrance.access_rule]
                seen.add(new_region)
                if not new_region.is_light_world:
                    continue  # we don't care about pure dark world entrances
                if new_region.is_dark_world:
                    queue.append((new_region, new_path))
                else:
                    # we have reached pure light world, so we have a new possible option
                    possible_options.append(path_to_access_rule(new_path, entrance))
        return options_to_access_rule(possible_options)

    # Add requirements for bunny-impassible caves if they occur in the dark world
    for region in [world.get_region(name, player) for name in bunny_impassable_caves]:

        if not region.is_dark_world:
            continue
        rule = get_rule_to_add(region)
        for ext in region.exits:
            add_rule(ext, rule)

    paradox_shop = world.get_region('Light World Death Mountain Shop', player)
    if paradox_shop.is_dark_world:
        add_rule(paradox_shop.entrances[0], get_rule_to_add(paradox_shop))

    for ent_name in bunny_impassible_doors:
        bunny_exit = world.get_entrance(ent_name, player)
        if bunny_exit.parent_region.is_dark_world:
            add_rule(bunny_exit, get_rule_to_add(bunny_exit.parent_region))

    doors_to_check = [x for x in world.doors if x.player == player and x not in bunny_impassible_doors]
    doors_to_check = [x for x in doors_to_check if x.type in [DoorType.Normal, DoorType.Interior] and not x.blocked]
    for door in doors_to_check:
        room = world.get_room(door.roomIndex, player)
        if door.entrance.parent_region.is_dark_world and room.kind(door) in [DoorKind.Dashable, DoorKind.Bombable, DoorKind.Hidden]:
            add_rule(door.entrance, get_rule_to_add(door.entrance.parent_region))

    # Add requirements for all locations that are actually in the dark world, except those available to the bunny
    for location in world.get_locations():
        if location.player == player and location.parent_region.is_dark_world:

            if location.name in bunny_accessible_locations:
                continue

            add_rule(location, get_rule_to_add(location.parent_region))


def set_inverted_bunny_rules(world, player):

    # regions for the exits of multi-entrace caves/drops that bunny cannot pass
    # Note spiral cave may be technically passible, but it would be too absurd to require since OHKO mode is a thing.
    bunny_impassable_caves = ['Bumper Cave', 'Two Brothers House', 'Hookshot Cave',
                              'Pyramid', 'Spiral Cave (Top)', 'Fairy Ascension Cave (Drop)', 'The Sky']
    bunny_accessible_locations = ['Link\'s Uncle', 'Sahasrahla', 'Sick Kid', 'Lost Woods Hideout', 'Lumberjack Tree',
                                  'Checkerboard Cave', 'Potion Shop', 'Spectacle Rock Cave', 'Pyramid',
                                  'Hype Cave - Generous Guy', 'Peg Cave', 'Bumper Cave Ledge', 'Dark Blacksmith Ruins',
                                  'Bombos Tablet', 'Ether Tablet', 'Purple Chest']

    def path_to_access_rule(path, entrance):
        return lambda state: state.can_reach(entrance) and all(rule_func(state) for rule_func in path)

    def options_to_access_rule(options):
        return lambda state: any(rule_func(state) for rule_func in options)

    def get_rule_to_add(start_region):
        if not start_region.is_dark_world:
            return lambda state: state.has_Pearl(player)
        # in this case we are mixed region.
        # we collect possible options.

        # The base option is having the moon pearl
        possible_options = [lambda state: state.has_Pearl(player)]

        # We will search entrances recursively until we find
        # one that leads to an exclusively dark world region
        # for each such entrance a new option is added that consist of:
        #    a) being able to reach it, and
        #    b) being able to access all entrances from there to `region`
        seen = {start_region}
        queue = deque([(start_region, [])])
        while queue:
            (current, path) = queue.popleft()
            for entrance in current.entrances:
                new_region = entrance.parent_region
                if new_region in seen:
                    continue
                new_path = path + [entrance.access_rule]
                seen.add(new_region)
                if not new_region.is_dark_world:
                    continue  # we don't care about pure light world entrances
                if new_region.is_light_world:
                    queue.append((new_region, new_path))
                else:
                    # we have reached pure dark world, so we have a new possible option
                    possible_options.append(path_to_access_rule(new_path, entrance))
        return options_to_access_rule(possible_options)

    # Add requirements for bunny-impassible caves if they occur in the light world
    for region in [world.get_region(name, player) for name in bunny_impassable_caves]:

        if not region.is_light_world:
            continue
        rule = get_rule_to_add(region)
        for ext in region.exits:
            add_rule(ext, rule)

    paradox_shop = world.get_region('Light World Death Mountain Shop', player)
    if paradox_shop.is_light_world:
        add_rule(paradox_shop.entrances[0], get_rule_to_add(paradox_shop))

    for ent_name in bunny_impassible_doors:
        bunny_exit = world.get_entrance(ent_name, player)
        if bunny_exit.parent_region.is_light_world:
            add_rule(bunny_exit, get_rule_to_add(bunny_exit.parent_region))

    doors_to_check = [x for x in world.doors if x.player == player and x not in bunny_impassible_doors]
    doors_to_check = [x for x in doors_to_check if x.type in [DoorType.Normal, DoorType.Interior] and not x.blocked]
    for door in doors_to_check:
        room = world.get_room(door.roomIndex, player)
        if door.entrance.parent_region.is_light_world and room.kind(door) in [DoorKind.Dashable, DoorKind.Bombable, DoorKind.Hidden]:
            add_rule(door.entrance, get_rule_to_add(door.entrance.parent_region))

    # Add requirements for all locations that are actually in the light world, except those available to the bunny
    for location in world.get_locations():
        if location.player == player and location.parent_region.is_light_world:

            if location.name in bunny_accessible_locations:
                continue

            add_rule(location, get_rule_to_add(location.parent_region))


bunny_impassible_doors = {
    'Hyrule Dungeon Armory S', 'Hyrule Dungeon Armory ES', 'Sewers Secret Room Push Block', 'Sewers Pull Switch S',
    'Eastern Lobby N', 'Eastern Courtyard Ledge W', 'Eastern Courtyard Ledge E', 'Eastern Pot Switch SE',
    'Eastern Map Balcony Hook Path',     'Eastern Stalfos Spawn ES', 'Eastern Stalfos Spawn NW',
    'Eastern Hint Tile Push Block', 'Eastern Darkness S', 'Eastern Darkness NE', 'Eastern Darkness Up Stairs',
    'Eastern Attic Start WS', 'Eastern Single Eyegore NE', 'Eastern Duo Eyegores NE', 'Desert Main Lobby Left Path',
    'Desert Main Lobby Right Path', 'Desert Left Alcove Path', 'Desert Right Alcove Path', 'Desert Compass NW',
    'Desert West Lobby NW', 'Desert Back Lobby NW', 'Desert Four Statues NW',  'Desert Four Statues ES',
    'Desert Beamos Hall WS', 'Desert Beamos Hall NE', 'Desert Wall Slide NW', 'Hera Lobby Down Stairs',
    'Hera Lobby Key Stairs', 'Hera Lobby Up Stairs', 'Hera Tile Room EN', 'Hera Tridorm SE', 'Hera Beetles WS',
    'Hera 4F Down Stairs', 'Tower Gold Knights SW', 'Tower Dark Maze EN', 'Tower Dark Pits ES', 'Tower Dark Archers WN',
    'Tower Red Spears WN', 'Tower Red Guards EN', 'Tower Red Guards SW', 'Tower Circle of Pots NW', 'Tower Altar NW',
    'PoD Left Cage SW', 'PoD Middle Cage SE', 'PoD Pit Room Bomb Hole', 'PoD Pit Room Block Path N',
    'PoD Pit Room Block Path S', 'PoD Stalfos Basement Warp', 'PoD Arena Main SW', 'PoD Arena Main Crystal Path',
    'PoD Arena Bonk Path', 'PoD Arena Crystal Path', 'PoD Sexy Statue NW', 'PoD Map Balcony Drop Down',
    'PoD Mimics 1 NW', 'PoD Warp Hint Warp', 'PoD Falling Bridge Path N', 'PoD Falling Bridge Path S',
    'PoD Mimics 2 NW', 'PoD Bow Statue Down Ladder', 'PoD Dark Pegs Up Ladder', 'PoD Dark Pegs WN',
    'PoD Turtle Party ES', 'PoD Turtle Party NW', 'PoD Callback Warp', 'Swamp Lobby Moat', 'Swamp Entrance Moat',
    'Swamp Trench 1 Approach Swim Depart', 'Swamp Trench 1 Approach Key', 'Swamp Trench 1 Key Approach',
    'Swamp Trench 1 Key Ledge Depart', 'Swamp Trench 1 Departure Approach', 'Swamp Trench 1 Departure Key',
    'Swamp Hub Hook Path', 'Swamp Compass Donut Push Block',
    'Swamp Shortcut Blue Barrier', 'Swamp Trench 2 Pots Blue Barrier', 'Swamp Trench 2 Pots Wet',
    'Swamp Trench 2 Departure Wet', 'Swamp West Shallows Push Blocks', 'Swamp West Ledge Hook Path',
    'Swamp Barrier Ledge Hook Path', 'Swamp Attic Left Pit', 'Swamp Attic Right Pit', 'Swamp Push Statue NW',
    'Swamp Push Statue NE', 'Swamp Drain Right Switch', 'Swamp Waterway NE', 'Swamp Waterway N', 'Swamp Waterway NW',
    'Skull Pot Circle WN', 'Skull Pot Circle Star Path', 'Skull Pull Switch S', 'Skull Big Chest N',
    'Skull Big Chest Hookpath', 'Skull 2 East Lobby NW', 'Skull Back Drop Star Path', 'Skull 2 West Lobby NW',
    'Skull 3 Lobby EN', 'Skull Star Pits SW', 'Skull Star Pits ES', 'Skull Torch Room WN', 'Skull Vines NW',
    'Thieves Conveyor Maze EN', 'Thieves Triple Bypass EN', 'Thieves Triple Bypass SE', 'Thieves Triple Bypass WN',
    'Thieves Hellway Blue Barrier', 'Thieves Hellway Crystal Blue Barrier', 'Thieves Attic ES',
    'Thieves Basement Block Path', 'Thieves Blocked Entry Path', 'Thieves Conveyor Bridge Block Path',
    'Thieves Conveyor Block Path', 'Ice Lobby WS', 'Ice Cross Left Push Block', 'Ice Cross Bottom Push Block Left',
    'Ice Cross Bottom Push Block Right', 'Ice Cross Right Push Block Top', 'Ice Cross Right Push Block Bottom',
    'Ice Cross Top Push Block Bottom', 'Ice Cross Top Push Block Right', 'Ice Bomb Drop Hole', 'Ice Pengator Switch WS',
    'Ice Pengator Switch ES', 'Ice Big Key Push Block',  'Ice Stalfos Hint SE', 'Ice Bomb Jump EN',
    'Ice Pengator Trap NE', 'Ice Hammer Block ES', 'Ice Tongue Pull WS', 'Ice Freezors Bomb Hole', 'Ice Tall Hint WS',
    'Ice Hookshot Ledge Path', 'Ice Hookshot Balcony Path', 'Ice Many Pots SW', 'Ice Many Pots WS',
    'Ice Crystal Right Blue Hole', 'Ice Crystal Left Blue Barrier', 'Ice Big Chest Landing Push Blocks',
    'Ice Backwards Room Hole', 'Ice Switch Room SE', 'Ice Antechamber NE', 'Ice Antechamber Hole', 'Mire Lobby Gap',
    'Mire Post-Gap Gap', 'Mire 2 NE', 'Mire Hub Upper Blue Barrier', 'Mire Hub Lower Blue Barrier',
    'Mire Hub Right Blue Barrier', 'Mire Hub Top Blue Barrier', 'Mire Hub Switch Blue Barrier N',
    'Mire Hub Switch Blue Barrier S', 'Mire Falling Bridge WN',
    'Mire Map Spike Side Blue Barrier', 'Mire Map Spot Blue Barrier', 'Mire Crystal Dead End Left Barrier',
    'Mire Crystal Dead End Right Barrier', 'Mire Cross ES', 'Mire Hidden Shooters Block Path S',
    'Mire Hidden Shooters Block Path N', 'Mire Left Bridge Hook Path', 'Mire Fishbone Blue Barrier',
    'Mire South Fish Blue Barrier', 'Mire Tile Room NW', 'Mire Compass Blue Barrier', 'Mire Attic Hint Hole',
    'Mire Dark Shooters SW', 'Mire Crystal Mid Blue Barrier', 'Mire Crystal Left Blue Barrier', 'TR Main Lobby Gap',
    'TR Lobby Ledge Gap', 'TR Hub SW', 'TR Hub SE', 'TR Hub ES', 'TR Hub EN', 'TR Hub NW', 'TR Hub NE', 'TR Torches NW',
    'TR Pokey 2 EN', 'TR Pokey 2 ES', 'TR Twin Pokeys SW', 'TR Twin Pokeys EN', 'TR Big Chest Gap',
    'TR Big Chest Entrance Gap', 'TR Lazy Eyes ES', 'TR Tongue Pull WS', 'TR Tongue Pull NE', 'TR Dark Ride Up Stairs',
    'TR Dark Ride SW', 'TR Crystal Maze Forwards Path', 'TR Crystal Maze Blue Path', 'TR Crystal Maze Cane Path',
    'TR Final Abyss South Stairs', 'TR Final Abyss NW', 'GT Hope Room EN', 'GT Blocked Stairs Block Path',
    'GT Bob\'s Room Hole', 'GT Speed Torch SE', 'GT Speed Torch South Path', 'GT Speed Torch North Path',
    'GT Crystal Conveyor NE', 'GT Crystal Conveyor WN', 'GT Conveyor Cross EN', 'GT Conveyor Cross WN',
    'GT Hookshot East-North Path', 'GT Hookshot East-South Path', 'GT Hookshot North-East Path',
    'GT Hookshot North-South Path', 'GT Hookshot South-East Path', 'GT Hookshot South-North Path',
    'GT Hookshot Platform Blue Barrier', 'GT Hookshot Entry Blue Barrier', 'GT Double Switch Blue Path',
    'GT Double Switch Key Blue Path', 'GT Double Switch Blue Barrier', 'GT Double Switch Transition Blue',
    'GT Firesnake Room Hook Path', 'GT Falling Bridge WN', 'GT Falling Bridge WS', 'GT Ice Armos NE', 'GT Ice Armos WS',
    'GT Crystal Paths SW', 'GT Mimics 1 NW', 'GT Mimics 1 ES', 'GT Mimics 2 WS', 'GT Mimics 2 NE',
    'GT Hidden Spikes EN', 'GT Cannonball Bridge SE', 'GT Gauntlet 1 WN', 'GT Gauntlet 2 EN', 'GT Gauntlet 2 SW',
    'GT Gauntlet 3 NW',  'GT Gauntlet 3 SW', 'GT Gauntlet 4 NW', 'GT Gauntlet 4 SW', 'GT Gauntlet 5 NW',
    'GT Gauntlet 5 WS', 'GT Lanmolas 2 ES', 'GT Lanmolas 2 NW', 'GT Wizzrobes 1 SW', 'GT Wizzrobes 2 SE',
    'GT Wizzrobes 2 NE', 'GT Torch Cross ES', 'GT Falling Torches NE', 'GT Moldorm Gap', 'GT Validation Block Path'
}


def add_key_logic_rules(world, player):
    key_logic = world.key_logic[player]
    for d_name, d_logic in key_logic.items():
        for door_name, keys in d_logic.door_rules.items():
            spot = world.get_entrance(door_name, player)
            add_rule(spot, create_advanced_key_rule(d_logic, player, keys))
            if keys.opposite:
                add_rule(spot, create_advanced_key_rule(d_logic, player, keys.opposite), 'or')
        for location in d_logic.bk_restricted:
            if location.name not in key_only_locations.keys():
                forbid_item(location, d_logic.bk_name, player)
        for location in d_logic.sm_restricted:
            forbid_item(location, d_logic.small_key_name, player)
        for door in d_logic.bk_doors:
            add_rule(world.get_entrance(door.name, player), create_rule(d_logic.bk_name, player))
        for chest in d_logic.bk_chests:
            add_rule(world.get_location(chest.name, player), create_rule(d_logic.bk_name, player))


def create_rule(item_name, player):
    return lambda state: state.has(item_name, player)


def create_key_rule(small_key_name, player, keys):
    return lambda state: state.has_key(small_key_name, player, keys)


def create_key_rule_allow_small(small_key_name, player, keys, location):
    loc = location.name
    return lambda state: state.has_key(small_key_name, player, keys) or (item_name(state, loc, player) in [(small_key_name, player)] and state.has_key(small_key_name, player, keys-1))


def create_key_rule_bk_exception(small_key_name, big_key_name, player, keys, bk_keys, bk_locs):
    chest_names = [x.name for x in bk_locs]
    return lambda state: (state.has_key(small_key_name, player, keys) and not item_in_locations(state, big_key_name, player, zip(chest_names, [player] * len(chest_names)))) or (item_in_locations(state, big_key_name, player, zip(chest_names, [player] * len(chest_names))) and state.has_key(small_key_name, player, bk_keys))


def create_key_rule_bk_exception_or_allow(small_key_name, big_key_name, player, keys, location, bk_keys, bk_locs):
    loc = location.name
    chest_names = [x.name for x in bk_locs]
    return lambda state: (state.has_key(small_key_name, player, keys) and not item_in_locations(state, big_key_name, player, zip(chest_names, [player] * len(chest_names)))) or (item_name(state, loc, player) in [(small_key_name, player)] and state.has_key(small_key_name, player, keys-1)) or (item_in_locations(state, big_key_name, player, zip(chest_names, [player] * len(chest_names))) and state.has_key(small_key_name, player, bk_keys))


def create_advanced_key_rule(key_logic, player, rule):
    if not rule.allow_small and rule.alternate_small_key is None:
        return create_key_rule(key_logic.small_key_name, player, rule.small_key_num)
    if rule.allow_small and rule.alternate_small_key is None:
        return create_key_rule_allow_small(key_logic.small_key_name, player, rule.small_key_num, rule.small_location)
    if not rule.allow_small and rule.alternate_small_key is not None:
        return create_key_rule_bk_exception(key_logic.small_key_name, key_logic.bk_name, player, rule.small_key_num,
                                            rule.alternate_small_key, rule.alternate_big_key_loc)
    if rule.allow_small and rule.alternate_small_key is not None:
        return create_key_rule_bk_exception_or_allow(key_logic.small_key_name, key_logic.bk_name, player,
                                                     rule.small_key_num, rule.small_location, rule.alternate_small_key,
                                                     rule.alternate_big_key_loc)<|MERGE_RESOLUTION|>--- conflicted
+++ resolved
@@ -507,19 +507,7 @@
 
 def inverted_rules(world, player):
     # s&q regions. link's house entrance is set to true so the filler knows the chest inside can always be reached
-<<<<<<< HEAD
-    world.get_region('Inverted Links House', player).can_reach_private = lambda state: True
-    world.get_region('Inverted Links House', player).entrances[0].can_reach = lambda state: True
-    world.get_region('Inverted Dark Sanctuary', player).entrances[0].parent_region.can_reach_private = lambda state: True
-
-    old_rule_old_man = world.get_region('Old Man House', player).can_reach_private
-    world.get_region('Old Man House', player).can_reach_private = lambda state: state.can_reach('Old Man', 'Location', player) or old_rule_old_man(state)
-
-    old_rule_castle_ledge = world.get_region('Hyrule Castle Ledge', player).can_reach_private
-    world.get_region('Hyrule Castle Ledge', player).can_reach_private = lambda state: (state.has_Mirror(player) and state.has('Beat Agahnim 1', player) and state.can_reach_light_world(player)) or old_rule_castle_ledge(state)
-=======
     set_rule(world.get_entrance('Castle Ledge S&Q', player), lambda state: state.has_Mirror(player) and state.has('Beat Agahnim 1', player))
->>>>>>> 0b943b01
 
     # overworld requirements 
     set_rule(world.get_location('Maze Race', player), lambda state: state.has_Pearl(player))
