--- conflicted
+++ resolved
@@ -324,11 +324,7 @@
     set_defeat_dungeon_boss_rule(world.get_location('Swamp Palace - Prize', player))
 
     set_rule(world.get_entrance('Skull Big Chest Hookpath', player), lambda state: state.has('Hookshot', player))
-<<<<<<< HEAD
-    set_rule(world.get_entrance('Skull Torch Room EN', player), lambda state: state.has('Fire Rod', player))
-=======
     set_rule(world.get_entrance('Skull Torch Room WN', player), lambda state: state.has('Fire Rod', player))
->>>>>>> 791d139e
     set_rule(world.get_entrance('Skull Vines NW', player), lambda state: state.has_sword(player))
     set_defeat_dungeon_boss_rule(world.get_location('Skull Woods - Boss', player))
     set_defeat_dungeon_boss_rule(world.get_location('Skull Woods - Prize', player))
