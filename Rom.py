--- conflicted
+++ resolved
@@ -1553,75 +1553,42 @@
     rom.write_bytes(0x6D313, [0x00, 0x00, 0xe4, 0xff, 0x08, 0x0E])
 
     rom.write_byte(0x18004E, 0)  # Escape Fill (nothing)
-<<<<<<< HEAD
     rom.write_int16(0x180183, 300)  # Escape fill rupee bow
-    rom.write_bytes(0x180185, [0, 0, 0])  # Uncle respawn refills (magic, bombs, arrows)
-    rom.write_bytes(0x180188, [0, 0, 0])  # Zelda respawn refills (magic, bombs, arrows)
-    rom.write_bytes(0x18018B, [0, 0, 0])  # Mantle respawn refills (magic, bombs, arrows)
-    bow_max, bomb_max, magic_max = 10, 3, 0x20
-    if world.mode[player] == 'standard' and uncle_location.item and uncle_location.item.player == player:
-        if uncle_location.item.name in {'Bow', 'Progressive Bow'}:
-            rom.write_byte(0x18004E, 1)  # Escape Fill (arrows)
-            rom.write_int16(0x180183, 300)  # Escape fill rupee bow
-            rom.write_bytes(0x180185, [0, 0, 70])  # Uncle respawn refills (magic, bombs, arrows)
-            rom.write_bytes(0x180188, [0, 0, 10]) # Zelda respawn refills (magic, bombs, arrows)
-            rom.write_bytes(0x18018B, [0, 0, 10]) # Mantle respawn refills (magic, bombs, arrows)
-            bow_max = 70
-        elif uncle_location.item.name in {'Bombs (10)'}:
-            rom.write_byte(0x18004E, 2) # Escape Fill (bombs)
-            rom.write_bytes(0x180185, [0, 50, 0]) # Uncle respawn refills (magic, bombs, arrows)
-            rom.write_bytes(0x180188, [0, 3, 0]) # Zelda respawn refills (magic, bombs, arrows)
-            rom.write_bytes(0x18018B, [0, 3, 0]) # Mantle respawn refills (magic, bombs, arrows)
-            bomb_max = 50
-        elif uncle_location.item.name in {'Cane of Somaria', 'Cane of Byrna', 'Fire Rod'}:
-            rom.write_byte(0x18004E, 4) # Escape Fill (magic)
-            rom.write_bytes(0x180185, [0x80, 0, 0]) # Uncle respawn refills (magic, bombs, arrows)
-            rom.write_bytes(0x180188, [0x20, 0, 0]) # Zelda respawn refills (magic, bombs, arrows)
-            rom.write_bytes(0x18018B, [0x20, 0, 0]) # Mantle respawn refills (magic, bombs, arrows)
-            magic_max = 0x80
-    if world.mode[player] == 'standard' and world.doorShuffle[player] == 'crossed':
-        # Uncle respawn refills (magic, bombs, arrows)
-        rom.write_bytes(0x180185, [magic_max, bomb_max, bow_max])
-        rom.write_bytes(0x180188, [0x20, 3, 10])  # Zelda respawn refills (magic, bombs, arrows)
-        rom.write_bytes(0x18018B, [0x20, 3, 10])  # Mantle respawn refills (magic, bombs, arrows)
-
-=======
-    write_int16(rom, 0x180183, 300)  # Escape fill rupee bow
     rom.write_bytes(0x180185, [0, 0, 0])  # Uncle respawn refills (magic, bombs, arrows)
     rom.write_bytes(0x180188, [0, 0, 0])  # Zelda respawn refills (magic, bombs, arrows)
     rom.write_bytes(0x18018B, [0, 0, 0])  # Mantle respawn refills (magic, bombs, arrows)
     bow_max, bomb_max, magic_max = 0, 0, 0
     bow_small, magic_small = 0, 0
     if world.mode[player] == 'standard':
-        if uncle_location.item is not None and uncle_location.item.name in ['Bow', 'Progressive Bow']:
-            rom.write_byte(0x18004E, 1)  # Escape Fill (arrows)
-            write_int16(rom, 0x180183, 300)  # Escape fill rupee bow
-            rom.write_bytes(0x180185, [0, 0, 70])  # Uncle respawn refills (magic, bombs, arrows)
-            rom.write_bytes(0x180188, [0, 0, 10])  # Zelda respawn refills (magic, bombs, arrows)
-            rom.write_bytes(0x18018B, [0, 0, 10])  # Mantle respawn refills (magic, bombs, arrows)
-            bow_max, bow_small = 70, 10
-        elif uncle_location.item is not None and uncle_location.item.name in ['Bombs (10)']:
-            rom.write_byte(0x18004E, 2)  # Escape Fill (bombs)
-            rom.write_bytes(0x180185, [0, 50, 0])  # Uncle respawn refills (magic, bombs, arrows)
-            rom.write_bytes(0x180188, [0, 3, 0])  # Zelda respawn refills (magic, bombs, arrows)
-            rom.write_bytes(0x18018B, [0, 3, 0])  # Mantle respawn refills (magic, bombs, arrows)
-            bomb_max = 50
-        elif uncle_location.item is not None and uncle_location.item.name in ['Cane of Somaria', 'Cane of Byrna', 'Fire Rod']:
-            rom.write_byte(0x18004E, 4)  # Escape Fill (magic)
-            rom.write_bytes(0x180185, [0x80, 0, 0])  # Uncle respawn refills (magic, bombs, arrows)
-            rom.write_bytes(0x180188, [0x20, 0, 0])  # Zelda respawn refills (magic, bombs, arrows)
-            rom.write_bytes(0x18018B, [0x20, 0, 0])  # Mantle respawn refills (magic, bombs, arrows)
-            magic_max, magic_small = 0x80, 0x20
+        if uncle_location.item and uncle_location.item.player == player:
+            if uncle_location.item.name in {'Bow', 'Progressive Bow'}:
+                rom.write_byte(0x18004E, 1)  # Escape Fill (arrows)
+                rom.write_int16(0x180183, 300)  # Escape fill rupee bow
+                rom.write_bytes(0x180185, [0, 0, 70])  # Uncle respawn refills (magic, bombs, arrows)
+                rom.write_bytes(0x180188, [0, 0, 10]) # Zelda respawn refills (magic, bombs, arrows)
+                rom.write_bytes(0x18018B, [0, 0, 10]) # Mantle respawn refills (magic, bombs, arrows)
+                bow_max, bow_small = 70, 10
+            elif uncle_location.item.name in {'Bombs (10)'}:
+                rom.write_byte(0x18004E, 2) # Escape Fill (bombs)
+                rom.write_bytes(0x180185, [0, 50, 0]) # Uncle respawn refills (magic, bombs, arrows)
+                rom.write_bytes(0x180188, [0, 3, 0]) # Zelda respawn refills (magic, bombs, arrows)
+                rom.write_bytes(0x18018B, [0, 3, 0]) # Mantle respawn refills (magic, bombs, arrows)
+                bomb_max = 50
+            elif uncle_location.item.name in {'Cane of Somaria', 'Cane of Byrna', 'Fire Rod'}:
+                rom.write_byte(0x18004E, 4) # Escape Fill (magic)
+                rom.write_bytes(0x180185, [0x80, 0, 0]) # Uncle respawn refills (magic, bombs, arrows)
+                rom.write_bytes(0x180188, [0x20, 0, 0]) # Zelda respawn refills (magic, bombs, arrows)
+                rom.write_bytes(0x18018B, [0x20, 0, 0]) # Mantle respawn refills (magic, bombs, arrows)
+                magic_max, magic_small = 0x80, 0x20
         if world.doorShuffle[player] == 'crossed':
             # Uncle respawn refills (magic, bombs, arrows)
             rom.write_bytes(0x180185, [max(0x20, magic_max), max(3, bomb_max), max(10, bow_max)])
             rom.write_bytes(0x180188, [0x20, 3, 10])  # Zelda respawn refills (magic, bombs, arrows)
             rom.write_bytes(0x18018B, [0x20, 3, 10])  # Mantle respawn refills (magic, bombs, arrows)
-        elif world.doorShuffle[player] == 'basic':  # just in case a bomb is needed to get to a chest
-            rom.write_bytes(0x180185, [max(0x00, magic_max), max(3, bomb_max), max(0, bow_max)])
+        elif world.doorShuffle[player] == 'basic':
+            rom.write_bytes(0x180185, [max(magic_small, magic_max), max(3, bomb_max), max(10, bow_max)])
             rom.write_bytes(0x180188, [magic_small, 3, bow_small])  # Zelda respawn refills (magic, bombs, arrows)
             rom.write_bytes(0x18018B, [magic_small, 3, bow_small])  # Mantle respawn refills (magic, bombs, arrows)
->>>>>>> 5c9c9947
 
     # patch swamp: Need to enable permanent drain of water as dam or swamp were moved
     rom.write_byte(0x18003D, 0x01 if world.swamp_patch_required[player] else 0x00)
