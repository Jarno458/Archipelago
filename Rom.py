import bisect
import io
import itertools
import json
import hashlib
import logging
import os
import random
import struct
import sys
import subprocess
import bps.apply
import bps.io

<<<<<<< HEAD
from BaseClasses import CollectionState, ShopType, Region, Location, DoorType, RegionType
=======
from BaseClasses import CollectionState, ShopType, Region, Location, DoorType, PotItem
>>>>>>> 7c9e02b1
from DoorShuffle import compass_data, DROptions, boss_indicator
from Dungeons import dungeon_music_addresses
from Regions import location_table
from Text import MultiByteTextMapper, CompressedTextMapper, text_addresses, Credits, TextTable
from Text import Uncle_texts, Ganon1_texts, TavernMan_texts, Sahasrahla2_texts, Triforce_texts, Blind_texts, BombShop2_texts, junk_texts
from Text import KingsReturn_texts, Sanctuary_texts, Kakariko_texts, Blacksmiths_texts, DeathMountain_texts, LostWoods_texts, WishingWell_texts, DesertPalace_texts, MountainTower_texts, LinksHouse_texts, Lumberjacks_texts, SickKid_texts, FluteBoy_texts, Zora_texts, MagicShop_texts, Sahasrahla_names
from Utils import output_path, local_path, int16_as_bytes, int32_as_bytes, snes_to_pc
from Items import ItemFactory
from EntranceShuffle import door_addresses, exit_ids


JAP10HASH = '03a63945398191337e896e5771f77173'
RANDOMIZERBASEHASH = '6904a4588b21d1674e1fa25e96da8339'


class JsonRom(object):

    def __init__(self, name=None, hash=None):
        self.name = name
        self.hash = hash
        self.orig_buffer = None
        self.patches = {}
        self.addresses = []

    def write_byte(self, address, value):
        self.write_bytes(address, [value])

    def write_bytes(self, startaddress, values):
        if not values:
            return
        values = list(values)

        pos = bisect.bisect_right(self.addresses, startaddress)
        intervalstart = self.addresses[pos-1] if pos else None
        intervalpatch = self.patches[str(intervalstart)] if pos else None

        if pos and startaddress <= intervalstart + len(intervalpatch): # merge with previous segment
            offset = startaddress - intervalstart
            intervalpatch[offset:offset+len(values)] = values
            startaddress = intervalstart
            values = intervalpatch
        else: # new segment
            self.addresses.insert(pos, startaddress)
            self.patches[str(startaddress)] = values
            pos = pos + 1

        while pos < len(self.addresses) and self.addresses[pos] <= startaddress + len(values): # merge the next segment into this one
            intervalstart = self.addresses[pos]
            values.extend(self.patches[str(intervalstart)][startaddress+len(values)-intervalstart:])
            del self.patches[str(intervalstart)]
            del self.addresses[pos]

    def write_to_file(self, file):
        with open(file, 'w') as stream:
            json.dump([self.patches], stream)

    def get_hash(self):
        h = hashlib.md5()
        h.update(json.dumps([self.patches]).encode('utf-8'))
        return h.hexdigest()


class LocalRom(object):

    def __init__(self, file, patch=True, name=None, hash=None):
        self.name = name
        self.hash = hash
        self.orig_buffer = None
        if not os.path.isfile(file):
            raise RuntimeError("Could not find valid local base rom for patching at expected path %s." % file)
        with open(file, 'rb') as stream:
            self.buffer = read_rom(stream)
        if patch:
            self.patch_base_rom()
            self.orig_buffer = self.buffer.copy()

    def write_byte(self, address, value):
        self.buffer[address] = value

    def write_bytes(self, startaddress, values):
        for i, value in enumerate(values):
            self.write_byte(startaddress + i, value)

    def write_to_file(self, file):
        with open(file, 'wb') as outfile:
            outfile.write(self.buffer)

    @staticmethod
    def fromJsonRom(rom, file, rom_size = 0x200000):
        ret = LocalRom(file, True, rom.name, rom.hash)
        ret.buffer.extend(bytearray([0x00] * (rom_size - len(ret.buffer))))
        for address, values in rom.patches.items():
            ret.write_bytes(int(address), values)
        return ret

    def patch_base_rom(self):
        # verify correct checksum of baserom
        basemd5 = hashlib.md5()
        basemd5.update(self.buffer)
        if JAP10HASH != basemd5.hexdigest():
            logging.getLogger('').warning('Supplied Base Rom does not match known MD5 for JAP(1.0) release. Will try to patch anyway.')

        orig_buffer = self.buffer.copy()

        # extend to 2MB
        self.buffer.extend(bytearray([0x00] * (0x200000 - len(self.buffer))))

        # load randomizer patches
        with open(local_path('data/base2current.bps'), 'rb') as stream:
            bps.apply.apply_to_bytearrays(bps.io.read_bps(stream), orig_buffer, self.buffer)

        self.create_json_patch(orig_buffer)

        # verify md5
        patchedmd5 = hashlib.md5()
        patchedmd5.update(self.buffer)
        if RANDOMIZERBASEHASH != patchedmd5.hexdigest():
            raise RuntimeError('Provided Base Rom unsuitable for patching. Please provide a JAP(1.0) "Zelda no Densetsu - Kamigami no Triforce (Japan).sfc" rom to use as a base.')

    def create_json_patch(self, orig_buffer):
        # extend to 2MB
        orig_buffer.extend(bytearray([0x00] * (len(self.buffer) - len(orig_buffer))))

        i = 0
        patches = []

        while i < len(self.buffer):
            if self.buffer[i] == orig_buffer[i]:
                i += 1
                continue

            patch_start = i
            patch_contents = []
            while self.buffer[i] != orig_buffer[i]:
                patch_contents.append(self.buffer[i])
                i += 1
            patches.append({patch_start: patch_contents})

        with open(local_path('data/base2current.json'), 'w') as fp:
            json.dump(patches, fp, separators=(',', ':'))


    def write_crc(self):
        crc = (sum(self.buffer[:0x7FDC] + self.buffer[0x7FE0:]) + 0x01FE) & 0xFFFF
        inv = crc ^ 0xFFFF
        self.write_bytes(0x7FDC, [inv & 0xFF, (inv >> 8) & 0xFF, crc & 0xFF, (crc >> 8) & 0xFF])

    def get_hash(self):
        h = hashlib.md5()
        h.update(self.buffer)
        return h.hexdigest()

def write_int16(rom, address, value):
    rom.write_bytes(address, int16_as_bytes(value))

def write_int32(rom, address, value):
    rom.write_bytes(address, int32_as_bytes(value))

def write_int16s(rom,  startaddress, values):
    for i, value in enumerate(values):
        write_int16(rom, startaddress + (i * 2), value)

def write_int32s(rom, startaddress, values):
    for i, value in enumerate(values):
        write_int32(rom, startaddress + (i * 4), value)

def read_rom(stream):
    "Reads rom into bytearray and strips off any smc header"
    buffer = bytearray(stream.read())
    if len(buffer)%0x400 == 0x200:
        buffer = buffer[0x200:]
    return buffer

def patch_enemizer(world, player, rom, baserom_path, enemizercli, random_sprite_on_hit):
    baserom_path = os.path.abspath(baserom_path)
    basepatch_path = os.path.abspath(local_path(os.path.join("data","base2current.json")))
    enemizer_basepatch_path = os.path.join(os.path.dirname(enemizercli), "enemizerBasePatch.json")
    randopatch_path = os.path.abspath(output_path('enemizer_randopatch.json'))
    options_path = os.path.abspath(output_path('enemizer_options.json'))
    enemizer_output_path = os.path.abspath(output_path('enemizer_output.json'))

    # write options file for enemizer
    options = {
        'RandomizeEnemies': world.enemy_shuffle[player] != 'none',
        'RandomizeEnemiesType': 3,
        'RandomizeBushEnemyChance': world.enemy_shuffle[player] == 'random',
        'RandomizeEnemyHealthRange': world.enemy_health[player] != 'default',
        'RandomizeEnemyHealthType': {'default': 0, 'easy': 0, 'normal': 1, 'hard': 2, 'expert': 3}[world.enemy_health[player]],
        'OHKO': False,
        'RandomizeEnemyDamage': world.enemy_damage[player] != 'default',
        'AllowEnemyZeroDamage': True,
        'ShuffleEnemyDamageGroups': world.enemy_damage[player] != 'default',
        'EnemyDamageChaosMode': world.enemy_damage[player] == 'random',
        'EasyModeEscape': False,
        'EnemiesAbsorbable': False,
        'AbsorbableSpawnRate': 10,
        'AbsorbableTypes': {
            'FullMagic': True, 'SmallMagic': True, 'Bomb_1': True, 'BlueRupee': True, 'Heart': True, 'BigKey': True, 'Key': True,
            'Fairy': True, 'Arrow_10': True, 'Arrow_5': True, 'Bomb_8': True, 'Bomb_4': True, 'GreenRupee': True, 'RedRupee': True
        },
        'BossMadness': False,
        'RandomizeBosses': True,
        'RandomizeBossesType': 0,
        'RandomizeBossHealth': False,
        'RandomizeBossHealthMinAmount': 0,
        'RandomizeBossHealthMaxAmount': 300,
        'RandomizeBossDamage': False,
        'RandomizeBossDamageMinAmount': 0,
        'RandomizeBossDamageMaxAmount': 200,
        'RandomizeBossBehavior': False,
        'RandomizeDungeonPalettes': False,
        'SetBlackoutMode': False,
        'RandomizeOverworldPalettes': False,
        'RandomizeSpritePalettes': False,
        'SetAdvancedSpritePalettes': False,
        'PukeMode': False,
        'NegativeMode': False,
        'GrayscaleMode': False,
        'GenerateSpoilers': False,
        'RandomizeLinkSpritePalette': False,
        'RandomizePots': False,
        'ShuffleMusic': False,
        'BootlegMagic': True,
        'CustomBosses': False,
        'AndyMode': False,
        'HeartBeepSpeed': 0,
        'AlternateGfx': False,
        'ShieldGraphics': "shield_gfx/normal.gfx",
        'SwordGraphics': "sword_gfx/normal.gfx",
        'BeeMizer': False,
        'BeesLevel': 0,
        'RandomizeTileTrapPattern': world.enemy_shuffle[player] == 'random',
        'RandomizeTileTrapFloorTile': False,
        'AllowKillableThief': bool(random.randint(0, 1)) if world.enemy_shuffle[player] == 'random' else world.enemy_shuffle[player] != 'none',
        'RandomizeSpriteOnHit': random_sprite_on_hit,
        'DebugMode': False,
        'DebugForceEnemy': False,
        'DebugForceEnemyId': 0,
        'DebugForceBoss': False,
        'DebugForceBossId': 0,
        'DebugOpenShutterDoors': False,
        'DebugForceEnemyDamageZero': False,
        'DebugShowRoomIdInRupeeCounter': False,
        'UseManualBosses': True,
        'ManualBosses': {
            'EasternPalace': world.get_dungeon("Eastern Palace", player).boss.enemizer_name,
            'DesertPalace': world.get_dungeon("Desert Palace", player).boss.enemizer_name,
            'TowerOfHera': world.get_dungeon("Tower of Hera", player).boss.enemizer_name,
            'AgahnimsTower': 'Agahnim',
            'PalaceOfDarkness': world.get_dungeon("Palace of Darkness", player).boss.enemizer_name,
            'SwampPalace': world.get_dungeon("Swamp Palace", player).boss.enemizer_name,
            'SkullWoods': world.get_dungeon("Skull Woods", player).boss.enemizer_name,
            'ThievesTown': world.get_dungeon("Thieves Town", player).boss.enemizer_name,
            'IcePalace': world.get_dungeon("Ice Palace", player).boss.enemizer_name,
            'MiseryMire': world.get_dungeon("Misery Mire", player).boss.enemizer_name,
            'TurtleRock': world.get_dungeon("Turtle Rock", player).boss.enemizer_name,
            'GanonsTower1': [x for x in world.dungeons if x.player == player and 'bottom' in x.bosses.keys()][0].bosses['bottom'].enemizer_name,
            'GanonsTower2': [x for x in world.dungeons if x.player == player and 'middle' in x.bosses.keys()][0].bosses['middle'].enemizer_name,
            'GanonsTower3': [x for x in world.dungeons if x.player == player and 'top' in x.bosses.keys()][0].bosses['top'].enemizer_name,
            'GanonsTower4': 'Agahnim2',
            'Ganon': 'Ganon',
        }
    }

    rom.write_to_file(randopatch_path)

    with open(options_path, 'w') as f:
        json.dump(options, f)

    subprocess.check_call([os.path.abspath(enemizercli),
                           '--rom', baserom_path,
                           '--seed', str(world.rom_seeds[player]),
                           '--base', basepatch_path,
                           '--randomizer', randopatch_path,
                           '--enemizer', options_path,
                           '--output', enemizer_output_path],
                          cwd=os.path.dirname(enemizercli), stdout=subprocess.DEVNULL)

    with open(enemizer_basepatch_path, 'r') as f:
        for patch in json.load(f):
            rom.write_bytes(patch["address"], patch["patchData"])

    with open(enemizer_output_path, 'r') as f:
        for patch in json.load(f):
            rom.write_bytes(patch["address"], patch["patchData"])

    if random_sprite_on_hit:
        _populate_sprite_table()
        sprites = list(_sprite_table.values())
        if sprites:
            while len(sprites) < 32:
                sprites.extend(sprites)
            random.shuffle(sprites)

            for i, path in enumerate(sprites[:32]):
                sprite = Sprite(path)
                rom.write_bytes(0x300000 + (i * 0x8000), sprite.sprite)
                rom.write_bytes(0x307000 + (i * 0x8000), sprite.palette)
                rom.write_bytes(0x307078 + (i * 0x8000), sprite.glove_palette)

    try:
        os.remove(randopatch_path)
    except OSError:
        pass

    try:
        os.remove(options_path)
    except OSError:
        pass

    try:
        os.remove(enemizer_output_path)
    except OSError:
        pass

_sprite_table = {}
def _populate_sprite_table():
    if not _sprite_table:
        for dir in [local_path(os.path.join("data","sprites","official")), local_path(os.path.join("data","sprites","unofficial"))]:
            for file in os.listdir(dir):
                filepath = os.path.join(dir, file)
                if not os.path.isfile(filepath):
                    continue
                sprite = Sprite(filepath)
                if sprite.valid:
                    _sprite_table[sprite.name.lower()] = filepath

def get_sprite_from_name(name):
    _populate_sprite_table()
    name = name.lower()
    if name in ['random', 'randomonhit']:
        return Sprite(random.choice(list(_sprite_table.values())))
    if name == ('(default link)'):
        name = 'link'
    return Sprite(_sprite_table[name]) if name in _sprite_table else None

class Sprite(object):
    default_palette = [255, 127, 126, 35, 183, 17, 158, 54, 165, 20, 255, 1, 120, 16, 157,
                       89, 71, 54, 104, 59, 74, 10, 239, 18, 92, 42, 113, 21, 24, 122,
                       255, 127, 126, 35, 183, 17, 158, 54, 165, 20, 255, 1, 120, 16, 157,
                       89, 128, 105, 145, 118, 184, 38, 127, 67, 92, 42, 153, 17, 24, 122,
                       255, 127, 126, 35, 183, 17, 158, 54, 165, 20, 255, 1, 120, 16, 157,
                       89, 87, 16, 126, 69, 243, 109, 185, 126, 92, 42, 39, 34, 24, 122,
                       255, 127, 126, 35, 218, 17, 158, 54, 165, 20, 255, 1, 120, 16, 151,
                       61, 71, 54, 104, 59, 74, 10, 239, 18, 126, 86, 114, 24, 24, 122]

    default_glove_palette = [246, 82, 118, 3]

    def __init__(self, filename):
        with open(filename, 'rb') as file:
            filedata = bytearray(file.read())
        self.name = os.path.basename(filename)
        self.author_name = None
        self.valid = True
        if len(filedata) == 0x7000:
            # sprite file with graphics and without palette data
            self.sprite = filedata[:0x7000]
            self.palette = list(self.default_palette)
            self.glove_palette = list(self.default_glove_palette)
        elif len(filedata) == 0x7078:
            # sprite file with graphics and palette data
            self.sprite = filedata[:0x7000]
            self.palette = filedata[0x7000:]
            self.glove_palette = filedata[0x7036:0x7038] + filedata[0x7054:0x7056]
        elif len(filedata) == 0x707C:
            # sprite file with graphics and palette data including gloves
            self.sprite = filedata[:0x7000]
            self.palette = filedata[0x7000:0x7078]
            self.glove_palette = filedata[0x7078:]
        elif len(filedata) in [0x100000, 0x200000]:
            # full rom with patched sprite, extract it
            self.sprite = filedata[0x80000:0x87000]
            self.palette = filedata[0xDD308:0xDD380]
            self.glove_palette = filedata[0xDEDF5:0xDEDF9]
        elif filedata.startswith(b'ZSPR'):
            result = self.parse_zspr(filedata, 1)
            if result is None:
                self.valid = False
                return
            (sprite, palette, self.name, self.author_name) = result
            if len(sprite) != 0x7000:
                self.valid = False
                return
            self.sprite = sprite
            if len(palette) == 0:
                self.palette = list(self.default_palette)
                self.glove_palette = list(self.default_glove_palette)
            elif len(palette) == 0x78:
                self.palette = palette
                self.glove_palette = list(self.default_glove_palette)
            elif len(palette) == 0x7C:
                self.palette = palette[:0x78]
                self.glove_palette = palette[0x78:]
            else:
                self.valid = False
        else:
            self.valid = False

    @staticmethod
    def default_link_sprite():
        return get_sprite_from_name('Link')

    def decode8(self, pos):
        arr = [[0 for _ in range(8)] for _ in range(8)]
        for y in range(8):
            for x in range(8):
                position = 1<<(7-x)
                val = 0
                if self.sprite[pos+2*y] & position:
                    val += 1
                if self.sprite[pos+2*y+1] & position:
                    val += 2
                if self.sprite[pos+2*y+16] & position:
                    val += 4
                if self.sprite[pos+2*y+17] & position:
                    val += 8
                arr[y][x] = val
        return arr

    def decode16(self, pos):
        arr = [[0 for _ in range(16)] for _ in range(16)]
        top_left = self.decode8(pos)
        top_right = self.decode8(pos+0x20)
        bottom_left = self.decode8(pos+0x200)
        bottom_right = self.decode8(pos+0x220)
        for x in range(8):
            for y in range(8):
                arr[y][x] = top_left[y][x]
                arr[y][x+8] = top_right[y][x]
                arr[y+8][x] = bottom_left[y][x]
                arr[y+8][x+8] = bottom_right[y][x]
        return arr

    def parse_zspr(self, filedata, expected_kind):
        logger = logging.getLogger('')
        headerstr = "<4xBHHIHIHH6x"
        headersize = struct.calcsize(headerstr)
        if len(filedata) < headersize:
            return None
        (version, csum, icsum, sprite_offset, sprite_size, palette_offset, palette_size, kind) = struct.unpack_from(headerstr, filedata)
        if version not in [1]:
            logger.error('Error parsing ZSPR file: Version %g not supported', version)
            return None
        if kind != expected_kind:
            return None

        stream = io.BytesIO(filedata)
        stream.seek(headersize)

        def read_utf16le(stream):
            "Decodes a null-terminated UTF-16_LE string of unknown size from a stream"
            raw = bytearray()
            while True:
                char = stream.read(2)
                if char in [b'', b'\x00\x00']:
                    break
                raw += char
            return raw.decode('utf-16_le')

        sprite_name = read_utf16le(stream)
        author_name = read_utf16le(stream)

        # Ignoring the Author Rom name for the time being.

        real_csum = sum(filedata) % 0x10000
        if real_csum != csum or real_csum ^ 0xFFFF != icsum:
            logger.warning('ZSPR file has incorrect checksum. It may be corrupted.')

        sprite = filedata[sprite_offset:sprite_offset + sprite_size]
        palette = filedata[palette_offset:palette_offset + palette_size]

        if len(sprite) != sprite_size or len(palette) != palette_size:
            logger.error('Error parsing ZSPR file: Unexpected end of file')
            return None

        return (sprite, palette, sprite_name, author_name)

    def decode_palette(self):
        "Returns the palettes as an array of arrays of 15 colors"
        def array_chunk(arr, size):
            return list(zip(*[iter(arr)] * size))
        def make_int16(pair):
            return pair[1]<<8 | pair[0]
        def expand_color(i):
            return ((i & 0x1F) * 8, (i>>5 & 0x1F) * 8, (i>>10 & 0x1F) * 8)
        raw_palette = self.palette
        if raw_palette is None:
            raw_palette = Sprite.default_palette
        # turn palette data into a list of RGB tuples with 8 bit values
        palette_as_colors = [expand_color(make_int16(chnk)) for chnk in array_chunk(raw_palette, 2)]

        # split into palettes of 15 colors
        return array_chunk(palette_as_colors, 15)

def patch_rom(world, rom, player, team, enemized):
    random.seed(world.rom_seeds[player])

    # progressive bow silver arrow hint hack
    prog_bow_locs = world.find_items('Progressive Bow', player)
    if len(prog_bow_locs) > 1:
        # only pick a distingushed bow if we have at least two
        distinguished_prog_bow_loc = random.choice(prog_bow_locs)
        distinguished_prog_bow_loc.item.code = 0x65

    # patch items
    for location in world.get_locations():
        if location.player != player:
            continue

        itemid = location.item.code if location.item is not None else 0x5A

        if location.address is None:
            continue

        if not location.crystal:
            if location.item is not None:
                # Keys in their native dungeon should use the original item code for keys
                if location.parent_region.dungeon:
                    if location.parent_region.dungeon.is_dungeon_item(location.item):
                        if location.item.bigkey:
                            itemid = 0x32
                        if location.item.smallkey:
                            itemid = 0x24
                        if location.item.map:
                            itemid = 0x33
                        if location.item.compass:
                            itemid = 0x25
                if world.remote_items[player]:
                    itemid = list(location_table.keys()).index(location.name) + 1
                    assert itemid < 0x100
                    rom.write_byte(location.player_address, 0xFF)
                elif location.item.player != player:
                    if location.player_address is not None:
                        rom.write_byte(location.player_address, location.item.player)
                    else:
                        itemid = 0x5A
            rom.write_byte(location.address, itemid)
        else:
            # crystals
            for address, value in zip(location.address, itemid):
                rom.write_byte(address, value)

            # patch music
            music_addresses = dungeon_music_addresses[location.name]
            if world.mapshuffle[player]:
                music = random.choice([0x11, 0x16])
            else:
                music = 0x11 if 'Pendant' in location.item.name else 0x16
            for music_address in music_addresses:
                rom.write_byte(music_address, music)

    if world.mapshuffle[player]:
        rom.write_byte(0x155C9, random.choice([0x11, 0x16]))  # Randomize GT music too with map shuffle

    if world.pot_contents[player]:
        write_pots_to_rom(rom, world.pot_contents[player])

    # patch entrance/exits/holes
    for region in world.regions:
        for exit in region.exits:
            if exit.target is not None and exit.player == player:
                if isinstance(exit.addresses, tuple):
                    offset = exit.target
                    room_id, ow_area, vram_loc, scroll_y, scroll_x, link_y, link_x, camera_y, camera_x, unknown_1, unknown_2, door_1, door_2 = exit.addresses
                    #room id is deliberately not written


                    rom.write_byte(0x15B8C + offset, ow_area)
                    write_int16(rom, 0x15BDB + 2 * offset, vram_loc)
                    write_int16(rom, 0x15C79 + 2 * offset, scroll_y)
                    write_int16(rom, 0x15D17 + 2 * offset, scroll_x)

                    # for positioning fixups we abuse the roomid as a way of identifying which exit data we are appling
                    # Thanks to Zarby89 for originally finding these values
                    # todo fix screen scrolling

                    if world.shuffle[player] not in ['insanity', 'insanity_legacy', 'madness_legacy'] and \
                            exit.name in ['Eastern Palace Exit', 'Tower of Hera Exit', 'Thieves Town Exit', 'Ice Palace Exit', 'Misery Mire Exit',
                                          'Palace of Darkness Exit', 'Swamp Palace Exit', 'Ganons Tower Exit', 'Desert Palace Exit (North)', 'Agahnims Tower Exit', 'Spiral Cave Exit (Top)',
                                          'Superbunny Cave Exit (Bottom)', 'Turtle Rock Ledge Exit (East)']:
                        # For exits that connot be reached from another, no need to apply offset fixes.
                        write_int16(rom, 0x15DB5 + 2 * offset, link_y) # same as final else
                    elif room_id == 0x0059 and world.fix_skullwoods_exit[player]:
                        write_int16(rom, 0x15DB5 + 2 * offset, 0x00F8)
                    elif room_id == 0x004a and world.fix_palaceofdarkness_exit[player]:
                        write_int16(rom, 0x15DB5 + 2 * offset, 0x0640)
                    elif room_id == 0x00d6 and world.fix_trock_exit[player]:
                        write_int16(rom, 0x15DB5 + 2 * offset, 0x0134)
                    elif room_id == 0x000c and world.fix_gtower_exit: # fix ganons tower exit point
                        write_int16(rom, 0x15DB5 + 2 * offset, 0x00A4)
                    else:
                        write_int16(rom, 0x15DB5 + 2 * offset, link_y)

                    write_int16(rom, 0x15E53 + 2 * offset, link_x)
                    write_int16(rom, 0x15EF1 + 2 * offset, camera_y)
                    write_int16(rom, 0x15F8F + 2 * offset, camera_x)
                    rom.write_byte(0x1602D + offset, unknown_1)
                    rom.write_byte(0x1607C + offset, unknown_2)
                    write_int16(rom, 0x160CB + 2 * offset, door_1)
                    write_int16(rom, 0x16169 + 2 * offset, door_2)
                elif isinstance(exit.addresses, list):
                    # is hole
                    for address in exit.addresses:
                        rom.write_byte(address, exit.target)
                else:
                    # patch door table
                    rom.write_byte(0xDBB73 + exit.addresses, exit.target)
    if world.mode[player] == 'inverted':
        patch_shuffled_dark_sanc(world, rom, player)

    # setup dr option flags based on experimental, etc.
    dr_flags = DROptions.Eternal_Mini_Bosses if world.doorShuffle[player] == 'vanilla' else DROptions.Town_Portal
    if world.experimental[player]:
        dr_flags |= DROptions.Map_Info
        dr_flags |= DROptions.Debug
    if world.doorShuffle[player] == 'crossed' and world.logic[player] != 'nologic'\
       and world.mixed_travel[player] == 'prevent':
        dr_flags |= DROptions.Rails


    # fix hc big key problems
    if world.doorShuffle[player] == 'crossed' or world.keydropshuffle[player]:
        rom.write_byte(0x151f1, 2)
        rom.write_byte(0x15270, 2)
        sanctuary = world.get_region('Sanctuary', player)
        rom.write_byte(0x1597b, sanctuary.dungeon.dungeon_id*2)
        if compass_code_good(rom):
            update_compasses(rom, world, player)
        else:
            logging.getLogger('').warning('Randomizer rom update! Compasses in crossed are borken')

    # patch doors
    if world.doorShuffle[player] == 'crossed':
        rom.write_byte(0x138002, 2)
        for name, layout in world.key_layout[player].items():
            offset = compass_data[name][4]//2
            if world.retro[player]:
                rom.write_byte(0x13f02a+offset, layout.max_chests + layout.max_drops)
            else:
                rom.write_byte(0x13f01c+offset, layout.max_chests + layout.max_drops)  # not currently used
                rom.write_byte(0x13f02a+offset, layout.max_chests)
            builder = world.dungeon_layouts[player][name]
            rom.write_byte(0x13f070+offset, builder.location_cnt % 10)
            rom.write_byte(0x13f07e+offset, builder.location_cnt // 10)
            bk_status = 1 if builder.bk_required else 0
            bk_status = 2 if builder.bk_provided else bk_status
            rom.write_byte(0x13f038+offset*2, bk_status)
        if player in world.sanc_portal.keys():
            rom.write_byte(0x159a6, world.sanc_portal[player].ent_offset)
        for room in world.rooms:
            if room.player == player and room.palette is not None:
                rom.write_byte(0x13f200+room.index, room.palette)
    if world.doorShuffle[player] == 'basic':
        rom.write_byte(0x138002, 1)
    for door in world.doors:
        if door.dest is not None and door.player == player and door.type in [DoorType.Normal, DoorType.SpiralStairs,
                                                                             DoorType.Open, DoorType.StraightStairs]:
            rom.write_bytes(door.getAddress(), door.dest.getTarget(door))
    for paired_door in world.paired_doors[player]:
        rom.write_bytes(paired_door.address_a(world, player), paired_door.rom_data_a(world, player))
        rom.write_bytes(paired_door.address_b(world, player), paired_door.rom_data_b(world, player))
    if world.doorShuffle[player] != 'vanilla':

        for builder in world.dungeon_layouts[player].values():
            if builder.pre_open_stonewall:
                if builder.pre_open_stonewall.name == 'Desert Wall Slide NW':
                    dr_flags |= DROptions.Open_Desert_Wall
        for name, pair in boss_indicator.items():
            dungeon_id, boss_door = pair
            opposite_door = world.get_door(boss_door, player).dest
            if opposite_door and opposite_door.roomIndex > -1:
                dungeon_name = opposite_door.entrance.parent_region.dungeon.name
                dungeon_id = boss_indicator[dungeon_name][0]
                rom.write_byte(0x13f000+dungeon_id, opposite_door.roomIndex)
            elif not opposite_door:
                rom.write_byte(0x13f000+dungeon_id, 0)  # no supertile preceeding boss
    rom.write_byte(0x138004, dr_flags.value)
    if dr_flags & DROptions.Town_Portal and world.mode[player] == 'inverted':
        rom.write_byte(0x138006, 1)

    for portal in world.dungeon_portals[player]:
        if not portal.default:
            offset = portal.ent_offset
            rom.write_byte(0x14577 + offset*2, portal.current_room())
            rom.write_bytes(0x14681 + offset*8, portal.relative_coords())
            rom.write_bytes(0x14aa9 + offset*2, portal.scroll_x())
            rom.write_bytes(0x14bb3 + offset*2, portal.scroll_y())
            rom.write_bytes(0x14cbd + offset*2, portal.link_y())
            rom.write_bytes(0x14dc7 + offset*2, portal.link_x())
            rom.write_bytes(0x14fdb + offset*2, portal.camera_x())
            rom.write_byte(0x152f9 + offset, portal.bg_setting())
            rom.write_byte(0x1537e + offset, portal.hv_scroll())
            rom.write_byte(0x15403 + offset, portal.scroll_quad())
            rom.write_byte(0x15aee + portal.exit_offset, portal.current_room())
            if portal.boss_exit_idx > -1:
                rom.write_byte(0x7939 + portal.boss_exit_idx, portal.current_room())

    # fix skull woods exit, if not fixed during exit patching
    if world.fix_skullwoods_exit[player] and world.shuffle[player] == 'vanilla':
        write_int16(rom, 0x15DB5 + 2 * exit_ids['Skull Woods Final Section Exit'][1], 0x00F8)

    write_custom_shops(rom, world, player)

    if world.keydropshuffle[player]:
        rom.write_byte(0x140000, 1)

    # patch medallion requirements
    if world.required_medallions[player][0] == 'Bombos':
        rom.write_byte(0x180022, 0x00)  # requirement
        rom.write_byte(0x4FF2, 0x31)  # sprite
        rom.write_byte(0x50D1, 0x80)
        rom.write_byte(0x51B0, 0x00)
    elif world.required_medallions[player][0] == 'Quake':
        rom.write_byte(0x180022, 0x02)  # requirement
        rom.write_byte(0x4FF2, 0x31)  # sprite
        rom.write_byte(0x50D1, 0x88)
        rom.write_byte(0x51B0, 0x00)
    if world.required_medallions[player][1] == 'Bombos':
        rom.write_byte(0x180023, 0x00)  # requirement
        rom.write_byte(0x5020, 0x31)  # sprite
        rom.write_byte(0x50FF, 0x90)
        rom.write_byte(0x51DE, 0x00)
    elif world.required_medallions[player][1] == 'Ether':
        rom.write_byte(0x180023, 0x01)  # requirement
        rom.write_byte(0x5020, 0x31)  # sprite
        rom.write_byte(0x50FF, 0x98)
        rom.write_byte(0x51DE, 0x00)

    # set open mode:
    if world.mode[player] in ['open', 'inverted']:
        rom.write_byte(0x180032, 0x01)  # open mode
    if world.mode[player] == 'inverted':
        set_inverted_mode(world, player, rom)
    elif world.mode[player] == 'standard':
        rom.write_byte(0x180032, 0x00)  # standard mode

    uncle_location = world.get_location('Link\'s Uncle', player)
    if uncle_location.item is None or uncle_location.item.name not in ['Master Sword', 'Tempered Sword', 'Fighter Sword', 'Golden Sword', 'Progressive Sword']:
        # disable sword sprite from uncle
        rom.write_bytes(0x6D263, [0x00, 0x00, 0xf6, 0xff, 0x00, 0x0E])
        rom.write_bytes(0x6D26B, [0x00, 0x00, 0xf6, 0xff, 0x00, 0x0E])
        rom.write_bytes(0x6D293, [0x00, 0x00, 0xf6, 0xff, 0x00, 0x0E])
        rom.write_bytes(0x6D29B, [0x00, 0x00, 0xf7, 0xff, 0x00, 0x0E])
        rom.write_bytes(0x6D2B3, [0x00, 0x00, 0xf6, 0xff, 0x02, 0x0E])
        rom.write_bytes(0x6D2BB, [0x00, 0x00, 0xf6, 0xff, 0x02, 0x0E])
        rom.write_bytes(0x6D2E3, [0x00, 0x00, 0xf7, 0xff, 0x02, 0x0E])
        rom.write_bytes(0x6D2EB, [0x00, 0x00, 0xf7, 0xff, 0x02, 0x0E])
        rom.write_bytes(0x6D31B, [0x00, 0x00, 0xe4, 0xff, 0x08, 0x0E])
        rom.write_bytes(0x6D323, [0x00, 0x00, 0xe4, 0xff, 0x08, 0x0E])

    # set light cones
    rom.write_byte(0x180038, 0x01 if world.sewer_light_cone[player] else 0x00)
    rom.write_byte(0x180039, 0x01 if world.light_world_light_cone else 0x00)
    rom.write_byte(0x18003A, 0x01 if world.dark_world_light_cone else 0x00)

    GREEN_TWENTY_RUPEES = 0x47
    TRIFORCE_PIECE = ItemFactory('Triforce Piece', player).code
    GREEN_CLOCK = ItemFactory('Green Clock', player).code

    rom.write_byte(0x18004F, 0x01) # Byrna Invulnerability: on

    # handle difficulty_adjustments
    if world.difficulty_adjustments[player] == 'hard':
        rom.write_byte(0x180181, 0x01) # Make silver arrows work only on ganon
        rom.write_byte(0x180182, 0x00) # Don't auto equip silvers on pickup
        # Powdered Fairies Prize
        rom.write_byte(0x36DD0, 0xD8)  # One Heart
        # potion heal amount
        rom.write_byte(0x180084, 0x38)  # Seven Hearts
        # potion magic restore amount
        rom.write_byte(0x180085, 0x40)  # Half Magic
        #Cape magic cost
        rom.write_bytes(0x3ADA7, [0x02, 0x04, 0x08])
        # Byrna Invulnerability: off
        rom.write_byte(0x18004F, 0x00)
        #Disable catching fairies
        rom.write_byte(0x34FD6, 0x80)
        overflow_replacement = GREEN_TWENTY_RUPEES
        # Rupoor negative value
        write_int16(rom, 0x180036, world.rupoor_cost)
        # Set stun items
        rom.write_byte(0x180180, 0x02) # Hookshot only
    elif world.difficulty_adjustments[player] == 'expert':
        rom.write_byte(0x180181, 0x01) # Make silver arrows work only on ganon
        rom.write_byte(0x180182, 0x00) # Don't auto equip silvers on pickup
        # Powdered Fairies Prize
        rom.write_byte(0x36DD0, 0xD8)  # One Heart
        # potion heal amount
        rom.write_byte(0x180084, 0x20)  # 4 Hearts
        # potion magic restore amount
        rom.write_byte(0x180085, 0x20)  # Quarter Magic
        #Cape magic cost
        rom.write_bytes(0x3ADA7, [0x02, 0x04, 0x08])
        # Byrna Invulnerability: off
        rom.write_byte(0x18004F, 0x00)
        #Disable catching fairies
        rom.write_byte(0x34FD6, 0x80)
        overflow_replacement = GREEN_TWENTY_RUPEES
        # Rupoor negative value
        write_int16(rom, 0x180036, world.rupoor_cost)
        # Set stun items
        rom.write_byte(0x180180, 0x00) # Nothing
    else:
        rom.write_byte(0x180181, 0x00) # Make silver arrows freely usable
        rom.write_byte(0x180182, 0x01) # auto equip silvers on pickup
        # Powdered Fairies Prize
        rom.write_byte(0x36DD0, 0xE3)  # fairy
        # potion heal amount
        rom.write_byte(0x180084, 0xA0)  # full
        # potion magic restore amount
        rom.write_byte(0x180085, 0x80)  # full
        #Cape magic cost
        rom.write_bytes(0x3ADA7, [0x04, 0x08, 0x10])
        # Byrna Invulnerability: on
        rom.write_byte(0x18004F, 0x01)
        #Enable catching fairies
        rom.write_byte(0x34FD6, 0xF0)
        # Rupoor negative value
        write_int16(rom, 0x180036, world.rupoor_cost)
        # Set stun items
        rom.write_byte(0x180180, 0x03) # All standard items
        #Set overflow items for progressive equipment
        if world.timer in ['timed', 'timed-countdown', 'timed-ohko']:
            overflow_replacement = GREEN_CLOCK
        else:
            overflow_replacement = GREEN_TWENTY_RUPEES

    #Byrna residual magic cost
    rom.write_bytes(0x45C42, [0x04, 0x02, 0x01])

    difficulty = world.difficulty_requirements[player]

    #Set overflow items for progressive equipment
    rom.write_bytes(0x180090,
                    [difficulty.progressive_sword_limit if world.swords[player] != 'swordless' else 0, overflow_replacement,
                     difficulty.progressive_shield_limit, overflow_replacement,
                     difficulty.progressive_armor_limit, overflow_replacement,
                     difficulty.progressive_bottle_limit, overflow_replacement])

    #Work around for json patch ordering issues - write bow limit separately so that it is replaced in the patch
    rom.write_bytes(0x180098, [difficulty.progressive_bow_limit, overflow_replacement])

    if difficulty.progressive_bow_limit < 2 and world.swords == 'swordless':
        rom.write_bytes(0x180098, [2, overflow_replacement])
        rom.write_byte(0x180181, 0x01) # Make silver arrows work only on ganon
        rom.write_byte(0x180182, 0x00) # Don't auto equip silvers on pickup

    # set up game internal RNG seed
    for i in range(1024):
        rom.write_byte(0x178000 + i, random.randint(0, 255))

    # shuffle prize packs
    prizes = [0xD8, 0xD8, 0xD8, 0xD8, 0xD9, 0xD8, 0xD8, 0xD9, 0xDA, 0xD9, 0xDA, 0xDB, 0xDA, 0xD9, 0xDA, 0xDA, 0xE0, 0xDF, 0xDF, 0xDA, 0xE0, 0xDF, 0xD8, 0xDF,
              0xDC, 0xDC, 0xDC, 0xDD, 0xDC, 0xDC, 0xDE, 0xDC, 0xE1, 0xD8, 0xE1, 0xE2, 0xE1, 0xD8, 0xE1, 0xE2, 0xDF, 0xD9, 0xD8, 0xE1, 0xDF, 0xDC, 0xD9, 0xD8,
              0xD8, 0xE3, 0xE0, 0xDB, 0xDE, 0xD8, 0xDB, 0xE2, 0xD9, 0xDA, 0xDB, 0xD9, 0xDB, 0xD9, 0xDB]
    dig_prizes = [0xB2, 0xD8, 0xD8, 0xD8, 0xD8, 0xD8, 0xD8, 0xD8, 0xD8,
                  0xD9, 0xD9, 0xD9, 0xD9, 0xD9, 0xDA, 0xDA, 0xDA, 0xDA, 0xDA,
                  0xDB, 0xDB, 0xDB, 0xDB, 0xDB, 0xDC, 0xDC, 0xDC, 0xDC, 0xDC,
                  0xDD, 0xDD, 0xDD, 0xDD, 0xDD, 0xDE, 0xDE, 0xDE, 0xDE, 0xDE,
                  0xDF, 0xDF, 0xDF, 0xDF, 0xDF, 0xE0, 0xE0, 0xE0, 0xE0, 0xE0,
                  0xE1, 0xE1, 0xE1, 0xE1, 0xE1, 0xE2, 0xE2, 0xE2, 0xE2, 0xE2,
                  0xE3, 0xE3, 0xE3, 0xE3, 0xE3]

    def chunk(l,n):
        return [l[i:i+n] for i in range(0, len(l), n)]

    # randomize last 7 slots
    prizes [-7:] = random.sample(prizes, 7)

    #shuffle order of 7 main packs
    packs = chunk(prizes[:56], 8)
    random.shuffle(packs)
    prizes[:56] = [drop for pack in packs for drop in pack]

    if world.difficulty_adjustments[player] in ['hard', 'expert']:
        prize_replacements = {0xE0: 0xDF, # Fairy -> heart
                              0xE3: 0xD8} # Big magic -> small magic
        prizes = [prize_replacements.get(prize, prize) for prize in prizes]
        dig_prizes = [prize_replacements.get(prize, prize) for prize in dig_prizes]

    if world.retro[player]:
        prize_replacements = {0xE1: 0xDA, #5 Arrows -> Blue Rupee
                              0xE2: 0xDB} #10 Arrows -> Red Rupee
        prizes = [prize_replacements.get(prize, prize) for prize in prizes]
        dig_prizes = [prize_replacements.get(prize, prize) for prize in dig_prizes]
    rom.write_bytes(0x180100, dig_prizes)

    # write tree pull prizes
    rom.write_byte(0xEFBD4, prizes.pop())
    rom.write_byte(0xEFBD5, prizes.pop())
    rom.write_byte(0xEFBD6, prizes.pop())

    # rupee crab prizes
    rom.write_byte(0x329C8, prizes.pop())  # first prize
    rom.write_byte(0x329C4, prizes.pop())  # final prize

    # stunned enemy prize
    rom.write_byte(0x37993, prizes.pop())

    # saved fish prize
    rom.write_byte(0xE82CC, prizes.pop())

    # fill enemy prize packs
    rom.write_bytes(0x37A78, prizes)

    # set bonk prizes
    bonk_prizes = [0x79, 0xE3, 0x79, 0xAC, 0xAC, 0xE0, 0xDC, 0xAC, 0xE3, 0xE3, 0xDA, 0xE3, 0xDA, 0xD8, 0xAC, 0xAC, 0xE3, 0xD8, 0xE3, 0xE3, 0xE3, 0xE3, 0xE3, 0xE3, 0xDC, 0xDB, 0xE3, 0xDA, 0x79, 0x79, 0xE3, 0xE3,
                   0xDA, 0x79, 0xAC, 0xAC, 0x79, 0xE3, 0x79, 0xAC, 0xAC, 0xE0, 0xDC, 0xE3, 0x79, 0xDE, 0xE3, 0xAC, 0xDB, 0x79, 0xE3, 0xD8, 0xAC, 0x79, 0xE3, 0xDB, 0xDB, 0xE3, 0xE3, 0x79, 0xD8, 0xDD]
    bonk_addresses = [0x4CF6C, 0x4CFBA, 0x4CFE0, 0x4CFFB, 0x4D018, 0x4D01B, 0x4D028, 0x4D03C, 0x4D059, 0x4D07A, 0x4D09E, 0x4D0A8, 0x4D0AB, 0x4D0AE, 0x4D0BE, 0x4D0DD,
                      0x4D16A, 0x4D1E5, 0x4D1EE, 0x4D20B, 0x4CBBF, 0x4CBBF, 0x4CC17, 0x4CC1A, 0x4CC4A, 0x4CC4D, 0x4CC53, 0x4CC69, 0x4CC6F, 0x4CC7C, 0x4CCEF, 0x4CD51,
                      0x4CDC0, 0x4CDC3, 0x4CDC6, 0x4CE37, 0x4D2DE, 0x4D32F, 0x4D355, 0x4D367, 0x4D384, 0x4D387, 0x4D397, 0x4D39E, 0x4D3AB, 0x4D3AE, 0x4D3D1, 0x4D3D7,
                      0x4D3F8, 0x4D416, 0x4D420, 0x4D423, 0x4D42D, 0x4D449, 0x4D48C, 0x4D4D9, 0x4D4DC, 0x4D4E3, 0x4D504, 0x4D507, 0x4D55E, 0x4D56A]
    if world.shuffle_bonk_prizes:
        random.shuffle(bonk_prizes)
    for prize, address in zip(bonk_prizes, bonk_addresses):
        rom.write_byte(address, prize)

    # Fill in item substitutions table
    rom.write_bytes(0x184000, [
        # original_item, limit, replacement_item, filler
        0x12, 0x01, 0x35, 0xFF, # lamp -> 5 rupees
        0x51, 0x06, 0x52, 0xFF, # 6 +5 bomb upgrades -> +10 bomb upgrade
        0x53, 0x06, 0x54, 0xFF, # 6 +5 arrow upgrades -> +10 arrow upgrade
        0x58, 0x01, 0x36 if world.retro[player] else 0x43, 0xFF, # silver arrows -> single arrow (red 20 in retro mode)
        0x3E, difficulty.boss_heart_container_limit, 0x47, 0xff, # boss heart -> green 20
        0x17, difficulty.heart_piece_limit, 0x47, 0xff, # piece of heart -> green 20
        0xFF, 0xFF, 0xFF, 0xFF, # end of table sentinel
    ])

    # set Fountain bottle exchange items
    if world.difficulty[player] in ['hard', 'expert']:
        rom.write_byte(0x348FF, [0x16, 0x2B, 0x2C, 0x2D, 0x3C, 0x48][random.randint(0, 5)])
        rom.write_byte(0x3493B, [0x16, 0x2B, 0x2C, 0x2D, 0x3C, 0x48][random.randint(0, 5)])
    else:
        rom.write_byte(0x348FF, [0x16, 0x2B, 0x2C, 0x2D, 0x3C, 0x3D, 0x48][random.randint(0, 6)])
        rom.write_byte(0x3493B, [0x16, 0x2B, 0x2C, 0x2D, 0x3C, 0x3D, 0x48][random.randint(0, 6)])

    #enable Fat Fairy Chests
    rom.write_bytes(0x1FC16, [0xB1, 0xC6, 0xF9, 0xC9, 0xC6, 0xF9])
    # set Fat Fairy Bow/Sword prizes to be disappointing
    rom.write_byte(0x34914, 0x3A)  # Bow and Arrow
    rom.write_byte(0x180028, 0x49)  # Fighter Sword
    # enable Waterfall fairy chests
    rom.write_bytes(0xE9AE, [0x14, 0x01])
    rom.write_bytes(0xE9CF, [0x14, 0x01])
    rom.write_bytes(0x1F714, [225, 0, 16, 172, 13, 41, 154, 1, 88, 152, 15, 17, 177, 97, 252, 77, 129, 32, 218, 2, 44, 225, 97, 252, 190, 129, 97, 177, 98, 84, 218, 2,
                              253, 141, 131, 68, 225, 98, 253, 30, 131, 49, 165, 201, 49, 164, 105, 49, 192, 34, 77, 164, 105, 49, 198, 249, 73, 198, 249, 16, 153, 160, 92, 153,
                              162, 11, 152, 96, 13, 232, 192, 85, 232, 192, 11, 146, 0, 115, 152, 96, 254, 105, 0, 152, 163, 97, 254, 107, 129, 254, 171, 133, 169, 200, 97, 254,
                              174, 129, 255, 105, 2, 216, 163, 98, 255, 107, 131, 255, 43, 135, 201, 200, 98, 255, 46, 131, 254, 161, 0, 170, 33, 97, 254, 166, 129, 255, 33, 2,
                              202, 33, 98, 255, 38, 131, 187, 35, 250, 195, 35, 250, 187, 43, 250, 195, 43, 250, 187, 83, 250, 195, 83, 250, 176, 160, 61, 152, 19, 192, 152, 82,
                              192, 136, 0, 96, 144, 0, 96, 232, 0, 96, 240, 0, 96, 152, 202, 192, 216, 202, 192, 216, 19, 192, 216, 82, 192, 252, 189, 133, 253, 29, 135, 255,
                              255, 255, 255, 240, 255, 128, 46, 97, 14, 129, 14, 255, 255])
    # set Waterfall fairy prizes to be disappointing
    rom.write_byte(0x348DB, 0x3A)  # Red Boomerang becomes Red Boomerang
    rom.write_byte(0x348EB, 0x05)  # Blue Shield becomes Blue Shield

    # Remove Statues for upgrade fairy
    rom.write_bytes(0x01F810, [0x1A, 0x1E, 0x01, 0x1A, 0x1E, 0x01])


    rom.write_byte(0x180029, 0x01) # Smithy quick item give

    # set swordless mode settings
    rom.write_byte(0x18003F, 0x01 if world.swords[player] == 'swordless' else 0x00)  # hammer can harm ganon
    rom.write_byte(0x180040, 0x01 if world.swords[player] == 'swordless' else 0x00)  # open curtains
    rom.write_byte(0x180041, 0x01 if world.swords[player] == 'swordless' else 0x00)  # swordless medallions
    rom.write_byte(0x180043, 0xFF if world.swords[player] == 'swordless' else 0x00)  # starting sword for link
    rom.write_byte(0x180044, 0x01 if world.swords[player] == 'swordless' else 0x00)  # hammer activates tablets

    # set up clocks for timed modes
    if world.shuffle[player] == 'vanilla':
        ERtimeincrease = 0
    elif world.shuffle[player] in ['dungeonssimple', 'dungeonsfull']:
        ERtimeincrease = 10
    else:
        ERtimeincrease = 20
    if world.keyshuffle[player] or world.bigkeyshuffle[player] or world.mapshuffle[player]:
        ERtimeincrease = ERtimeincrease + 15
    if world.clock_mode == 'none':
        rom.write_bytes(0x180190, [0x00, 0x00, 0x00])  # turn off clock mode
        write_int32(rom, 0x180200, 0)  # red clock adjustment time (in frames, sint32)
        write_int32(rom, 0x180204, 0)  # blue clock adjustment time (in frames, sint32)
        write_int32(rom, 0x180208, 0)  # green clock adjustment time (in frames, sint32)
        write_int32(rom, 0x18020C, 0)  # starting time (in frames, sint32)
    elif world.clock_mode == 'ohko':
        rom.write_bytes(0x180190, [0x01, 0x02, 0x01])  # ohko timer with resetable timer functionality
        write_int32(rom, 0x180200, 0)  # red clock adjustment time (in frames, sint32)
        write_int32(rom, 0x180204, 0)  # blue clock adjustment time (in frames, sint32)
        write_int32(rom, 0x180208, 0)  # green clock adjustment time (in frames, sint32)
        write_int32(rom, 0x18020C, 0)  # starting time (in frames, sint32)
    elif world.clock_mode == 'countdown-ohko':
        rom.write_bytes(0x180190, [0x01, 0x02, 0x01])  # ohko timer with resetable timer functionality
        write_int32(rom, 0x180200, -100 * 60 * 60 * 60)  # red clock adjustment time (in frames, sint32)
        write_int32(rom, 0x180204, 2 * 60 * 60)  # blue clock adjustment time (in frames, sint32)
        write_int32(rom, 0x180208, 4 * 60 * 60)  # green clock adjustment time (in frames, sint32)
        if world.difficulty_adjustments[player] == 'normal':
            write_int32(rom, 0x18020C, (10 + ERtimeincrease) * 60 * 60)  # starting time (in frames, sint32)
        else:
            write_int32(rom, 0x18020C, int((5 + ERtimeincrease / 2) * 60 * 60))  # starting time (in frames, sint32)
    if world.clock_mode == 'stopwatch':
        rom.write_bytes(0x180190, [0x02, 0x01, 0x00])  # set stopwatch mode
        write_int32(rom, 0x180200, -2 * 60 * 60)  # red clock adjustment time (in frames, sint32)
        write_int32(rom, 0x180204, 2 * 60 * 60)  # blue clock adjustment time (in frames, sint32)
        write_int32(rom, 0x180208, 4 * 60 * 60)  # green clock adjustment time (in frames, sint32)
        write_int32(rom, 0x18020C, 0)  # starting time (in frames, sint32)
    if world.clock_mode == 'countdown':
        rom.write_bytes(0x180190, [0x01, 0x01, 0x00])  # set countdown, with no reset available
        write_int32(rom, 0x180200, -2 * 60 * 60)  # red clock adjustment time (in frames, sint32)
        write_int32(rom, 0x180204, 2 * 60 * 60)  # blue clock adjustment time (in frames, sint32)
        write_int32(rom, 0x180208, 4 * 60 * 60)  # green clock adjustment time (in frames, sint32)
        write_int32(rom, 0x18020C, (40 + ERtimeincrease) * 60 * 60)  # starting time (in frames, sint32)

    # set up goals for treasure hunt
    rom.write_bytes(0x180165, [0x0E, 0x28] if world.treasure_hunt_icon[player] == 'Triforce Piece' else [0x0D, 0x28])
    rom.write_byte(0x180167, world.treasure_hunt_count[player] % 256)
    rom.write_byte(0x180194, 1) # Must turn in triforced pieces (instant win not enabled)

    rom.write_bytes(0x180213, [0x00, 0x01]) # Not a Tournament Seed

    gametype = 0x04 # item
    if world.shuffle[player] != 'vanilla':
        gametype |= 0x02 # entrance
    if enemized:
        gametype |= 0x01 # enemizer
    rom.write_byte(0x180211, gametype) # Game type

    # assorted fixes
    rom.write_byte(0x1800A2, 0x01)  # remain in real dark world when dying in dark world dungeon before killing aga1
    rom.write_byte(0x180169, 0x01 if world.lock_aga_door_in_escape else 0x00)  # Lock or unlock aga tower door during escape sequence.
    if world.mode[player] == 'inverted':
        rom.write_byte(0x180169, 0x02)  # lock aga/ganon tower door with crystals in inverted
    rom.write_byte(0x180171, 0x01 if world.ganon_at_pyramid[player] else 0x00)  # Enable respawning on pyramid after ganon death
    rom.write_byte(0x180173, 0x01) # Bob is enabled
    rom.write_byte(0x180168, 0x08)  # Spike Cave Damage
    rom.write_bytes(0x18016B, [0x04, 0x02, 0x01]) #Set spike cave and MM spike room Cape usage
    rom.write_bytes(0x18016E, [0x04, 0x08, 0x10]) #Set spike cave and MM spike room Cape usage
    rom.write_bytes(0x50563, [0x3F, 0x14]) # disable below ganon chest
    rom.write_byte(0x50599, 0x00) # disable below ganon chest
    rom.write_bytes(0xE9A5, [0x7E, 0x00, 0x24]) # disable below ganon chest
    rom.write_byte(0x18008B, 0x01 if world.open_pyramid[player] else 0x00) # pre-open Pyramid Hole
    rom.write_byte(0x18008C, 0x01 if world.crystals_needed_for_gt[player] == 0 else 0x00) # GT pre-opened if crystal requirement is 0
    rom.write_byte(0xF5D73, 0xF0) # bees are catchable
    rom.write_byte(0xF5F10, 0xF0) # bees are catchable
    rom.write_byte(0x180086, 0x00 if world.aga_randomness else 0x01)  # set blue ball and ganon warp randomness
    rom.write_byte(0x1800A0, 0x01)  # return to light world on s+q without mirror
    rom.write_byte(0x1800A1, 0x01)  # enable overworld screen transition draining for water level inside swamp
    rom.write_byte(0x180174, 0x01 if world.fix_fake_world[player] else 0x00)
    rom.write_byte(0x18017E, 0x01) # Fairy fountains only trade in bottles

    # Starting equipment
    equip = [0] * (0x340 + 0x4F)
    equip[0x36C] = 0x18
    equip[0x36D] = 0x18
    equip[0x379] = 0x68
    starting_max_bombs = 10
    starting_max_arrows = 30

    startingstate = CollectionState(world)

    if startingstate.has('Bow', player):
        equip[0x340] = 3 if startingstate.has('Silver Arrows', player) else 1
        equip[0x38E] |= 0x20  # progressive flag to get the correct hint in all cases
        if not world.retro[player]:
            equip[0x38E] |= 0x80
    if startingstate.has('Silver Arrows', player):
        equip[0x38E] |= 0x40

    if startingstate.has('Titans Mitts', player):
        equip[0x354] = 2
    elif startingstate.has('Power Glove', player):
        equip[0x354] = 1

    if startingstate.has('Golden Sword', player):
        equip[0x359] = 4
    elif startingstate.has('Tempered Sword', player):
        equip[0x359] = 3
    elif startingstate.has('Master Sword', player):
        equip[0x359] = 2
    elif startingstate.has('Fighter Sword', player):
        equip[0x359] = 1

    if startingstate.has('Mirror Shield', player):
        equip[0x35A] = 3
    elif startingstate.has('Red Shield', player):
        equip[0x35A] = 2
    elif startingstate.has('Blue Shield', player):
        equip[0x35A] = 1

    if startingstate.has('Red Mail', player):
        equip[0x35B] = 2
    elif startingstate.has('Blue Mail', player):
        equip[0x35B] = 1

    if startingstate.has('Magic Upgrade (1/4)', player):
        equip[0x37B] = 2
        equip[0x36E] = 0x80
    elif startingstate.has('Magic Upgrade (1/2)', player):
        equip[0x37B] = 1
        equip[0x36E] = 0x80

    for item in world.precollected_items:
        if item.player != player:
            continue

        if item.name in ['Bow', 'Silver Arrows', 'Progressive Bow', 'Progressive Bow (Alt)',
                         'Titans Mitts', 'Power Glove', 'Progressive Glove',
                         'Golden Sword', 'Tempered Sword', 'Master Sword', 'Fighter Sword', 'Progressive Sword',
                         'Mirror Shield', 'Red Shield', 'Blue Shield', 'Progressive Shield',
                         'Red Mail', 'Blue Mail', 'Progressive Armor',
                         'Magic Upgrade (1/4)', 'Magic Upgrade (1/2)']:
            continue

        set_table = {'Book of Mudora': (0x34E, 1), 'Hammer': (0x34B, 1), 'Bug Catching Net': (0x34D, 1), 'Hookshot': (0x342, 1), 'Magic Mirror': (0x353, 2),
                     'Cape': (0x352, 1), 'Lamp': (0x34A, 1), 'Moon Pearl': (0x357, 1), 'Cane of Somaria': (0x350, 1), 'Cane of Byrna': (0x351, 1),
                     'Fire Rod': (0x345, 1), 'Ice Rod': (0x346, 1), 'Bombos': (0x347, 1), 'Ether': (0x348, 1), 'Quake': (0x349, 1)}
        or_table = {'Green Pendant': (0x374, 0x04), 'Red Pendant': (0x374, 0x01), 'Blue Pendant': (0x374, 0x02),
                    'Crystal 1': (0x37A, 0x02), 'Crystal 2': (0x37A, 0x10), 'Crystal 3': (0x37A, 0x40), 'Crystal 4': (0x37A, 0x20),
                    'Crystal 5': (0x37A, 0x04), 'Crystal 6': (0x37A, 0x01), 'Crystal 7': (0x37A, 0x08),
                    'Big Key (Eastern Palace)': (0x367, 0x20), 'Compass (Eastern Palace)': (0x365, 0x20), 'Map (Eastern Palace)': (0x369, 0x20),
                    'Big Key (Desert Palace)': (0x367, 0x10), 'Compass (Desert Palace)': (0x365, 0x10), 'Map (Desert Palace)': (0x369, 0x10),
                    'Big Key (Tower of Hera)': (0x366, 0x20), 'Compass (Tower of Hera)': (0x364, 0x20), 'Map (Tower of Hera)': (0x368, 0x20),
                    'Big Key (Escape)': (0x367, 0xC0), 'Compass (Escape)': (0x365, 0xC0), 'Map (Escape)': (0x369, 0xC0),
                    'Big Key (Agahnims Tower)': (0x367, 0x08), 'Compass (Agahnims Tower)': (0x365, 0x08), 'Map (Agahnims Tower)': (0x369, 0x08),
                    'Big Key (Palace of Darkness)': (0x367, 0x02), 'Compass (Palace of Darkness)': (0x365, 0x02), 'Map (Palace of Darkness)': (0x369, 0x02),
                    'Big Key (Thieves Town)': (0x366, 0x10), 'Compass (Thieves Town)': (0x364, 0x10), 'Map (Thieves Town)': (0x368, 0x10),
                    'Big Key (Skull Woods)': (0x366, 0x80), 'Compass (Skull Woods)': (0x364, 0x80), 'Map (Skull Woods)': (0x368, 0x80),
                    'Big Key (Swamp Palace)': (0x367, 0x04), 'Compass (Swamp Palace)': (0x365, 0x04), 'Map (Swamp Palace)': (0x369, 0x04),
                    'Big Key (Ice Palace)': (0x366, 0x40), 'Compass (Ice Palace)': (0x364, 0x40), 'Map (Ice Palace)': (0x368, 0x40),
                    'Big Key (Misery Mire)': (0x367, 0x01), 'Compass (Misery Mire)': (0x365, 0x01), 'Map (Misery Mire)': (0x369, 0x01),
                    'Big Key (Turtle Rock)': (0x366, 0x08), 'Compass (Turtle Rock)': (0x364, 0x08), 'Map (Turtle Rock)': (0x368, 0x08),
                    'Big Key (Ganons Tower)': (0x366, 0x04), 'Compass (Ganons Tower)': (0x364, 0x04), 'Map (Ganons Tower)': (0x368, 0x04)}
        set_or_table = {'Flippers': (0x356, 1, 0x379, 0x02),'Pegasus Boots': (0x355, 1, 0x379, 0x04),
                        'Shovel': (0x34C, 1, 0x38C, 0x04), 'Ocarina': (0x34C, 3, 0x38C, 0x01),
                        'Mushroom': (0x344, 1, 0x38C, 0x20 | 0x08), 'Magic Powder': (0x344, 2, 0x38C, 0x10),
                        'Blue Boomerang': (0x341, 1, 0x38C, 0x80), 'Red Boomerang': (0x341, 2, 0x38C, 0x40)}
        keys = {'Small Key (Eastern Palace)': [0x37E], 'Small Key (Desert Palace)': [0x37F],
                'Small Key (Tower of Hera)': [0x386],
                'Small Key (Agahnims Tower)': [0x380], 'Small Key (Palace of Darkness)': [0x382],
                'Small Key (Thieves Town)': [0x387],
                'Small Key (Skull Woods)': [0x384], 'Small Key (Swamp Palace)': [0x381],
                'Small Key (Ice Palace)': [0x385],
                'Small Key (Misery Mire)': [0x383], 'Small Key (Turtle Rock)': [0x388],
                'Small Key (Ganons Tower)': [0x389],
                'Small Key (Universal)': [0x38B], 'Small Key (Escape)': [0x37C, 0x37D]}
        bottles = {'Bottle': 2, 'Bottle (Red Potion)': 3, 'Bottle (Green Potion)': 4, 'Bottle (Blue Potion)': 5,
                   'Bottle (Fairy)': 6, 'Bottle (Bee)': 7, 'Bottle (Good Bee)': 8}
        rupees = {'Rupee (1)': 1, 'Rupees (5)': 5, 'Rupees (20)': 20, 'Rupees (50)': 50, 'Rupees (100)': 100, 'Rupees (300)': 300}
        bomb_caps = {'Bomb Upgrade (+5)': 5, 'Bomb Upgrade (+10)': 10}
        arrow_caps = {'Arrow Upgrade (+5)': 5, 'Arrow Upgrade (+10)': 10}
        bombs = {'Single Bomb': 1, 'Bombs (3)': 3, 'Bombs (10)': 10}
        arrows = {'Single Arrow': 1, 'Arrows (10)': 10}

        if item.name in set_table:
            equip[set_table[item.name][0]] = set_table[item.name][1]
        elif item.name in or_table:
            equip[or_table[item.name][0]] |= or_table[item.name][1]
        elif item.name in set_or_table:
            equip[set_or_table[item.name][0]] = set_or_table[item.name][1]
            equip[set_or_table[item.name][2]] |= set_or_table[item.name][3]
        elif item.name in keys:
            for address in keys[item.name]:
                equip[address] = min(equip[address] + 1, 99)
        elif item.name in bottles:
            if equip[0x34F] < world.difficulty_requirements[player].progressive_bottle_limit:
                equip[0x35C + equip[0x34F]] = bottles[item.name]
                equip[0x34F] += 1
        elif item.name in rupees:
            equip[0x360:0x362] = list(min(equip[0x360] + (equip[0x361] << 8) + rupees[item.name], 9999).to_bytes(2, byteorder='little', signed=False))
            equip[0x362:0x364] = list(min(equip[0x362] + (equip[0x363] << 8) + rupees[item.name], 9999).to_bytes(2, byteorder='little', signed=False))
        elif item.name in bomb_caps:
            starting_max_bombs = min(starting_max_bombs + bomb_caps[item.name], 50)
        elif item.name in arrow_caps:
            starting_max_arrows = min(starting_max_arrows + arrow_caps[item.name], 70)
        elif item.name in bombs:
            equip[0x343] += bombs[item.name]
        elif item.name in arrows:
            if world.retro[player]:
                equip[0x38E] |= 0x80
                equip[0x377] = 1
            else:
                equip[0x377] += arrows[item.name]
        elif item.name in ['Piece of Heart', 'Boss Heart Container', 'Sanctuary Heart Container']:
            if item.name == 'Piece of Heart':
                equip[0x36B] = (equip[0x36B] + 1) % 4
            if item.name != 'Piece of Heart' or equip[0x36B] == 0:
                equip[0x36C] = min(equip[0x36C] + 0x08, 0xA0)
                equip[0x36D] = min(equip[0x36D] + 0x08, 0xA0)
        else:
            raise RuntimeError(f'Unsupported item in starting equipment: {item.name}')

    equip[0x343] = min(equip[0x343], starting_max_bombs)
    rom.write_byte(0x180034, starting_max_bombs)
    equip[0x377] = min(equip[0x377], starting_max_arrows)
    rom.write_byte(0x180035, starting_max_arrows)
    rom.write_bytes(0x180046, equip[0x360:0x362])
    if equip[0x359]:
        rom.write_byte(0x180043, equip[0x359])

    assert equip[:0x340] == [0] * 0x340
    rom.write_bytes(0x183000, equip[0x340:])
    rom.write_bytes(0x271A6, equip[0x340:0x340+60])

    rom.write_byte(0x18004A, 0x00 if world.mode[player] != 'inverted' else 0x01)  # Inverted mode
    rom.write_byte(0x18005D, 0x00) # Hammer always breaks barrier
    rom.write_byte(0x2AF79, 0xD0 if world.mode[player] != 'inverted' else 0xF0) # vortexes: Normal  (D0=light to dark, F0=dark to light, 42 = both)
    rom.write_byte(0x3A943, 0xD0 if world.mode[player] != 'inverted' else 0xF0) # Mirror: Normal  (D0=Dark to Light, F0=light to dark, 42 = both)
    rom.write_byte(0x3A96D, 0xF0 if world.mode[player] != 'inverted' else 0xD0) # Residual Portal: Normal  (F0= Light Side, D0=Dark Side, 42 = both (Darth Vader))
    rom.write_byte(0x3A9A7, 0xD0) # Residual Portal: Normal  (D0= Light Side, F0=Dark Side, 42 = both (Darth Vader))

    rom.write_bytes(0x180080, [50, 50, 70, 70]) # values to fill for Capacity Upgrades (Bomb5, Bomb10, Arrow5, Arrow10)

    rom.write_byte(0x18004D, ((0x01 if 'arrows' in world.escape_assist[player] else 0x00) |
                              (0x02 if 'bombs' in world.escape_assist[player] else 0x00) |
                              (0x04 if 'magic' in world.escape_assist[player] else 0x00))) # Escape assist

    if world.goal[player] in ['pedestal', 'triforcehunt']:
        rom.write_byte(0x18003E, 0x01)  # make ganon invincible
    elif world.goal[player] in ['dungeons']:
        rom.write_byte(0x18003E, 0x02)  # make ganon invincible until all dungeons are beat
    elif world.goal[player] in ['crystals']:
        rom.write_byte(0x18003E, 0x04)  # make ganon invincible until all crystals
    else:
        rom.write_byte(0x18003E, 0x03)  # make ganon invincible until all crystals and aga 2 are collected

    rom.write_byte(0x18005E, world.crystals_needed_for_gt[player])
    rom.write_byte(0x18005F, world.crystals_needed_for_ganon[player])

    # block HC upstairs doors in rain state in standard mode
    rom.write_byte(0x18008A, 0x01 if world.mode[player] == "standard" and world.shuffle[player] != 'vanilla' else 0x00)

    rom.write_byte(0x18016A, 0x10 | ((0x01 if world.keyshuffle[player] else 0x00)
                                     | (0x02 if world.compassshuffle[player] else 0x00)
                                     | (0x04 if world.mapshuffle[player] else 0x00)
                                     | (0x08 if world.bigkeyshuffle[player] else 0x00)))  # free roaming item text boxes
    rom.write_byte(0x18003B, 0x01 if world.mapshuffle[player] else 0x00)  # maps showing crystals on overworld

    # compasses showing dungeon count
    if world.clock_mode != 'none' or world.dungeon_counters[player] == 'off':
        rom.write_byte(0x18003C, 0x00)  # Currently must be off if timer is on, because they use same HUD location
    elif world.dungeon_counters[player] == 'on':
        rom.write_byte(0x18003C, 0x02)  # always on
    elif world.compassshuffle[player] or world.doorShuffle[player] != 'vanilla' or world.dungeon_counters[player] == 'pickup':
        rom.write_byte(0x18003C, 0x01)  # show on pickup
    else:
        rom.write_byte(0x18003C, 0x00)

    rom.write_byte(0x180045, ((0x01 if world.keyshuffle[player] else 0x00)
                              | (0x02 if world.bigkeyshuffle[player] else 0x00)
                              | (0x04 if world.mapshuffle[player] else 0x00)
                              | (0x08 if world.compassshuffle[player] else 0x00)))  # free roaming items in menu

    # Map reveals
    reveal_bytes = {
        "Eastern Palace": 0x2000,
        "Desert Palace": 0x1000,
        "Tower of Hera": 0x0020,
        "Palace of Darkness": 0x0200,
        "Thieves Town": 0x0010,
        "Skull Woods": 0x0080,
        "Swamp Palace": 0x0400,
        "Ice Palace": 0x0040,
        "Misery Mire'": 0x0100,
        "Turtle Rock": 0x0008,
    }

    def get_reveal_bytes(itemName):
        locations = world.find_items(itemName, player)
        if len(locations) < 1:
            return 0x0000
        location = locations[0]
        if location.parent_region and location.parent_region.dungeon:
            return reveal_bytes.get(location.parent_region.dungeon.name, 0x0000)
        return 0x0000

    write_int16(rom, 0x18017A, get_reveal_bytes('Green Pendant') if world.mapshuffle[player] else 0x0000) # Sahasrahla reveal
    write_int16(rom, 0x18017C, get_reveal_bytes('Crystal 5')|get_reveal_bytes('Crystal 6') if world.mapshuffle[player] else 0x0000) # Bomb Shop Reveal

    rom.write_byte(0x180172, 0x01 if world.retro[player] else 0x00)  # universal keys
    rom.write_byte(0x180175, 0x01 if world.retro[player] else 0x00)  # rupee bow
    rom.write_byte(0x180176, 0x0A if world.retro[player] else 0x00)  # wood arrow cost
    rom.write_byte(0x180178, 0x32 if world.retro[player] else 0x00)  # silver arrow cost
    rom.write_byte(0x301FC, 0xDA if world.retro[player] else 0xE1)  # rupees replace arrows under pots
    rom.write_byte(0x30052, 0xDB if world.retro[player] else 0xE2) # replace arrows in fish prize from bottle merchant
    rom.write_bytes(0xECB4E, [0xA9, 0x00, 0xEA, 0xEA] if world.retro[player] else [0xAF, 0x77, 0xF3, 0x7E])  # Thief steals rupees instead of arrows
    rom.write_bytes(0xF0D96, [0xA9, 0x00, 0xEA, 0xEA] if world.retro[player] else [0xAF, 0x77, 0xF3, 0x7E])  # Pikit steals rupees instead of arrows
    rom.write_bytes(0xEDA5, [0x35, 0x41] if world.retro[player] else [0x43, 0x44])  # Chest game gives rupees instead of arrows
    digging_game_rng = random.randint(1, 30)  # set rng for digging game
    rom.write_byte(0x180020, digging_game_rng)
    rom.write_byte(0xEFD95, digging_game_rng)
    rom.write_byte(0x1800A3, 0x01)  # enable correct world setting behaviour after agahnim kills
    rom.write_byte(0x1800A4, 0x01 if world.logic[player] != 'nologic' else 0x00)  # enable POD EG fix
    rom.write_byte(0x180042, 0x01 if world.save_and_quit_from_boss else 0x00)  # Allow Save and Quit after boss kill

    # remove shield from uncle
    rom.write_bytes(0x6D253, [0x00, 0x00, 0xf6, 0xff, 0x00, 0x0E])
    rom.write_bytes(0x6D25B, [0x00, 0x00, 0xf6, 0xff, 0x00, 0x0E])
    rom.write_bytes(0x6D283, [0x00, 0x00, 0xf6, 0xff, 0x00, 0x0E])
    rom.write_bytes(0x6D28B, [0x00, 0x00, 0xf7, 0xff, 0x00, 0x0E])
    rom.write_bytes(0x6D2CB, [0x00, 0x00, 0xf6, 0xff, 0x02, 0x0E])
    rom.write_bytes(0x6D2FB, [0x00, 0x00, 0xf7, 0xff, 0x02, 0x0E])
    rom.write_bytes(0x6D313, [0x00, 0x00, 0xe4, 0xff, 0x08, 0x0E])

    rom.write_byte(0x18004E, 0) # Escape Fill (nothing)
    write_int16(rom, 0x180183, 300) # Escape fill rupee bow
    rom.write_bytes(0x180185, [0,0,0]) # Uncle respawn refills (magic, bombs, arrows)
    rom.write_bytes(0x180188, [0,0,0]) # Zelda respawn refills (magic, bombs, arrows)
    rom.write_bytes(0x18018B, [0,0,0]) # Mantle respawn refills (magic, bombs, arrows)
    bow_max, bomb_max, magic_max = 0, 0, 0
    if world.mode[player] == 'standard':
        if uncle_location.item is not None and uncle_location.item.name in ['Bow', 'Progressive Bow']:
            rom.write_byte(0x18004E, 1) # Escape Fill (arrows)
            write_int16(rom, 0x180183, 300) # Escape fill rupee bow
            rom.write_bytes(0x180185, [0,0,70]) # Uncle respawn refills (magic, bombs, arrows)
            rom.write_bytes(0x180188, [0,0,10]) # Zelda respawn refills (magic, bombs, arrows)
            rom.write_bytes(0x18018B, [0,0,10]) # Mantle respawn refills (magic, bombs, arrows)
            bow_max = 70
        elif uncle_location.item is not None and uncle_location.item.name in ['Bombs (10)']:
            rom.write_byte(0x18004E, 2) # Escape Fill (bombs)
            rom.write_bytes(0x180185, [0,50,0]) # Uncle respawn refills (magic, bombs, arrows)
            rom.write_bytes(0x180188, [0,3,0]) # Zelda respawn refills (magic, bombs, arrows)
            rom.write_bytes(0x18018B, [0,3,0]) # Mantle respawn refills (magic, bombs, arrows)
            bomb_max = 50
        elif uncle_location.item is not None and uncle_location.item.name in ['Cane of Somaria', 'Cane of Byrna', 'Fire Rod']:
            rom.write_byte(0x18004E, 4) # Escape Fill (magic)
            rom.write_bytes(0x180185, [0x80,0,0]) # Uncle respawn refills (magic, bombs, arrows)
            rom.write_bytes(0x180188, [0x20,0,0]) # Zelda respawn refills (magic, bombs, arrows)
            rom.write_bytes(0x18018B, [0x20,0,0]) # Mantle respawn refills (magic, bombs, arrows)
            magic_max = 0x80
        if world.doorShuffle[player] == 'crossed':
            # Uncle respawn refills (magic, bombs, arrows)
            rom.write_bytes(0x180185, [max(0x20, magic_max), max(3, bomb_max), max(10, bow_max)])
            rom.write_bytes(0x180188, [0x20, 3, 10])  # Zelda respawn refills (magic, bombs, arrows)
            rom.write_bytes(0x18018B, [0x20, 3, 10])  # Mantle respawn refills (magic, bombs, arrows)


    # patch swamp: Need to enable permanent drain of water as dam or swamp were moved
    rom.write_byte(0x18003D, 0x01 if world.swamp_patch_required[player] else 0x00)

    # powder patch: remove the need to leave the screen after powder, since it causes problems for potion shop at race game
    # temporarally we are just nopping out this check we will conver this to a rom fix soon.
    rom.write_bytes(0x02F539, [0xEA, 0xEA, 0xEA, 0xEA, 0xEA] if world.powder_patch_required[player] else [0xAD, 0xBF, 0x0A, 0xF0, 0x4F])

    # allow smith into multi-entrance caves in appropriate shuffles
    if world.shuffle[player] in ['restricted', 'full', 'crossed', 'insanity']:
        rom.write_byte(0x18004C, 0x01)

    # set correct flag for hera basement item
    hera_basement = world.get_location('Tower of Hera - Basement Cage', player)
    is_small_key_this_dungeon = False
    if hera_basement.item is not None and hera_basement.item.smallkey:
        item_dungeon = hera_basement.item.name.split('(')[1][:-1]
        if item_dungeon == 'Escape':
            item_dungeon = 'Hyrule Castle'
        is_small_key_this_dungeon = hera_basement.parent_region.dungeon.name == item_dungeon
    if is_small_key_this_dungeon:
        rom.write_byte(0x4E3BB, 0xE4)
    else:
        rom.write_byte(0x4E3BB, 0xEB)

    # fix trock doors for reverse entrances
    if world.fix_trock_doors[player]:
        rom.write_byte(0xFED31, 0x0E)  # preopen bombable exit
        rom.write_byte(0xFEE41, 0x0E)  # preopen bombable exit
        # included unconditionally in base2current
        #rom.write_byte(0xFE465, 0x1E)  # remove small key door on backside of big key door
    else:
        rom.write_byte(0xFED31, 0x2A)  # preopen bombable exit
        rom.write_byte(0xFEE41, 0x2A)  # preopen bombable exit

    for room in world.rooms:
        if room.player == player and room.modified:
            rom.write_bytes(room.address(), room.rom_data())

    write_strings(rom, world, player, team)

    rom.write_byte(0x18636C, 1 if world.remote_items[player] else 0)

    # set rom name
    # 21 bytes
    from Main import __version__
    # todo: change to DR when Enemizer is okay with DR
    rom.name = bytearray(f'ER{__version__.split("-")[0].replace(".","")[0:3]}_{team+1}_{player}_{world.seed:09}\0', 'utf8')[:21]
    rom.name.extend([0] * (21 - len(rom.name)))
    rom.write_bytes(0x7FC0, rom.name)

    # set player names
    for p in range(1, min(world.players, 255) + 1):
        rom.write_bytes(0x195FFC + ((p - 1) * 32), hud_format_text(world.player_names[p][team]))

    # Write title screen Code
    hashint = int(rom.get_hash(), 16)
    code = [
        (hashint >> 20) & 0x1F,
        (hashint >> 15) & 0x1F,
        (hashint >> 10) & 0x1F,
        (hashint >> 5) & 0x1F,
        hashint & 0x1F,
    ]
    rom.write_bytes(0x180215, code)
    rom.hash = code

    return rom

try:
    import RaceRom
except ImportError:
    RaceRom = None

def patch_race_rom(rom):
    rom.write_bytes(0x180213, [0x01, 0x00]) # Tournament Seed

    if 'RaceRom' in sys.modules:
        RaceRom.encrypt(rom)

def write_custom_shops(rom, world, player):
    shops = [shop for shop in world.shops if shop.custom and shop.region.player == player]

    shop_data = bytearray()
    items_data = bytearray()
    sram_offset = 0

    for shop_id, shop in enumerate(shops):
        if shop_id == len(shops) - 1:
            shop_id = 0xFF
        bytes = shop.get_bytes()
        bytes[0] = shop_id
        bytes[-1] = sram_offset
        if shop.type == ShopType.TakeAny:
            sram_offset += 1
        else:
            sram_offset += shop.item_count
        shop_data.extend(bytes)
        # [id][item][price-low][price-high][max][repl_id][repl_price-low][repl_price-high]
        for item in shop.inventory:
            if item is None:
                break
            item_data = [shop_id, ItemFactory(item['item'], player).code] + int16_as_bytes(item['price']) + [item['max'], ItemFactory(item['replacement'], player).code if item['replacement'] else 0xFF] + int16_as_bytes(item['replacement_price'])
            items_data.extend(item_data)

    rom.write_bytes(0x184800, shop_data)

    items_data.extend([0xFF, 0xFF, 0xFF, 0xFF, 0xFF, 0xFF, 0xFF, 0xFF])
    rom.write_bytes(0x184900, items_data)


def hud_format_text(text):
    output = bytes()
    for char in text.lower():
        if 'a' <= char <= 'z':
            output += bytes([0x5d + ord(char) - ord('a'), 0x29])
        elif '0' <= char <= '8':
            output += bytes([0x77 + ord(char) - ord('0'), 0x29])
        elif char == '9':
            output += b'\x4b\x29'
        elif char == ' ':
            output += b'\x7f\x00'
        else:
            output += b'\x2a\x29'
    while len(output) < 32:
        output += b'\x7f\x00'
    return output[:32]


def apply_rom_settings(rom, beep, color, quickswap, fastmenu, disable_music, sprite, ow_palettes, uw_palettes):
    if sprite and not isinstance(sprite, Sprite):
        sprite = Sprite(sprite) if os.path.isfile(sprite) else get_sprite_from_name(sprite)

    # enable instant item menu
    if fastmenu == 'instant':
        rom.write_byte(0x6DD9A, 0x20)
        rom.write_byte(0x6DF2A, 0x20)
        rom.write_byte(0x6E0E9, 0x20)
    else:
        rom.write_byte(0x6DD9A, 0x11)
        rom.write_byte(0x6DF2A, 0x12)
        rom.write_byte(0x6E0E9, 0x12)
    if fastmenu == 'instant':
        rom.write_byte(0x180048, 0xE8)
    elif fastmenu == 'double':
        rom.write_byte(0x180048, 0x10)
    elif fastmenu == 'triple':
        rom.write_byte(0x180048, 0x18)
    elif fastmenu == 'quadruple':
        rom.write_byte(0x180048, 0x20)
    elif fastmenu == 'half':
        rom.write_byte(0x180048, 0x04)
    else:
        rom.write_byte(0x180048, 0x08)

    rom.write_byte(0x18004B, 0x01 if quickswap else 0x00)

    rom.write_byte(0x0CFE18, 0x00 if disable_music else rom.orig_buffer[0x0CFE18] if rom.orig_buffer else 0x70)
    rom.write_byte(0x0CFEC1, 0x00 if disable_music else rom.orig_buffer[0x0CFEC1] if rom.orig_buffer else 0xC0)
    rom.write_bytes(0x0D0000, [0x00, 0x00] if disable_music else rom.orig_buffer[0x0D0000:0x0D0002] if rom.orig_buffer else [0xDA, 0x58])
    rom.write_bytes(0x0D00E7, [0xC4, 0x58] if disable_music else rom.orig_buffer[0x0D00E7:0x0D00E9] if rom.orig_buffer else [0xDA, 0x58])

    rom.write_byte(0x18021A, 1 if disable_music else 0x00)

    # set heart beep rate
    rom.write_byte(0x180033, {'off': 0x00, 'half': 0x40, 'quarter': 0x80, 'normal': 0x20, 'double': 0x10}[beep])

    # set heart color
    if color == 'random':
        color = random.choice(['red', 'blue', 'green', 'yellow'])
    rom.write_byte(0x6FA1E, {'red': 0x24, 'blue': 0x2C, 'green': 0x3C, 'yellow': 0x28}[color])
    rom.write_byte(0x6FA20, {'red': 0x24, 'blue': 0x2C, 'green': 0x3C, 'yellow': 0x28}[color])
    rom.write_byte(0x6FA22, {'red': 0x24, 'blue': 0x2C, 'green': 0x3C, 'yellow': 0x28}[color])
    rom.write_byte(0x6FA24, {'red': 0x24, 'blue': 0x2C, 'green': 0x3C, 'yellow': 0x28}[color])
    rom.write_byte(0x6FA26, {'red': 0x24, 'blue': 0x2C, 'green': 0x3C, 'yellow': 0x28}[color])
    rom.write_byte(0x6FA28, {'red': 0x24, 'blue': 0x2C, 'green': 0x3C, 'yellow': 0x28}[color])
    rom.write_byte(0x6FA2A, {'red': 0x24, 'blue': 0x2C, 'green': 0x3C, 'yellow': 0x28}[color])
    rom.write_byte(0x6FA2C, {'red': 0x24, 'blue': 0x2C, 'green': 0x3C, 'yellow': 0x28}[color])
    rom.write_byte(0x6FA2E, {'red': 0x24, 'blue': 0x2C, 'green': 0x3C, 'yellow': 0x28}[color])
    rom.write_byte(0x6FA30, {'red': 0x24, 'blue': 0x2C, 'green': 0x3C, 'yellow': 0x28}[color])
    rom.write_byte(0x65561, {'red': 0x05, 'blue': 0x0D, 'green': 0x19, 'yellow': 0x09}[color])

    # write link sprite if required
    if sprite is not None:
        write_sprite(rom, sprite)

    default_ow_palettes(rom)
    if ow_palettes == 'random':
        randomize_ow_palettes(rom)
    elif ow_palettes == 'blackout':
        blackout_ow_palettes(rom)

    default_uw_palettes(rom)
    if uw_palettes == 'random':
        randomize_uw_palettes(rom)
    elif uw_palettes == 'blackout':
        blackout_uw_palettes(rom)

    if isinstance(rom, LocalRom):
        rom.write_crc()


def write_sprite(rom, sprite):
    if not sprite.valid:
        return
    rom.write_bytes(0x80000, sprite.sprite)
    rom.write_bytes(0xDD308, sprite.palette)
    rom.write_bytes(0xDEDF5, sprite.glove_palette)

def set_color(rom, address, color, shade):
    r = round(min(color[0], 0xFF) * pow(0.8, shade) * 0x1F / 0xFF)
    g = round(min(color[1], 0xFF) * pow(0.8, shade) * 0x1F / 0xFF)
    b = round(min(color[2], 0xFF) * pow(0.8, shade) * 0x1F / 0xFF)

    rom.write_bytes(address, ((b << 10) | (g << 5) | (r << 0)).to_bytes(2, byteorder='little', signed=False))

def default_ow_palettes(rom):
    if not rom.orig_buffer:
        return
    rom.write_bytes(0xDE604, rom.orig_buffer[0xDE604:0xDEBB4])

    for address in [0x067FB4, 0x067F94, 0x067FC6, 0x067FE6, 0x067FE1, 0x05FEA9, 0x05FEB3]:
        rom.write_bytes(address, rom.orig_buffer[address:address+2])

def randomize_ow_palettes(rom):
    grass, grass2, grass3, dirt, dirt2, water, clouds, dwdirt,\
        dwgrass, dwwater, dwdmdirt, dwdmgrass, dwdmclouds1, dwdmclouds2 = [[random.randint(60, 215) for _ in range(3)] for _ in range(14)]
    dwtree = [c + random.randint(-20, 10) for c in dwgrass]
    treeleaf = [c + random.randint(-20, 10) for c in grass]

    patches = {0x067FB4: (grass, 0), 0x067F94: (grass, 0), 0x067FC6: (grass, 0), 0x067FE6: (grass, 0), 0x067FE1: (grass, 3), 0x05FEA9: (grass, 0), 0x05FEB3: (dwgrass, 1),
               0x0DD4AC: (grass, 2), 0x0DE6DE: (grass2, 2), 0x0DE6E0: (grass2, 1), 0x0DD4AE: (grass2, 1), 0x0DE9FA: (grass2, 1), 0x0DEA0E: (grass2, 1), 0x0DE9FE: (grass2, 0),
               0x0DD3D2: (grass2, 2), 0x0DE88C: (grass2, 2), 0x0DE8A8: (grass2, 2), 0x0DE9F8: (grass2, 2), 0x0DEA4E: (grass2, 2), 0x0DEAF6: (grass2, 2), 0x0DEB2E: (grass2, 2), 0x0DEB4A: (grass2, 2),
               0x0DE892: (grass, 1), 0x0DE886: (grass, 0), 0x0DE6D2: (grass, 0), 0x0DE6FA: (grass, 3), 0x0DE6FC: (grass, 0), 0x0DE6FE: (grass, 0), 0x0DE70A: (grass, 0), 0x0DE708: (grass, 2), 0x0DE70C: (grass, 1),
               0x0DE6D4: (dirt, 2), 0x0DE6CA: (dirt, 5), 0x0DE6CC: (dirt, 4), 0x0DE6CE: (dirt, 3), 0x0DE6E2: (dirt, 2), 0x0DE6D8: (dirt, 5), 0x0DE6DA: (dirt, 4), 0x0DE6DC: (dirt, 2),
               0x0DE6F0: (dirt, 2), 0x0DE6E6: (dirt, 5), 0x0DE6E8: (dirt, 4), 0x0DE6EA: (dirt, 2), 0x0DE6EC: (dirt, 4), 0x0DE6EE: (dirt, 2),
               0x0DE91E: (grass, 0),
               0x0DE920: (dirt, 2), 0x0DE916: (dirt, 3), 0x0DE934: (dirt, 3),
               0x0DE92C: (grass, 0), 0x0DE93A: (grass, 0), 0x0DE91C: (grass, 1), 0x0DE92A: (grass, 1), 0x0DEA1C: (grass, 0), 0x0DEA2A: (grass, 0), 0x0DEA30: (grass, 0),
               0x0DEA2E: (dirt, 5),
               0x0DE884: (grass, 3), 0x0DE8AE: (grass, 3), 0x0DE8BE: (grass, 3), 0x0DE8E4: (grass, 3), 0x0DE938: (grass, 3), 0x0DE9C4: (grass, 3), 0x0DE6D0: (grass, 4),
               0x0DE890: (treeleaf, 1), 0x0DE894: (treeleaf, 0),
               0x0DE924: (water, 3), 0x0DE668: (water, 3), 0x0DE66A: (water, 2), 0x0DE670: (water, 1), 0x0DE918: (water, 1), 0x0DE66C: (water, 0), 0x0DE91A: (water, 0), 0x0DE92E: (water, 1), 0x0DEA1A: (water, 1), 0x0DEA16: (water, 3), 0x0DEA10: (water, 4),
               0x0DE66E: (dirt, 3), 0x0DE672: (dirt, 2), 0x0DE932: (dirt, 4), 0x0DE936: (dirt, 2), 0x0DE93C: (dirt, 1),
               0x0DE756: (dirt2, 4), 0x0DE764: (dirt2, 4), 0x0DE772: (dirt2, 4), 0x0DE994: (dirt2, 4), 0x0DE9A2: (dirt2, 4), 0x0DE758: (dirt2, 3), 0x0DE766: (dirt2, 3), 0x0DE774: (dirt2, 3),
               0x0DE996: (dirt2, 3), 0x0DE9A4: (dirt2, 3), 0x0DE75A: (dirt2, 2), 0x0DE768: (dirt2, 2), 0x0DE776: (dirt2, 2), 0x0DE778: (dirt2, 2), 0x0DE998: (dirt2, 2), 0x0DE9A6: (dirt2, 2),
               0x0DE9AC: (dirt2, 1), 0x0DE99E: (dirt2, 1), 0x0DE760: (dirt2, 1), 0x0DE77A: (dirt2, 1), 0x0DE77C: (dirt2, 1), 0x0DE798: (dirt2, 1), 0x0DE980: (dirt2, 1),
               0x0DE75C: (grass3, 2), 0x0DE786: (grass3, 2), 0x0DE794: (grass3, 2), 0x0DE99A: (grass3, 2), 0x0DE75E: (grass3, 1), 0x0DE788: (grass3, 1), 0x0DE796: (grass3, 1), 0x0DE99C: (grass3, 1),
               0x0DE76A: (clouds, 2), 0x0DE9A8: (clouds, 2), 0x0DE76E: (clouds, 0), 0x0DE9AA: (clouds, 0), 0x0DE8DA: (clouds, 0), 0x0DE8D8: (clouds, 0), 0x0DE8D0: (clouds, 0), 0x0DE98C: (clouds, 2), 0x0DE990: (clouds, 0),
               0x0DEB34: (dwtree, 4), 0x0DEB30: (dwtree, 3), 0x0DEB32: (dwtree, 1),
               0x0DE710: (dwdirt, 5), 0x0DE71E: (dwdirt, 5), 0x0DE72C: (dwdirt, 5), 0x0DEAD6: (dwdirt, 5), 0x0DE712: (dwdirt, 4), 0x0DE720: (dwdirt, 4), 0x0DE72E: (dwdirt, 4), 0x0DE660: (dwdirt, 4),
               0x0DEAD8: (dwdirt, 4), 0x0DEADA: (dwdirt, 3), 0x0DE714: (dwdirt, 3), 0x0DE722: (dwdirt, 3), 0x0DE730: (dwdirt, 3), 0x0DE732: (dwdirt, 3), 0x0DE734: (dwdirt, 2), 0x0DE736: (dwdirt, 2),
               0x0DE728: (dwdirt, 2), 0x0DE71A: (dwdirt, 2), 0x0DE664: (dwdirt, 2), 0x0DEAE0: (dwdirt, 2),
               0x0DE716: (dwgrass, 3), 0x0DE740: (dwgrass, 3), 0x0DE74E: (dwgrass, 3), 0x0DEAC0: (dwgrass, 3), 0x0DEACE: (dwgrass, 3), 0x0DEADC: (dwgrass, 3), 0x0DEB24: (dwgrass, 3), 0x0DE752: (dwgrass, 2),
               0x0DE718: (dwgrass, 1), 0x0DE742: (dwgrass, 1), 0x0DE750: (dwgrass, 1), 0x0DEB26: (dwgrass, 1), 0x0DEAC2: (dwgrass, 1), 0x0DEAD0: (dwgrass, 1), 0x0DEADE: (dwgrass, 1),
               0x0DE65A: (dwwater, 5), 0x0DE65C: (dwwater, 3), 0x0DEAC8: (dwwater, 3), 0x0DEAD2: (dwwater, 2), 0x0DEABC: (dwwater, 2), 0x0DE662: (dwwater, 2), 0x0DE65E: (dwwater, 1), 0x0DEABE: (dwwater, 1), 0x0DEA98: (dwwater, 2),
               0x0DE79A: (dwdmdirt, 6), 0x0DE7A8: (dwdmdirt, 6), 0x0DE7B6: (dwdmdirt, 6), 0x0DEB60: (dwdmdirt, 6), 0x0DEB6E: (dwdmdirt, 6), 0x0DE93E: (dwdmdirt, 6), 0x0DE94C: (dwdmdirt, 6), 0x0DEBA6: (dwdmdirt, 6),
               0x0DE79C: (dwdmdirt, 4), 0x0DE7AA: (dwdmdirt, 4), 0x0DE7B8: (dwdmdirt, 4), 0x0DEB70: (dwdmdirt, 4), 0x0DEBA8: (dwdmdirt, 4), 0x0DEB72: (dwdmdirt, 3), 0x0DEB74: (dwdmdirt, 3), 0x0DE79E: (dwdmdirt, 3), 0x0DE7AC: (dwdmdirt, 3), 0x0DEBAA: (dwdmdirt, 3), 0x0DE7A0: (dwdmdirt, 3),
               0x0DE7BC: (dwdmgrass, 3),
               0x0DEBAC: (dwdmdirt, 2), 0x0DE7AE: (dwdmdirt, 2), 0x0DE7C2: (dwdmdirt, 2), 0x0DE7A6: (dwdmdirt, 2), 0x0DEB7A: (dwdmdirt, 2), 0x0DEB6C: (dwdmdirt, 2), 0x0DE7C0: (dwdmdirt, 2),
               0x0DE7A2: (dwdmgrass, 3), 0x0DE7BE: (dwdmgrass, 3), 0x0DE7CC: (dwdmgrass, 3), 0x0DE7DA: (dwdmgrass, 3), 0x0DEB6A: (dwdmgrass, 3), 0x0DE948: (dwdmgrass, 3), 0x0DE956: (dwdmgrass, 3), 0x0DE964: (dwdmgrass, 3), 0x0DE7CE: (dwdmgrass, 1), 0x0DE7A4: (dwdmgrass, 1), 0x0DEBA2: (dwdmgrass, 1), 0x0DEBB0: (dwdmgrass, 1),
               0x0DE644: (dwdmclouds1, 2), 0x0DEB84: (dwdmclouds1, 2), 0x0DE648: (dwdmclouds1, 1), 0x0DEB88: (dwdmclouds1, 1),
               0x0DEBAE: (dwdmclouds2, 2), 0x0DE7B0: (dwdmclouds2, 2), 0x0DE7B4: (dwdmclouds2, 0), 0x0DEB78: (dwdmclouds2, 0), 0x0DEBB2: (dwdmclouds2, 0)
               }
    for address, (color, shade) in patches.items():
        set_color(rom, address, color, shade)

def blackout_ow_palettes(rom):
    rom.write_bytes(0xDE604, [0] * 0xC4)
    for i in range(0xDE6C8, 0xDE86C, 70):
        rom.write_bytes(i, [0] * 64)
        rom.write_bytes(i+66, [0] * 4)
    rom.write_bytes(0xDE86C, [0] * 0x348)

    for address in [0x067FB4, 0x067F94, 0x067FC6, 0x067FE6, 0x067FE1, 0x05FEA9, 0x05FEB3]:
        rom.write_bytes(address, [0,0])

def default_uw_palettes(rom):
    if not rom.orig_buffer:
        return
    rom.write_bytes(0xDD734, rom.orig_buffer[0xDD734:0xDE544])

def randomize_uw_palettes(rom):
    for dungeon in range(20):
        wall, pot, chest, floor1, floor2, floor3 = [[random.randint(60, 240) for _ in range(3)] for _ in range(6)]

        for i in range(5):
            shade = 10 - (i * 2)
            set_color(rom, 0x0DD734 + (0xB4 * dungeon) + (i * 2), wall, shade)
            set_color(rom, 0x0DD770 + (0xB4 * dungeon) + (i * 2), wall, shade)
            set_color(rom, 0x0DD744 + (0xB4 * dungeon) + (i * 2), wall, shade)
            if dungeon == 0:
                set_color(rom, 0x0DD7CA + (0xB4 * dungeon) + (i * 2), wall, shade)

        if dungeon == 2:
            set_color(rom, 0x0DD74E + (0xB4 * dungeon), wall, 3)
            set_color(rom, 0x0DD750 + (0xB4 * dungeon), wall, 5)
            set_color(rom, 0x0DD73E + (0xB4 * dungeon), wall, 3)
            set_color(rom, 0x0DD740 + (0xB4 * dungeon), wall, 5)

        set_color(rom, 0x0DD7E4 + (0xB4 * dungeon), wall, 4)
        set_color(rom, 0x0DD7E6 + (0xB4 * dungeon), wall, 2)

        set_color(rom, 0xDD7DA + (0xB4 * dungeon), wall, 10)
        set_color(rom, 0xDD7DC + (0xB4 * dungeon), wall, 8)

        set_color(rom, 0x0DD75A + (0xB4 * dungeon), pot, 7)
        set_color(rom, 0x0DD75C + (0xB4 * dungeon), pot, 1)
        set_color(rom, 0x0DD75E + (0xB4 * dungeon), pot, 3)

        set_color(rom, 0x0DD76A + (0xB4 * dungeon), wall, 7)
        set_color(rom, 0x0DD76C + (0xB4 * dungeon), wall, 2)
        set_color(rom, 0x0DD76E + (0xB4 * dungeon), wall, 4)

        set_color(rom, 0x0DD7AE + (0xB4 * dungeon), chest, 2)
        set_color(rom, 0x0DD7B0 + (0xB4 * dungeon), chest, 0)

        for i in range(3):
            shade = 6 - (i * 2)
            set_color(rom, 0x0DD764 + (0xB4 * dungeon) + (i * 2), floor1, shade)
            set_color(rom, 0x0DD782 + (0xB4 * dungeon) + (i * 2), floor1, shade + 3)

            set_color(rom, 0x0DD7A0 + (0xB4 * dungeon) + (i * 2), floor2, shade)
            set_color(rom, 0x0DD7BE + (0xB4 * dungeon) + (i * 2), floor2, shade + 3)

        set_color(rom, 0x0DD7E2 + (0xB4 * dungeon), floor3, 3)
        set_color(rom, 0x0DD796 + (0xB4 * dungeon), floor3, 4)

def blackout_uw_palettes(rom):
    for i in range(0xDD734, 0xDE544, 180):
        rom.write_bytes(i, [0] * 38)
        rom.write_bytes(i+44, [0] * 76)
        rom.write_bytes(i+136, [0] * 44)

def get_hash_string(hash):
    return ", ".join([hash_alphabet[code & 0x1F] for code in hash])

def write_string_to_rom(rom, target, string):
    address, maxbytes = text_addresses[target]
    rom.write_bytes(address, MultiByteTextMapper.convert(string, maxbytes))


def write_strings(rom, world, player, team):
    tt = TextTable()
    tt.removeUnwantedText()

    # Let's keep this guy's text accurate to the shuffle setting.
    if world.shuffle[player] in ['vanilla', 'dungeonsfull', 'dungeonssimple']:
        tt['kakariko_flophouse_man_no_flippers'] = 'I really hate mowing my yard.\n{PAGEBREAK}\nI should move.'
        tt['kakariko_flophouse_man'] = 'I really hate mowing my yard.\n{PAGEBREAK}\nI should move.'

    def hint_text(dest, ped_hint=False):
        if not dest:
            return "nothing"
        if ped_hint:
            hint = dest.pedestal_hint_text if dest.pedestal_hint_text else "unknown item"
        else:
            if isinstance(dest, Region) and dest.type == RegionType.Dungeon and dest.dungeon:
                hint = dest.dungeon.name
            else:
                hint = dest.hint_text if dest.hint_text else "something"
        if dest.player != player:
            if ped_hint:
                hint += f" for {world.player_names[dest.player][team]}!"
            elif type(dest) in [Region, Location]:
                hint += f" in {world.player_names[dest.player][team]}'s world"
            else:
                hint += f" for {world.player_names[dest.player][team]}"
        return hint

    # For hints, first we write hints about entrances, some from the inconvenient list others from all reasonable entrances.
    if world.hints[player]:
        tt['sign_north_of_links_house'] = '> Randomizer The telepathic tiles can have hints!'
        hint_locations = HintLocations.copy()
        random.shuffle(hint_locations)
        all_entrances = [entrance for entrance in world.get_entrances() if entrance.player == player]
        random.shuffle(all_entrances)

        #First we take care of the one inconvenient dungeon in the appropriately simple shuffles.
        entrances_to_hint = {}
        entrances_to_hint.update(InconvenientDungeonEntrances)
        if world.shuffle_ganon:
            if world.mode[player] == 'inverted':
                entrances_to_hint.update({'Inverted Ganons Tower': 'The sealed castle door'})
            else:
                entrances_to_hint.update({'Ganons Tower': 'Ganon\'s Tower'})
        if world.shuffle[player] in ['simple', 'restricted', 'restricted_legacy']:
            for entrance in all_entrances:
                if entrance.name in entrances_to_hint:
                    this_hint = entrances_to_hint[entrance.name] + ' leads to ' + hint_text(entrance.connected_region) + '.'
                    tt[hint_locations.pop(0)] = this_hint
                    entrances_to_hint = {}
                    break
        #Now we write inconvenient locations for most shuffles and finish taking care of the less chaotic ones.
        entrances_to_hint.update(InconvenientOtherEntrances)
        if world.shuffle[player] in ['vanilla', 'dungeonssimple', 'dungeonsfull']:
            hint_count = 0
        elif world.shuffle[player] in ['simple', 'restricted', 'restricted_legacy']:
            hint_count = 2
        else:
            hint_count = 4
        for entrance in all_entrances:
            if entrance.name in entrances_to_hint:
                if hint_count > 0:
                    this_hint = entrances_to_hint[entrance.name] + ' leads to ' + hint_text(entrance.connected_region) + '.'
                    tt[hint_locations.pop(0)] = this_hint
                    entrances_to_hint.pop(entrance.name)
                    hint_count -= 1
                else:
                    break

        #Next we handle hints for randomly selected other entrances, curating the selection intelligently based on shuffle.
        if world.shuffle[player] not in ['simple', 'restricted', 'restricted_legacy']:
            entrances_to_hint.update(ConnectorEntrances)
            entrances_to_hint.update(DungeonEntrances)
            if world.mode[player] == 'inverted':
                entrances_to_hint.update({'Inverted Agahnims Tower': 'The dark mountain tower'})
            else:
                entrances_to_hint.update({'Agahnims Tower': 'The sealed castle door'})
        elif world.shuffle[player] == 'restricted':
            entrances_to_hint.update(ConnectorEntrances)
        entrances_to_hint.update(OtherEntrances)
        if world.mode[player] == 'inverted':
            entrances_to_hint.update({'Inverted Dark Sanctuary': 'The dark sanctuary cave'})
            entrances_to_hint.update({'Inverted Big Bomb Shop': 'The old hero\'s dark home'})
            entrances_to_hint.update({'Inverted Links House': 'The old hero\'s light home'})
        else:
            entrances_to_hint.update({'Dark Sanctuary Hint': 'The dark sanctuary cave'})
            entrances_to_hint.update({'Big Bomb Shop': 'The old bomb shop'})
        if world.shuffle[player] in ['insanity', 'madness_legacy', 'insanity_legacy']:
            entrances_to_hint.update(InsanityEntrances)
            if world.shuffle_ganon:
                if world.mode[player] == 'inverted':
                    entrances_to_hint.update({'Inverted Pyramid Entrance': 'The extra castle passage'})
                else:
                    entrances_to_hint.update({'Pyramid Ledge': 'The pyramid ledge'})
        hint_count = 4 if world.shuffle[player] not in ['vanilla', 'dungeonssimple', 'dungeonsfull'] else 0
        for entrance in all_entrances:
            if entrance.name in entrances_to_hint:
                if hint_count > 0:
                    this_hint = entrances_to_hint[entrance.name] + ' leads to ' + hint_text(entrance.connected_region) + '.'
                    tt[hint_locations.pop(0)] = this_hint
                    entrances_to_hint.pop(entrance.name)
                    hint_count -= 1
                else:
                    break

        # Next we write a few hints for specific inconvenient locations. We don't make many because in entrance this is highly unpredictable.
        locations_to_hint = InconvenientLocations.copy()
        if world.doorShuffle[player] != 'crossed':
            locations_to_hint.extend(InconvenientDungeonLocations)
        if world.shuffle[player] in ['vanilla', 'dungeonssimple', 'dungeonsfull']:
            locations_to_hint.extend(InconvenientVanillaLocations)
        random.shuffle(locations_to_hint)
        hint_count = 3 if world.shuffle[player] not in ['vanilla', 'dungeonssimple', 'dungeonsfull'] else 5
        hint_count -= 2 if world.doorShuffle[player] == 'crossed' else 0
        del locations_to_hint[hint_count:]
        for location in locations_to_hint:
            if location == 'Swamp Left':
                if random.randint(0, 1) == 0:
                    first_item = hint_text(world.get_location('Swamp Palace - West Chest', player).item)
                    second_item = hint_text(world.get_location('Swamp Palace - Big Key Chest', player).item)
                else:
                    second_item = hint_text(world.get_location('Swamp Palace - West Chest', player).item)
                    first_item = hint_text(world.get_location('Swamp Palace - Big Key Chest', player).item)
                this_hint = ('The westmost chests in Swamp Palace contain ' + first_item + ' and ' + second_item + '.')
                tt[hint_locations.pop(0)] = this_hint
            elif location == 'Mire Left':
                if random.randint(0, 1) == 0:
                    first_item = hint_text(world.get_location('Misery Mire - Compass Chest', player).item)
                    second_item = hint_text(world.get_location('Misery Mire - Big Key Chest', player).item)
                else:
                    second_item = hint_text(world.get_location('Misery Mire - Compass Chest', player).item)
                    first_item = hint_text(world.get_location('Misery Mire - Big Key Chest', player).item)
                this_hint = ('The westmost chests in Misery Mire contain ' + first_item + ' and ' + second_item + '.')
                tt[hint_locations.pop(0)] = this_hint
            elif location == 'Tower of Hera - Big Key Chest':
                this_hint = 'Waiting in the Tower of Hera basement leads to ' + hint_text(world.get_location(location, player).item) + '.'
                tt[hint_locations.pop(0)] = this_hint
            elif location == 'Ganons Tower - Big Chest':
                this_hint = 'The big chest in Ganon\'s Tower contains ' + hint_text(world.get_location(location, player).item) + '.'
                tt[hint_locations.pop(0)] = this_hint
            elif location == 'Thieves\' Town - Big Chest':
                this_hint = 'The big chest in Thieves\' Town contains ' + hint_text(world.get_location(location, player).item) + '.'
                tt[hint_locations.pop(0)] = this_hint
            elif location == 'Ice Palace - Big Chest':
                this_hint = 'The big chest in Ice Palace contains ' + hint_text(world.get_location(location, player).item) + '.'
                tt[hint_locations.pop(0)] = this_hint
            elif location == 'Eastern Palace - Big Key Chest':
                this_hint = 'The antifairy guarded chest in Eastern Palace contains ' + hint_text(world.get_location(location, player).item) + '.'
                tt[hint_locations.pop(0)] = this_hint
            elif location == 'Sahasrahla':
                this_hint = 'Sahasrahla seeks a green pendant for ' + hint_text(world.get_location(location, player).item) + '.'
                tt[hint_locations.pop(0)] = this_hint
            elif location == 'Graveyard Cave':
                this_hint = 'The cave north of the graveyard contains ' + hint_text(world.get_location(location, player).item) + '.'
                tt[hint_locations.pop(0)] = this_hint
            else:
                this_hint = location + ' contains ' + hint_text(world.get_location(location, player).item) + '.'
                tt[hint_locations.pop(0)] = this_hint

        # Lastly we write hints to show where certain interesting items are. It is done the way it is to re-use the silver code and also to give one hint per each type of item regardless of how many exist. This supports many settings well.
        items_to_hint = RelevantItems.copy()
        if world.keyshuffle[player]:
            items_to_hint.extend(SmallKeys)
        if world.bigkeyshuffle[player]:
            items_to_hint.extend(BigKeys)
        random.shuffle(items_to_hint)
        hint_count = 5 if world.shuffle[player] not in ['vanilla', 'dungeonssimple', 'dungeonsfull'] else 8
        hint_count += 2 if world.doorShuffle[player] == 'crossed' else 0
        while hint_count > 0:
            this_item = items_to_hint.pop(0)
            this_location = world.find_items_not_key_only(this_item, player)
            random.shuffle(this_location)
            if this_location:
                this_hint = this_location[0].item.hint_text + ' can be found ' + hint_text(this_location[0]) + '.'
                tt[hint_locations.pop(0)] = this_hint
                hint_count -= 1

        # Adding a hint for the Thieves' Town Attic location in Crossed door shuffle.
        if world.doorShuffle[player] in ['crossed']:
            attic_hint = world.get_location("Thieves' Town - Attic", player).parent_region.dungeon.name
            this_hint = 'A cracked floor can be found in ' + attic_hint + '.'
            if hint_locations[0] == 'telepathic_tile_thieves_town_upstairs':
                tt[hint_locations.pop(1)] = this_hint
            else:
                tt[hint_locations.pop(0)] = this_hint

        # All remaining hint slots are filled with junk hints. It is done this way to ensure the same junk hint isn't selected twice.
        junk_hints = junk_texts.copy()
        random.shuffle(junk_hints)
        for location in hint_locations:
            tt[location] = junk_hints.pop(0)

    # We still need the older hints of course. Those are done here.


    silverarrows = world.find_items('Silver Arrows', player)
    random.shuffle(silverarrows)
    silverarrow_hint = (' %s?' % hint_text(silverarrows[0]).replace('Ganon\'s', 'my')) if silverarrows else '?\nI think not!'
    tt['ganon_phase_3_no_silvers'] = 'Did you find the silver arrows%s' % silverarrow_hint
    tt['ganon_phase_3_no_silvers_alt'] = 'Did you find the silver arrows%s' % silverarrow_hint

    prog_bow_locs = world.find_items('Progressive Bow', player)
    distinguished_prog_bow_loc = next((location for location in prog_bow_locs if location.item.code == 0x65), None)
    if distinguished_prog_bow_loc:
        prog_bow_locs.remove(distinguished_prog_bow_loc)
        silverarrow_hint = (' %s?' % hint_text(distinguished_prog_bow_loc).replace('Ganon\'s', 'my'))
        tt['ganon_phase_3_no_silvers'] = 'Did you find the silver arrows%s' % silverarrow_hint

    if any(prog_bow_locs):
        silverarrow_hint = (' %s?' % hint_text(random.choice(prog_bow_locs)).replace('Ganon\'s', 'my'))
        tt['ganon_phase_3_no_silvers_alt'] = 'Did you find the silver arrows%s' % silverarrow_hint


    crystal5 = world.find_items('Crystal 5', player)[0]
    crystal6 = world.find_items('Crystal 6', player)[0]
    tt['bomb_shop'] = 'Big Bomb?\nMy supply is blocked until you clear %s and %s.' % (crystal5.hint_text, crystal6.hint_text)

    greenpendant = world.find_items('Green Pendant', player)[0]
    tt['sahasrahla_bring_courage'] = 'I lost my family heirloom in %s' % greenpendant.hint_text

    tt['sign_ganons_tower'] = ('You need %d crystal to enter.' if world.crystals_needed_for_gt[player] == 1 else 'You need %d crystals to enter.') % world.crystals_needed_for_gt[player]
    tt['sign_ganon'] = ('You need %d crystal to beat Ganon.' if world.crystals_needed_for_ganon[player] == 1 else 'You need %d crystals to beat Ganon.') % world.crystals_needed_for_ganon[player]

    if world.goal[player] in ['dungeons']:
        tt['sign_ganon'] = 'You need to complete all the dungeons.'

    tt['uncle_leaving_text'] = Uncle_texts[random.randint(0, len(Uncle_texts) - 1)]
    tt['end_triforce'] = "{NOBORDER}\n" + Triforce_texts[random.randint(0, len(Triforce_texts) - 1)]
    tt['bomb_shop_big_bomb'] = BombShop2_texts[random.randint(0, len(BombShop2_texts) - 1)]

    # this is what shows after getting the green pendant item in rando
    tt['sahasrahla_quest_have_master_sword'] = Sahasrahla2_texts[random.randint(0, len(Sahasrahla2_texts) - 1)]
    tt['blind_by_the_light'] = Blind_texts[random.randint(0, len(Blind_texts) - 1)]

    if world.goal[player] in ['triforcehunt']:
        tt['ganon_fall_in_alt'] = 'Why are you even here?\n You can\'t even hurt me! Get the Triforce Pieces.'
        tt['ganon_phase_3_alt'] = 'Seriously? Go Away, I will not Die.'
        tt['sign_ganon'] = 'Go find the Triforce pieces... Ganon is invincible!'
        tt['murahdahla'] = "Hello @. I\nam Murahdahla, brother of\nSahasrahla and Aginah. Behold the power of\ninvisibility.\n\n\n\n… … …\n\nWait! you can see me? I knew I should have\nhidden in  a hollow tree. If you bring\n%d triforce pieces, I can reassemble it." % world.treasure_hunt_count[player]
    elif world.goal[player] in ['pedestal']:
        tt['ganon_fall_in_alt'] = 'Why are you even here?\n You can\'t even hurt me! Your goal is at the pedestal.'
        tt['ganon_phase_3_alt'] = 'Seriously? Go Away, I will not Die.'
        tt['sign_ganon'] = 'You need to get to the pedestal... Ganon is invincible!'
    else:
        tt['ganon_fall_in'] = Ganon1_texts[random.randint(0, len(Ganon1_texts) - 1)]
        tt['ganon_fall_in_alt'] = 'You cannot defeat me until you finish your goal!'
        tt['ganon_phase_3_alt'] = 'Got wax in\nyour ears?\nI can not die!'

    tt['kakariko_tavern_fisherman'] = TavernMan_texts[random.randint(0, len(TavernMan_texts) - 1)]

    pedestalitem = world.get_location('Master Sword Pedestal', player).item
    pedestal_text = 'Some Hot Air' if pedestalitem is None else hint_text(pedestalitem, True) if pedestalitem.pedestal_hint_text is not None else 'Unknown Item'
    tt['mastersword_pedestal_translated'] = pedestal_text
    pedestal_credit_text = 'and the Hot Air' if pedestalitem is None else pedestalitem.pedestal_credit_text if pedestalitem.pedestal_credit_text is not None else 'and the Unknown Item'

    etheritem = world.get_location('Ether Tablet', player).item
    ether_text = 'Some Hot Air' if etheritem is None else hint_text(etheritem, True) if etheritem.pedestal_hint_text is not None else 'Unknown Item'
    tt['tablet_ether_book'] = ether_text
    bombositem = world.get_location('Bombos Tablet', player).item
    bombos_text = 'Some Hot Air' if bombositem is None else hint_text(bombositem, True) if bombositem.pedestal_hint_text is not None else 'Unknown Item'
    tt['tablet_bombos_book'] = bombos_text

    # inverted spawn menu changes
    if world.mode[player] == 'inverted':
        tt['menu_start_2'] = "{MENU}\n{SPEED0}\n≥@'s house\n Dark Chapel\n{CHOICE3}"
        tt['menu_start_3'] = "{MENU}\n{SPEED0}\n≥@'s house\n Dark Chapel\n Mountain Cave\n{CHOICE2}"
        tt['intro_main'] = CompressedTextMapper.convert(
                            "{INTRO}\n Episode  III\n{PAUSE3}\n A Link to\n   the Past\n"
                            + "{PAUSE3}\nInverted\n  Randomizer\n{PAUSE3}\nAfter mostly disregarding what happened in the first two games.\n"
                            + "{PAUSE3}\nLink has been transported to the Dark World\n{PAUSE3}\nWhile he was slumbering\n"
                            + "{PAUSE3}\nWhatever will happen?\n{PAUSE3}\n{CHANGEPIC}\nGanon has moved around all the items in Hyrule.\n"
                            + "{PAUSE7}\nYou will have to find all the items necessary to beat Ganon.\n"
                            + "{PAUSE7}\nThis is your chance to be a hero.\n{PAUSE3}\n{CHANGEPIC}\n"
                            + "You must get the 7 crystals to beat Ganon.\n{PAUSE9}\n{CHANGEPIC}", False)
    rom.write_bytes(0xE0000, tt.getBytes())

    credits = Credits()

    sickkiditem = world.get_location('Sick Kid', player).item
    sickkiditem_text = random.choice(SickKid_texts) if sickkiditem is None or sickkiditem.sickkid_credit_text is None else sickkiditem.sickkid_credit_text

    zoraitem = world.get_location('King Zora', player).item
    zoraitem_text = random.choice(Zora_texts) if zoraitem is None or zoraitem.zora_credit_text is None else zoraitem.zora_credit_text

    magicshopitem = world.get_location('Potion Shop', player).item
    magicshopitem_text = random.choice(MagicShop_texts) if magicshopitem is None or magicshopitem.magicshop_credit_text is None else magicshopitem.magicshop_credit_text

    fluteboyitem = world.get_location('Flute Spot', player).item
    fluteboyitem_text = random.choice(FluteBoy_texts) if fluteboyitem is None or fluteboyitem.fluteboy_credit_text is None else fluteboyitem.fluteboy_credit_text

    credits.update_credits_line('castle', 0, random.choice(KingsReturn_texts))
    credits.update_credits_line('sanctuary', 0, random.choice(Sanctuary_texts))

    credits.update_credits_line('kakariko', 0, random.choice(Kakariko_texts).format(random.choice(Sahasrahla_names)))
    credits.update_credits_line('desert', 0, random.choice(DesertPalace_texts))
    credits.update_credits_line('hera', 0, random.choice(MountainTower_texts))
    credits.update_credits_line('house', 0, random.choice(LinksHouse_texts))
    credits.update_credits_line('zora', 0, zoraitem_text)
    credits.update_credits_line('witch', 0, magicshopitem_text)
    credits.update_credits_line('lumberjacks', 0, random.choice(Lumberjacks_texts))
    credits.update_credits_line('grove', 0, fluteboyitem_text)
    credits.update_credits_line('well', 0, random.choice(WishingWell_texts))
    credits.update_credits_line('smithy', 0, random.choice(Blacksmiths_texts))
    credits.update_credits_line('kakariko2', 0, sickkiditem_text)
    credits.update_credits_line('bridge', 0, random.choice(DeathMountain_texts))
    credits.update_credits_line('woods', 0, random.choice(LostWoods_texts))
    credits.update_credits_line('pedestal', 0, pedestal_credit_text)

    (pointers, data) = credits.get_bytes()
    rom.write_bytes(0x181500, data)
    rom.write_bytes(0x76CC0, [byte for p in pointers for byte in [p & 0xFF, p >> 8 & 0xFF]])

def set_inverted_mode(world, player, rom):
    rom.write_byte(snes_to_pc(0x0283E0), 0xF0)  # residual portals
    rom.write_byte(snes_to_pc(0x02B34D), 0xF0)
    rom.write_byte(snes_to_pc(0x06DB78), 0x8B)
    rom.write_byte(snes_to_pc(0x05AF79), 0xF0)
    rom.write_byte(snes_to_pc(0x0DB3C5), 0xC6)
    rom.write_byte(snes_to_pc(0x07A3F4), 0xF0)  # duck
    write_int16s(rom, snes_to_pc(0x02E849), [0x0043, 0x0056, 0x0058, 0x006C, 0x006F, 0x0070, 0x007B, 0x007F, 0x001B])  # dw flute
    write_int16(rom, snes_to_pc(0x02E8D5), 0x07C8)
    write_int16(rom, snes_to_pc(0x02E8F7), 0x01F8)
    rom.write_byte(snes_to_pc(0x08D40C), 0xD0)  # morph proof
    # the following bytes should only be written in vanilla
    # or they'll overwrite the randomizer's shuffles
    if world.shuffle[player] == 'vanilla':
        rom.write_byte(0xDBB73 + 0x23, 0x37)  # switch AT and GT
        rom.write_byte(0xDBB73 + 0x36, 0x24)
        write_int16(rom, 0x15AEE + 2*0x38, 0x00E0)
        write_int16(rom, 0x15AEE + 2*0x25, 0x000C)
    if world.shuffle[player] in ['vanilla', 'dungeonssimple', 'dungeonsfull']:
        rom.write_byte(0x15B8C, 0x6C)
        rom.write_byte(0xDBB73 + 0x00, 0x53)  # switch bomb shop and links house
        rom.write_byte(0xDBB73 + 0x52, 0x01)
        rom.write_byte(0xDBB73 + 0x15, 0x06)  # bumper and old man cave
        write_int16(rom, 0x15AEE + 2*0x17, 0x00F0)
        rom.write_byte(0xDBB73 + 0x05, 0x16)
        write_int16(rom, 0x15AEE + 2*0x07, 0x00FB)
        rom.write_byte(0xDBB73 + 0x2D, 0x17)
        write_int16(rom, 0x15AEE + 2*0x2F, 0x00EB)
        rom.write_byte(0xDBB73 + 0x06, 0x2E)
        write_int16(rom, 0x15AEE + 2*0x08, 0x00E6)
        rom.write_byte(0xDBB73 + 0x16, 0x5E)
        rom.write_byte(0xDBB73 + 0x6F, 0x07)  # DDM fairy to old man cave
        write_int16(rom, 0x15AEE + 2*0x18, 0x00F1)
        rom.write_byte(0x15B8C + 0x18, 0x43)
        write_int16(rom, 0x15BDB + 2 * 0x18, 0x1400)
        write_int16(rom, 0x15C79 + 2 * 0x18, 0x0294)
        write_int16(rom, 0x15D17 + 2 * 0x18, 0x0600)
        write_int16(rom, 0x15DB5 + 2 * 0x18, 0x02E8)
        write_int16(rom, 0x15E53 + 2 * 0x18, 0x0678)
        write_int16(rom, 0x15EF1 + 2 * 0x18, 0x0303)
        write_int16(rom, 0x15F8F + 2 * 0x18, 0x0685)
        rom.write_byte(0x1602D + 0x18, 0x0A)
        rom.write_byte(0x1607C + 0x18, 0xF6)
        write_int16(rom, 0x160CB + 2 * 0x18, 0x0000)
        write_int16(rom, 0x16169 + 2 * 0x18, 0x0000)
    write_int16(rom, 0x15AEE + 2 * 0x3D, 0x0003)  # pyramid exit and houlihan
    rom.write_byte(0x15B8C + 0x3D, 0x5B)
    write_int16(rom, 0x15BDB + 2 * 0x3D, 0x0B0E)
    write_int16(rom, 0x15C79 + 2 * 0x3D, 0x075A)
    write_int16(rom, 0x15D17 + 2 * 0x3D, 0x0674)
    write_int16(rom, 0x15DB5 + 2 * 0x3D, 0x07A8)
    write_int16(rom, 0x15E53 + 2 * 0x3D, 0x06E8)
    write_int16(rom, 0x15EF1 + 2 * 0x3D, 0x07C7)
    write_int16(rom, 0x15F8F + 2 * 0x3D, 0x06F3)
    rom.write_byte(0x1602D + 0x3D, 0x06)
    rom.write_byte(0x1607C + 0x3D, 0xFA)
    write_int16(rom, 0x160CB + 2 * 0x3D, 0x0000)
    write_int16(rom, 0x16169 + 2 * 0x3D, 0x0000)
    write_int16(rom, snes_to_pc(0x02D8D4), 0x112)  # change sactuary spawn point to dark sanc
    rom.write_bytes(snes_to_pc(0x02D8E8), [0x22, 0x22, 0x22, 0x23, 0x04, 0x04, 0x04, 0x05])
    write_int16(rom, snes_to_pc(0x02D91A), 0x0400)
    write_int16(rom, snes_to_pc(0x02D928), 0x222E)
    write_int16(rom, snes_to_pc(0x02D936), 0x229A)
    write_int16(rom, snes_to_pc(0x02D944), 0x0480)
    write_int16(rom, snes_to_pc(0x02D952), 0x00A5)
    write_int16(rom, snes_to_pc(0x02D960), 0x007F)
    rom.write_byte(snes_to_pc(0x02D96D), 0x14)
    rom.write_byte(snes_to_pc(0x02D974), 0x00)
    rom.write_byte(snes_to_pc(0x02D97B), 0xFF)
    rom.write_byte(snes_to_pc(0x02D982), 0x00)
    rom.write_byte(snes_to_pc(0x02D989), 0x02)
    rom.write_byte(snes_to_pc(0x02D990), 0x00)
    write_int16(rom, snes_to_pc(0x02D998), 0x0000)
    write_int16(rom, snes_to_pc(0x02D9A6), 0x005A)
    rom.write_byte(snes_to_pc(0x02D9B3), 0x12)
    # keep the old man spawn point at old man house unless shuffle is vanilla
    if world.shuffle[player] in ['vanilla', 'dungeonsfull', 'dungeonssimple']:
        rom.write_bytes(snes_to_pc(0x308350), [0x00, 0x00, 0x01])
        write_int16(rom, snes_to_pc(0x02D8DE), 0x00F1)
        rom.write_bytes(snes_to_pc(0x02D910), [0x1F, 0x1E, 0x1F, 0x1F, 0x03, 0x02, 0x03, 0x03])
        write_int16(rom, snes_to_pc(0x02D924), 0x0300)
        write_int16(rom, snes_to_pc(0x02D932), 0x1F10)
        write_int16(rom, snes_to_pc(0x02D940), 0x1FC0)
        write_int16(rom, snes_to_pc(0x02D94E), 0x0378)
        write_int16(rom, snes_to_pc(0x02D95C), 0x0187)
        write_int16(rom, snes_to_pc(0x02D96A), 0x017F)
        rom.write_byte(snes_to_pc(0x02D972), 0x06)
        rom.write_byte(snes_to_pc(0x02D979), 0x00)
        rom.write_byte(snes_to_pc(0x02D980), 0xFF)
        rom.write_byte(snes_to_pc(0x02D987), 0x00)
        rom.write_byte(snes_to_pc(0x02D98E), 0x22)
        rom.write_byte(snes_to_pc(0x02D995), 0x12)
        write_int16(rom, snes_to_pc(0x02D9A2), 0x0000)
        write_int16(rom, snes_to_pc(0x02D9B0), 0x0007)
        rom.write_byte(snes_to_pc(0x02D9B8), 0x12)
        rom.write_bytes(0x180247, [0x00, 0x5A, 0x00, 0x00, 0x00, 0x00, 0x00])
    write_int16(rom, 0x15AEE + 2 * 0x06, 0x0020)  # post aga hyrule castle spawn
    rom.write_byte(0x15B8C + 0x06, 0x1B)
    write_int16(rom, 0x15BDB + 2 * 0x06, 0x00AE)
    write_int16(rom, 0x15C79 + 2 * 0x06, 0x0610)
    write_int16(rom, 0x15D17 + 2 * 0x06, 0x077E)
    write_int16(rom, 0x15DB5 + 2 * 0x06, 0x0672)
    write_int16(rom, 0x15E53 + 2 * 0x06, 0x07F8)
    write_int16(rom, 0x15EF1 + 2 * 0x06, 0x067D)
    write_int16(rom, 0x15F8F + 2 * 0x06, 0x0803)
    rom.write_byte(0x1602D + 0x06, 0x00)
    rom.write_byte(0x1607C + 0x06, 0xF2)
    write_int16(rom, 0x160CB + 2 * 0x06, 0x0000)
    write_int16(rom, 0x16169 + 2 * 0x06, 0x0000)
    write_int16(rom, snes_to_pc(0x02E87B), 0x00AE)  # move flute splot 9
    write_int16(rom, snes_to_pc(0x02E89D), 0x0610)
    write_int16(rom, snes_to_pc(0x02E8BF), 0x077E)
    write_int16(rom, snes_to_pc(0x02E8E1), 0x0672)
    write_int16(rom, snes_to_pc(0x02E903), 0x07F8)
    write_int16(rom, snes_to_pc(0x02E925), 0x067D)
    write_int16(rom, snes_to_pc(0x02E947), 0x0803)
    write_int16(rom, snes_to_pc(0x02E969), 0x0000)
    write_int16(rom, snes_to_pc(0x02E98B), 0xFFF2)
    rom.write_byte(snes_to_pc(0x1AF696), 0xF0)  # bat sprite retreat
    rom.write_byte(snes_to_pc(0x1AF6B2), 0x33)
    rom.write_bytes(snes_to_pc(0x1AF730), [0x6A, 0x9E, 0x0C, 0x00, 0x7A, 0x9E, 0x0C,
                                           0x00, 0x8A, 0x9E, 0x0C, 0x00, 0x6A, 0xAE,
                                           0x0C, 0x00, 0x7A, 0xAE, 0x0C, 0x00, 0x8A,
                                           0xAE, 0x0C, 0x00, 0x67, 0x97, 0x0C, 0x00,
                                           0x8D, 0x97, 0x0C, 0x00])
    write_int16s(rom, snes_to_pc(0x0FF1C8), [0x190F, 0x190F, 0x190F, 0x194C, 0x190F,
                                                 0x194B, 0x190F, 0x195C, 0x594B, 0x194C,
                                                 0x19EE, 0x19EE, 0x194B, 0x19EE, 0x19EE,
                                                 0x19EE, 0x594B, 0x190F, 0x595C, 0x190F,
                                                 0x190F, 0x195B, 0x190F, 0x190F, 0x19EE,
                                                 0x19EE, 0x195C, 0x19EE, 0x19EE, 0x19EE,
                                                 0x19EE, 0x595C, 0x595B, 0x190F, 0x190F,
                                                 0x190F])
    write_int16s(rom, snes_to_pc(0x0FA480), [0x190F, 0x196B, 0x9D04, 0x9D04, 0x196B,
                                                 0x190F, 0x9D04, 0x9D04])
    write_int16s(rom, snes_to_pc(0x1bb810), [0x00BE, 0x00C0, 0x013E])
    write_int16s(rom, snes_to_pc(0x1bb836), [0x001B, 0x001B, 0x001B])
    write_int16(rom, snes_to_pc(0x308300), 0x0140) # new pyramid hole entrance
    write_int16(rom, snes_to_pc(0x308320), 0x001B)
    if world.shuffle[player] in ['vanilla', 'dungeonssimple', 'dungeonsfull']:
        rom.write_byte(snes_to_pc(0x308340), 0x7B)
    write_int16(rom, snes_to_pc(0x1af504), 0x148B)
    write_int16(rom, snes_to_pc(0x1af50c), 0x149B)
    write_int16(rom, snes_to_pc(0x1af514), 0x14A4)
    write_int16(rom, snes_to_pc(0x1af51c), 0x1489)
    write_int16(rom, snes_to_pc(0x1af524), 0x14AC)
    write_int16(rom, snes_to_pc(0x1af52c), 0x54AC)
    write_int16(rom, snes_to_pc(0x1af534), 0x148C)
    write_int16(rom, snes_to_pc(0x1af53c), 0x548C)
    write_int16(rom, snes_to_pc(0x1af544), 0x1484)
    write_int16(rom, snes_to_pc(0x1af54c), 0x5484)
    write_int16(rom, snes_to_pc(0x1af554), 0x14A2)
    write_int16(rom, snes_to_pc(0x1af55c), 0x54A2)
    write_int16(rom, snes_to_pc(0x1af564), 0x14A0)
    write_int16(rom, snes_to_pc(0x1af56c), 0x54A0)
    write_int16(rom, snes_to_pc(0x1af574), 0x148E)
    write_int16(rom, snes_to_pc(0x1af57c), 0x548E)
    write_int16(rom, snes_to_pc(0x1af584), 0x14AE)
    write_int16(rom, snes_to_pc(0x1af58c), 0x54AE)
    rom.write_byte(snes_to_pc(0x00DB9D), 0x1A)  # castle hole graphics
    rom.write_byte(snes_to_pc(0x00DC09), 0x1A)
    rom.write_byte(snes_to_pc(0x00D009), 0x31)
    rom.write_byte(snes_to_pc(0x00D0e8), 0xE0)
    rom.write_byte(snes_to_pc(0x00D1c7), 0x00)
    write_int16(rom, snes_to_pc(0x1BE8DA), 0x39AD)
    rom.write_byte(0xF6E58, 0x80)  # no whirlpool under castle gate
    rom.write_bytes(0x0086E, [0x5C, 0x00, 0xA0, 0xA1])  # TR tail
    rom.write_bytes(snes_to_pc(0x1BC67A), [0x2E, 0x0B, 0x82])  # add warps under rocks
    rom.write_bytes(snes_to_pc(0x1BC81E), [0x94, 0x1D, 0x82])
    rom.write_bytes(snes_to_pc(0x1BC655), [0x4A, 0x1D, 0x82])
    rom.write_bytes(snes_to_pc(0x1BC80D), [0xB2, 0x0B, 0x82])
    rom.write_bytes(snes_to_pc(0x1BC3DF), [0xD8, 0xD1])
    rom.write_bytes(snes_to_pc(0x1BD1D8), [0xA8, 0x02, 0x82, 0xFF, 0xFF])
    rom.write_bytes(snes_to_pc(0x1BC85A), [0x50, 0x0F, 0x82])
    write_int16(rom, 0xDB96F + 2 * 0x35, 0x001B)  # move pyramid exit door
    write_int16(rom, 0xDBA71 + 2 * 0x35, 0x06A4)
    if world.shuffle[player] in ['vanilla', 'dungeonssimple', 'dungeonsfull']:
        rom.write_byte(0xDBB73 + 0x35, 0x36)
    rom.write_byte(snes_to_pc(0x09D436), 0xF3)  # remove castle gate warp
    if world.shuffle[player] in ['vanilla', 'dungeonssimple', 'dungeonsfull']:
        write_int16(rom, 0x15AEE + 2 * 0x37, 0x0010)  # pyramid exit to new hc area
        rom.write_byte(0x15B8C + 0x37, 0x1B)
        write_int16(rom, 0x15BDB + 2 * 0x37, 0x0418)
        write_int16(rom, 0x15C79 + 2 * 0x37, 0x0679)
        write_int16(rom, 0x15D17 + 2 * 0x37, 0x06B4)
        write_int16(rom, 0x15DB5 + 2 * 0x37, 0x06C6)
        write_int16(rom, 0x15E53 + 2 * 0x37, 0x0738)
        write_int16(rom, 0x15EF1 + 2 * 0x37, 0x06E6)
        write_int16(rom, 0x15F8F + 2 * 0x37, 0x0733)
        rom.write_byte(0x1602D + 0x37, 0x07)
        rom.write_byte(0x1607C + 0x37, 0xF9)
        write_int16(rom, 0x160CB + 2 * 0x37, 0x0000)
        write_int16(rom, 0x16169 + 2 * 0x37, 0x0000)
    rom.write_bytes(snes_to_pc(0x1BC387), [0xDD, 0xD1])
    rom.write_bytes(snes_to_pc(0x1BD1DD), [0xA4, 0x06, 0x82, 0x9E, 0x06, 0x82, 0xFF, 0xFF])
    rom.write_byte(0x180089, 0x01)  # open TR after exit
    rom.write_byte(snes_to_pc(0x0ABFBB), 0x90)
    rom.write_byte(snes_to_pc(0x0280A6), 0xD0)
    rom.write_bytes(snes_to_pc(0x06B2AB), [0xF0, 0xE1, 0x05])

def patch_shuffled_dark_sanc(world, rom, player):
    dark_sanc = world.get_region('Inverted Dark Sanctuary', player)
    dark_sanc_entrance = str([i for i in dark_sanc.entrances if i.parent_region.name != 'Menu'][0].name)
    room_id, ow_area, vram_loc, scroll_y, scroll_x, link_y, link_x, camera_y, camera_x, unknown_1, unknown_2, door_1, door_2 = door_addresses[dark_sanc_entrance][1]
    door_index = door_addresses[str(dark_sanc_entrance)][0]

    rom.write_byte(0x180241, 0x01)
    rom.write_byte(0x180248, door_index + 1)
    write_int16(rom, 0x180250, room_id)
    rom.write_byte(0x180252, ow_area)
    write_int16s(rom, 0x180253, [vram_loc, scroll_y, scroll_x, link_y, link_x, camera_y, camera_x])
    rom.write_bytes(0x180262, [unknown_1, unknown_2, 0x00])


# 24B118 and 20BB32
compass_r_addr = 0x123118  # a9 90 24 8f 9a c7 7e
# compass_w_addr = 0x103b32  # e2 20 ad 0c 04 c9 00 d0
compass_w_addr = 0x103b53  # e2 20 ad 0c 04 c9 00 d0


def compass_code_good(rom):
    if isinstance(rom, LocalRom):
        # a990248f9ac77e
        if rom.buffer[compass_r_addr] != 0xa9 or rom.buffer[compass_r_addr+1] != 0x90 or rom.buffer[compass_r_addr+2] != 0x24:
            return False
        if rom.buffer[compass_r_addr+3] != 0x8f or rom.buffer[compass_r_addr+4] != 0x9a or rom.buffer[compass_r_addr+5] != 0xc7:
            return False
        if rom.buffer[compass_w_addr] != 0xe2 or rom.buffer[compass_w_addr+1] != 0x20 or rom.buffer[compass_w_addr+2] != 0xad:
            return False
        if rom.buffer[compass_w_addr+3] != 0x0c or rom.buffer[compass_w_addr+4] != 0x04 or rom.buffer[compass_w_addr+5] != 0xc9:
            return False
    return True


def update_compasses(rom, world, player):
    layouts = world.dungeon_layouts[player]
    # cmp XX : bne escape
    # cpy 32 : bne escape
    # brl .itemCounts
    # c9 02 d0 eastern
    # nop #2
    new_code = [0x07, 0xC0, 0x32, 0xD0, 0x03, 0x82, 0xB9, 0x01, 0xC9, 0x02, 0xD0, 0x10, 0xEA, 0xEA]
    rom.write_bytes(compass_w_addr + 8, new_code)
    # 05 06 07 08
    # C9 00 D0 02 80 04 C9 02 D0 15 C0 32 D0 03 82 B3 01
    # C9 XX D0 07 C0 32 D0 03 82 B9 01 C9 02 D0 10 EA EA

    for name, builder in layouts.items():
        digit_offset, sram_byte, write_offset, jmp_nop_flag, dungeon_id = compass_data[name]
        digit1 = builder.location_cnt // 10
        digit2 = builder.location_cnt % 10
        rom.write_byte(compass_r_addr+digit_offset, 0x90+digit1)
        rom.write_byte(compass_r_addr+digit_offset+7, 0x90+digit2)

        # read compass count code
        start_address = compass_r_addr+digit_offset+15

        # -0x59 relative to compass_r_addr, +8000 because rom -120000 to get rid of high byte
        jmp_address = compass_r_addr-0x118059
        # lda $7ef4(sb); jmp $jmp_address
        rom.write_bytes(start_address, [0xaf, sram_byte, 0xf4, 0x7e, 0x4c, jmp_address % 0x100, jmp_address // 0x100])

        # write compass count code
        write_address = compass_w_addr+write_offset
        # 0x186 relative to compass_r_addr, +8000 because rom -100000 to get rid of high byte
        jmp_address = compass_w_addr-0xf7e7a
        # lda $7ef4(sb); inc; sta $7ef4(sb)
        rom.write_bytes(write_address, [0xaf, sram_byte, 0xf4, 0x7e, 0x1a, 0x8f, sram_byte, 0xf4, 0x7e])
        if jmp_nop_flag == 0:
            rom.write_bytes(write_address+9, [0x4c, jmp_address % 0x100, jmp_address // 0x100])  # jmp $jmp_address
        else:
            for i in range(0, jmp_nop_flag):
                rom.write_byte(write_address+9+i, 0xea)  # nop
        if builder.bk_provided:
            rom.write_byte(compass_w_addr+6, dungeon_id)


InconvenientDungeonEntrances = {'Turtle Rock': 'Turtle Rock Main',
                                'Misery Mire': 'Misery Mire',
                                'Ice Palace': 'Ice Palace',
                                'Skull Woods Final Section': 'The back of Skull Woods',
                                }

InconvenientOtherEntrances = {'Death Mountain Return Cave (West)': 'The SW DM foothills cave',
                              'Mimic Cave': 'Mimic Ledge',
                              'Dark World Hammer Peg Cave': 'The rows of pegs',
                              'Pyramid Fairy': 'The crack on the pyramid'
                              }

ConnectorEntrances = {'Elder House (East)': 'Elder House',
                      'Elder House (West)': 'Elder House',
                      'Two Brothers House (East)': 'Eastern Quarreling Brothers\' house',
                      'Old Man Cave (West)': 'The lower DM entrance',
                      'Bumper Cave (Bottom)': 'The lower Bumper Cave',
                      'Superbunny Cave (Top)': 'The summit of dark DM cave',
                      'Superbunny Cave (Bottom)': 'The base of east dark DM',
                      'Hookshot Cave': 'The rock on dark DM',
                      'Two Brothers House (West)': 'The door near the race game',
                      'Old Man Cave (East)': 'The SW-most cave on west DM',
                      'Old Man House (Bottom)': 'A cave with a door on west DM',
                      'Old Man House (Top)': 'The eastmost cave on west DM',
                      'Death Mountain Return Cave (East)': 'The westmost cave on west DM',
                      'Spectacle Rock Cave Peak': 'The highest cave on west DM',
                      'Spectacle Rock Cave': 'The right ledge on west DM',
                      'Spectacle Rock Cave (Bottom)': 'The left ledge on west DM',
                      'Paradox Cave (Bottom)': 'The right paired cave on east DM',
                      'Paradox Cave (Middle)': 'The southmost cave on east DM',
                      'Paradox Cave (Top)': 'The east DM summit cave',
                      'Fairy Ascension Cave (Bottom)': 'The east DM cave behind rocks',
                      'Fairy Ascension Cave (Top)': 'The central ledge on east DM',
                      'Spiral Cave': 'The left ledge on east DM',
                      'Spiral Cave (Bottom)': 'The SWmost cave on east DM'
                      }

DungeonEntrances = {'Eastern Palace': 'Eastern Palace',
                    'Hyrule Castle Entrance (South)': 'The ground level castle door',
                    'Thieves Town': 'Thieves\' Town',
                    'Swamp Palace': 'Swamp Palace',
                    'Dark Death Mountain Ledge (West)': 'The East dark DM connector ledge',
                    'Dark Death Mountain Ledge (East)': 'The East dark DM connector ledge',
                    'Desert Palace Entrance (South)': 'The book sealed passage',
                    'Tower of Hera': 'The Tower of Hera',
                    'Palace of Darkness': 'Palace of Darkness',
                    'Hyrule Castle Entrance (West)': 'The left castle door',
                    'Hyrule Castle Entrance (East)': 'The right castle door',
                    'Desert Palace Entrance (West)': 'The westmost building in the desert',
                    'Desert Palace Entrance (North)': 'The northmost cave in the desert'
                    }

OtherEntrances = {'Blinds Hideout': 'Blind\'s old house',
                  'Lake Hylia Fairy': 'A cave NE of Lake Hylia',
                  'Light Hype Fairy': 'The cave south of your house',
                  'Desert Fairy': 'The cave near the desert',
                  'Chicken House': 'The chicken lady\'s house',
                  'Aginahs Cave': 'The open desert cave',
                  'Sahasrahlas Hut': 'The house near armos',
                  'Cave Shop (Lake Hylia)': 'The cave NW Lake Hylia',
                  'Blacksmiths Hut': 'The old smithery',
                  'Sick Kids House': 'The central house in Kakariko',
                  'Lost Woods Gamble': 'A tree trunk door',
                  'Fortune Teller (Light)': 'A building NE of Kakariko',
                  'Snitch Lady (East)': 'A house guarded by a snitch',
                  'Snitch Lady (West)': 'A house guarded by a snitch',
                  'Bush Covered House': 'A house with an uncut lawn',
                  'Tavern (Front)': 'A building with a backdoor',
                  'Light World Bomb Hut': 'A Kakariko building with no door',
                  'Kakariko Shop': 'The old Kakariko shop',
                  'Mini Moldorm Cave': 'The cave south of Lake Hylia',
                  'Long Fairy Cave': 'The eastmost portal cave',
                  'Good Bee Cave': 'The open cave SE Lake Hylia',
                  '20 Rupee Cave': 'The rock SE Lake Hylia',
                  '50 Rupee Cave': 'The rock near the desert',
                  'Ice Rod Cave': 'The sealed cave SE Lake Hylia',
                  'Library': 'The old library',
                  'Potion Shop': 'The witch\'s building',
                  'Dam': 'The old dam',
                  'Lumberjack House': 'The lumberjack house',
                  'Lake Hylia Fortune Teller': 'The building NW Lake Hylia',
                  'Kakariko Gamble Game': 'The old Kakariko gambling den',
                  'Waterfall of Wishing': 'Going behind the waterfall',
                  'Capacity Upgrade': 'The cave on the island',
                  'Bonk Rock Cave': 'The rock pile near Sanctuary',
                  'Graveyard Cave': 'The graveyard ledge',
                  'Checkerboard Cave': 'The NE desert ledge',
                  'Cave 45': 'The ledge south of haunted grove',
                  'Kings Grave': 'The northeastmost grave',
                  'Bonk Fairy (Light)': 'The rock pile near your home',
                  'Hookshot Fairy': 'The left paired cave on east DM',
				  'Bonk Fairy (Dark)': 'The rock pile near the old bomb shop',
                  'Dark Lake Hylia Fairy': 'The cave NE dark Lake Hylia',
                  'C-Shaped House': 'The NE house in Village of Outcasts',
                  'Dark Death Mountain Fairy': 'The SW cave on dark DM',
                  'Dark Lake Hylia Shop': 'The building NW dark Lake Hylia',
                  'Dark World Shop': 'The hammer sealed building',
                  'Red Shield Shop': 'The fenced in building',
                  'Mire Shed': 'The western hut in the mire',
                  'East Dark World Hint': 'The dark cave near the eastmost portal',
                  'Dark Desert Hint': 'The cave east of the mire',
                  'Spike Cave': 'The ledge cave on west dark DM',
                  'Palace of Darkness Hint': 'The building south of Kiki',
                  'Dark Lake Hylia Ledge Spike Cave': 'The rock SE dark Lake Hylia',
                  'Cave Shop (Dark Death Mountain)': 'The base of east dark DM',
                  'Dark World Potion Shop': 'The building near the catfish',
                  'Archery Game': 'The old archery game',
                  'Dark World Lumberjack Shop': 'The northmost Dark World building',
                  'Hype Cave': 'The cave south of the old bomb shop',
                  'Brewery': 'The Village of Outcasts building with no door',
                  'Dark Lake Hylia Ledge Hint': 'The open cave SE dark Lake Hylia',
                  'Chest Game': 'The westmost building in the Village of Outcasts',
                  'Dark Desert Fairy': 'The eastern hut in the mire',
                  'Dark Lake Hylia Ledge Fairy': 'The sealed cave SE dark Lake Hylia',
                  'Fortune Teller (Dark)': 'The building NE the Village of Outcasts'
                  }

InsanityEntrances = {'Sanctuary': 'Sanctuary',
                     'Lumberjack Tree Cave': 'The cave Behind Lumberjacks',
                     'Lost Woods Hideout Stump': 'The stump in Lost Woods',
                     'North Fairy Cave': 'The cave East of Graveyard',
                     'Bat Cave Cave': 'The cave in eastern Kakariko',
                     'Kakariko Well Cave': 'The cave in northern Kakariko',
                     'Hyrule Castle Secret Entrance Stairs': 'The tunnel near the castle',
                     'Skull Woods First Section Door': 'The southeastmost skull',
                     'Skull Woods Second Section Door (East)': 'The central open skull',
                     'Skull Woods Second Section Door (West)': 'The westmost open skull',
                     'Desert Palace Entrance (East)': 'The eastern building in the desert',
                     'Turtle Rock Isolated Ledge Entrance': 'The isolated ledge on east dark DM',
                     'Bumper Cave (Top)': 'The upper Bumper Cave',
                     'Hookshot Cave Back Entrance': 'The stairs on the floating island'
                     }

HintLocations = ['telepathic_tile_eastern_palace',
                 'telepathic_tile_tower_of_hera_floor_4',
                 'telepathic_tile_spectacle_rock',
                 'telepathic_tile_swamp_entrance',
                 'telepathic_tile_thieves_town_upstairs',
                 'telepathic_tile_misery_mire',
                 'telepathic_tile_palace_of_darkness',
                 'telepathic_tile_desert_bonk_torch_room',
                 'telepathic_tile_castle_tower',
                 'telepathic_tile_ice_large_room',
                 'telepathic_tile_turtle_rock',
                 'telepathic_tile_ice_entrance',
                 'telepathic_tile_ice_stalfos_knights_room',
                 'telepathic_tile_tower_of_hera_entrance',
                 'telepathic_tile_south_east_darkworld_cave',
                 'dark_palace_tree_dude',
                 'dark_sanctuary_hint_0',
                 'dark_sanctuary_hint_1',
                 'dark_sanctuary_yes',
                 'dark_sanctuary_hint_2']

InconvenientLocations = ['Spike Cave',
                         'Sahasrahla',
                         'Purple Chest',
                         'Magic Bat']

InconvenientDungeonLocations = ['Swamp Left',
                                'Mire Left',
                                'Eastern Palace - Big Key Chest',
                                'Tower of Hera - Big Key Chest',
                                'Thieves\' Town - Big Chest',
                                'Ice Palace - Big Chest',
                                'Ganons Tower - Big Chest']

InconvenientVanillaLocations = ['Graveyard Cave',
                                'Mimic Cave']

RelevantItems = ['Bow',
                 'Progressive Bow',
                 'Book of Mudora',
                 'Hammer',
                 'Hookshot',
                 'Magic Mirror',
                 'Ocarina',
                 'Pegasus Boots',
                 'Power Glove',
                 'Cape',
                 'Mushroom',
                 'Shovel',
                 'Lamp',
                 'Magic Powder',
                 'Moon Pearl',
                 'Cane of Somaria',
                 'Fire Rod',
                 'Flippers',
                 'Ice Rod',
                 'Titans Mitts',
                 'Ether',
                 'Bombos',
                 'Quake',
                 'Bottle',
                 'Bottle (Red Potion)',
                 'Bottle (Green Potion)',
                 'Bottle (Blue Potion)',
                 'Bottle (Fairy)',
                 'Bottle (Bee)',
                 'Bottle (Good Bee)',
                 'Master Sword',
                 'Tempered Sword',
                 'Fighter Sword',
                 'Golden Sword',
                 'Progressive Sword',
                 'Progressive Glove',
                 'Master Sword',
                 'Power Star',
                 'Triforce Piece',
                 'Single Arrow',
                 'Blue Mail',
                 'Red Mail',
                 'Progressive Armor',
                 'Blue Boomerang',
                 'Red Boomerang',
                 'Blue Shield',
                 'Red Shield',
                 'Mirror Shield',
                 'Progressive Shield',
                 'Bug Catching Net',
                 'Cane of Byrna',
                 'Magic Upgrade (1/2)',
                 'Magic Upgrade (1/4)'
                 ]

SmallKeys = ['Small Key (Eastern Palace)',
             'Small Key (Escape)',
             'Small Key (Desert Palace)',
             'Small Key (Tower of Hera)',
             'Small Key (Agahnims Tower)',
             'Small Key (Palace of Darkness)',
             'Small Key (Thieves Town)',
             'Small Key (Swamp Palace)',
             'Small Key (Skull Woods)',
             'Small Key (Ice Palace)',
             'Small Key (Misery Mire)',
             'Small Key (Turtle Rock)',
             'Small Key (Ganons Tower)',
             ]

BigKeys = ['Big Key (Eastern Palace)',
           'Big Key (Desert Palace)',
           'Big Key (Tower of Hera)',
           'Big Key (Palace of Darkness)',
           'Big Key (Thieves Town)',
           'Big Key (Swamp Palace)',
           'Big Key (Skull Woods)',
           'Big Key (Ice Palace)',
           'Big Key (Misery Mire)',
           'Big Key (Turtle Rock)',
           'Big Key (Ganons Tower)'
           ]

hash_alphabet = [
    "Bow", "Boomerang", "Hookshot", "Bomb", "Mushroom", "Powder", "Rod", "Pendant", "Bombos", "Ether", "Quake",
    "Lamp", "Hammer", "Shovel", "Ocarina", "Bug Net", "Book", "Bottle", "Potion", "Cane", "Cape", "Mirror", "Boots",
    "Gloves", "Flippers", "Pearl", "Shield", "Tunic", "Heart", "Map", "Compass", "Key"
]

pot_item_room_table_lookup = 0xDB67

###
# Pointer to pot location and contents for each non-empty pot in a supertile
# Format: [(x, y, item)] FF FF (Note: x,y are bit packed to include layer)
pot_item_table = 0xDDE7
pot_item_table_end = 0xE6B0

def write_pots_to_rom(rom, pot_contents):
    n = pot_item_table
    rom.write_bytes(n, [0xFF,0xFF])
    n += 2
    for i in range(0x140):
        if i in pot_contents:
            pots = [pot for pot in pot_contents[i] if pot.item != PotItem.Nothing]
            if len(pots) > 0:
                write_int16(rom, pot_item_room_table_lookup + 2*i, n)
                rom.write_bytes(n, itertools.chain(*((pot.x,pot.y,pot.item) for pot in pots)))
                n += 3*len(pots) + 2
                rom.write_bytes(n - 2, [0xFF,0xFF])
            else:
                write_int16(rom, pot_item_room_table_lookup + 2*i, n-2)
        else:
            write_int16(rom, pot_item_room_table_lookup + 2*i, n-2)
    assert n <= pot_item_table_end<|MERGE_RESOLUTION|>--- conflicted
+++ resolved
@@ -12,11 +12,7 @@
 import bps.apply
 import bps.io
 
-<<<<<<< HEAD
-from BaseClasses import CollectionState, ShopType, Region, Location, DoorType, RegionType
-=======
-from BaseClasses import CollectionState, ShopType, Region, Location, DoorType, PotItem
->>>>>>> 7c9e02b1
+from BaseClasses import CollectionState, ShopType, Region, Location, DoorType, RegionType, PotItem
 from DoorShuffle import compass_data, DROptions, boss_indicator
 from Dungeons import dungeon_music_addresses
 from Regions import location_table
