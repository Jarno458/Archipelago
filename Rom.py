--- conflicted
+++ resolved
@@ -20,11 +20,7 @@
 
 
 JAP10HASH = '03a63945398191337e896e5771f77173'
-<<<<<<< HEAD
 # RANDOMIZERBASEHASH = '1907d4caccffe60fc69940cfa11b2dab'
-=======
-RANDOMIZERBASEHASH = '43012635a9b4db76110d4213ecaaa0fb'
->>>>>>> c475dc74
 
 
 class JsonRom(object):
@@ -528,7 +524,6 @@
                                           'Palace of Darkness Exit', 'Swamp Palace Exit', 'Ganons Tower Exit', 'Desert Palace Exit (North)', 'Agahnims Tower Exit', 'Spiral Cave Exit (Top)',
                                           'Superbunny Cave Exit (Bottom)', 'Turtle Rock Ledge Exit (East)']:
                         # For exits that connot be reached from another, no need to apply offset fixes.
-<<<<<<< HEAD
                         write_int16(rom, 0x15DB5 + 2 * offset, link_y) # same as final else
                     elif room_id == 0x0059 and world.fix_skullwoods_exit[player]:
                         write_int16(rom, 0x15DB5 + 2 * offset, 0x00F8)
@@ -536,16 +531,6 @@
                         write_int16(rom, 0x15DB5 + 2 * offset, 0x0640)
                     elif room_id == 0x00d6 and world.fix_trock_exit[player]:
                         write_int16(rom, 0x15DB5 + 2 * offset, 0x0134)
-=======
-                        rom.write_int16(0x15DB5 + 2 * offset, link_y) # same as final else
-                    elif room_id == 0x0059 and world.fix_skullwoods_exit:
-                        rom.write_int16(0x15DB5 + 2 * offset, 0x00F8)
-                        world.fix_skullwoods_exit = False
-                    elif room_id == 0x004a and world.fix_palaceofdarkness_exit:
-                        rom.write_int16(0x15DB5 + 2 * offset, 0x0640)
-                    elif room_id == 0x00d6 and world.fix_trock_exit:
-                        rom.write_int16(0x15DB5 + 2 * offset, 0x0134)
->>>>>>> c475dc74
                     elif room_id == 0x000c and world.fix_gtower_exit: # fix ganons tower exit point
                         write_int16(rom, 0x15DB5 + 2 * offset, 0x00A4)
                     else:
@@ -991,11 +976,7 @@
     # compasses showing dungeon count
     if world.clock_mode != 'off':
         rom.write_byte(0x18003C, 0x00)  # Currently must be off if timer is on, because they use same HUD location
-<<<<<<< HEAD
-    elif world.compassshuffle[player]:
-=======
-    elif world.keysanity or world.doorShuffle != 'vanilla':  # todo: turn off for basic?
->>>>>>> c475dc74
+    elif world.compassshuffle[player] or world.doorShuffle != 'vanilla':
         rom.write_byte(0x18003C, 0x01)  # show on pickup
     else:
         rom.write_byte(0x18003C, 0x00)
@@ -1112,14 +1093,8 @@
     # set rom name
     # 21 bytes
     from Main import __version__
-<<<<<<< HEAD
     rom.name = bytearray('ER{0}_{1}_{2:09}\0'.format(__version__.split('-')[0].replace('.','')[0:3], player, world.seed), 'utf8')
     rom.write_bytes(0x7FC0, rom.name[0:21])
-=======
-    rom.name = bytearray('DR_{0}_{1:09}\0'.format(__version__[0:7],world.seed), 'utf8')
-    assert len(rom.name) <= 21
-    rom.write_bytes(0x7FC0, rom.name)
->>>>>>> c475dc74
 
     # Write title screen Code
     hashint = int(rom.get_hash(), 16)
