--- conflicted
+++ resolved
@@ -74,15 +74,14 @@
 
 class LocalRom(object):
 
-    def __init__(self, file, extendedmsu=False, patch=True, name=None, hash=None):
+    def __init__(self, file, patch=True, name=None, hash=None):
         self.name = name
         self.hash = hash
         self.orig_buffer = None
-        self.extendedmsu = extendedmsu
         with open(file, 'rb') as stream:
             self.buffer = read_rom(stream)
         if patch:
-            self.patch_base_rom(extendedmsu)
+            self.patch_base_rom()
             self.orig_buffer = self.buffer.copy()
 
     def write_byte(self, address, value):
@@ -97,8 +96,8 @@
             outfile.write(self.buffer)
 
     @staticmethod
-    def fromJsonRom(rom, file, rom_size = 0x200000, extendedmsu=False):
-        ret = LocalRom(file, extendedmsu, True, rom.name, rom.hash)
+    def fromJsonRom(rom, file, rom_size = 0x200000):
+        ret = LocalRom(file, True, rom.name, rom.hash)
         ret.buffer.extend(bytearray([0x00]) * (rom_size - len(ret.buffer)))
         for address, values in rom.patches.items():
             ret.write_bytes(int(address), values)
@@ -1150,11 +1149,7 @@
     rom.write_byte(0x18003B, 0x01 if world.mapshuffle[player] else 0x00)  # maps showing crystals on overworld
 
     # compasses showing dungeon count
-<<<<<<< HEAD
-    if world.clock_mode[player] != 'off':
-=======
-    if world.clock_mode != 'off' or world.dungeon_counters[player] == 'off':
->>>>>>> 34774eb2
+    if world.clock_mode[player] != 'off' or world.dungeon_counters[player] == 'off':
         rom.write_byte(0x18003C, 0x00)  # Currently must be off if timer is on, because they use same HUD location
     elif world.dungeon_counters[player] == 'on':
         rom.write_byte(0x18003C, 0x02)  # always on
