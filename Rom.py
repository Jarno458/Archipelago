import bisect
import io
import json
import hashlib
import logging
import os
import random
import struct
import sys
import subprocess

from BaseClasses import CollectionState, ShopType, Region, Location, DoorType
from DoorShuffle import compass_data, DROptions, boss_indicator
from Dungeons import dungeon_music_addresses
from Regions import location_table
from Text import MultiByteTextMapper, CompressedTextMapper, text_addresses, Credits, TextTable
from Text import Uncle_texts, Ganon1_texts, TavernMan_texts, Sahasrahla2_texts, Triforce_texts, Blind_texts, BombShop2_texts, junk_texts
from Text import KingsReturn_texts, Sanctuary_texts, Kakariko_texts, Blacksmiths_texts, DeathMountain_texts, LostWoods_texts, WishingWell_texts, DesertPalace_texts, MountainTower_texts, LinksHouse_texts, Lumberjacks_texts, SickKid_texts, FluteBoy_texts, Zora_texts, MagicShop_texts, Sahasrahla_names
from Utils import output_path, local_path, int16_as_bytes, int32_as_bytes, snes_to_pc
from Items import ItemFactory
from EntranceShuffle import door_addresses, exit_ids


JAP10HASH = '03a63945398191337e896e5771f77173'
RANDOMIZERBASEHASH = 'a4d716a9c9b3299267deee4ddb1143a5'


class JsonRom(object):

    def __init__(self, name=None, hash=None):
        self.name = name
        self.hash = hash
        self.orig_buffer = None
        self.patches = {}
        self.addresses = []

    def write_byte(self, address, value):
        self.write_bytes(address, [value])

    def write_bytes(self, startaddress, values):
        if not values:
            return
        values = list(values)

        pos = bisect.bisect_right(self.addresses, startaddress)
        intervalstart = self.addresses[pos-1] if pos else None
        intervalpatch = self.patches[str(intervalstart)] if pos else None

        if pos and startaddress <= intervalstart + len(intervalpatch): # merge with previous segment
            offset = startaddress - intervalstart
            intervalpatch[offset:offset+len(values)] = values
            startaddress = intervalstart
            values = intervalpatch
        else: # new segment
            self.addresses.insert(pos, startaddress)
            self.patches[str(startaddress)] = values
            pos = pos + 1

        while pos < len(self.addresses) and self.addresses[pos] <= startaddress + len(values): # merge the next segment into this one
            intervalstart = self.addresses[pos]
            values.extend(self.patches[str(intervalstart)][startaddress+len(values)-intervalstart:])
            del self.patches[str(intervalstart)]
            del self.addresses[pos]

    def write_to_file(self, file):
        with open(file, 'w') as stream:
            json.dump([self.patches], stream)

    def get_hash(self):
        h = hashlib.md5()
        h.update(json.dumps([self.patches]).encode('utf-8'))
        return h.hexdigest()


class LocalRom(object):

    def __init__(self, file, patch=True, name=None, hash=None):
        self.name = name
        self.hash = hash
        self.orig_buffer = None
        if not os.path.isfile(file):
            raise RuntimeError("Could not find valid local base rom for patching at expected path %s." % file)
        with open(file, 'rb') as stream:
            self.buffer = read_rom(stream)
        if patch:
            self.patch_base_rom()
            self.orig_buffer = self.buffer.copy()

    def write_byte(self, address, value):
        self.buffer[address] = value

    def write_bytes(self, startaddress, values):
        for i, value in enumerate(values):
            self.write_byte(startaddress + i, value)

    def write_to_file(self, file):
        with open(file, 'wb') as outfile:
            outfile.write(self.buffer)

    @staticmethod
    def fromJsonRom(rom, file, rom_size = 0x200000):
        ret = LocalRom(file, True, rom.name, rom.hash)
        ret.buffer.extend(bytearray([0x00]) * (rom_size - len(ret.buffer)))
        for address, values in rom.patches.items():
            ret.write_bytes(int(address), values)
        return ret

    def patch_base_rom(self):
        # verify correct checksum of baserom
        basemd5 = hashlib.md5()
        basemd5.update(self.buffer)
        if JAP10HASH != basemd5.hexdigest():
            logging.getLogger('').warning('Supplied Base Rom does not match known MD5 for JAP(1.0) release. Will try to patch anyway.')

        # extend to 2MB
        self.buffer.extend(bytearray([0x00]) * (0x200000 - len(self.buffer)))

        # load randomizer patches
        with open(local_path('data/base2current.json'), 'r') as stream:
            patches = json.load(stream)
        for patch in patches:
            if isinstance(patch, dict):
                for baseaddress, values in patch.items():
                    self.write_bytes(int(baseaddress), values)

        # verify md5
        patchedmd5 = hashlib.md5()
        patchedmd5.update(self.buffer)
        if RANDOMIZERBASEHASH != patchedmd5.hexdigest():
            raise RuntimeError('Provided Base Rom unsuitable for patching. Please provide a JAP(1.0) "Zelda no Densetsu - Kamigami no Triforce (Japan).sfc" rom to use as a base.')

    def write_crc(self):
        crc = (sum(self.buffer[:0x7FDC] + self.buffer[0x7FE0:]) + 0x01FE) & 0xFFFF
        inv = crc ^ 0xFFFF
        self.write_bytes(0x7FDC, [inv & 0xFF, (inv >> 8) & 0xFF, crc & 0xFF, (crc >> 8) & 0xFF])

    def get_hash(self):
        h = hashlib.md5()
        h.update(self.buffer)
        return h.hexdigest()

def write_int16(rom, address, value):
    rom.write_bytes(address, int16_as_bytes(value))

def write_int32(rom, address, value):
    rom.write_bytes(address, int32_as_bytes(value))

def write_int16s(rom,  startaddress, values):
    for i, value in enumerate(values):
        write_int16(rom, startaddress + (i * 2), value)

def write_int32s(rom, startaddress, values):
    for i, value in enumerate(values):
        write_int32(rom, startaddress + (i * 4), value)

def read_rom(stream):
    "Reads rom into bytearray and strips off any smc header"
    buffer = bytearray(stream.read())
    if len(buffer)%0x400 == 0x200:
        buffer = buffer[0x200:]
    return buffer

def patch_enemizer(world, player, rom, baserom_path, enemizercli, shufflepots, random_sprite_on_hit):
    baserom_path = os.path.abspath(baserom_path)
    basepatch_path = os.path.abspath(local_path(os.path.join("data","base2current.json")))
    enemizer_basepatch_path = os.path.join(os.path.dirname(enemizercli), "enemizerBasePatch.json")
    randopatch_path = os.path.abspath(output_path(f'enemizer_randopatch_{player}.json'))
    options_path = os.path.abspath(output_path(f'enemizer_options_{player}.json'))
    enemizer_output_path = os.path.abspath(output_path(f'enemizer_output_{player}.json'))

    # write options file for enemizer
    options = {
        'RandomizeEnemies': world.enemy_shuffle[player] != 'none',
        'RandomizeEnemiesType': 3,
        'RandomizeBushEnemyChance': world.enemy_shuffle[player] == 'chaos',
        'RandomizeEnemyHealthRange': world.enemy_health[player] != 'default',
        'RandomizeEnemyHealthType': {'default': 0, 'easy': 0, 'normal': 1, 'hard': 2, 'expert': 3}[
            world.enemy_health[player]],
        'OHKO': False,
        'RandomizeEnemyDamage': world.enemy_damage[player] != 'default',
        'AllowEnemyZeroDamage': True,
        'ShuffleEnemyDamageGroups': world.enemy_damage[player] != 'default',
        'EnemyDamageChaosMode': world.enemy_damage[player] == 'chaos',
        'EasyModeEscape': False,
        'EnemiesAbsorbable': False,
        'AbsorbableSpawnRate': 10,
        'AbsorbableTypes': {
            'FullMagic': True, 'SmallMagic': True, 'Bomb_1': True, 'BlueRupee': True, 'Heart': True, 'BigKey': True, 'Key': True,
            'Fairy': True, 'Arrow_10': True, 'Arrow_5': True, 'Bomb_8': True, 'Bomb_4': True, 'GreenRupee': True, 'RedRupee': True
        },
        'BossMadness': False,
        'RandomizeBosses': True,
        'RandomizeBossesType': 0,
        'RandomizeBossHealth': False,
        'RandomizeBossHealthMinAmount': 0,
        'RandomizeBossHealthMaxAmount': 300,
        'RandomizeBossDamage': False,
        'RandomizeBossDamageMinAmount': 0,
        'RandomizeBossDamageMaxAmount': 200,
        'RandomizeBossBehavior': False,
        'RandomizeDungeonPalettes': False,
        'SetBlackoutMode': False,
        'RandomizeOverworldPalettes': False,
        'RandomizeSpritePalettes': False,
        'SetAdvancedSpritePalettes': False,
        'PukeMode': False,
        'NegativeMode': False,
        'GrayscaleMode': False,
        'GenerateSpoilers': False,
        'RandomizeLinkSpritePalette': False,
        'RandomizePots': shufflepots,
        'ShuffleMusic': False,
        'BootlegMagic': True,
        'CustomBosses': False,
        'AndyMode': False,
        'HeartBeepSpeed': 0,
        'AlternateGfx': False,
        'ShieldGraphics': "shield_gfx/normal.gfx",
        'SwordGraphics': "sword_gfx/normal.gfx",
        'BeeMizer': False,
        'BeesLevel': 0,
        'RandomizeTileTrapPattern': world.enemy_shuffle[player] == 'chaos',
        'RandomizeTileTrapFloorTile': False,
        'AllowKillableThief': bool(random.randint(0,1)) if world.enemy_shuffle[player] == 'chaos' else world.enemy_shuffle[player] != 'none',
        'RandomizeSpriteOnHit': random_sprite_on_hit,
        'DebugMode': False,
        'DebugForceEnemy': False,
        'DebugForceEnemyId': 0,
        'DebugForceBoss': False,
        'DebugForceBossId': 0,
        'DebugOpenShutterDoors': False,
        'DebugForceEnemyDamageZero': False,
        'DebugShowRoomIdInRupeeCounter': False,
        'UseManualBosses': True,
        'ManualBosses': {
            'EasternPalace': world.get_dungeon("Eastern Palace", player).boss.enemizer_name,
            'DesertPalace': world.get_dungeon("Desert Palace", player).boss.enemizer_name,
            'TowerOfHera': world.get_dungeon("Tower of Hera", player).boss.enemizer_name,
            'AgahnimsTower': 'Agahnim',
            'PalaceOfDarkness': world.get_dungeon("Palace of Darkness", player).boss.enemizer_name,
            'SwampPalace': world.get_dungeon("Swamp Palace", player).boss.enemizer_name,
            'SkullWoods': world.get_dungeon("Skull Woods", player).boss.enemizer_name,
            'ThievesTown': world.get_dungeon("Thieves Town", player).boss.enemizer_name,
            'IcePalace': world.get_dungeon("Ice Palace", player).boss.enemizer_name,
            'MiseryMire': world.get_dungeon("Misery Mire", player).boss.enemizer_name,
            'TurtleRock': world.get_dungeon("Turtle Rock", player).boss.enemizer_name,
            'GanonsTower1': [x for x in world.dungeons if x.player == player and 'bottom' in x.bosses.keys()][0].bosses['bottom'].enemizer_name,
            'GanonsTower2': [x for x in world.dungeons if x.player == player and 'middle' in x.bosses.keys()][0].bosses['middle'].enemizer_name,
            'GanonsTower3': [x for x in world.dungeons if x.player == player and 'top' in x.bosses.keys()][0].bosses['top'].enemizer_name,
            'GanonsTower4': 'Agahnim2',
            'Ganon': 'Ganon',
        }
    }

    rom.write_to_file(randopatch_path)

    with open(options_path, 'w') as f:
        json.dump(options, f)

    subprocess.check_call([os.path.abspath(enemizercli),
                           '--rom', baserom_path,
                           '--seed', str(world.rom_seeds[player]),
                           '--base', basepatch_path,
                           '--randomizer', randopatch_path,
                           '--enemizer', options_path,
                           '--output', enemizer_output_path],
                          cwd=os.path.dirname(enemizercli), stdout=subprocess.DEVNULL)

    with open(enemizer_basepatch_path, 'r') as f:
        for patch in json.load(f):
            rom.write_bytes(patch["address"], patch["patchData"])

    with open(enemizer_output_path, 'r') as f:
        for patch in json.load(f):
            rom.write_bytes(patch["address"], patch["patchData"])

    if random_sprite_on_hit:
        _populate_sprite_table()
        sprites = list(_sprite_table.values())
        if sprites:
            while len(sprites) < 32:
                sprites.extend(sprites)
            random.shuffle(sprites)

            for i, path in enumerate(sprites[:32]):
                sprite = Sprite(path)
                rom.write_bytes(0x300000 + (i * 0x8000), sprite.sprite)
                rom.write_bytes(0x307000 + (i * 0x8000), sprite.palette)
                rom.write_bytes(0x307078 + (i * 0x8000), sprite.glove_palette)

    for used in (randopatch_path, options_path, enemizer_output_path):
        try:
            os.remove(used)
        except OSError:
            pass


_sprite_table = {}
def _populate_sprite_table():
    if not _sprite_table:
        for dir in [local_path(os.path.join("data","sprites","official")), local_path(os.path.join("data","sprites","unofficial"))]:
            for file in os.listdir(dir):
                filepath = os.path.join(dir, file)
                if not os.path.isfile(filepath):
                    continue
                sprite = Sprite(filepath)
                if sprite.valid:
                    _sprite_table[sprite.name.lower()] = filepath

def get_sprite_from_name(name):
    _populate_sprite_table()
    name = name.lower()
    if name in ['random', 'randomonhit']:
        return Sprite(random.choice(list(_sprite_table.values())))
    return Sprite(_sprite_table[name]) if name in _sprite_table else None

class Sprite(object):
    default_palette = [255, 127, 126, 35, 183, 17, 158, 54, 165, 20, 255, 1, 120, 16, 157,
                       89, 71, 54, 104, 59, 74, 10, 239, 18, 92, 42, 113, 21, 24, 122,
                       255, 127, 126, 35, 183, 17, 158, 54, 165, 20, 255, 1, 120, 16, 157,
                       89, 128, 105, 145, 118, 184, 38, 127, 67, 92, 42, 153, 17, 24, 122,
                       255, 127, 126, 35, 183, 17, 158, 54, 165, 20, 255, 1, 120, 16, 157,
                       89, 87, 16, 126, 69, 243, 109, 185, 126, 92, 42, 39, 34, 24, 122,
                       255, 127, 126, 35, 218, 17, 158, 54, 165, 20, 255, 1, 120, 16, 151,
                       61, 71, 54, 104, 59, 74, 10, 239, 18, 126, 86, 114, 24, 24, 122]

    default_glove_palette = [246, 82, 118, 3]

    def __init__(self, filename):
        with open(filename, 'rb') as file:
            filedata = bytearray(file.read())
        self.name = os.path.basename(filename)
        self.author_name = None
        self.valid = True
        if len(filedata) == 0x7000:
            # sprite file with graphics and without palette data
            self.sprite = filedata[:0x7000]
            self.palette = list(self.default_palette)
            self.glove_palette = list(self.default_glove_palette)
        elif len(filedata) == 0x7078:
            # sprite file with graphics and palette data
            self.sprite = filedata[:0x7000]
            self.palette = filedata[0x7000:]
            self.glove_palette = filedata[0x7036:0x7038] + filedata[0x7054:0x7056]
        elif len(filedata) == 0x707C:
            # sprite file with graphics and palette data including gloves
            self.sprite = filedata[:0x7000]
            self.palette = filedata[0x7000:0x7078]
            self.glove_palette = filedata[0x7078:]
        elif len(filedata) in [0x100000, 0x200000]:
            # full rom with patched sprite, extract it
            self.sprite = filedata[0x80000:0x87000]
            self.palette = filedata[0xDD308:0xDD380]
            self.glove_palette = filedata[0xDEDF5:0xDEDF9]
        elif filedata.startswith(b'ZSPR'):
            result = self.parse_zspr(filedata, 1)
            if result is None:
                self.valid = False
                return
            (sprite, palette, self.name, self.author_name) = result
            if len(sprite) != 0x7000:
                self.valid = False
                return
            self.sprite = sprite
            if len(palette) == 0:
                self.palette = list(self.default_palette)
                self.glove_palette = list(self.default_glove_palette)
            elif len(palette) == 0x78:
                self.palette = palette
                self.glove_palette = list(self.default_glove_palette)
            elif len(palette) == 0x7C:
                self.palette = palette[:0x78]
                self.glove_palette = palette[0x78:]
            else:
                self.valid = False
        else:
            self.valid = False

    @staticmethod
    def default_link_sprite():
        return get_sprite_from_name('Link')

    def decode8(self, pos):
        arr = [[0 for _ in range(8)] for _ in range(8)]
        for y in range(8):
            for x in range(8):
                position = 1<<(7-x)
                val = 0
                if self.sprite[pos+2*y] & position:
                    val += 1
                if self.sprite[pos+2*y+1] & position:
                    val += 2
                if self.sprite[pos+2*y+16] & position:
                    val += 4
                if self.sprite[pos+2*y+17] & position:
                    val += 8
                arr[y][x] = val
        return arr

    def decode16(self, pos):
        arr = [[0 for _ in range(16)] for _ in range(16)]
        top_left = self.decode8(pos)
        top_right = self.decode8(pos+0x20)
        bottom_left = self.decode8(pos+0x200)
        bottom_right = self.decode8(pos+0x220)
        for x in range(8):
            for y in range(8):
                arr[y][x] = top_left[y][x]
                arr[y][x+8] = top_right[y][x]
                arr[y+8][x] = bottom_left[y][x]
                arr[y+8][x+8] = bottom_right[y][x]
        return arr

    def parse_zspr(self, filedata, expected_kind):
        logger = logging.getLogger('')
        headerstr = "<4xBHHIHIHH6x"
        headersize = struct.calcsize(headerstr)
        if len(filedata) < headersize:
            return None
        (version, csum, icsum, sprite_offset, sprite_size, palette_offset, palette_size, kind) = struct.unpack_from(headerstr, filedata)
        if version not in [1]:
            logger.error('Error parsing ZSPR file: Version %g not supported', version)
            return None
        if kind != expected_kind:
            return None

        stream = io.BytesIO(filedata)
        stream.seek(headersize)

        def read_utf16le(stream):
            "Decodes a null-terminated UTF-16_LE string of unknown size from a stream"
            raw = bytearray()
            while True:
                char = stream.read(2)
                if char in [b'', b'\x00\x00']:
                    break
                raw += char
            return raw.decode('utf-16_le')

        sprite_name = read_utf16le(stream)
        author_name = read_utf16le(stream)

        # Ignoring the Author Rom name for the time being.

        real_csum = sum(filedata) % 0x10000
        if real_csum != csum or real_csum ^ 0xFFFF != icsum:
            logger.warning('ZSPR file has incorrect checksum. It may be corrupted.')

        sprite = filedata[sprite_offset:sprite_offset + sprite_size]
        palette = filedata[palette_offset:palette_offset + palette_size]

        if len(sprite) != sprite_size or len(palette) != palette_size:
            logger.error('Error parsing ZSPR file: Unexpected end of file')
            return None

        return (sprite, palette, sprite_name, author_name)

    def decode_palette(self):
        "Returns the palettes as an array of arrays of 15 colors"
        def array_chunk(arr, size):
            return list(zip(*[iter(arr)] * size))
        def make_int16(pair):
            return pair[1]<<8 | pair[0]
        def expand_color(i):
            return ((i & 0x1F) * 8, (i>>5 & 0x1F) * 8, (i>>10 & 0x1F) * 8)
        raw_palette = self.palette
        if raw_palette is None:
            raw_palette = Sprite.default_palette
        # turn palette data into a list of RGB tuples with 8 bit values
        palette_as_colors = [expand_color(make_int16(chnk)) for chnk in array_chunk(raw_palette, 2)]

        # split into palettes of 15 colors
        return array_chunk(palette_as_colors, 15)

def patch_rom(world, rom, player, team, enemized):
    random.seed(world.rom_seeds[player])

    # progressive bow silver arrow hint hack
    prog_bow_locs = world.find_items('Progressive Bow', player)
    if len(prog_bow_locs) > 1:
        # only pick a distingushed bow if we have at least two
        distinguished_prog_bow_loc = random.choice(prog_bow_locs)
        distinguished_prog_bow_loc.item.code = 0x65

    # patch items
    for location in world.get_locations():
        if location.player != player:
            continue

        itemid = location.item.code if location.item is not None else 0x5A

        if location.address is None:
            continue

        if not location.crystal:
            if location.item is not None:
                # Keys in their native dungeon should use the orignal item code for keys
                if location.parent_region.dungeon:
                    if location.parent_region.dungeon.is_dungeon_item(location.item):
                        if location.item.bigkey:
                            itemid = 0x32
                        if location.item.smallkey:
                            itemid = 0x24
                        if location.item.map:
                            itemid = 0x33
                        if location.item.compass:
                            itemid = 0x25
                if world.remote_items[player]:
                    itemid = list(location_table.keys()).index(location.name) + 1
                    assert itemid < 0x100
                    rom.write_byte(location.player_address, 0xFF)
                elif location.item.player != player:
                    if location.player_address is not None:
                        rom.write_byte(location.player_address, location.item.player)
                    else:
                        itemid = 0x5A
            rom.write_byte(location.address, itemid)
        else:
            # crystals
            for address, value in zip(location.address, itemid):
                rom.write_byte(address, value)

            # patch music
            music_addresses = dungeon_music_addresses[location.name]
            if world.mapshuffle[player]:
                music = random.choice([0x11, 0x16])
            else:
                music = 0x11 if 'Pendant' in location.item.name else 0x16
            for music_address in music_addresses:
                rom.write_byte(music_address, music)

    if world.mapshuffle[player]:
        rom.write_byte(0x155C9, random.choice([0x11, 0x16]))  # Randomize GT music too with map shuffle

    # patch entrance/exits/holes
    for region in world.regions:
        for exit in region.exits:
            if exit.target is not None and exit.player == player:
                if isinstance(exit.addresses, tuple):
                    offset = exit.target
                    room_id, ow_area, vram_loc, scroll_y, scroll_x, link_y, link_x, camera_y, camera_x, unknown_1, unknown_2, door_1, door_2 = exit.addresses
                    #room id is deliberately not written


                    rom.write_byte(0x15B8C + offset, ow_area)
                    write_int16(rom, 0x15BDB + 2 * offset, vram_loc)
                    write_int16(rom, 0x15C79 + 2 * offset, scroll_y)
                    write_int16(rom, 0x15D17 + 2 * offset, scroll_x)

                    # for positioning fixups we abuse the roomid as a way of identifying which exit data we are appling
                    # Thanks to Zarby89 for originally finding these values
                    # todo fix screen scrolling

                    if world.shuffle[player] not in ['insanity', 'insanity_legacy', 'madness_legacy'] and \
                            exit.name in ['Eastern Palace Exit', 'Tower of Hera Exit', 'Thieves Town Exit', 'Ice Palace Exit', 'Misery Mire Exit',
                                          'Palace of Darkness Exit', 'Swamp Palace Exit', 'Ganons Tower Exit', 'Desert Palace Exit (North)', 'Agahnims Tower Exit', 'Spiral Cave Exit (Top)',
                                          'Superbunny Cave Exit (Bottom)', 'Turtle Rock Ledge Exit (East)']:
                        # For exits that connot be reached from another, no need to apply offset fixes.
                        write_int16(rom, 0x15DB5 + 2 * offset, link_y) # same as final else
                    elif room_id == 0x0059 and world.fix_skullwoods_exit[player]:
                        write_int16(rom, 0x15DB5 + 2 * offset, 0x00F8)
                    elif room_id == 0x004a and world.fix_palaceofdarkness_exit[player]:
                        write_int16(rom, 0x15DB5 + 2 * offset, 0x0640)
                    elif room_id == 0x00d6 and world.fix_trock_exit[player]:
                        write_int16(rom, 0x15DB5 + 2 * offset, 0x0134)
                    elif room_id == 0x000c and world.fix_gtower_exit: # fix ganons tower exit point
                        write_int16(rom, 0x15DB5 + 2 * offset, 0x00A4)
                    else:
                        write_int16(rom, 0x15DB5 + 2 * offset, link_y)

                    write_int16(rom, 0x15E53 + 2 * offset, link_x)
                    write_int16(rom, 0x15EF1 + 2 * offset, camera_y)
                    write_int16(rom, 0x15F8F + 2 * offset, camera_x)
                    rom.write_byte(0x1602D + offset, unknown_1)
                    rom.write_byte(0x1607C + offset, unknown_2)
                    write_int16(rom, 0x160CB + 2 * offset, door_1)
                    write_int16(rom, 0x16169 + 2 * offset, door_2)
                elif isinstance(exit.addresses, list):
                    # is hole
                    for address in exit.addresses:
                        rom.write_byte(address, exit.target)
                else:
                    # patch door table
                    rom.write_byte(0xDBB73 + exit.addresses, exit.target)
    if world.mode[player] == 'inverted':
        patch_shuffled_dark_sanc(world, rom, player)

    # setup dr option flags based on experimental, etc.
    dr_flags = DROptions.Eternal_Mini_Bosses if world.doorShuffle[player] == 'vanilla' else  DROptions.Town_Portal
    if world.experimental[player]:
        dr_flags |= DROptions.Map_Info

    # patch doors
    if world.doorShuffle[player] == 'crossed':
        rom.write_byte(0x139004, 2)
        for name, layout in world.key_layout[player].items():
            offset = compass_data[name][4]//2
            rom.write_byte(0x13f01c+offset, layout.max_chests + layout.max_drops)
            rom.write_byte(0x13f02a+offset, layout.max_chests)
            builder = world.dungeon_layouts[player][name]
            bk_status = 1 if builder.bk_required else 0
            bk_status = 2 if builder.bk_provided else bk_status
            rom.write_byte(0x13f038+offset*2, bk_status)
        rom.write_byte(0x151f1, 2)
        rom.write_byte(0x15270, 2)
        rom.write_byte(0x1597b, 2)
        if compass_code_good(rom):
            update_compasses(rom, world, player)
        else:
            logging.getLogger('').warning('Randomizer rom update! Compasses in crossed are borken')
    if world.doorShuffle[player] == 'basic':
        rom.write_byte(0x139004, 1)
    for door in world.doors:
        if door.dest is not None and door.player == player and door.type in [DoorType.Normal, DoorType.SpiralStairs]:
            rom.write_bytes(door.getAddress(), door.dest.getTarget(door))
    for room in world.rooms:
        if room.player == player and room.modified:
            rom.write_bytes(room.address(), room.rom_data())
    for paired_door in world.paired_doors[player]:
        rom.write_bytes(paired_door.address_a(world, player), paired_door.rom_data_a(world, player))
        rom.write_bytes(paired_door.address_b(world, player), paired_door.rom_data_b(world, player))
    if world.doorShuffle[player] != "vanilla":
        for builder in world.dungeon_layouts[player].values():
            if builder.pre_open_stonewall and builder.pre_open_stonewall.name == 'Desert Wall Slide NW':
                dr_flags |= DROptions.Open_Desert_Wall
                break
        for name, pair in boss_indicator.items():
            dungeon_id, boss_door = pair
            opposite_door = world.get_door(boss_door, player).dest
            if opposite_door.roomIndex > -1:
                dungeon_name = opposite_door.entrance.parent_region.dungeon.name
                dungeon_id = boss_indicator[dungeon_name][0]
                rom.write_byte(0x13f000+dungeon_id, opposite_door.roomIndex)
    rom.write_byte(0x139006, dr_flags.value)
    if dr_flags & DROptions.Town_Portal and world.mode[player] == 'inverted':
        rom.write_byte(0x139008, 1)

    # fix skull woods exit, if not fixed during exit patching
    if world.fix_skullwoods_exit[player] and world.shuffle[player] == 'vanilla':
        write_int16(rom, 0x15DB5 + 2 * exit_ids['Skull Woods Final Section Exit'][1], 0x00F8)

    write_custom_shops(rom, world, player)

    # patch medallion requirements
    if world.required_medallions[player][0] == 'Bombos':
        rom.write_byte(0x180022, 0x00)  # requirement
        rom.write_byte(0x4FF2, 0x31)  # sprite
        rom.write_byte(0x50D1, 0x80)
        rom.write_byte(0x51B0, 0x00)
    elif world.required_medallions[player][0] == 'Quake':
        rom.write_byte(0x180022, 0x02)  # requirement
        rom.write_byte(0x4FF2, 0x31)  # sprite
        rom.write_byte(0x50D1, 0x88)
        rom.write_byte(0x51B0, 0x00)
    if world.required_medallions[player][1] == 'Bombos':
        rom.write_byte(0x180023, 0x00)  # requirement
        rom.write_byte(0x5020, 0x31)  # sprite
        rom.write_byte(0x50FF, 0x90)
        rom.write_byte(0x51DE, 0x00)
    elif world.required_medallions[player][1] == 'Ether':
        rom.write_byte(0x180023, 0x01)  # requirement
        rom.write_byte(0x5020, 0x31)  # sprite
        rom.write_byte(0x50FF, 0x98)
        rom.write_byte(0x51DE, 0x00)

    # set open mode:
    if world.mode[player] in ['open', 'inverted']:
        rom.write_byte(0x180032, 0x01)  # open mode
    if world.mode[player] == 'inverted':
        set_inverted_mode(world, player, rom)
    elif world.mode[player] == 'standard':
        rom.write_byte(0x180032, 0x00)  # standard mode

    uncle_location = world.get_location('Link\'s Uncle', player)
    if uncle_location.item is None or uncle_location.item.name not in ['Master Sword', 'Tempered Sword', 'Fighter Sword', 'Golden Sword', 'Progressive Sword']:
        # disable sword sprite from uncle
        rom.write_bytes(0x6D263, [0x00, 0x00, 0xf6, 0xff, 0x00, 0x0E])
        rom.write_bytes(0x6D26B, [0x00, 0x00, 0xf6, 0xff, 0x00, 0x0E])
        rom.write_bytes(0x6D293, [0x00, 0x00, 0xf6, 0xff, 0x00, 0x0E])
        rom.write_bytes(0x6D29B, [0x00, 0x00, 0xf7, 0xff, 0x00, 0x0E])
        rom.write_bytes(0x6D2B3, [0x00, 0x00, 0xf6, 0xff, 0x02, 0x0E])
        rom.write_bytes(0x6D2BB, [0x00, 0x00, 0xf6, 0xff, 0x02, 0x0E])
        rom.write_bytes(0x6D2E3, [0x00, 0x00, 0xf7, 0xff, 0x02, 0x0E])
        rom.write_bytes(0x6D2EB, [0x00, 0x00, 0xf7, 0xff, 0x02, 0x0E])
        rom.write_bytes(0x6D31B, [0x00, 0x00, 0xe4, 0xff, 0x08, 0x0E])
        rom.write_bytes(0x6D323, [0x00, 0x00, 0xe4, 0xff, 0x08, 0x0E])

    # set light cones
    rom.write_byte(0x180038, 0x01 if world.sewer_light_cone[player] else 0x00)
    rom.write_byte(0x180039, 0x01 if world.light_world_light_cone else 0x00)
    rom.write_byte(0x18003A, 0x01 if world.dark_world_light_cone else 0x00)

    GREEN_TWENTY_RUPEES = 0x47
    TRIFORCE_PIECE = ItemFactory('Triforce Piece', player).code
    GREEN_CLOCK = ItemFactory('Green Clock', player).code

    rom.write_byte(0x18004F, 0x01) # Byrna Invulnerability: on

    # handle difficulty_adjustments
    if world.difficulty_adjustments[player] == 'hard':
        rom.write_byte(0x180181, 0x01) # Make silver arrows work only on ganon
        rom.write_byte(0x180182, 0x00) # Don't auto equip silvers on pickup
        # Powdered Fairies Prize
        rom.write_byte(0x36DD0, 0xD8)  # One Heart
        # potion heal amount
        rom.write_byte(0x180084, 0x38)  # Seven Hearts
        # potion magic restore amount
        rom.write_byte(0x180085, 0x40)  # Half Magic
        #Cape magic cost
        rom.write_bytes(0x3ADA7, [0x02, 0x04, 0x08])
        # Byrna Invulnerability: off
        rom.write_byte(0x18004F, 0x00)
        #Disable catching fairies
        rom.write_byte(0x34FD6, 0x80)
        overflow_replacement = GREEN_TWENTY_RUPEES
        # Rupoor negative value
        write_int16(rom, 0x180036, world.rupoor_cost)
        # Set stun items
        rom.write_byte(0x180180, 0x02) # Hookshot only
    elif world.difficulty_adjustments[player] == 'expert':
        rom.write_byte(0x180181, 0x01) # Make silver arrows work only on ganon
        rom.write_byte(0x180182, 0x00) # Don't auto equip silvers on pickup
        # Powdered Fairies Prize
        rom.write_byte(0x36DD0, 0xD8)  # One Heart
        # potion heal amount
        rom.write_byte(0x180084, 0x20)  # 4 Hearts
        # potion magic restore amount
        rom.write_byte(0x180085, 0x20)  # Quarter Magic
        #Cape magic cost
        rom.write_bytes(0x3ADA7, [0x02, 0x04, 0x08])
        # Byrna Invulnerability: off
        rom.write_byte(0x18004F, 0x00)
        #Disable catching fairies
        rom.write_byte(0x34FD6, 0x80)
        overflow_replacement = GREEN_TWENTY_RUPEES
        # Rupoor negative value
        write_int16(rom, 0x180036, world.rupoor_cost)
        # Set stun items
        rom.write_byte(0x180180, 0x00) # Nothing
    else:
        rom.write_byte(0x180181, 0x00) # Make silver arrows freely usable
        rom.write_byte(0x180182, 0x01) # auto equip silvers on pickup
        # Powdered Fairies Prize
        rom.write_byte(0x36DD0, 0xE3)  # fairy
        # potion heal amount
        rom.write_byte(0x180084, 0xA0)  # full
        # potion magic restore amount
        rom.write_byte(0x180085, 0x80)  # full
        #Cape magic cost
        rom.write_bytes(0x3ADA7, [0x04, 0x08, 0x10])
        # Byrna Invulnerability: on
        rom.write_byte(0x18004F, 0x01)
        #Enable catching fairies
        rom.write_byte(0x34FD6, 0xF0)
        # Rupoor negative value
        write_int16(rom, 0x180036, world.rupoor_cost)
        # Set stun items
        rom.write_byte(0x180180, 0x03) # All standard items
        #Set overflow items for progressive equipment
        if world.timer[player] in ['timed', 'timed-countdown', 'timed-ohko']:
            overflow_replacement = GREEN_CLOCK
        else:
            overflow_replacement = GREEN_TWENTY_RUPEES

    #Byrna residual magic cost
    rom.write_bytes(0x45C42, [0x04, 0x02, 0x01])

    difficulty = world.difficulty_requirements[player]

    #Set overflow items for progressive equipment
    rom.write_bytes(0x180090,
                    [difficulty.progressive_sword_limit if world.swords[player] != 'swordless' else 0, overflow_replacement,
                     difficulty.progressive_shield_limit, overflow_replacement,
                     difficulty.progressive_armor_limit, overflow_replacement,
                     difficulty.progressive_bottle_limit, overflow_replacement])

    #Work around for json patch ordering issues - write bow limit separately so that it is replaced in the patch
    rom.write_bytes(0x180098, [difficulty.progressive_bow_limit, overflow_replacement])

    if difficulty.progressive_bow_limit < 2 and world.swords[player] == 'swordless':
        rom.write_bytes(0x180098, [2, overflow_replacement])
        rom.write_byte(0x180181, 0x01) # Make silver arrows work only on ganon
        rom.write_byte(0x180182, 0x00) # Don't auto equip silvers on pickup

    # set up game internal RNG seed
    for i in range(1024):
        rom.write_byte(0x178000 + i, random.randint(0, 255))

    # shuffle prize packs
    prizes = [0xD8, 0xD8, 0xD8, 0xD8, 0xD9, 0xD8, 0xD8, 0xD9, 0xDA, 0xD9, 0xDA, 0xDB, 0xDA, 0xD9, 0xDA, 0xDA, 0xE0, 0xDF, 0xDF, 0xDA, 0xE0, 0xDF, 0xD8, 0xDF,
              0xDC, 0xDC, 0xDC, 0xDD, 0xDC, 0xDC, 0xDE, 0xDC, 0xE1, 0xD8, 0xE1, 0xE2, 0xE1, 0xD8, 0xE1, 0xE2, 0xDF, 0xD9, 0xD8, 0xE1, 0xDF, 0xDC, 0xD9, 0xD8,
              0xD8, 0xE3, 0xE0, 0xDB, 0xDE, 0xD8, 0xDB, 0xE2, 0xD9, 0xDA, 0xDB, 0xD9, 0xDB, 0xD9, 0xDB]
    dig_prizes = [0xB2, 0xD8, 0xD8, 0xD8, 0xD8, 0xD8, 0xD8, 0xD8, 0xD8,
                  0xD9, 0xD9, 0xD9, 0xD9, 0xD9, 0xDA, 0xDA, 0xDA, 0xDA, 0xDA,
                  0xDB, 0xDB, 0xDB, 0xDB, 0xDB, 0xDC, 0xDC, 0xDC, 0xDC, 0xDC,
                  0xDD, 0xDD, 0xDD, 0xDD, 0xDD, 0xDE, 0xDE, 0xDE, 0xDE, 0xDE,
                  0xDF, 0xDF, 0xDF, 0xDF, 0xDF, 0xE0, 0xE0, 0xE0, 0xE0, 0xE0,
                  0xE1, 0xE1, 0xE1, 0xE1, 0xE1, 0xE2, 0xE2, 0xE2, 0xE2, 0xE2,
                  0xE3, 0xE3, 0xE3, 0xE3, 0xE3]

    def chunk(l,n):
        return [l[i:i+n] for i in range(0, len(l), n)]

    # randomize last 7 slots
    prizes [-7:] = random.sample(prizes, 7)

    #shuffle order of 7 main packs
    packs = chunk(prizes[:56], 8)
    random.shuffle(packs)
    prizes[:56] = [drop for pack in packs for drop in pack]

    if world.difficulty_adjustments[player] in ['hard', 'expert']:
        prize_replacements = {0xE0: 0xDF, # Fairy -> heart
                              0xE3: 0xD8} # Big magic -> small magic
        prizes = [prize_replacements.get(prize, prize) for prize in prizes]
        dig_prizes = [prize_replacements.get(prize, prize) for prize in dig_prizes]

    if world.retro[player]:
        prize_replacements = {0xE1: 0xDA, #5 Arrows -> Blue Rupee
                              0xE2: 0xDB} #10 Arrows -> Red Rupee
        prizes = [prize_replacements.get(prize, prize) for prize in prizes]
        dig_prizes = [prize_replacements.get(prize, prize) for prize in dig_prizes]
    rom.write_bytes(0x180100, dig_prizes)

    # write tree pull prizes
    rom.write_byte(0xEFBD4, prizes.pop())
    rom.write_byte(0xEFBD5, prizes.pop())
    rom.write_byte(0xEFBD6, prizes.pop())

    # rupee crab prizes
    rom.write_byte(0x329C8, prizes.pop())  # first prize
    rom.write_byte(0x329C4, prizes.pop())  # final prize

    # stunned enemy prize
    rom.write_byte(0x37993, prizes.pop())

    # saved fish prize
    rom.write_byte(0xE82CC, prizes.pop())

    # fill enemy prize packs
    rom.write_bytes(0x37A78, prizes)

    # set bonk prizes
    bonk_prizes = [0x79, 0xE3, 0x79, 0xAC, 0xAC, 0xE0, 0xDC, 0xAC, 0xE3, 0xE3, 0xDA, 0xE3, 0xDA, 0xD8, 0xAC, 0xAC, 0xE3, 0xD8, 0xE3, 0xE3, 0xE3, 0xE3, 0xE3, 0xE3, 0xDC, 0xDB, 0xE3, 0xDA, 0x79, 0x79, 0xE3, 0xE3,
                   0xDA, 0x79, 0xAC, 0xAC, 0x79, 0xE3, 0x79, 0xAC, 0xAC, 0xE0, 0xDC, 0xE3, 0x79, 0xDE, 0xE3, 0xAC, 0xDB, 0x79, 0xE3, 0xD8, 0xAC, 0x79, 0xE3, 0xDB, 0xDB, 0xE3, 0xE3, 0x79, 0xD8, 0xDD]
    bonk_addresses = [0x4CF6C, 0x4CFBA, 0x4CFE0, 0x4CFFB, 0x4D018, 0x4D01B, 0x4D028, 0x4D03C, 0x4D059, 0x4D07A, 0x4D09E, 0x4D0A8, 0x4D0AB, 0x4D0AE, 0x4D0BE, 0x4D0DD,
                      0x4D16A, 0x4D1E5, 0x4D1EE, 0x4D20B, 0x4CBBF, 0x4CBBF, 0x4CC17, 0x4CC1A, 0x4CC4A, 0x4CC4D, 0x4CC53, 0x4CC69, 0x4CC6F, 0x4CC7C, 0x4CCEF, 0x4CD51,
                      0x4CDC0, 0x4CDC3, 0x4CDC6, 0x4CE37, 0x4D2DE, 0x4D32F, 0x4D355, 0x4D367, 0x4D384, 0x4D387, 0x4D397, 0x4D39E, 0x4D3AB, 0x4D3AE, 0x4D3D1, 0x4D3D7,
                      0x4D3F8, 0x4D416, 0x4D420, 0x4D423, 0x4D42D, 0x4D449, 0x4D48C, 0x4D4D9, 0x4D4DC, 0x4D4E3, 0x4D504, 0x4D507, 0x4D55E, 0x4D56A]
    if world.shuffle_bonk_prizes:
        random.shuffle(bonk_prizes)
    for prize, address in zip(bonk_prizes, bonk_addresses):
        rom.write_byte(address, prize)

    # Fill in item substitutions table
    rom.write_bytes(0x184000, [
        # original_item, limit, replacement_item, filler
        0x12, 0x01, 0x35, 0xFF, # lamp -> 5 rupees
        0x51, 0x06, 0x52, 0xFF, # 6 +5 bomb upgrades -> +10 bomb upgrade
        0x53, 0x06, 0x54, 0xFF, # 6 +5 arrow upgrades -> +10 arrow upgrade
        0x58, 0x01, 0x36 if world.retro[player] else 0x43, 0xFF, # silver arrows -> single arrow (red 20 in retro mode)
        0x3E, difficulty.boss_heart_container_limit, 0x47, 0xff, # boss heart -> green 20
        0x17, difficulty.heart_piece_limit, 0x47, 0xff, # piece of heart -> green 20
        0xFF, 0xFF, 0xFF, 0xFF, # end of table sentinel
    ])

    # set Fountain bottle exchange items
    if world.difficulty[player] in ['hard', 'expert']:
        rom.write_byte(0x348FF, [0x16, 0x2B, 0x2C, 0x2D, 0x3C, 0x48][random.randint(0, 5)])
        rom.write_byte(0x3493B, [0x16, 0x2B, 0x2C, 0x2D, 0x3C, 0x48][random.randint(0, 5)])
    else:
        rom.write_byte(0x348FF, [0x16, 0x2B, 0x2C, 0x2D, 0x3C, 0x3D, 0x48][random.randint(0, 6)])
        rom.write_byte(0x3493B, [0x16, 0x2B, 0x2C, 0x2D, 0x3C, 0x3D, 0x48][random.randint(0, 6)])

    #enable Fat Fairy Chests
    rom.write_bytes(0x1FC16, [0xB1, 0xC6, 0xF9, 0xC9, 0xC6, 0xF9])
    # set Fat Fairy Bow/Sword prizes to be disappointing
    rom.write_byte(0x34914, 0x3A)  # Bow and Arrow
    rom.write_byte(0x180028, 0x49)  # Fighter Sword
    # enable Waterfall fairy chests
    rom.write_bytes(0xE9AE, [0x14, 0x01])
    rom.write_bytes(0xE9CF, [0x14, 0x01])
    rom.write_bytes(0x1F714, [225, 0, 16, 172, 13, 41, 154, 1, 88, 152, 15, 17, 177, 97, 252, 77, 129, 32, 218, 2, 44, 225, 97, 252, 190, 129, 97, 177, 98, 84, 218, 2,
                              253, 141, 131, 68, 225, 98, 253, 30, 131, 49, 165, 201, 49, 164, 105, 49, 192, 34, 77, 164, 105, 49, 198, 249, 73, 198, 249, 16, 153, 160, 92, 153,
                              162, 11, 152, 96, 13, 232, 192, 85, 232, 192, 11, 146, 0, 115, 152, 96, 254, 105, 0, 152, 163, 97, 254, 107, 129, 254, 171, 133, 169, 200, 97, 254,
                              174, 129, 255, 105, 2, 216, 163, 98, 255, 107, 131, 255, 43, 135, 201, 200, 98, 255, 46, 131, 254, 161, 0, 170, 33, 97, 254, 166, 129, 255, 33, 2,
                              202, 33, 98, 255, 38, 131, 187, 35, 250, 195, 35, 250, 187, 43, 250, 195, 43, 250, 187, 83, 250, 195, 83, 250, 176, 160, 61, 152, 19, 192, 152, 82,
                              192, 136, 0, 96, 144, 0, 96, 232, 0, 96, 240, 0, 96, 152, 202, 192, 216, 202, 192, 216, 19, 192, 216, 82, 192, 252, 189, 133, 253, 29, 135, 255,
                              255, 255, 255, 240, 255, 128, 46, 97, 14, 129, 14, 255, 255])
    # set Waterfall fairy prizes to be disappointing
    rom.write_byte(0x348DB, 0x3A)  # Red Boomerang becomes Red Boomerang
    rom.write_byte(0x348EB, 0x05)  # Blue Shield becomes Blue Shield

    # Remove Statues for upgrade fairy
    rom.write_bytes(0x01F810, [0x1A, 0x1E, 0x01, 0x1A, 0x1E, 0x01])


    rom.write_byte(0x180029, 0x01) # Smithy quick item give

    # set swordless mode settings
    rom.write_byte(0x18003F, 0x01 if world.swords[player] == 'swordless' else 0x00)  # hammer can harm ganon
    rom.write_byte(0x180040, 0x01 if world.swords[player] == 'swordless' else 0x00)  # open curtains
    rom.write_byte(0x180041, 0x01 if world.swords[player] == 'swordless' else 0x00)  # swordless medallions
    rom.write_byte(0x180043, 0xFF if world.swords[player] == 'swordless' else 0x00)  # starting sword for link
    rom.write_byte(0x180044, 0x01 if world.swords[player] == 'swordless' else 0x00)  # hammer activates tablets

    # set up clocks for timed modes
    if world.shuffle[player] == 'vanilla':
        ERtimeincrease = 0
    elif world.shuffle[player] in ['dungeonssimple', 'dungeonsfull']:
        ERtimeincrease = 10
    else:
        ERtimeincrease = 20
    if world.keyshuffle[player] or world.bigkeyshuffle[player] or world.mapshuffle[player]:
        ERtimeincrease = ERtimeincrease + 15
    if world.clock_mode[player] == False:
        rom.write_bytes(0x180190, [0x00, 0x00, 0x00])  # turn off clock mode
        write_int32(rom, 0x180200, 0)  # red clock adjustment time (in frames, sint32)
        write_int32(rom, 0x180204, 0)  # blue clock adjustment time (in frames, sint32)
        write_int32(rom, 0x180208, 0)  # green clock adjustment time (in frames, sint32)
        write_int32(rom, 0x18020C, 0)  # starting time (in frames, sint32)
    elif world.clock_mode[player] == 'ohko':
        rom.write_bytes(0x180190, [0x01, 0x02, 0x01])  # ohko timer with resetable timer functionality
        write_int32(rom, 0x180200, 0)  # red clock adjustment time (in frames, sint32)
        write_int32(rom, 0x180204, 0)  # blue clock adjustment time (in frames, sint32)
        write_int32(rom, 0x180208, 0)  # green clock adjustment time (in frames, sint32)
        write_int32(rom, 0x18020C, 0)  # starting time (in frames, sint32)
    elif world.clock_mode[player] == 'countdown-ohko':
        rom.write_bytes(0x180190, [0x01, 0x02, 0x01])  # ohko timer with resetable timer functionality
        write_int32(rom, 0x180200, -100 * 60 * 60 * 60)  # red clock adjustment time (in frames, sint32)
        write_int32(rom, 0x180204, 2 * 60 * 60)  # blue clock adjustment time (in frames, sint32)
        write_int32(rom, 0x180208, 4 * 60 * 60)  # green clock adjustment time (in frames, sint32)
        if world.difficulty_adjustments[player] == 'normal':
            write_int32(rom, 0x18020C, (10 + ERtimeincrease) * 60 * 60)  # starting time (in frames, sint32)
        else:
            write_int32(rom, 0x18020C, int((5 + ERtimeincrease / 2) * 60 * 60))  # starting time (in frames, sint32)
    if world.clock_mode[player] == 'stopwatch':
        rom.write_bytes(0x180190, [0x02, 0x01, 0x00])  # set stopwatch mode
        write_int32(rom, 0x180200, -2 * 60 * 60)  # red clock adjustment time (in frames, sint32)
        write_int32(rom, 0x180204, 2 * 60 * 60)  # blue clock adjustment time (in frames, sint32)
        write_int32(rom, 0x180208, 4 * 60 * 60)  # green clock adjustment time (in frames, sint32)
        write_int32(rom, 0x18020C, 0)  # starting time (in frames, sint32)
    if world.clock_mode[player] == 'countdown':
        rom.write_bytes(0x180190, [0x01, 0x01, 0x00])  # set countdown, with no reset available
        write_int32(rom, 0x180200, -2 * 60 * 60)  # red clock adjustment time (in frames, sint32)
        write_int32(rom, 0x180204, 2 * 60 * 60)  # blue clock adjustment time (in frames, sint32)
        write_int32(rom, 0x180208, 4 * 60 * 60)  # green clock adjustment time (in frames, sint32)
        write_int32(rom, 0x18020C, (40 + ERtimeincrease) * 60 * 60)  # starting time (in frames, sint32)

    # set up goals for treasure hunt
    rom.write_bytes(0x180165, [0x0E, 0x28] if world.treasure_hunt_icon[player] == 'Triforce Piece' else [0x0D, 0x28])
    rom.write_byte(0x180167, world.treasure_hunt_count[player] % 256)
    rom.write_byte(0x180194, 1) # Must turn in triforced pieces (instant win not enabled)

    rom.write_bytes(0x180213, [0x00, 0x01]) # Not a Tournament Seed

    gametype = 0x04 # item
    if world.shuffle[player] != 'vanilla':
        gametype |= 0x02 # entrance
    if enemized:
        gametype |= 0x01 # enemizer
    rom.write_byte(0x180211, gametype) # Game type

    # assorted fixes
    rom.write_byte(0x1800A2, 0x01)  # remain in real dark world when dying in dark world dungeon before killing aga1
    rom.write_byte(0x180169, 0x01 if world.lock_aga_door_in_escape else 0x00)  # Lock or unlock aga tower door during escape sequence.
    if world.mode[player] == 'inverted':
        rom.write_byte(0x180169, 0x02)  # lock aga/ganon tower door with crystals in inverted
    rom.write_byte(0x180171, 0x01 if world.ganon_at_pyramid[player] else 0x00)  # Enable respawning on pyramid after ganon death
    rom.write_byte(0x180173, 0x01) # Bob is enabled
    rom.write_byte(0x180168, 0x08)  # Spike Cave Damage
    rom.write_bytes(0x18016B, [0x04, 0x02, 0x01]) #Set spike cave and MM spike room Cape usage
    rom.write_bytes(0x18016E, [0x04, 0x08, 0x10]) #Set spike cave and MM spike room Cape usage
    rom.write_bytes(0x50563, [0x3F, 0x14]) # disable below ganon chest
    rom.write_byte(0x50599, 0x00) # disable below ganon chest
    rom.write_bytes(0xE9A5, [0x7E, 0x00, 0x24]) # disable below ganon chest
    rom.write_byte(0x18008B, 0x01 if world.open_pyramid[player] else 0x00) # pre-open Pyramid Hole
    rom.write_byte(0x18008C, 0x01 if world.crystals_needed_for_gt[player] == 0 else 0x00) # GT pre-opened if crystal requirement is 0
    rom.write_byte(0xF5D73, 0xF0) # bees are catchable
    rom.write_byte(0xF5F10, 0xF0) # bees are catchable
    rom.write_byte(0x180086, 0x00 if world.aga_randomness else 0x01)  # set blue ball and ganon warp randomness
    rom.write_byte(0x1800A0, 0x01)  # return to light world on s+q without mirror
    rom.write_byte(0x1800A1, 0x01)  # enable overworld screen transition draining for water level inside swamp
    rom.write_byte(0x180174, 0x01 if world.fix_fake_world[player] else 0x00)
    rom.write_byte(0x18017E, 0x01) # Fairy fountains only trade in bottles

    # Starting equipment
    equip = [0] * (0x340 + 0x4F)
    equip[0x36C] = 0x18
    equip[0x36D] = 0x18
    equip[0x379] = 0x68
    starting_max_bombs = 10
    starting_max_arrows = 30

    startingstate = CollectionState(world)

    if startingstate.has('Bow', player):
        equip[0x340] = 3 if startingstate.has('Silver Arrows', player) else 1
        equip[0x38E] |= 0x20  # progressive flag to get the correct hint in all cases
        if not world.retro[player]:
            equip[0x38E] |= 0x80
    if startingstate.has('Silver Arrows', player):
        equip[0x38E] |= 0x40

    if startingstate.has('Titans Mitts', player):
        equip[0x354] = 2
    elif startingstate.has('Power Glove', player):
        equip[0x354] = 1

    if startingstate.has('Golden Sword', player):
        equip[0x359] = 4
    elif startingstate.has('Tempered Sword', player):
        equip[0x359] = 3
    elif startingstate.has('Master Sword', player):
        equip[0x359] = 2
    elif startingstate.has('Fighter Sword', player):
        equip[0x359] = 1

    if startingstate.has('Mirror Shield', player):
        equip[0x35A] = 3
    elif startingstate.has('Red Shield', player):
        equip[0x35A] = 2
    elif startingstate.has('Blue Shield', player):
        equip[0x35A] = 1

    if startingstate.has('Red Mail', player):
        equip[0x35B] = 2
    elif startingstate.has('Blue Mail', player):
        equip[0x35B] = 1

    if startingstate.has('Magic Upgrade (1/4)', player):
        equip[0x37B] = 2
        equip[0x36E] = 0x80
    elif startingstate.has('Magic Upgrade (1/2)', player):
        equip[0x37B] = 1
        equip[0x36E] = 0x80

    for item in world.precollected_items:
        if item.player != player:
            continue

        if item.name in ['Bow', 'Silver Arrows', 'Progressive Bow', 'Progressive Bow (Alt)',
                         'Titans Mitts', 'Power Glove', 'Progressive Glove',
                         'Golden Sword', 'Tempered Sword', 'Master Sword', 'Fighter Sword', 'Progressive Sword',
                         'Mirror Shield', 'Red Shield', 'Blue Shield', 'Progressive Shield',
                         'Red Mail', 'Blue Mail', 'Progressive Armor',
                         'Magic Upgrade (1/4)', 'Magic Upgrade (1/2)']:
            continue

        set_table = {'Book of Mudora': (0x34E, 1), 'Hammer': (0x34B, 1), 'Bug Catching Net': (0x34D, 1), 'Hookshot': (0x342, 1), 'Magic Mirror': (0x353, 2),
                     'Cape': (0x352, 1), 'Lamp': (0x34A, 1), 'Moon Pearl': (0x357, 1), 'Cane of Somaria': (0x350, 1), 'Cane of Byrna': (0x351, 1),
                     'Fire Rod': (0x345, 1), 'Ice Rod': (0x346, 1), 'Bombos': (0x347, 1), 'Ether': (0x348, 1), 'Quake': (0x349, 1)}
        or_table = {'Green Pendant': (0x374, 0x04), 'Red Pendant': (0x374, 0x01), 'Blue Pendant': (0x374, 0x02),
                    'Crystal 1': (0x37A, 0x02), 'Crystal 2': (0x37A, 0x10), 'Crystal 3': (0x37A, 0x40), 'Crystal 4': (0x37A, 0x20),
                    'Crystal 5': (0x37A, 0x04), 'Crystal 6': (0x37A, 0x01), 'Crystal 7': (0x37A, 0x08),
                    'Big Key (Eastern Palace)': (0x367, 0x20), 'Compass (Eastern Palace)': (0x365, 0x20), 'Map (Eastern Palace)': (0x369, 0x20),
                    'Big Key (Desert Palace)': (0x367, 0x10), 'Compass (Desert Palace)': (0x365, 0x10), 'Map (Desert Palace)': (0x369, 0x10),
                    'Big Key (Tower of Hera)': (0x366, 0x20), 'Compass (Tower of Hera)': (0x364, 0x20), 'Map (Tower of Hera)': (0x368, 0x20),
                    'Big Key (Escape)': (0x367, 0xC0), 'Compass (Escape)': (0x365, 0xC0), 'Map (Escape)': (0x369, 0xC0),
                    'Big Key (Agahnims Tower)': (0x367, 0x08), 'Compass (Agahnims Tower)': (0x365, 0x08), 'Map (Agahnims Tower)': (0x369, 0x08),
                    'Big Key (Palace of Darkness)': (0x367, 0x02), 'Compass (Palace of Darkness)': (0x365, 0x02), 'Map (Palace of Darkness)': (0x369, 0x02),
                    'Big Key (Thieves Town)': (0x366, 0x10), 'Compass (Thieves Town)': (0x364, 0x10), 'Map (Thieves Town)': (0x368, 0x10),
                    'Big Key (Skull Woods)': (0x366, 0x80), 'Compass (Skull Woods)': (0x364, 0x80), 'Map (Skull Woods)': (0x368, 0x80),
                    'Big Key (Swamp Palace)': (0x367, 0x04), 'Compass (Swamp Palace)': (0x365, 0x04), 'Map (Swamp Palace)': (0x369, 0x04),
                    'Big Key (Ice Palace)': (0x366, 0x40), 'Compass (Ice Palace)': (0x364, 0x40), 'Map (Ice Palace)': (0x368, 0x40),
                    'Big Key (Misery Mire)': (0x367, 0x01), 'Compass (Misery Mire)': (0x365, 0x01), 'Map (Misery Mire)': (0x369, 0x01),
                    'Big Key (Turtle Rock)': (0x366, 0x08), 'Compass (Turtle Rock)': (0x364, 0x08), 'Map (Turtle Rock)': (0x368, 0x08),
                    'Big Key (Ganons Tower)': (0x366, 0x04), 'Compass (Ganons Tower)': (0x364, 0x04), 'Map (Ganons Tower)': (0x368, 0x04)}
        set_or_table = {'Flippers': (0x356, 1, 0x379, 0x02),'Pegasus Boots': (0x355, 1, 0x379, 0x04),
                        'Shovel': (0x34C, 1, 0x38C, 0x04), 'Flute': (0x34C, 3, 0x38C, 0x01),
                        'Mushroom': (0x344, 1, 0x38C, 0x20 | 0x08), 'Magic Powder': (0x344, 2, 0x38C, 0x10),
                        'Blue Boomerang': (0x341, 1, 0x38C, 0x80), 'Red Boomerang': (0x341, 2, 0x38C, 0x40)}
        keys = {'Small Key (Eastern Palace)': [0x37E], 'Small Key (Desert Palace)': [0x37F],
                'Small Key (Tower of Hera)': [0x386],
                'Small Key (Agahnims Tower)': [0x380], 'Small Key (Palace of Darkness)': [0x382],
                'Small Key (Thieves Town)': [0x387],
                'Small Key (Skull Woods)': [0x384], 'Small Key (Swamp Palace)': [0x381],
                'Small Key (Ice Palace)': [0x385],
                'Small Key (Misery Mire)': [0x383], 'Small Key (Turtle Rock)': [0x388],
                'Small Key (Ganons Tower)': [0x389],
                'Small Key (Universal)': [0x38B], 'Small Key (Escape)': [0x37C, 0x37D]}
        bottles = {'Bottle': 2, 'Bottle (Red Potion)': 3, 'Bottle (Green Potion)': 4, 'Bottle (Blue Potion)': 5,
                   'Bottle (Fairy)': 6, 'Bottle (Bee)': 7, 'Bottle (Good Bee)': 8}
        rupees = {'Rupee (1)': 1, 'Rupees (5)': 5, 'Rupees (20)': 20, 'Rupees (50)': 50, 'Rupees (100)': 100, 'Rupees (300)': 300}
        bomb_caps = {'Bomb Upgrade (+5)': 5, 'Bomb Upgrade (+10)': 10}
        arrow_caps = {'Arrow Upgrade (+5)': 5, 'Arrow Upgrade (+10)': 10}
        bombs = {'Single Bomb': 1, 'Bombs (3)': 3, 'Bombs (10)': 10}
        arrows = {'Single Arrow': 1, 'Arrows (10)': 10}

        if item.name in set_table:
            equip[set_table[item.name][0]] = set_table[item.name][1]
        elif item.name in or_table:
            equip[or_table[item.name][0]] |= or_table[item.name][1]
        elif item.name in set_or_table:
            equip[set_or_table[item.name][0]] = set_or_table[item.name][1]
            equip[set_or_table[item.name][2]] |= set_or_table[item.name][3]
        elif item.name in keys:
            for address in keys[item.name]:
                equip[address] = min(equip[address] + 1, 99)
        elif item.name in bottles:
            if equip[0x34F] < world.difficulty_requirements[player].progressive_bottle_limit:
                equip[0x35C + equip[0x34F]] = bottles[item.name]
                equip[0x34F] += 1
        elif item.name in rupees:
            equip[0x360:0x362] = list(min(equip[0x360] + (equip[0x361] << 8) + rupees[item.name], 9999).to_bytes(2, byteorder='little', signed=False))
            equip[0x362:0x364] = list(min(equip[0x362] + (equip[0x363] << 8) + rupees[item.name], 9999).to_bytes(2, byteorder='little', signed=False))
        elif item.name in bomb_caps:
            starting_max_bombs = min(starting_max_bombs + bomb_caps[item.name], 50)
        elif item.name in arrow_caps:
            starting_max_arrows = min(starting_max_arrows + arrow_caps[item.name], 70)
        elif item.name in bombs:
            equip[0x343] += bombs[item.name]
        elif item.name in arrows:
            if world.retro[player]:
                equip[0x38E] |= 0x80
                equip[0x377] = 1
            else:
                equip[0x377] += arrows[item.name]
        elif item.name in ['Piece of Heart', 'Boss Heart Container', 'Sanctuary Heart Container']:
            if item.name == 'Piece of Heart':
                equip[0x36B] = (equip[0x36B] + 1) % 4
            if item.name != 'Piece of Heart' or equip[0x36B] == 0:
                equip[0x36C] = min(equip[0x36C] + 0x08, 0xA0)
                equip[0x36D] = min(equip[0x36D] + 0x08, 0xA0)
        else:
            raise RuntimeError(f'Unsupported item in starting equipment: {item.name}')

    equip[0x343] = min(equip[0x343], starting_max_bombs)
    rom.write_byte(0x180034, starting_max_bombs)
    equip[0x377] = min(equip[0x377], starting_max_arrows)
    rom.write_byte(0x180035, starting_max_arrows)
    rom.write_bytes(0x180046, equip[0x360:0x362])
    if equip[0x359]:
        rom.write_byte(0x180043, equip[0x359])

    assert equip[:0x340] == [0] * 0x340
    rom.write_bytes(0x183000, equip[0x340:])
    rom.write_bytes(0x271A6, equip[0x340:0x340+60])

    rom.write_byte(0x18004A, 0x00 if world.mode[player] != 'inverted' else 0x01)  # Inverted mode
    rom.write_byte(0x18005D, 0x00) # Hammer always breaks barrier
    rom.write_byte(0x2AF79, 0xD0 if world.mode[player] != 'inverted' else 0xF0) # vortexes: Normal  (D0=light to dark, F0=dark to light, 42 = both)
    rom.write_byte(0x3A943, 0xD0 if world.mode[player] != 'inverted' else 0xF0) # Mirror: Normal  (D0=Dark to Light, F0=light to dark, 42 = both)
    rom.write_byte(0x3A96D, 0xF0 if world.mode[player] != 'inverted' else 0xD0) # Residual Portal: Normal  (F0= Light Side, D0=Dark Side, 42 = both (Darth Vader))
    rom.write_byte(0x3A9A7, 0xD0) # Residual Portal: Normal  (D0= Light Side, F0=Dark Side, 42 = both (Darth Vader))

    rom.write_bytes(0x180080, [50, 50, 70, 70]) # values to fill for Capacity Upgrades (Bomb5, Bomb10, Arrow5, Arrow10)

    rom.write_byte(0x18004D, ((0x01 if 'arrows' in world.escape_assist[player] else 0x00) |
                              (0x02 if 'bombs' in world.escape_assist[player] else 0x00) |
                              (0x04 if 'magic' in world.escape_assist[player] else 0x00))) # Escape assist

    if world.goal[player] in ['pedestal', 'triforcehunt']:
        rom.write_byte(0x18003E, 0x01)  # make ganon invincible
    elif world.goal[player] in ['dungeons']:
        rom.write_byte(0x18003E, 0x02)  # make ganon invincible until all dungeons are beat
    elif world.goal[player] in ['crystals']:
        rom.write_byte(0x18003E, 0x04)  # make ganon invincible until all crystals
    else:
        rom.write_byte(0x18003E, 0x03)  # make ganon invincible until all crystals and aga 2 are collected

    rom.write_byte(0x18005E, world.crystals_needed_for_gt[player])
    rom.write_byte(0x18005F, world.crystals_needed_for_ganon[player])

     # Bitfield - enable text box to show with free roaming items
     #
     # ---o bmcs
     # o - enabled for outside dungeon items
     # b - enabled for inside big keys
     # m - enabled for inside maps
     # c - enabled for inside compasses
     # s - enabled for inside small keys
    # block HC upstairs doors in rain state in standard mode
    rom.write_byte(0x18008A, 0x01 if world.mode[player] == "standard" and world.shuffle[player] != 'vanilla' else 0x00)

    rom.write_byte(0x18016A, 0x10 | ((0x01 if world.keyshuffle[player] else 0x00)
                                     | (0x02 if world.compassshuffle[player] else 0x00)
                                     | (0x04 if world.mapshuffle[player] else 0x00)
                                     | (0x08 if world.bigkeyshuffle[player] else 0x00)))  # free roaming item text boxes
    rom.write_byte(0x18003B, 0x01 if world.mapshuffle[player] else 0x00)  # maps showing crystals on overworld

    # compasses showing dungeon count
    if world.clock_mode[player] or not world.dungeon_counters[player]:
        rom.write_byte(0x18003C, 0x00)  # Currently must be off if timer is on, because they use same HUD location
    elif world.dungeon_counters[player] == True:
        rom.write_byte(0x18003C, 0x02)  # always on
<<<<<<< HEAD
    elif world.compassshuffle[player] or world.doorShuffle[player] != 'vanilla' or world.dungeon_counters[
        player] == 'pickup':
=======
    elif world.compassshuffle[player] or world.dungeon_counters[player] == 'pickup':
>>>>>>> 34df144f
        rom.write_byte(0x18003C, 0x01)  # show on pickup
    else:
        rom.write_byte(0x18003C, 0x00)

     # Bitfield - enable free items to show up in menu
     #
     # ----dcba
     # d - Compass
     # c - Map
     # b - Big Key
     # a - Small Key
     #
    rom.write_byte(0x180045, ((0x01 if world.keyshuffle[player] else 0x00)
                              | (0x02 if world.bigkeyshuffle[player] else 0x00)
                              | (0x04 if world.mapshuffle[player] else 0x00)
                              | (0x08 if world.compassshuffle[player] else 0x00)))  # free roaming items in menu

    # Map reveals
    reveal_bytes = {
        "Eastern Palace": 0x2000,
        "Desert Palace": 0x1000,
        "Tower of Hera": 0x0020,
        "Palace of Darkness": 0x0200,
        "Thieves Town": 0x0010,
        "Skull Woods": 0x0080,
        "Swamp Palace": 0x0400,
        "Ice Palace": 0x0040,
        "Misery Mire'": 0x0100,
        "Turtle Rock": 0x0008,
    }

    def get_reveal_bytes(itemName):
        locations = world.find_items(itemName, player)
        if len(locations) < 1:
            return 0x0000
        location = locations[0]
        if location.parent_region and location.parent_region.dungeon:
            return reveal_bytes.get(location.parent_region.dungeon.name, 0x0000)
        return 0x0000

    write_int16(rom, 0x18017A, get_reveal_bytes('Green Pendant') if world.mapshuffle[player] else 0x0000) # Sahasrahla reveal
    write_int16(rom, 0x18017C, get_reveal_bytes('Crystal 5')|get_reveal_bytes('Crystal 6') if world.mapshuffle[player] else 0x0000) # Bomb Shop Reveal

    rom.write_byte(0x180172, 0x01 if world.retro[player] else 0x00)  # universal keys
    rom.write_byte(0x180175, 0x01 if world.retro[player] else 0x00)  # rupee bow
    rom.write_byte(0x180176, 0x0A if world.retro[player] else 0x00)  # wood arrow cost
    rom.write_byte(0x180178, 0x32 if world.retro[player] else 0x00)  # silver arrow cost
    rom.write_byte(0x301FC, 0xDA if world.retro[player] else 0xE1)  # rupees replace arrows under pots
    rom.write_byte(0x30052, 0xDB if world.retro[player] else 0xE2) # replace arrows in fish prize from bottle merchant
    rom.write_bytes(0xECB4E, [0xA9, 0x00, 0xEA, 0xEA] if world.retro[player] else [0xAF, 0x77, 0xF3, 0x7E])  # Thief steals rupees instead of arrows
    rom.write_bytes(0xF0D96, [0xA9, 0x00, 0xEA, 0xEA] if world.retro[player] else [0xAF, 0x77, 0xF3, 0x7E])  # Pikit steals rupees instead of arrows
    rom.write_bytes(0xEDA5, [0x35, 0x41] if world.retro[player] else [0x43, 0x44])  # Chest game gives rupees instead of arrows
    digging_game_rng = random.randint(1, 30)  # set rng for digging game
    rom.write_byte(0x180020, digging_game_rng)
    rom.write_byte(0xEFD95, digging_game_rng)
    rom.write_byte(0x1800A3, 0x01)  # enable correct world setting behaviour after agahnim kills
    rom.write_byte(0x1800A4, 0x01 if world.logic[player] != 'nologic' else 0x00)  # enable POD EG fix
    rom.write_byte(0x180042, 0x01 if world.save_and_quit_from_boss else 0x00)  # Allow Save and Quit after boss kill

    # remove shield from uncle
    rom.write_bytes(0x6D253, [0x00, 0x00, 0xf6, 0xff, 0x00, 0x0E])
    rom.write_bytes(0x6D25B, [0x00, 0x00, 0xf6, 0xff, 0x00, 0x0E])
    rom.write_bytes(0x6D283, [0x00, 0x00, 0xf6, 0xff, 0x00, 0x0E])
    rom.write_bytes(0x6D28B, [0x00, 0x00, 0xf7, 0xff, 0x00, 0x0E])
    rom.write_bytes(0x6D2CB, [0x00, 0x00, 0xf6, 0xff, 0x02, 0x0E])
    rom.write_bytes(0x6D2FB, [0x00, 0x00, 0xf7, 0xff, 0x02, 0x0E])
    rom.write_bytes(0x6D313, [0x00, 0x00, 0xe4, 0xff, 0x08, 0x0E])

    rom.write_byte(0x18004E, 0) # Escape Fill (nothing)
    write_int16(rom, 0x180183, 300) # Escape fill rupee bow
    rom.write_bytes(0x180185, [0,0,0]) # Uncle respawn refills (magic, bombs, arrows)
    rom.write_bytes(0x180188, [0,0,0]) # Zelda respawn refills (magic, bombs, arrows)
    rom.write_bytes(0x18018B, [0,0,0]) # Mantle respawn refills (magic, bombs, arrows)
    bow_max, bomb_max, magic_max = 0, 0, 0
    if world.mode[player] == 'standard':
        if uncle_location.item is not None and uncle_location.item.name in ['Bow', 'Progressive Bow']:
            rom.write_byte(0x18004E, 1) # Escape Fill (arrows)
            write_int16(rom, 0x180183, 300) # Escape fill rupee bow
            rom.write_bytes(0x180185, [0,0,70]) # Uncle respawn refills (magic, bombs, arrows)
            rom.write_bytes(0x180188, [0,0,10]) # Zelda respawn refills (magic, bombs, arrows)
            rom.write_bytes(0x18018B, [0,0,10]) # Mantle respawn refills (magic, bombs, arrows)
            bow_max = 70
        elif uncle_location.item is not None and uncle_location.item.name in ['Bombs (10)']:
            rom.write_byte(0x18004E, 2) # Escape Fill (bombs)
            rom.write_bytes(0x180185, [0,50,0]) # Uncle respawn refills (magic, bombs, arrows)
            rom.write_bytes(0x180188, [0,3,0]) # Zelda respawn refills (magic, bombs, arrows)
            rom.write_bytes(0x18018B, [0,3,0]) # Mantle respawn refills (magic, bombs, arrows)
            bomb_max = 50
        elif uncle_location.item is not None and uncle_location.item.name in ['Cane of Somaria', 'Cane of Byrna', 'Fire Rod']:
            rom.write_byte(0x18004E, 4) # Escape Fill (magic)
            rom.write_bytes(0x180185, [0x80,0,0]) # Uncle respawn refills (magic, bombs, arrows)
            rom.write_bytes(0x180188, [0x20,0,0]) # Zelda respawn refills (magic, bombs, arrows)
            rom.write_bytes(0x18018B, [0x20,0,0]) # Mantle respawn refills (magic, bombs, arrows)
            magic_max = 0x80
        if world.doorShuffle[player] == 'crossed':
            # Uncle respawn refills (magic, bombs, arrows)
            rom.write_bytes(0x180185, [max(0x20, magic_max), max(3, bomb_max), max(10, bow_max)])
            rom.write_bytes(0x180188, [0x20, 3, 10])  # Zelda respawn refills (magic, bombs, arrows)
            rom.write_bytes(0x18018B, [0x20, 3, 10])  # Mantle respawn refills (magic, bombs, arrows)


    # patch swamp: Need to enable permanent drain of water as dam or swamp were moved
    rom.write_byte(0x18003D, 0x01 if world.swamp_patch_required[player] else 0x00)

    # powder patch: remove the need to leave the screen after powder, since it causes problems for potion shop at race game
    # temporarally we are just nopping out this check we will conver this to a rom fix soon.
    rom.write_bytes(0x02F539, [0xEA, 0xEA, 0xEA, 0xEA, 0xEA] if world.powder_patch_required[player] else [0xAD, 0xBF, 0x0A, 0xF0, 0x4F])

    # allow smith into multi-entrance caves in appropriate shuffles
    if world.shuffle[player] in ['restricted', 'full', 'crossed', 'insanity'] or (world.shuffle == 'simple' and world.mode == 'inverted'):
        rom.write_byte(0x18004C, 0x01)

    # set correct flag for hera basement item
    hera_basement = world.get_location('Tower of Hera - Basement Cage', player)
    if hera_basement.item is not None and hera_basement.item.name == 'Small Key (Tower of Hera)' and hera_basement.item.player == player:
        rom.write_byte(0x4E3BB, 0xE4)
    else:
        rom.write_byte(0x4E3BB, 0xEB)

    # fix trock doors for reverse entrances
    if world.fix_trock_doors[player]:
        rom.write_byte(0xFED31, 0x0E)  # preopen bombable exit
        rom.write_byte(0xFEE41, 0x0E)  # preopen bombable exit
        # included unconditionally in base2current
        #rom.write_byte(0xFE465, 0x1E)  # remove small key door on backside of big key door
    else:
        rom.write_byte(0xFED31, 0x2A)  # preopen bombable exit
        rom.write_byte(0xFEE41, 0x2A)  # preopen bombable exit

    write_strings(rom, world, player, team)

    rom.write_byte(0x18636C, 1 if world.remote_items[player] else 0)

    # set rom name
    # 21 bytes
    from Main import __version__
    # todo: change to DR when Enemizer is okay with DR
    rom.name = bytearray(f'ER{__version__.split("-")[0].replace(".","")[0:3]}_{team+1}_{player}_{world.seed:09}\0', 'utf8')[:21]
    rom.name.extend([0] * (21 - len(rom.name)))
    rom.write_bytes(0x7FC0, rom.name)

    # set player names
    for p in range(1, min(world.players, 64) + 1):
        rom.write_bytes(0x186380 + ((p - 1) * 32), hud_format_text(world.player_names[p][team]))

    # Write title screen Code
    hashint = int(rom.get_hash(), 16)
    code = [
        (hashint >> 20) & 0x1F,
        (hashint >> 15) & 0x1F,
        (hashint >> 10) & 0x1F,
        (hashint >> 5) & 0x1F,
        hashint & 0x1F,
    ]
    rom.write_bytes(0x180215, code)
    rom.hash = code

    return rom

try:
    import RaceRom
except ImportError:
    RaceRom = None

def patch_race_rom(rom):
    rom.write_bytes(0x180213, [0x01, 0x00]) # Tournament Seed

    if 'RaceRom' in sys.modules:
        RaceRom.encrypt(rom)

def write_custom_shops(rom, world, player):
    shops = [shop for shop in world.shops if shop.custom and shop.region.player == player]

    shop_data = bytearray()
    items_data = bytearray()
    sram_offset = 0

    for shop_id, shop in enumerate(shops):
        if shop_id == len(shops) - 1:
            shop_id = 0xFF
        bytes = shop.get_bytes()
        bytes[0] = shop_id
        bytes[-1] = sram_offset
        if shop.type == ShopType.TakeAny:
            sram_offset += 1
        else:
            sram_offset += shop.item_count
        shop_data.extend(bytes)
        # [id][item][price-low][price-high][max][repl_id][repl_price-low][repl_price-high]
        for item in shop.inventory:
            if item is None:
                break
            item_data = [shop_id, ItemFactory(item['item'], player).code] + int16_as_bytes(item['price']) + [item['max'], ItemFactory(item['replacement'], player).code if item['replacement'] else 0xFF] + int16_as_bytes(item['replacement_price'])
            items_data.extend(item_data)

    rom.write_bytes(0x184800, shop_data)

    items_data.extend([0xFF, 0xFF, 0xFF, 0xFF, 0xFF, 0xFF, 0xFF, 0xFF])
    rom.write_bytes(0x184900, items_data)


def hud_format_text(text):
    output = bytes()
    for char in text.lower():
        if 'a' <= char <= 'z':
            output += bytes([0x5d + ord(char) - ord('a'), 0x29])
        elif '0' <= char <= '8':
            output += bytes([0x77 + ord(char) - ord('0'), 0x29])
        elif char == '9':
            output += b'\x4b\x29'
        elif char == ' ':
            output += b'\x7f\x00'
        else:
            output += b'\x2a\x29'
    while len(output) < 32:
        output += b'\x7f\x00'
    return output[:32]


def apply_rom_settings(rom, beep, color, quickswap, fastmenu, disable_music, sprite, ow_palettes, uw_palettes):
    if sprite and not isinstance(sprite, Sprite):
        sprite = Sprite(sprite) if os.path.isfile(sprite) else get_sprite_from_name(sprite)

    # enable instant item menu
    if fastmenu == 'instant':
        rom.write_byte(0x6DD9A, 0x20)
        rom.write_byte(0x6DF2A, 0x20)
        rom.write_byte(0x6E0E9, 0x20)
    else:
        rom.write_byte(0x6DD9A, 0x11)
        rom.write_byte(0x6DF2A, 0x12)
        rom.write_byte(0x6E0E9, 0x12)
    if fastmenu == 'instant':
        rom.write_byte(0x180048, 0xE8)
    elif fastmenu == 'double':
        rom.write_byte(0x180048, 0x10)
    elif fastmenu == 'triple':
        rom.write_byte(0x180048, 0x18)
    elif fastmenu == 'quadruple':
        rom.write_byte(0x180048, 0x20)
    elif fastmenu == 'half':
        rom.write_byte(0x180048, 0x04)
    else:
        rom.write_byte(0x180048, 0x08)

    rom.write_byte(0x18004B, 0x01 if quickswap else 0x00)

    rom.write_byte(0x0CFE18, 0x00 if disable_music else rom.orig_buffer[0x0CFE18] if rom.orig_buffer else 0x70)
    rom.write_byte(0x0CFEC1, 0x00 if disable_music else rom.orig_buffer[0x0CFEC1] if rom.orig_buffer else 0xC0)
    rom.write_bytes(0x0D0000, [0x00, 0x00] if disable_music else rom.orig_buffer[0x0D0000:0x0D0002] if rom.orig_buffer else [0xDA, 0x58])
    rom.write_bytes(0x0D00E7, [0xC4, 0x58] if disable_music else rom.orig_buffer[0x0D00E7:0x0D00E9] if rom.orig_buffer else [0xDA, 0x58])

    rom.write_byte(0x18021A, 1 if disable_music else 0x00)

    # set heart beep rate
    rom.write_byte(0x180033, {'off': 0x00, 'half': 0x40, 'quarter': 0x80, 'normal': 0x20, 'double': 0x10}[beep])

    # set heart color
    if color == 'random':
        color = random.choice(['red', 'blue', 'green', 'yellow'])
    rom.write_byte(0x6FA1E, {'red': 0x24, 'blue': 0x2C, 'green': 0x3C, 'yellow': 0x28}[color])
    rom.write_byte(0x6FA20, {'red': 0x24, 'blue': 0x2C, 'green': 0x3C, 'yellow': 0x28}[color])
    rom.write_byte(0x6FA22, {'red': 0x24, 'blue': 0x2C, 'green': 0x3C, 'yellow': 0x28}[color])
    rom.write_byte(0x6FA24, {'red': 0x24, 'blue': 0x2C, 'green': 0x3C, 'yellow': 0x28}[color])
    rom.write_byte(0x6FA26, {'red': 0x24, 'blue': 0x2C, 'green': 0x3C, 'yellow': 0x28}[color])
    rom.write_byte(0x6FA28, {'red': 0x24, 'blue': 0x2C, 'green': 0x3C, 'yellow': 0x28}[color])
    rom.write_byte(0x6FA2A, {'red': 0x24, 'blue': 0x2C, 'green': 0x3C, 'yellow': 0x28}[color])
    rom.write_byte(0x6FA2C, {'red': 0x24, 'blue': 0x2C, 'green': 0x3C, 'yellow': 0x28}[color])
    rom.write_byte(0x6FA2E, {'red': 0x24, 'blue': 0x2C, 'green': 0x3C, 'yellow': 0x28}[color])
    rom.write_byte(0x6FA30, {'red': 0x24, 'blue': 0x2C, 'green': 0x3C, 'yellow': 0x28}[color])
    rom.write_byte(0x65561, {'red': 0x05, 'blue': 0x0D, 'green': 0x19, 'yellow': 0x09}[color])

    # write link sprite if required
    if sprite is not None:
        write_sprite(rom, sprite)

    default_ow_palettes(rom)
    if ow_palettes == 'random':
        randomize_ow_palettes(rom)
    elif ow_palettes == 'blackout':
        blackout_ow_palettes(rom)

    default_uw_palettes(rom)
    if uw_palettes == 'random':
        randomize_uw_palettes(rom)
    elif uw_palettes == 'blackout':
        blackout_uw_palettes(rom)

    if isinstance(rom, LocalRom):
        rom.write_crc()


def write_sprite(rom, sprite):
    if not sprite.valid:
        return
    rom.write_bytes(0x80000, sprite.sprite)
    rom.write_bytes(0xDD308, sprite.palette)
    rom.write_bytes(0xDEDF5, sprite.glove_palette)

def set_color(rom, address, color, shade):
    r = round(min(color[0], 0xFF) * pow(0.8, shade) * 0x1F / 0xFF)
    g = round(min(color[1], 0xFF) * pow(0.8, shade) * 0x1F / 0xFF)
    b = round(min(color[2], 0xFF) * pow(0.8, shade) * 0x1F / 0xFF)

    rom.write_bytes(address, ((b << 10) | (g << 5) | (r << 0)).to_bytes(2, byteorder='little', signed=False))

def default_ow_palettes(rom):
    if not rom.orig_buffer:
        return
    rom.write_bytes(0xDE604, rom.orig_buffer[0xDE604:0xDEBB4])

    for address in [0x067FB4, 0x067F94, 0x067FC6, 0x067FE6, 0x067FE1, 0x05FEA9, 0x05FEB3]:
        rom.write_bytes(address, rom.orig_buffer[address:address+2])

def randomize_ow_palettes(rom):
    grass, grass2, grass3, dirt, dirt2, water, clouds, dwdirt,\
        dwgrass, dwwater, dwdmdirt, dwdmgrass, dwdmclouds1, dwdmclouds2 = [[random.randint(60, 215) for _ in range(3)] for _ in range(14)]
    dwtree = [c + random.randint(-20, 10) for c in dwgrass]
    treeleaf = [c + random.randint(-20, 10) for c in grass]

    patches = {0x067FB4: (grass, 0), 0x067F94: (grass, 0), 0x067FC6: (grass, 0), 0x067FE6: (grass, 0), 0x067FE1: (grass, 3), 0x05FEA9: (grass, 0), 0x05FEB3: (dwgrass, 1),
               0x0DD4AC: (grass, 2), 0x0DE6DE: (grass2, 2), 0x0DE6E0: (grass2, 1), 0x0DD4AE: (grass2, 1), 0x0DE9FA: (grass2, 1), 0x0DEA0E: (grass2, 1), 0x0DE9FE: (grass2, 0),
               0x0DD3D2: (grass2, 2), 0x0DE88C: (grass2, 2), 0x0DE8A8: (grass2, 2), 0x0DE9F8: (grass2, 2), 0x0DEA4E: (grass2, 2), 0x0DEAF6: (grass2, 2), 0x0DEB2E: (grass2, 2), 0x0DEB4A: (grass2, 2),
               0x0DE892: (grass, 1), 0x0DE886: (grass, 0), 0x0DE6D2: (grass, 0), 0x0DE6FA: (grass, 3), 0x0DE6FC: (grass, 0), 0x0DE6FE: (grass, 0), 0x0DE70A: (grass, 0), 0x0DE708: (grass, 2), 0x0DE70C: (grass, 1),
               0x0DE6D4: (dirt, 2), 0x0DE6CA: (dirt, 5), 0x0DE6CC: (dirt, 4), 0x0DE6CE: (dirt, 3), 0x0DE6E2: (dirt, 2), 0x0DE6D8: (dirt, 5), 0x0DE6DA: (dirt, 4), 0x0DE6DC: (dirt, 2),
               0x0DE6F0: (dirt, 2), 0x0DE6E6: (dirt, 5), 0x0DE6E8: (dirt, 4), 0x0DE6EA: (dirt, 2), 0x0DE6EC: (dirt, 4), 0x0DE6EE: (dirt, 2),
               0x0DE91E: (grass, 0),
               0x0DE920: (dirt, 2), 0x0DE916: (dirt, 3), 0x0DE934: (dirt, 3),
               0x0DE92C: (grass, 0), 0x0DE93A: (grass, 0), 0x0DE91C: (grass, 1), 0x0DE92A: (grass, 1), 0x0DEA1C: (grass, 0), 0x0DEA2A: (grass, 0), 0x0DEA30: (grass, 0),
               0x0DEA2E: (dirt, 5),
               0x0DE884: (grass, 3), 0x0DE8AE: (grass, 3), 0x0DE8BE: (grass, 3), 0x0DE8E4: (grass, 3), 0x0DE938: (grass, 3), 0x0DE9C4: (grass, 3), 0x0DE6D0: (grass, 4),
               0x0DE890: (treeleaf, 1), 0x0DE894: (treeleaf, 0),
               0x0DE924: (water, 3), 0x0DE668: (water, 3), 0x0DE66A: (water, 2), 0x0DE670: (water, 1), 0x0DE918: (water, 1), 0x0DE66C: (water, 0), 0x0DE91A: (water, 0), 0x0DE92E: (water, 1), 0x0DEA1A: (water, 1), 0x0DEA16: (water, 3), 0x0DEA10: (water, 4),
               0x0DE66E: (dirt, 3), 0x0DE672: (dirt, 2), 0x0DE932: (dirt, 4), 0x0DE936: (dirt, 2), 0x0DE93C: (dirt, 1),
               0x0DE756: (dirt2, 4), 0x0DE764: (dirt2, 4), 0x0DE772: (dirt2, 4), 0x0DE994: (dirt2, 4), 0x0DE9A2: (dirt2, 4), 0x0DE758: (dirt2, 3), 0x0DE766: (dirt2, 3), 0x0DE774: (dirt2, 3),
               0x0DE996: (dirt2, 3), 0x0DE9A4: (dirt2, 3), 0x0DE75A: (dirt2, 2), 0x0DE768: (dirt2, 2), 0x0DE776: (dirt2, 2), 0x0DE778: (dirt2, 2), 0x0DE998: (dirt2, 2), 0x0DE9A6: (dirt2, 2),
               0x0DE9AC: (dirt2, 1), 0x0DE99E: (dirt2, 1), 0x0DE760: (dirt2, 1), 0x0DE77A: (dirt2, 1), 0x0DE77C: (dirt2, 1), 0x0DE798: (dirt2, 1), 0x0DE980: (dirt2, 1),
               0x0DE75C: (grass3, 2), 0x0DE786: (grass3, 2), 0x0DE794: (grass3, 2), 0x0DE99A: (grass3, 2), 0x0DE75E: (grass3, 1), 0x0DE788: (grass3, 1), 0x0DE796: (grass3, 1), 0x0DE99C: (grass3, 1),
               0x0DE76A: (clouds, 2), 0x0DE9A8: (clouds, 2), 0x0DE76E: (clouds, 0), 0x0DE9AA: (clouds, 0), 0x0DE8DA: (clouds, 0), 0x0DE8D8: (clouds, 0), 0x0DE8D0: (clouds, 0), 0x0DE98C: (clouds, 2), 0x0DE990: (clouds, 0),
               0x0DEB34: (dwtree, 4), 0x0DEB30: (dwtree, 3), 0x0DEB32: (dwtree, 1),
               0x0DE710: (dwdirt, 5), 0x0DE71E: (dwdirt, 5), 0x0DE72C: (dwdirt, 5), 0x0DEAD6: (dwdirt, 5), 0x0DE712: (dwdirt, 4), 0x0DE720: (dwdirt, 4), 0x0DE72E: (dwdirt, 4), 0x0DE660: (dwdirt, 4),
               0x0DEAD8: (dwdirt, 4), 0x0DEADA: (dwdirt, 3), 0x0DE714: (dwdirt, 3), 0x0DE722: (dwdirt, 3), 0x0DE730: (dwdirt, 3), 0x0DE732: (dwdirt, 3), 0x0DE734: (dwdirt, 2), 0x0DE736: (dwdirt, 2),
               0x0DE728: (dwdirt, 2), 0x0DE71A: (dwdirt, 2), 0x0DE664: (dwdirt, 2), 0x0DEAE0: (dwdirt, 2),
               0x0DE716: (dwgrass, 3), 0x0DE740: (dwgrass, 3), 0x0DE74E: (dwgrass, 3), 0x0DEAC0: (dwgrass, 3), 0x0DEACE: (dwgrass, 3), 0x0DEADC: (dwgrass, 3), 0x0DEB24: (dwgrass, 3), 0x0DE752: (dwgrass, 2),
               0x0DE718: (dwgrass, 1), 0x0DE742: (dwgrass, 1), 0x0DE750: (dwgrass, 1), 0x0DEB26: (dwgrass, 1), 0x0DEAC2: (dwgrass, 1), 0x0DEAD0: (dwgrass, 1), 0x0DEADE: (dwgrass, 1),
               0x0DE65A: (dwwater, 5), 0x0DE65C: (dwwater, 3), 0x0DEAC8: (dwwater, 3), 0x0DEAD2: (dwwater, 2), 0x0DEABC: (dwwater, 2), 0x0DE662: (dwwater, 2), 0x0DE65E: (dwwater, 1), 0x0DEABE: (dwwater, 1), 0x0DEA98: (dwwater, 2),
               0x0DE79A: (dwdmdirt, 6), 0x0DE7A8: (dwdmdirt, 6), 0x0DE7B6: (dwdmdirt, 6), 0x0DEB60: (dwdmdirt, 6), 0x0DEB6E: (dwdmdirt, 6), 0x0DE93E: (dwdmdirt, 6), 0x0DE94C: (dwdmdirt, 6), 0x0DEBA6: (dwdmdirt, 6),
               0x0DE79C: (dwdmdirt, 4), 0x0DE7AA: (dwdmdirt, 4), 0x0DE7B8: (dwdmdirt, 4), 0x0DEB70: (dwdmdirt, 4), 0x0DEBA8: (dwdmdirt, 4), 0x0DEB72: (dwdmdirt, 3), 0x0DEB74: (dwdmdirt, 3), 0x0DE79E: (dwdmdirt, 3), 0x0DE7AC: (dwdmdirt, 3), 0x0DEBAA: (dwdmdirt, 3), 0x0DE7A0: (dwdmdirt, 3),
               0x0DE7BC: (dwdmgrass, 3),
               0x0DEBAC: (dwdmdirt, 2), 0x0DE7AE: (dwdmdirt, 2), 0x0DE7C2: (dwdmdirt, 2), 0x0DE7A6: (dwdmdirt, 2), 0x0DEB7A: (dwdmdirt, 2), 0x0DEB6C: (dwdmdirt, 2), 0x0DE7C0: (dwdmdirt, 2),
               0x0DE7A2: (dwdmgrass, 3), 0x0DE7BE: (dwdmgrass, 3), 0x0DE7CC: (dwdmgrass, 3), 0x0DE7DA: (dwdmgrass, 3), 0x0DEB6A: (dwdmgrass, 3), 0x0DE948: (dwdmgrass, 3), 0x0DE956: (dwdmgrass, 3), 0x0DE964: (dwdmgrass, 3), 0x0DE7CE: (dwdmgrass, 1), 0x0DE7A4: (dwdmgrass, 1), 0x0DEBA2: (dwdmgrass, 1), 0x0DEBB0: (dwdmgrass, 1),
               0x0DE644: (dwdmclouds1, 2), 0x0DEB84: (dwdmclouds1, 2), 0x0DE648: (dwdmclouds1, 1), 0x0DEB88: (dwdmclouds1, 1),
               0x0DEBAE: (dwdmclouds2, 2), 0x0DE7B0: (dwdmclouds2, 2), 0x0DE7B4: (dwdmclouds2, 0), 0x0DEB78: (dwdmclouds2, 0), 0x0DEBB2: (dwdmclouds2, 0)
               }
    for address, (color, shade) in patches.items():
        set_color(rom, address, color, shade)

def blackout_ow_palettes(rom):
    rom.write_bytes(0xDE604, [0] * 0xC4)
    for i in range(0xDE6C8, 0xDE86C, 70):
        rom.write_bytes(i, [0] * 64)
        rom.write_bytes(i+66, [0] * 4)
    rom.write_bytes(0xDE86C, [0] * 0x348)

    for address in [0x067FB4, 0x067F94, 0x067FC6, 0x067FE6, 0x067FE1, 0x05FEA9, 0x05FEB3]:
        rom.write_bytes(address, [0,0])

def default_uw_palettes(rom):
    if not rom.orig_buffer:
        return
    rom.write_bytes(0xDD734, rom.orig_buffer[0xDD734:0xDE544])

def randomize_uw_palettes(rom):
    for dungeon in range(20):
        wall, pot, chest, floor1, floor2, floor3 = [[random.randint(60, 240) for _ in range(3)] for _ in range(6)]

        for i in range(5):
            shade = 10 - (i * 2)
            set_color(rom, 0x0DD734 + (0xB4 * dungeon) + (i * 2), wall, shade)
            set_color(rom, 0x0DD770 + (0xB4 * dungeon) + (i * 2), wall, shade)
            set_color(rom, 0x0DD744 + (0xB4 * dungeon) + (i * 2), wall, shade)
            if dungeon == 0:
                set_color(rom, 0x0DD7CA + (0xB4 * dungeon) + (i * 2), wall, shade)

        if dungeon == 2:
            set_color(rom, 0x0DD74E + (0xB4 * dungeon), wall, 3)
            set_color(rom, 0x0DD750 + (0xB4 * dungeon), wall, 5)
            set_color(rom, 0x0DD73E + (0xB4 * dungeon), wall, 3)
            set_color(rom, 0x0DD740 + (0xB4 * dungeon), wall, 5)

        set_color(rom, 0x0DD7E4 + (0xB4 * dungeon), wall, 4)
        set_color(rom, 0x0DD7E6 + (0xB4 * dungeon), wall, 2)

        set_color(rom, 0xDD7DA + (0xB4 * dungeon), wall, 10)
        set_color(rom, 0xDD7DC + (0xB4 * dungeon), wall, 8)

        set_color(rom, 0x0DD75A + (0xB4 * dungeon), pot, 7)
        set_color(rom, 0x0DD75C + (0xB4 * dungeon), pot, 1)
        set_color(rom, 0x0DD75E + (0xB4 * dungeon), pot, 3)

        set_color(rom, 0x0DD76A + (0xB4 * dungeon), wall, 7)
        set_color(rom, 0x0DD76C + (0xB4 * dungeon), wall, 2)
        set_color(rom, 0x0DD76E + (0xB4 * dungeon), wall, 4)

        set_color(rom, 0x0DD7AE + (0xB4 * dungeon), chest, 2)
        set_color(rom, 0x0DD7B0 + (0xB4 * dungeon), chest, 0)

        for i in range(3):
            shade = 6 - (i * 2)
            set_color(rom, 0x0DD764 + (0xB4 * dungeon) + (i * 2), floor1, shade)
            set_color(rom, 0x0DD782 + (0xB4 * dungeon) + (i * 2), floor1, shade + 3)

            set_color(rom, 0x0DD7A0 + (0xB4 * dungeon) + (i * 2), floor2, shade)
            set_color(rom, 0x0DD7BE + (0xB4 * dungeon) + (i * 2), floor2, shade + 3)

        set_color(rom, 0x0DD7E2 + (0xB4 * dungeon), floor3, 3)
        set_color(rom, 0x0DD796 + (0xB4 * dungeon), floor3, 4)

def blackout_uw_palettes(rom):
    for i in range(0xDD734, 0xDE544, 180):
        rom.write_bytes(i, [0] * 38)
        rom.write_bytes(i+44, [0] * 76)
        rom.write_bytes(i+136, [0] * 44)

def get_hash_string(hash):
    return ", ".join([hash_alphabet[code & 0x1F] for code in hash])

def write_string_to_rom(rom, target, string):
    address, maxbytes = text_addresses[target]
    rom.write_bytes(address, MultiByteTextMapper.convert(string, maxbytes))


def write_strings(rom, world, player, team):
    tt = TextTable()
    tt.removeUnwantedText()

    # Let's keep this guy's text accurate to the shuffle setting.
    if world.shuffle[player] in ['vanilla', 'dungeonsfull', 'dungeonssimple']:
        tt['kakariko_flophouse_man_no_flippers'] = 'I really hate mowing my yard.\n{PAGEBREAK}\nI should move.'
        tt['kakariko_flophouse_man'] = 'I really hate mowing my yard.\n{PAGEBREAK}\nI should move.'

    def hint_text(dest, ped_hint=False):
        if not dest:
            return "nothing"
        if ped_hint:
            hint = dest.pedestal_hint_text if dest.pedestal_hint_text else "unknown item"
        else:
            hint = dest.hint_text if dest.hint_text else "something"
        if dest.player != player:
            if ped_hint:
                hint += f" for {world.player_names[dest.player][team]}!"
            elif type(dest) in [Region, Location]:
                hint += f" in {world.player_names[dest.player][team]}'s world"
            else:
                hint += f" for {world.player_names[dest.player][team]}"
        return hint

    # For hints, first we write hints about entrances, some from the inconvenient list others from all reasonable entrances.
    if world.hints[player]:
        tt['sign_north_of_links_house'] = '> Randomizer The telepathic tiles can have hints!'
        hint_locations = HintLocations.copy()
        random.shuffle(hint_locations)
        all_entrances = [entrance for entrance in world.get_entrances() if entrance.player == player]
        random.shuffle(all_entrances)

        #First we take care of the one inconvenient dungeon in the appropriately simple shuffles.
        entrances_to_hint = {}
        entrances_to_hint.update(InconvenientDungeonEntrances)
        if world.shuffle_ganon:
            if world.mode[player] == 'inverted':
                entrances_to_hint.update({'Ganons Tower': 'The sealed castle door'})
            else:
                entrances_to_hint.update({'Ganons Tower': 'Ganon\'s Tower'})
        if world.shuffle[player] in ['simple', 'restricted', 'restricted_legacy']:
            for entrance in all_entrances:
                if entrance.name in entrances_to_hint:
                    this_hint = entrances_to_hint[entrance.name] + ' leads to ' + hint_text(entrance.connected_region) + '.'
                    tt[hint_locations.pop(0)] = this_hint
                    entrances_to_hint = {}
                    break
        #Now we write inconvenient locations for most shuffles and finish taking care of the less chaotic ones.
        entrances_to_hint.update(InconvenientOtherEntrances)
        if world.shuffle[player] in ['vanilla', 'dungeonssimple', 'dungeonsfull']:
            hint_count = 0
        elif world.shuffle[player] in ['simple', 'restricted', 'restricted_legacy']:
            hint_count = 2
        else:
            hint_count = 4
        for entrance in all_entrances:
            if entrance.name in entrances_to_hint:
                if hint_count > 0:
                    this_hint = entrances_to_hint[entrance.name] + ' leads to ' + hint_text(entrance.connected_region) + '.'
                    tt[hint_locations.pop(0)] = this_hint
                    entrances_to_hint.pop(entrance.name)
                    hint_count -= 1
                else:
                    break

        #Next we handle hints for randomly selected other entrances, curating the selection intelligently based on shuffle.
        if world.shuffle[player] not in ['simple', 'restricted', 'restricted_legacy']:
            entrances_to_hint.update(ConnectorEntrances)
            entrances_to_hint.update(DungeonEntrances)
            if world.mode[player] == 'inverted':
                entrances_to_hint.update({'Inverted Agahnims Tower': 'The dark mountain tower'})
            else:
                entrances_to_hint.update({'Agahnims Tower': 'The sealed castle door'})
        elif world.shuffle[player] == 'restricted':
            entrances_to_hint.update(ConnectorEntrances)
        entrances_to_hint.update(OtherEntrances)
        if world.mode[player] == 'inverted':
            entrances_to_hint.update({'Inverted Dark Sanctuary': 'The dark sanctuary cave'})
            entrances_to_hint.update({'Inverted Big Bomb Shop': 'The old hero\'s dark home'})
            entrances_to_hint.update({'Inverted Links House': 'The old hero\'s light home'})
        else:
            entrances_to_hint.update({'Dark Sanctuary Hint': 'The dark sanctuary cave'})
            entrances_to_hint.update({'Big Bomb Shop': 'The old bomb shop'})
        if world.shuffle[player] in ['insanity', 'madness_legacy', 'insanity_legacy']:
            entrances_to_hint.update(InsanityEntrances)
            if world.shuffle_ganon:
                if world.mode[player] == 'inverted':
                    entrances_to_hint.update({'Inverted Pyramid Entrance': 'The extra castle passage'})
                else:
                    entrances_to_hint.update({'Pyramid Ledge': 'The pyramid ledge'})
        hint_count = 4 if world.shuffle[player] not in ['vanilla', 'dungeonssimple', 'dungeonsfull'] else 0
        for entrance in all_entrances:
            if entrance.name in entrances_to_hint:
                if hint_count > 0:
                    this_hint = entrances_to_hint[entrance.name] + ' leads to ' + hint_text(entrance.connected_region) + '.'
                    tt[hint_locations.pop(0)] = this_hint
                    entrances_to_hint.pop(entrance.name)
                    hint_count -= 1
                else:
                    break

        # Next we write a few hints for specific inconvenient locations. We don't make many because in entrance this is highly unpredictable.
        locations_to_hint = InconvenientLocations.copy()
        if world.doorShuffle[player] != 'crossed':
            locations_to_hint.extend(InconvenientDungeonLocations)
        if world.shuffle[player] in ['vanilla', 'dungeonssimple', 'dungeonsfull']:
            locations_to_hint.extend(InconvenientVanillaLocations)
        random.shuffle(locations_to_hint)
        hint_count = 3 if world.shuffle[player] not in ['vanilla', 'dungeonssimple', 'dungeonsfull'] else 5
        hint_count -= 2 if world.doorShuffle[player] == 'crossed' else 0
        del locations_to_hint[hint_count:]
        for location in locations_to_hint:
            if location == 'Swamp Left':
                if random.randint(0, 1) == 0:
                    first_item = hint_text(world.get_location('Swamp Palace - West Chest', player).item)
                    second_item = hint_text(world.get_location('Swamp Palace - Big Key Chest', player).item)
                else:
                    second_item = hint_text(world.get_location('Swamp Palace - West Chest', player).item)
                    first_item = hint_text(world.get_location('Swamp Palace - Big Key Chest', player).item)
                this_hint = ('The westmost chests in Swamp Palace contain ' + first_item + ' and ' + second_item + '.')
                tt[hint_locations.pop(0)] = this_hint
            elif location == 'Mire Left':
                if random.randint(0, 1) == 0:
                    first_item = hint_text(world.get_location('Misery Mire - Compass Chest', player).item)
                    second_item = hint_text(world.get_location('Misery Mire - Big Key Chest', player).item)
                else:
                    second_item = hint_text(world.get_location('Misery Mire - Compass Chest', player).item)
                    first_item = hint_text(world.get_location('Misery Mire - Big Key Chest', player).item)
                this_hint = ('The westmost chests in Misery Mire contain ' + first_item + ' and ' + second_item + '.')
                tt[hint_locations.pop(0)] = this_hint
            elif location == 'Tower of Hera - Big Key Chest':
                this_hint = 'Waiting in the Tower of Hera basement leads to ' + hint_text(world.get_location(location, player).item) + '.'
                tt[hint_locations.pop(0)] = this_hint
            elif location == 'Ganons Tower - Big Chest':
                this_hint = 'The big chest in Ganon\'s Tower contains ' + hint_text(world.get_location(location, player).item) + '.'
                tt[hint_locations.pop(0)] = this_hint
            elif location == 'Thieves\' Town - Big Chest':
                this_hint = 'The big chest in Thieves\' Town contains ' + hint_text(world.get_location(location, player).item) + '.'
                tt[hint_locations.pop(0)] = this_hint
            elif location == 'Ice Palace - Big Chest':
                this_hint = 'The big chest in Ice Palace contains ' + hint_text(world.get_location(location, player).item) + '.'
                tt[hint_locations.pop(0)] = this_hint
            elif location == 'Eastern Palace - Big Key Chest':
                this_hint = 'The antifairy guarded chest in Eastern Palace contains ' + hint_text(world.get_location(location, player).item) + '.'
                tt[hint_locations.pop(0)] = this_hint
            elif location == 'Sahasrahla':
                this_hint = 'Sahasrahla seeks a green pendant for ' + hint_text(world.get_location(location, player).item) + '.'
                tt[hint_locations.pop(0)] = this_hint
            elif location == 'Graveyard Cave':
                this_hint = 'The cave north of the graveyard contains ' + hint_text(world.get_location(location, player).item) + '.'
                tt[hint_locations.pop(0)] = this_hint
            else:
                this_hint = location + ' contains ' + hint_text(world.get_location(location, player).item) + '.'
                tt[hint_locations.pop(0)] = this_hint

        # Lastly we write hints to show where certain interesting items are. It is done the way it is to re-use the silver code and also to give one hint per each type of item regardless of how many exist. This supports many settings well.
        items_to_hint = RelevantItems.copy()
        if world.keyshuffle[player]:
            items_to_hint.extend(SmallKeys)
        if world.bigkeyshuffle[player]:
            items_to_hint.extend(BigKeys)
        random.shuffle(items_to_hint)
        hint_count = 5 if world.shuffle[player] not in ['vanilla', 'dungeonssimple', 'dungeonsfull'] else 8
        hint_count += 2 if world.doorShuffle[player] == 'crossed' else 0
        while hint_count > 0:
            this_item = items_to_hint.pop(0)
            this_location = world.find_items_not_key_only(this_item, player)
            random.shuffle(this_location)
            if this_location:
                this_hint = this_location[0].item.hint_text + ' can be found ' + hint_text(this_location[0]) + '.'
                tt[hint_locations.pop(0)] = this_hint
                hint_count -= 1

        # Adding a hint for the Thieves' Town Attic location in Crossed door shuffle.
        if world.doorShuffle[player] in ['crossed']:
            attic_hint = world.get_location("Thieves' Town - Attic", player).parent_region.dungeon.name
            this_hint = 'A cracked floor can be found in ' + attic_hint + '.'
            if hint_locations[0] == 'telepathic_tile_thieves_town_upstairs':
                tt[hint_locations.pop(1)] = this_hint
            else:
                tt[hint_locations.pop(0)] = this_hint

        # All remaining hint slots are filled with junk hints. It is done this way to ensure the same junk hint isn't selected twice.
        junk_hints = junk_texts.copy()
        random.shuffle(junk_hints)
        for location in hint_locations:
            tt[location] = junk_hints.pop(0)

    # We still need the older hints of course. Those are done here.


    silverarrows = world.find_items('Silver Arrows', player)
    random.shuffle(silverarrows)
    silverarrow_hint = (' %s?' % hint_text(silverarrows[0]).replace('Ganon\'s', 'my')) if silverarrows else '?\nI think not!'
    tt['ganon_phase_3_no_silvers'] = 'Did you find the silver arrows%s' % silverarrow_hint
    tt['ganon_phase_3_no_silvers_alt'] = 'Did you find the silver arrows%s' % silverarrow_hint

    prog_bow_locs = world.find_items('Progressive Bow', player)
    distinguished_prog_bow_loc = next((location for location in prog_bow_locs if location.item.code == 0x65), None)
    progressive_silvers = world.difficulty_requirements[player].progressive_bow_limit >= 2 or world.swords[player] == 'swordless'
    if distinguished_prog_bow_loc:
        prog_bow_locs.remove(distinguished_prog_bow_loc)
        silverarrow_hint = (' %s?' % hint_text(distinguished_prog_bow_loc).replace('Ganon\'s', 'my')) if progressive_silvers else '?\nI think not!'
        tt['ganon_phase_3_no_silvers'] = 'Did you find the silver arrows%s' % silverarrow_hint

    if any(prog_bow_locs):
        silverarrow_hint = (' %s?' % hint_text(random.choice(prog_bow_locs)).replace('Ganon\'s', 'my')) if progressive_silvers else '?\nI think not!'
        tt['ganon_phase_3_no_silvers'] = 'Did you find the silver arrows%s' % silverarrow_hint

    if any(prog_bow_locs):
        silverarrow_hint = (' %s?' % hint_text(random.choice(prog_bow_locs)).replace('Ganon\'s', 'my'))
        tt['ganon_phase_3_no_silvers_alt'] = 'Did you find the silver arrows%s' % silverarrow_hint


    crystal5 = world.find_items('Crystal 5', player)[0]
    crystal6 = world.find_items('Crystal 6', player)[0]
    tt['bomb_shop'] = 'Big Bomb?\nMy supply is blocked until you clear %s and %s.' % (crystal5.hint_text, crystal6.hint_text)

    greenpendant = world.find_items('Green Pendant', player)[0]
    tt['sahasrahla_bring_courage'] = 'I lost my family heirloom in %s' % greenpendant.hint_text

    tt['sign_ganons_tower'] = ('You need %d crystal to enter.' if world.crystals_needed_for_gt[player] == 1 else 'You need %d crystals to enter.') % world.crystals_needed_for_gt[player]
    tt['sign_ganon'] = ('You need %d crystal to beat Ganon.' if world.crystals_needed_for_ganon[player] == 1 else 'You need %d crystals to beat Ganon.') % world.crystals_needed_for_ganon[player]

    if world.goal[player] in ['dungeons']:
        tt['sign_ganon'] = 'You need to complete all the dungeons.'

    tt['uncle_leaving_text'] = Uncle_texts[random.randint(0, len(Uncle_texts) - 1)]
    tt['end_triforce'] = "{NOBORDER}\n" + Triforce_texts[random.randint(0, len(Triforce_texts) - 1)]
    tt['bomb_shop_big_bomb'] = BombShop2_texts[random.randint(0, len(BombShop2_texts) - 1)]

    # this is what shows after getting the green pendant item in rando
    tt['sahasrahla_quest_have_master_sword'] = Sahasrahla2_texts[random.randint(0, len(Sahasrahla2_texts) - 1)]
    tt['blind_by_the_light'] = Blind_texts[random.randint(0, len(Blind_texts) - 1)]

    if world.goal[player] in ['triforcehunt']:
        tt['ganon_fall_in_alt'] = 'Why are you even here?\n You can\'t even hurt me! Get the Triforce Pieces.'
        tt['ganon_phase_3_alt'] = 'Seriously? Go Away, I will not Die.'
        tt['sign_ganon'] = 'Go find the Triforce pieces... Ganon is invincible!'
        tt['murahdahla'] = "Hello @. I\nam Murahdahla, brother of\nSahasrahla and Aginah. Behold the power of\ninvisibility.\n\n\n\n… … …\n\nWait! you can see me? I knew I should have\nhidden in  a hollow tree. If you bring\n%d triforce pieces, I can reassemble it." % world.treasure_hunt_count[player]
    elif world.goal[player] in ['pedestal']:
        tt['ganon_fall_in_alt'] = 'Why are you even here?\n You can\'t even hurt me! Your goal is at the pedestal.'
        tt['ganon_phase_3_alt'] = 'Seriously? Go Away, I will not Die.'
        tt['sign_ganon'] = 'You need to get to the pedestal... Ganon is invincible!'
    else:
        tt['ganon_fall_in'] = Ganon1_texts[random.randint(0, len(Ganon1_texts) - 1)]
        tt['ganon_fall_in_alt'] = 'You cannot defeat me until you finish your goal!'
        tt['ganon_phase_3_alt'] = 'Got wax in\nyour ears?\nI can not die!'

    tt['kakariko_tavern_fisherman'] = TavernMan_texts[random.randint(0, len(TavernMan_texts) - 1)]

    pedestalitem = world.get_location('Master Sword Pedestal', player).item
    pedestal_text = 'Some Hot Air' if pedestalitem is None else hint_text(pedestalitem, True) if pedestalitem.pedestal_hint_text is not None else 'Unknown Item'
    tt['mastersword_pedestal_translated'] = pedestal_text
    pedestal_credit_text = 'and the Hot Air' if pedestalitem is None else pedestalitem.pedestal_credit_text if pedestalitem.pedestal_credit_text is not None else 'and the Unknown Item'

    etheritem = world.get_location('Ether Tablet', player).item
    ether_text = 'Some Hot Air' if etheritem is None else hint_text(etheritem, True) if etheritem.pedestal_hint_text is not None else 'Unknown Item'
    tt['tablet_ether_book'] = ether_text
    bombositem = world.get_location('Bombos Tablet', player).item
    bombos_text = 'Some Hot Air' if bombositem is None else hint_text(bombositem, True) if bombositem.pedestal_hint_text is not None else 'Unknown Item'
    tt['tablet_bombos_book'] = bombos_text

    # inverted spawn menu changes
    if world.mode[player] == 'inverted':
        tt['menu_start_2'] = "{MENU}\n{SPEED0}\n≥@'s house\n Dark Chapel\n{CHOICE3}"
        tt['menu_start_3'] = "{MENU}\n{SPEED0}\n≥@'s house\n Dark Chapel\n Mountain Cave\n{CHOICE2}"
        tt['intro_main'] = CompressedTextMapper.convert(
                            "{INTRO}\n Episode  III\n{PAUSE3}\n A Link to\n   the Past\n"
                            + "{PAUSE3}\nInverted\n  Randomizer\n{PAUSE3}\nAfter mostly disregarding what happened in the first two games.\n"
                            + "{PAUSE3}\nLink has been transported to the Dark World\n{PAUSE3}\nWhile he was slumbering\n"
                            + "{PAUSE3}\nWhatever will happen?\n{PAUSE3}\n{CHANGEPIC}\nGanon has moved around all the items in Hyrule.\n"
                            + "{PAUSE7}\nYou will have to find all the items necessary to beat Ganon.\n"
                            + "{PAUSE7}\nThis is your chance to be a hero.\n{PAUSE3}\n{CHANGEPIC}\n"
                            + "You must get the 7 crystals to beat Ganon.\n{PAUSE9}\n{CHANGEPIC}", False)
    rom.write_bytes(0xE0000, tt.getBytes())

    credits = Credits()

    sickkiditem = world.get_location('Sick Kid', player).item
    sickkiditem_text = random.choice(SickKid_texts) if sickkiditem is None or sickkiditem.sickkid_credit_text is None else sickkiditem.sickkid_credit_text

    zoraitem = world.get_location('King Zora', player).item
    zoraitem_text = random.choice(Zora_texts) if zoraitem is None or zoraitem.zora_credit_text is None else zoraitem.zora_credit_text

    magicshopitem = world.get_location('Potion Shop', player).item
    magicshopitem_text = random.choice(MagicShop_texts) if magicshopitem is None or magicshopitem.magicshop_credit_text is None else magicshopitem.magicshop_credit_text

    fluteboyitem = world.get_location('Flute Spot', player).item
    fluteboyitem_text = random.choice(FluteBoy_texts) if fluteboyitem is None or fluteboyitem.fluteboy_credit_text is None else fluteboyitem.fluteboy_credit_text

    credits.update_credits_line('castle', 0, random.choice(KingsReturn_texts))
    credits.update_credits_line('sanctuary', 0, random.choice(Sanctuary_texts))

    credits.update_credits_line('kakariko', 0, random.choice(Kakariko_texts).format(random.choice(Sahasrahla_names)))
    credits.update_credits_line('desert', 0, random.choice(DesertPalace_texts))
    credits.update_credits_line('hera', 0, random.choice(MountainTower_texts))
    credits.update_credits_line('house', 0, random.choice(LinksHouse_texts))
    credits.update_credits_line('zora', 0, zoraitem_text)
    credits.update_credits_line('witch', 0, magicshopitem_text)
    credits.update_credits_line('lumberjacks', 0, random.choice(Lumberjacks_texts))
    credits.update_credits_line('grove', 0, fluteboyitem_text)
    credits.update_credits_line('well', 0, random.choice(WishingWell_texts))
    credits.update_credits_line('smithy', 0, random.choice(Blacksmiths_texts))
    credits.update_credits_line('kakariko2', 0, sickkiditem_text)
    credits.update_credits_line('bridge', 0, random.choice(DeathMountain_texts))
    credits.update_credits_line('woods', 0, random.choice(LostWoods_texts))
    credits.update_credits_line('pedestal', 0, pedestal_credit_text)

    (pointers, data) = credits.get_bytes()
    rom.write_bytes(0x181500, data)
    rom.write_bytes(0x76CC0, [byte for p in pointers for byte in [p & 0xFF, p >> 8 & 0xFF]])

def set_inverted_mode(world, player, rom):
    rom.write_byte(snes_to_pc(0x0283E0), 0xF0)  # residual portals
    rom.write_byte(snes_to_pc(0x02B34D), 0xF0)
    rom.write_byte(snes_to_pc(0x06DB78), 0x8B)
    rom.write_byte(snes_to_pc(0x05AF79), 0xF0)
    rom.write_byte(snes_to_pc(0x0DB3C5), 0xC6)
    rom.write_byte(snes_to_pc(0x07A3F4), 0xF0)  # duck
    write_int16s(rom, snes_to_pc(0x02E849), [0x0043, 0x0056, 0x0058, 0x006C, 0x006F, 0x0070, 0x007B, 0x007F, 0x001B])  # dw flute
    write_int16(rom, snes_to_pc(0x02E8D5), 0x07C8)
    write_int16(rom, snes_to_pc(0x02E8F7), 0x01F8)
    rom.write_byte(snes_to_pc(0x08D40C), 0xD0)  # morph proof
    # the following bytes should only be written in vanilla
    # or they'll overwrite the randomizer's shuffles
    if world.shuffle[player] == 'vanilla':
        rom.write_byte(0xDBB73 + 0x23, 0x37)  # switch AT and GT
        rom.write_byte(0xDBB73 + 0x36, 0x24)
        write_int16(rom, 0x15AEE + 2*0x38, 0x00E0)
        write_int16(rom, 0x15AEE + 2*0x25, 0x000C)
    if world.shuffle[player] in ['vanilla', 'dungeonssimple', 'dungeonsfull']:
        rom.write_byte(0x15B8C, 0x6C)
        rom.write_byte(0xDBB73 + 0x00, 0x53)  # switch bomb shop and links house
        rom.write_byte(0xDBB73 + 0x52, 0x01)
        rom.write_byte(0xDBB73 + 0x15, 0x06)  # bumper and old man cave
        write_int16(rom, 0x15AEE + 2*0x17, 0x00F0)
        rom.write_byte(0xDBB73 + 0x05, 0x16)
        write_int16(rom, 0x15AEE + 2*0x07, 0x00FB)
        rom.write_byte(0xDBB73 + 0x2D, 0x17)
        write_int16(rom, 0x15AEE + 2*0x2F, 0x00EB)
        rom.write_byte(0xDBB73 + 0x06, 0x2E)
        write_int16(rom, 0x15AEE + 2*0x08, 0x00E6)
        rom.write_byte(0xDBB73 + 0x16, 0x5E)
        rom.write_byte(0xDBB73 + 0x6F, 0x07)  # DDM fairy to old man cave
        write_int16(rom, 0x15AEE + 2*0x18, 0x00F1)
        rom.write_byte(0x15B8C + 0x18, 0x43)
        write_int16(rom, 0x15BDB + 2 * 0x18, 0x1400)
        write_int16(rom, 0x15C79 + 2 * 0x18, 0x0294)
        write_int16(rom, 0x15D17 + 2 * 0x18, 0x0600)
        write_int16(rom, 0x15DB5 + 2 * 0x18, 0x02E8)
        write_int16(rom, 0x15E53 + 2 * 0x18, 0x0678)
        write_int16(rom, 0x15EF1 + 2 * 0x18, 0x0303)
        write_int16(rom, 0x15F8F + 2 * 0x18, 0x0685)
        rom.write_byte(0x1602D + 0x18, 0x0A)
        rom.write_byte(0x1607C + 0x18, 0xF6)
        write_int16(rom, 0x160CB + 2 * 0x18, 0x0000)
        write_int16(rom, 0x16169 + 2 * 0x18, 0x0000)
    write_int16(rom, 0x15AEE + 2 * 0x3D, 0x0003)  # pyramid exit and houlihan
    rom.write_byte(0x15B8C + 0x3D, 0x5B)
    write_int16(rom, 0x15BDB + 2 * 0x3D, 0x0B0E)
    write_int16(rom, 0x15C79 + 2 * 0x3D, 0x075A)
    write_int16(rom, 0x15D17 + 2 * 0x3D, 0x0674)
    write_int16(rom, 0x15DB5 + 2 * 0x3D, 0x07A8)
    write_int16(rom, 0x15E53 + 2 * 0x3D, 0x06E8)
    write_int16(rom, 0x15EF1 + 2 * 0x3D, 0x07C7)
    write_int16(rom, 0x15F8F + 2 * 0x3D, 0x06F3)
    rom.write_byte(0x1602D + 0x3D, 0x06)
    rom.write_byte(0x1607C + 0x3D, 0xFA)
    write_int16(rom, 0x160CB + 2 * 0x3D, 0x0000)
    write_int16(rom, 0x16169 + 2 * 0x3D, 0x0000)
    write_int16(rom, snes_to_pc(0x02D8D4), 0x112)  # change sactuary spawn point to dark sanc
    rom.write_bytes(snes_to_pc(0x02D8E8), [0x22, 0x22, 0x22, 0x23, 0x04, 0x04, 0x04, 0x05])
    write_int16(rom, snes_to_pc(0x02D91A), 0x0400)
    write_int16(rom, snes_to_pc(0x02D928), 0x222E)
    write_int16(rom, snes_to_pc(0x02D936), 0x229A)
    write_int16(rom, snes_to_pc(0x02D944), 0x0480)
    write_int16(rom, snes_to_pc(0x02D952), 0x00A5)
    write_int16(rom, snes_to_pc(0x02D960), 0x007F)
    rom.write_byte(snes_to_pc(0x02D96D), 0x14)
    rom.write_byte(snes_to_pc(0x02D974), 0x00)
    rom.write_byte(snes_to_pc(0x02D97B), 0xFF)
    rom.write_byte(snes_to_pc(0x02D982), 0x00)
    rom.write_byte(snes_to_pc(0x02D989), 0x02)
    rom.write_byte(snes_to_pc(0x02D990), 0x00)
    write_int16(rom, snes_to_pc(0x02D998), 0x0000)
    write_int16(rom, snes_to_pc(0x02D9A6), 0x005A)
    rom.write_byte(snes_to_pc(0x02D9B3), 0x12)
    # keep the old man spawn point at old man house unless shuffle is vanilla
    if world.shuffle[player] in ['vanilla', 'dungeonsfull', 'dungeonssimple']:
        rom.write_bytes(snes_to_pc(0x308350), [0x00, 0x00, 0x01])
        write_int16(rom, snes_to_pc(0x02D8DE), 0x00F1)
        rom.write_bytes(snes_to_pc(0x02D910), [0x1F, 0x1E, 0x1F, 0x1F, 0x03, 0x02, 0x03, 0x03])
        write_int16(rom, snes_to_pc(0x02D924), 0x0300)
        write_int16(rom, snes_to_pc(0x02D932), 0x1F10)
        write_int16(rom, snes_to_pc(0x02D940), 0x1FC0)
        write_int16(rom, snes_to_pc(0x02D94E), 0x0378)
        write_int16(rom, snes_to_pc(0x02D95C), 0x0187)
        write_int16(rom, snes_to_pc(0x02D96A), 0x017F)
        rom.write_byte(snes_to_pc(0x02D972), 0x06)
        rom.write_byte(snes_to_pc(0x02D979), 0x00)
        rom.write_byte(snes_to_pc(0x02D980), 0xFF)
        rom.write_byte(snes_to_pc(0x02D987), 0x00)
        rom.write_byte(snes_to_pc(0x02D98E), 0x22)
        rom.write_byte(snes_to_pc(0x02D995), 0x12)
        write_int16(rom, snes_to_pc(0x02D9A2), 0x0000)
        write_int16(rom, snes_to_pc(0x02D9B0), 0x0007)
        rom.write_byte(snes_to_pc(0x02D9B8), 0x12)
        rom.write_bytes(0x180247, [0x00, 0x5A, 0x00, 0x00, 0x00, 0x00, 0x00])
    write_int16(rom, 0x15AEE + 2 * 0x06, 0x0020)  # post aga hyrule castle spawn
    rom.write_byte(0x15B8C + 0x06, 0x1B)
    write_int16(rom, 0x15BDB + 2 * 0x06, 0x00AE)
    write_int16(rom, 0x15C79 + 2 * 0x06, 0x0610)
    write_int16(rom, 0x15D17 + 2 * 0x06, 0x077E)
    write_int16(rom, 0x15DB5 + 2 * 0x06, 0x0672)
    write_int16(rom, 0x15E53 + 2 * 0x06, 0x07F8)
    write_int16(rom, 0x15EF1 + 2 * 0x06, 0x067D)
    write_int16(rom, 0x15F8F + 2 * 0x06, 0x0803)
    rom.write_byte(0x1602D + 0x06, 0x00)
    rom.write_byte(0x1607C + 0x06, 0xF2)
    write_int16(rom, 0x160CB + 2 * 0x06, 0x0000)
    write_int16(rom, 0x16169 + 2 * 0x06, 0x0000)
    write_int16(rom, snes_to_pc(0x02E87B), 0x00AE)  # move flute splot 9
    write_int16(rom, snes_to_pc(0x02E89D), 0x0610)
    write_int16(rom, snes_to_pc(0x02E8BF), 0x077E)
    write_int16(rom, snes_to_pc(0x02E8E1), 0x0672)
    write_int16(rom, snes_to_pc(0x02E903), 0x07F8)
    write_int16(rom, snes_to_pc(0x02E925), 0x067D)
    write_int16(rom, snes_to_pc(0x02E947), 0x0803)
    write_int16(rom, snes_to_pc(0x02E969), 0x0000)
    write_int16(rom, snes_to_pc(0x02E98B), 0xFFF2)
    rom.write_byte(snes_to_pc(0x1AF696), 0xF0)  # bat sprite retreat
    rom.write_byte(snes_to_pc(0x1AF6B2), 0x33)
    rom.write_bytes(snes_to_pc(0x1AF730), [0x6A, 0x9E, 0x0C, 0x00, 0x7A, 0x9E, 0x0C,
                                           0x00, 0x8A, 0x9E, 0x0C, 0x00, 0x6A, 0xAE,
                                           0x0C, 0x00, 0x7A, 0xAE, 0x0C, 0x00, 0x8A,
                                           0xAE, 0x0C, 0x00, 0x67, 0x97, 0x0C, 0x00,
                                           0x8D, 0x97, 0x0C, 0x00])
    write_int16s(rom, snes_to_pc(0x0FF1C8), [0x190F, 0x190F, 0x190F, 0x194C, 0x190F,
                                                 0x194B, 0x190F, 0x195C, 0x594B, 0x194C,
                                                 0x19EE, 0x19EE, 0x194B, 0x19EE, 0x19EE,
                                                 0x19EE, 0x594B, 0x190F, 0x595C, 0x190F,
                                                 0x190F, 0x195B, 0x190F, 0x190F, 0x19EE,
                                                 0x19EE, 0x195C, 0x19EE, 0x19EE, 0x19EE,
                                                 0x19EE, 0x595C, 0x595B, 0x190F, 0x190F,
                                                 0x190F])
    write_int16s(rom, snes_to_pc(0x0FA480), [0x190F, 0x196B, 0x9D04, 0x9D04, 0x196B,
                                                 0x190F, 0x9D04, 0x9D04])
    write_int16s(rom, snes_to_pc(0x1bb810), [0x00BE, 0x00C0, 0x013E])
    write_int16s(rom, snes_to_pc(0x1bb836), [0x001B, 0x001B, 0x001B])
    write_int16(rom, snes_to_pc(0x308300), 0x0140) # new pyramid hole entrance
    write_int16(rom, snes_to_pc(0x308320), 0x001B)
    if world.shuffle[player] in ['vanilla', 'dungeonssimple', 'dungeonsfull']:
        rom.write_byte(snes_to_pc(0x308340), 0x7B)
    write_int16(rom, snes_to_pc(0x1af504), 0x148B)
    write_int16(rom, snes_to_pc(0x1af50c), 0x149B)
    write_int16(rom, snes_to_pc(0x1af514), 0x14A4)
    write_int16(rom, snes_to_pc(0x1af51c), 0x1489)
    write_int16(rom, snes_to_pc(0x1af524), 0x14AC)
    write_int16(rom, snes_to_pc(0x1af52c), 0x54AC)
    write_int16(rom, snes_to_pc(0x1af534), 0x148C)
    write_int16(rom, snes_to_pc(0x1af53c), 0x548C)
    write_int16(rom, snes_to_pc(0x1af544), 0x1484)
    write_int16(rom, snes_to_pc(0x1af54c), 0x5484)
    write_int16(rom, snes_to_pc(0x1af554), 0x14A2)
    write_int16(rom, snes_to_pc(0x1af55c), 0x54A2)
    write_int16(rom, snes_to_pc(0x1af564), 0x14A0)
    write_int16(rom, snes_to_pc(0x1af56c), 0x54A0)
    write_int16(rom, snes_to_pc(0x1af574), 0x148E)
    write_int16(rom, snes_to_pc(0x1af57c), 0x548E)
    write_int16(rom, snes_to_pc(0x1af584), 0x14AE)
    write_int16(rom, snes_to_pc(0x1af58c), 0x54AE)
    rom.write_byte(snes_to_pc(0x00DB9D), 0x1A)  # castle hole graphics
    rom.write_byte(snes_to_pc(0x00DC09), 0x1A)
    rom.write_byte(snes_to_pc(0x00D009), 0x31)
    rom.write_byte(snes_to_pc(0x00D0e8), 0xE0)
    rom.write_byte(snes_to_pc(0x00D1c7), 0x00)
    write_int16(rom, snes_to_pc(0x1BE8DA), 0x39AD)
    rom.write_byte(0xF6E58, 0x80)  # no whirlpool under castle gate
    rom.write_bytes(0x0086E, [0x5C, 0x00, 0xA0, 0xA1])  # TR tail
    rom.write_bytes(snes_to_pc(0x1BC67A), [0x2E, 0x0B, 0x82])  # add warps under rocks
    rom.write_bytes(snes_to_pc(0x1BC81E), [0x94, 0x1D, 0x82])
    rom.write_bytes(snes_to_pc(0x1BC655), [0x4A, 0x1D, 0x82])
    rom.write_bytes(snes_to_pc(0x1BC80D), [0xB2, 0x0B, 0x82])
    rom.write_bytes(snes_to_pc(0x1BC3DF), [0xD8, 0xD1])
    rom.write_bytes(snes_to_pc(0x1BD1D8), [0xA8, 0x02, 0x82, 0xFF, 0xFF])
    rom.write_bytes(snes_to_pc(0x1BC85A), [0x50, 0x0F, 0x82])
    write_int16(rom, 0xDB96F + 2 * 0x35, 0x001B)  # move pyramid exit door
    write_int16(rom, 0xDBA71 + 2 * 0x35, 0x06A4)
    if world.shuffle[player] in ['vanilla', 'dungeonssimple', 'dungeonsfull']:
        rom.write_byte(0xDBB73 + 0x35, 0x36)
    rom.write_byte(snes_to_pc(0x09D436), 0xF3)  # remove castle gate warp
    if world.shuffle[player] in ['vanilla', 'dungeonssimple', 'dungeonsfull']:
        write_int16(rom, 0x15AEE + 2 * 0x37, 0x0010)  # pyramid exit to new hc area
        rom.write_byte(0x15B8C + 0x37, 0x1B)
        write_int16(rom, 0x15BDB + 2 * 0x37, 0x0418)
        write_int16(rom, 0x15C79 + 2 * 0x37, 0x0679)
        write_int16(rom, 0x15D17 + 2 * 0x37, 0x06B4)
        write_int16(rom, 0x15DB5 + 2 * 0x37, 0x06C6)
        write_int16(rom, 0x15E53 + 2 * 0x37, 0x0738)
        write_int16(rom, 0x15EF1 + 2 * 0x37, 0x06E6)
        write_int16(rom, 0x15F8F + 2 * 0x37, 0x0733)
        rom.write_byte(0x1602D + 0x37, 0x07)
        rom.write_byte(0x1607C + 0x37, 0xF9)
        write_int16(rom, 0x160CB + 2 * 0x37, 0x0000)
        write_int16(rom, 0x16169 + 2 * 0x37, 0x0000)
    rom.write_bytes(snes_to_pc(0x1BC387), [0xDD, 0xD1])
    rom.write_bytes(snes_to_pc(0x1BD1DD), [0xA4, 0x06, 0x82, 0x9E, 0x06, 0x82, 0xFF, 0xFF])
    rom.write_byte(0x180089, 0x01)  # open TR after exit
    rom.write_byte(snes_to_pc(0x0ABFBB), 0x90)
    rom.write_byte(snes_to_pc(0x0280A6), 0xD0)
    rom.write_bytes(snes_to_pc(0x06B2AB), [0xF0, 0xE1, 0x05])

def patch_shuffled_dark_sanc(world, rom, player):
    dark_sanc_entrance = str(world.get_region('Inverted Dark Sanctuary', player).entrances[0].name)
    room_id, ow_area, vram_loc, scroll_y, scroll_x, link_y, link_x, camera_y, camera_x, unknown_1, unknown_2, door_1, door_2 = door_addresses[dark_sanc_entrance][1]
    door_index = door_addresses[str(dark_sanc_entrance)][0]

    rom.write_byte(0x180241, 0x01)
    rom.write_byte(0x180248, door_index + 1)
    write_int16(rom, 0x180250, room_id)
    rom.write_byte(0x180252, ow_area)
    write_int16s(rom, 0x180253, [vram_loc, scroll_y, scroll_x, link_y, link_x, camera_y, camera_x])
    rom.write_bytes(0x180262, [unknown_1, unknown_2, 0x00])


# 24B116 and 20BAD8
compass_r_addr = 0x123116  # a9 90 24 8f 9a c7 7e
compass_w_addr = 0x103ad8  # e2 20 ad 0c 04 c9 00 d0


def compass_code_good(rom):
    if isinstance(rom, LocalRom):
        # a990248f9ac77e
        if rom.buffer[compass_r_addr] != 0xa9 or rom.buffer[compass_r_addr+1] != 0x90 or rom.buffer[compass_r_addr+2] != 0x24:
            return False
        if rom.buffer[compass_r_addr+3] != 0x8f or rom.buffer[compass_r_addr+4] != 0x9a or rom.buffer[compass_r_addr+5] != 0xc7:
            return False
        if rom.buffer[compass_w_addr] != 0xe2 or rom.buffer[compass_w_addr+1] != 0x20 or rom.buffer[compass_w_addr+2] != 0xad:
            return False
        if rom.buffer[compass_w_addr+3] != 0x0c or rom.buffer[compass_w_addr+4] != 0x04 or rom.buffer[compass_w_addr+5] != 0xc9:
            return False
    return True


def update_compasses(rom, world, player):
    layouts = world.dungeon_layouts[player]
    # cmp XX : bne escape
    # cpy 32 : bne escape
    # brl .itemCounts
    # c9 02 d0 eastern
    # nop #2
    new_code = [0x07, 0xC0, 0x32, 0xD0, 0x03, 0x82, 0xB9, 0x01, 0xC9, 0x02, 0xD0, 0x10, 0xEA, 0xEA]
    rom.write_bytes(compass_w_addr + 8, new_code)
    # 05 06 07 08
    # C9 00 D0 02 80 04 C9 02 D0 15 C0 32 D0 03 82 B3 01
    # C9 XX D0 07 C0 32 D0 03 82 B9 01 C9 02 D0 10 EA EA

    for name, builder in layouts.items():
        digit_offset, sram_byte, write_offset, jmp_nop_flag, dungeon_id = compass_data[name]
        digit1 = builder.location_cnt // 10
        digit2 = builder.location_cnt % 10
        rom.write_byte(compass_r_addr+digit_offset, 0x90+digit1)
        rom.write_byte(compass_r_addr+digit_offset+7, 0x90+digit2)

        # read compass count code
        start_address = compass_r_addr+digit_offset+15

        # -0x59 relative to compass_r_addr, +8000 because rom -120000 to get rid of high byte
        jmp_address = compass_r_addr-0x118059
        # lda $7ef4(sb); jmp $jmp_address
        rom.write_bytes(start_address, [0xaf, sram_byte, 0xf4, 0x7e, 0x4c, jmp_address % 0x100, jmp_address // 0x100])

        # write compass count code
        write_address = compass_w_addr+write_offset
        # 0x186 relative to compass_r_addr, +8000 because rom -100000 to get rid of high byte
        jmp_address = compass_w_addr-0xf7e7a
        # lda $7ef4(sb); inc; sta $7ef4(sb)
        rom.write_bytes(write_address, [0xaf, sram_byte, 0xf4, 0x7e, 0x1a, 0x8f, sram_byte, 0xf4, 0x7e])
        if jmp_nop_flag == 0:
            rom.write_bytes(write_address+9, [0x4c, jmp_address % 0x100, jmp_address // 0x100])  # jmp $jmp_address
        else:
            for i in range(0, jmp_nop_flag):
                rom.write_byte(write_address+9+i, 0xea)  # nop
        if builder.bk_provided:
            rom.write_byte(compass_w_addr+6, dungeon_id)


InconvenientDungeonEntrances = {'Turtle Rock': 'Turtle Rock Main',
                                'Misery Mire': 'Misery Mire',
                                'Ice Palace': 'Ice Palace',
                                'Skull Woods Final Section': 'The back of Skull Woods',
                                }

InconvenientOtherEntrances = {'Death Mountain Return Cave (West)': 'The SW DM foothills cave',
                              'Mimic Cave': 'Mimic Ledge',
                              'Dark World Hammer Peg Cave': 'The rows of pegs',
                              'Pyramid Fairy': 'The crack on the pyramid'
                              }

ConnectorEntrances = {'Elder House (East)': 'Elder House',
                      'Elder House (West)': 'Elder House',
                      'Two Brothers House (East)': 'Eastern Quarreling Brothers\' house',
                      'Old Man Cave (West)': 'The lower DM entrance',
                      'Bumper Cave (Bottom)': 'The lower Bumper Cave',
                      'Superbunny Cave (Top)': 'The summit of dark DM cave',
                      'Superbunny Cave (Bottom)': 'The base of east dark DM',
                      'Hookshot Cave': 'The rock on dark DM',
                      'Two Brothers House (West)': 'The door near the race game',
                      'Old Man Cave (East)': 'The SW-most cave on west DM',
                      'Old Man House (Bottom)': 'A cave with a door on west DM',
                      'Old Man House (Top)': 'The eastmost cave on west DM',
                      'Death Mountain Return Cave (East)': 'The westmost cave on west DM',
                      'Spectacle Rock Cave Peak': 'The highest cave on west DM',
                      'Spectacle Rock Cave': 'The right ledge on west DM',
                      'Spectacle Rock Cave (Bottom)': 'The left ledge on west DM',
                      'Paradox Cave (Bottom)': 'The right paired cave on east DM',
                      'Paradox Cave (Middle)': 'The southmost cave on east DM',
                      'Paradox Cave (Top)': 'The east DM summit cave',
                      'Fairy Ascension Cave (Bottom)': 'The east DM cave behind rocks',
                      'Fairy Ascension Cave (Top)': 'The central ledge on east DM',
                      'Spiral Cave': 'The left ledge on east DM',
                      'Spiral Cave (Bottom)': 'The SWmost cave on east DM'
                      }

DungeonEntrances = {'Eastern Palace': 'Eastern Palace',
                    'Hyrule Castle Entrance (South)': 'The ground level castle door',
                    'Thieves Town': 'Thieves\' Town',
                    'Swamp Palace': 'Swamp Palace',
                    'Dark Death Mountain Ledge (West)': 'The East dark DM connector ledge',
                    'Dark Death Mountain Ledge (East)': 'The East dark DM connector ledge',
                    'Desert Palace Entrance (South)': 'The book sealed passage',
                    'Tower of Hera': 'The Tower of Hera',
                    'Palace of Darkness': 'Palace of Darkness',
                    'Hyrule Castle Entrance (West)': 'The left castle door',
                    'Hyrule Castle Entrance (East)': 'The right castle door',
                    'Desert Palace Entrance (West)': 'The westmost building in the desert',
                    'Desert Palace Entrance (North)': 'The northmost cave in the desert'
                    }

OtherEntrances = {'Blinds Hideout': 'Blind\'s old house',
                  'Lake Hylia Fairy': 'A cave NE of Lake Hylia',
                  'Light Hype Fairy': 'The cave south of your house',
                  'Desert Fairy': 'The cave near the desert',
                  'Chicken House': 'The chicken lady\'s house',
                  'Aginahs Cave': 'The open desert cave',
                  'Sahasrahlas Hut': 'The house near armos',
                  'Cave Shop (Lake Hylia)': 'The cave NW Lake Hylia',
                  'Blacksmiths Hut': 'The old smithery',
                  'Sick Kids House': 'The central house in Kakariko',
                  'Lost Woods Gamble': 'A tree trunk door',
                  'Fortune Teller (Light)': 'A building NE of Kakariko',
                  'Snitch Lady (East)': 'A house guarded by a snitch',
                  'Snitch Lady (West)': 'A house guarded by a snitch',
                  'Bush Covered House': 'A house with an uncut lawn',
                  'Tavern (Front)': 'A building with a backdoor',
                  'Light World Bomb Hut': 'A Kakariko building with no door',
                  'Kakariko Shop': 'The old Kakariko shop',
                  'Mini Moldorm Cave': 'The cave south of Lake Hylia',
                  'Long Fairy Cave': 'The eastmost portal cave',
                  'Good Bee Cave': 'The open cave SE Lake Hylia',
                  '20 Rupee Cave': 'The rock SE Lake Hylia',
                  '50 Rupee Cave': 'The rock near the desert',
                  'Ice Rod Cave': 'The sealed cave SE Lake Hylia',
                  'Library': 'The old library',
                  'Potion Shop': 'The witch\'s building',
                  'Dam': 'The old dam',
                  'Lumberjack House': 'The lumberjack house',
                  'Lake Hylia Fortune Teller': 'The building NW Lake Hylia',
                  'Kakariko Gamble Game': 'The old Kakariko gambling den',
                  'Waterfall of Wishing': 'Going behind the waterfall',
                  'Capacity Upgrade': 'The cave on the island',
                  'Bonk Rock Cave': 'The rock pile near Sanctuary',
                  'Graveyard Cave': 'The graveyard ledge',
                  'Checkerboard Cave': 'The NE desert ledge',
                  'Cave 45': 'The ledge south of haunted grove',
                  'Kings Grave': 'The northeastmost grave',
                  'Bonk Fairy (Light)': 'The rock pile near your home',
                  'Hookshot Fairy': 'The left paired cave on east DM',
				  'Bonk Fairy (Dark)': 'The rock pile near the old bomb shop',
                  'Dark Lake Hylia Fairy': 'The cave NE dark Lake Hylia',
                  'C-Shaped House': 'The NE house in Village of Outcasts',
                  'Dark Death Mountain Fairy': 'The SW cave on dark DM',
                  'Dark Lake Hylia Shop': 'The building NW dark Lake Hylia',
                  'Dark World Shop': 'The hammer sealed building',
                  'Red Shield Shop': 'The fenced in building',
                  'Mire Shed': 'The western hut in the mire',
                  'East Dark World Hint': 'The dark cave near the eastmost portal',
                  'Dark Desert Hint': 'The cave east of the mire',
                  'Spike Cave': 'The ledge cave on west dark DM',
                  'Palace of Darkness Hint': 'The building south of Kiki',
                  'Dark Lake Hylia Ledge Spike Cave': 'The rock SE dark Lake Hylia',
                  'Cave Shop (Dark Death Mountain)': 'The base of east dark DM',
                  'Dark World Potion Shop': 'The building near the catfish',
                  'Archery Game': 'The old archery game',
                  'Dark World Lumberjack Shop': 'The northmost Dark World building',
                  'Hype Cave': 'The cave south of the old bomb shop',
                  'Brewery': 'The Village of Outcasts building with no door',
                  'Dark Lake Hylia Ledge Hint': 'The open cave SE dark Lake Hylia',
                  'Chest Game': 'The westmost building in the Village of Outcasts',
                  'Dark Desert Fairy': 'The eastern hut in the mire',
                  'Dark Lake Hylia Ledge Fairy': 'The sealed cave SE dark Lake Hylia',
                  'Fortune Teller (Dark)': 'The building NE the Village of Outcasts'
                  }

InsanityEntrances = {'Sanctuary': 'Sanctuary',
                     'Lumberjack Tree Cave': 'The cave Behind Lumberjacks',
                     'Lost Woods Hideout Stump': 'The stump in Lost Woods',
                     'North Fairy Cave': 'The cave East of Graveyard',
                     'Bat Cave Cave': 'The cave in eastern Kakariko',
                     'Kakariko Well Cave': 'The cave in northern Kakariko',
                     'Hyrule Castle Secret Entrance Stairs': 'The tunnel near the castle',
                     'Skull Woods First Section Door': 'The southeastmost skull',
                     'Skull Woods Second Section Door (East)': 'The central open skull',
                     'Skull Woods Second Section Door (West)': 'The westmost open skull',
                     'Desert Palace Entrance (East)': 'The eastern building in the desert',
                     'Turtle Rock Isolated Ledge Entrance': 'The isolated ledge on east dark DM',
                     'Bumper Cave (Top)': 'The upper Bumper Cave',
                     'Hookshot Cave Back Entrance': 'The stairs on the floating island'
                     }

HintLocations = ['telepathic_tile_eastern_palace',
                 'telepathic_tile_tower_of_hera_floor_4',
                 'telepathic_tile_spectacle_rock',
                 'telepathic_tile_swamp_entrance',
                 'telepathic_tile_thieves_town_upstairs',
                 'telepathic_tile_misery_mire',
                 'telepathic_tile_palace_of_darkness',
                 'telepathic_tile_desert_bonk_torch_room',
                 'telepathic_tile_castle_tower',
                 'telepathic_tile_ice_large_room',
                 'telepathic_tile_turtle_rock',
                 'telepathic_tile_ice_entrance',
                 'telepathic_tile_ice_stalfos_knights_room',
                 'telepathic_tile_tower_of_hera_entrance',
                 'telepathic_tile_south_east_darkworld_cave',
                 'dark_palace_tree_dude',
                 'dark_sanctuary_hint_0',
                 'dark_sanctuary_hint_1',
                 'dark_sanctuary_yes',
                 'dark_sanctuary_hint_2']

InconvenientLocations = ['Spike Cave',
                         'Sahasrahla',
                         'Purple Chest',
                         'Tower of Hera - Big Key Chest',
                         'Magic Bat']

InconvenientDungeonLocations = ['Swamp Left',
                                'Mire Left',
                                'Eastern Palace - Big Key Chest',
                                'Thieves\' Town - Big Chest',
                                'Ice Palace - Big Chest',
                                'Ganons Tower - Big Chest']

InconvenientVanillaLocations = ['Graveyard Cave',
                                'Mimic Cave']

RelevantItems = ['Bow',
                 'Progressive Bow',
                 'Book of Mudora',
                 'Hammer',
                 'Hookshot',
                 'Magic Mirror',
                 'Flute',
                 'Pegasus Boots',
                 'Power Glove',
                 'Cape',
                 'Mushroom',
                 'Shovel',
                 'Lamp',
                 'Magic Powder',
                 'Moon Pearl',
                 'Cane of Somaria',
                 'Fire Rod',
                 'Flippers',
                 'Ice Rod',
                 'Titans Mitts',
                 'Ether',
                 'Bombos',
                 'Quake',
                 'Bottle',
                 'Bottle (Red Potion)',
                 'Bottle (Green Potion)',
                 'Bottle (Blue Potion)',
                 'Bottle (Fairy)',
                 'Bottle (Bee)',
                 'Bottle (Good Bee)',
                 'Master Sword',
                 'Tempered Sword',
                 'Fighter Sword',
                 'Golden Sword',
                 'Progressive Sword',
                 'Progressive Glove',
                 'Master Sword',
                 'Power Star',
                 'Triforce Piece',
                 'Single Arrow',
                 'Blue Mail',
                 'Red Mail',
                 'Progressive Armor',
                 'Blue Boomerang',
                 'Red Boomerang',
                 'Blue Shield',
                 'Red Shield',
                 'Mirror Shield',
                 'Progressive Shield',
                 'Bug Catching Net',
                 'Cane of Byrna',
                 'Magic Upgrade (1/2)',
                 'Magic Upgrade (1/4)'
                 ]

SmallKeys = ['Small Key (Eastern Palace)',
             'Small Key (Escape)',
             'Small Key (Desert Palace)',
             'Small Key (Tower of Hera)',
             'Small Key (Agahnims Tower)',
             'Small Key (Palace of Darkness)',
             'Small Key (Thieves Town)',
             'Small Key (Swamp Palace)',
             'Small Key (Skull Woods)',
             'Small Key (Ice Palace)',
             'Small Key (Misery Mire)',
             'Small Key (Turtle Rock)',
             'Small Key (Ganons Tower)',
             ]

BigKeys = ['Big Key (Eastern Palace)',
           'Big Key (Desert Palace)',
           'Big Key (Tower of Hera)',
           'Big Key (Palace of Darkness)',
           'Big Key (Thieves Town)',
           'Big Key (Swamp Palace)',
           'Big Key (Skull Woods)',
           'Big Key (Ice Palace)',
           'Big Key (Misery Mire)',
           'Big Key (Turtle Rock)',
           'Big Key (Ganons Tower)'
           ]

hash_alphabet = [
    "Bow", "Boomerang", "Hookshot", "Bomb", "Mushroom", "Powder", "Rod", "Pendant", "Bombos", "Ether", "Quake",
    "Lamp", "Hammer", "Shovel", "Flute", "Bug Net", "Book", "Bottle", "Potion", "Cane", "Cape", "Mirror", "Boots",
    "Gloves", "Flippers", "Pearl", "Shield", "Tunic", "Heart", "Map", "Compass", "Key"
]<|MERGE_RESOLUTION|>--- conflicted
+++ resolved
@@ -1184,12 +1184,8 @@
         rom.write_byte(0x18003C, 0x00)  # Currently must be off if timer is on, because they use same HUD location
     elif world.dungeon_counters[player] == True:
         rom.write_byte(0x18003C, 0x02)  # always on
-<<<<<<< HEAD
     elif world.compassshuffle[player] or world.doorShuffle[player] != 'vanilla' or world.dungeon_counters[
         player] == 'pickup':
-=======
-    elif world.compassshuffle[player] or world.dungeon_counters[player] == 'pickup':
->>>>>>> 34df144f
         rom.write_byte(0x18003C, 0x01)  # show on pickup
     else:
         rom.write_byte(0x18003C, 0x00)
