import bisect
import io
import json
import hashlib
import logging
import os
import random
import struct
import sys
import subprocess

from BaseClasses import CollectionState, ShopType, Region, Location, DoorType
from DoorShuffle import compass_data, DROptions, boss_indicator
from Dungeons import dungeon_music_addresses
from Regions import location_table
from Text import MultiByteTextMapper, CompressedTextMapper, text_addresses, Credits, TextTable
from Text import Uncle_texts, Ganon1_texts, TavernMan_texts, Sahasrahla2_texts, Triforce_texts, Blind_texts, BombShop2_texts, junk_texts
from Text import KingsReturn_texts, Sanctuary_texts, Kakariko_texts, Blacksmiths_texts, DeathMountain_texts, LostWoods_texts, WishingWell_texts, DesertPalace_texts, MountainTower_texts, LinksHouse_texts, Lumberjacks_texts, SickKid_texts, FluteBoy_texts, Zora_texts, MagicShop_texts, Sahasrahla_names
from Utils import output_path, local_path, int16_as_bytes, int32_as_bytes, snes_to_pc
from Items import ItemFactory
from EntranceShuffle import door_addresses, exit_ids


JAP10HASH = '03a63945398191337e896e5771f77173'
RANDOMIZERBASEHASH = 'a4d716a9c9b3299267deee4ddb1143a5'


class JsonRom(object):

    def __init__(self, name=None, hash=None):
        self.name = name
        self.hash = hash
        self.orig_buffer = None
        self.patches = {}
        self.addresses = []

    def write_byte(self, address, value):
        self.write_bytes(address, [value])

    def write_bytes(self, startaddress, values):
        if not values:
            return
        values = list(values)

        pos = bisect.bisect_right(self.addresses, startaddress)
        intervalstart = self.addresses[pos-1] if pos else None
        intervalpatch = self.patches[str(intervalstart)] if pos else None

        if pos and startaddress <= intervalstart + len(intervalpatch): # merge with previous segment
            offset = startaddress - intervalstart
            intervalpatch[offset:offset+len(values)] = values
            startaddress = intervalstart
            values = intervalpatch
        else: # new segment
            self.addresses.insert(pos, startaddress)
            self.patches[str(startaddress)] = values
            pos = pos + 1

        while pos < len(self.addresses) and self.addresses[pos] <= startaddress + len(values): # merge the next segment into this one
            intervalstart = self.addresses[pos]
            values.extend(self.patches[str(intervalstart)][startaddress+len(values)-intervalstart:])
            del self.patches[str(intervalstart)]
            del self.addresses[pos]

    def write_to_file(self, file):
        with open(file, 'w') as stream:
            json.dump([self.patches], stream)

    def get_hash(self):
        h = hashlib.md5()
        h.update(json.dumps([self.patches]).encode('utf-8'))
        return h.hexdigest()


class LocalRom(object):

    def __init__(self, file, patch=True, name=None, hash=None):
        self.name = name
        self.hash = hash
        self.orig_buffer = None
        if not os.path.isfile(file):
            raise RuntimeError("Could not find valid local base rom for patching at expected path %s." % file)
        with open(file, 'rb') as stream:
            self.buffer = read_rom(stream)
        if patch:
            self.patch_base_rom()
            self.orig_buffer = self.buffer.copy()

    def write_byte(self, address, value):
        self.buffer[address] = value

    def write_bytes(self, startaddress, values):
        for i, value in enumerate(values):
            self.write_byte(startaddress + i, value)

    def write_to_file(self, file):
        with open(file, 'wb') as outfile:
            outfile.write(self.buffer)

    @staticmethod
    def fromJsonRom(rom, file, rom_size = 0x200000):
        ret = LocalRom(file, True, rom.name, rom.hash)
        ret.buffer.extend(bytearray([0x00]) * (rom_size - len(ret.buffer)))
        for address, values in rom.patches.items():
            ret.write_bytes(int(address), values)
        return ret

    def patch_base_rom(self):
        # verify correct checksum of baserom
        basemd5 = hashlib.md5()
        basemd5.update(self.buffer)
        if JAP10HASH != basemd5.hexdigest():
<<<<<<< HEAD
            logging.getLogger('').warning(
                'Supplied Base Rom does not match known MD5 for JAP(1.0) release. Will try to patch anyway.')
=======
            logging.getLogger('').warning('Supplied Base Rom does not match known MD5 for JAP(1.0) release. Will try to patch anyway.')
>>>>>>> 4d27651d

        # extend to 2MB
        self.buffer.extend(bytearray([0x00]) * (0x200000 - len(self.buffer)))

        # load randomizer patches
        with open(local_path('data/base2current.json'), 'r') as stream:
            patches = json.load(stream)
        for patch in patches:
            if isinstance(patch, dict):
                for baseaddress, values in patch.items():
                    self.write_bytes(int(baseaddress), values)

        # verify md5
        patchedmd5 = hashlib.md5()
        patchedmd5.update(self.buffer)
        if RANDOMIZERBASEHASH != patchedmd5.hexdigest():
            raise RuntimeError('Provided Base Rom unsuitable for patching. Please provide a JAP(1.0) "Zelda no Densetsu - Kamigami no Triforce (Japan).sfc" rom to use as a base.')

    def write_crc(self):
        crc = (sum(self.buffer[:0x7FDC] + self.buffer[0x7FE0:]) + 0x01FE) & 0xFFFF
        inv = crc ^ 0xFFFF
        self.write_bytes(0x7FDC, [inv & 0xFF, (inv >> 8) & 0xFF, crc & 0xFF, (crc >> 8) & 0xFF])

    def get_hash(self):
        h = hashlib.md5()
        h.update(self.buffer)
        return h.hexdigest()

def write_int16(rom, address, value):
    rom.write_bytes(address, int16_as_bytes(value))

def write_int32(rom, address, value):
    rom.write_bytes(address, int32_as_bytes(value))

def write_int16s(rom,  startaddress, values):
    for i, value in enumerate(values):
        write_int16(rom, startaddress + (i * 2), value)

def write_int32s(rom, startaddress, values):
    for i, value in enumerate(values):
        write_int32(rom, startaddress + (i * 4), value)

def read_rom(stream):
    "Reads rom into bytearray and strips off any smc header"
    buffer = bytearray(stream.read())
    if len(buffer)%0x400 == 0x200:
        buffer = buffer[0x200:]
    return buffer

def patch_enemizer(world, player, rom, baserom_path, enemizercli, shufflepots, random_sprite_on_hit):
    baserom_path = os.path.abspath(baserom_path)
    basepatch_path = os.path.abspath(local_path(os.path.join("data","base2current.json")))
    enemizer_basepatch_path = os.path.join(os.path.dirname(enemizercli), "enemizerBasePatch.json")
    randopatch_path = os.path.abspath(output_path(f'enemizer_randopatch_{player}.json'))
    options_path = os.path.abspath(output_path(f'enemizer_options_{player}.json'))
    enemizer_output_path = os.path.abspath(output_path(f'enemizer_output_{player}.json'))

    # write options file for enemizer
    options = {
        'RandomizeEnemies': world.enemy_shuffle[player] != 'none',
        'RandomizeEnemiesType': 3,
        'RandomizeBushEnemyChance': world.enemy_shuffle[player] == 'chaos',
        'RandomizeEnemyHealthRange': world.enemy_health[player] != 'default',
        'RandomizeEnemyHealthType': {'default': 0, 'easy': 0, 'normal': 1, 'hard': 2, 'expert': 3}[
            world.enemy_health[player]],
        'OHKO': False,
        'RandomizeEnemyDamage': world.enemy_damage[player] != 'default',
        'AllowEnemyZeroDamage': True,
        'ShuffleEnemyDamageGroups': world.enemy_damage[player] != 'default',
        'EnemyDamageChaosMode': world.enemy_damage[player] == 'chaos',
        'EasyModeEscape': False,
        'EnemiesAbsorbable': False,
        'AbsorbableSpawnRate': 10,
        'AbsorbableTypes': {
            'FullMagic': True, 'SmallMagic': True, 'Bomb_1': True, 'BlueRupee': True, 'Heart': True, 'BigKey': True, 'Key': True,
            'Fairy': True, 'Arrow_10': True, 'Arrow_5': True, 'Bomb_8': True, 'Bomb_4': True, 'GreenRupee': True, 'RedRupee': True
        },
        'BossMadness': False,
        'RandomizeBosses': True,
        'RandomizeBossesType': 0,
        'RandomizeBossHealth': False,
        'RandomizeBossHealthMinAmount': 0,
        'RandomizeBossHealthMaxAmount': 300,
        'RandomizeBossDamage': False,
        'RandomizeBossDamageMinAmount': 0,
        'RandomizeBossDamageMaxAmount': 200,
        'RandomizeBossBehavior': False,
        'RandomizeDungeonPalettes': False,
        'SetBlackoutMode': False,
        'RandomizeOverworldPalettes': False,
        'RandomizeSpritePalettes': False,
        'SetAdvancedSpritePalettes': False,
        'PukeMode': False,
        'NegativeMode': False,
        'GrayscaleMode': False,
        'GenerateSpoilers': False,
        'RandomizeLinkSpritePalette': False,
        'RandomizePots': shufflepots,
        'ShuffleMusic': False,
        'BootlegMagic': True,
        'CustomBosses': False,
        'AndyMode': False,
        'HeartBeepSpeed': 0,
        'AlternateGfx': False,
        'ShieldGraphics': "shield_gfx/normal.gfx",
        'SwordGraphics': "sword_gfx/normal.gfx",
        'BeeMizer': False,
        'BeesLevel': 0,
        'RandomizeTileTrapPattern': world.enemy_shuffle[player] == 'chaos',
        'RandomizeTileTrapFloorTile': False,
        'AllowKillableThief': bool(random.randint(0,1)) if world.enemy_shuffle[player] == 'chaos' else world.enemy_shuffle[player] != 'none',
        'RandomizeSpriteOnHit': random_sprite_on_hit,
        'DebugMode': False,
        'DebugForceEnemy': False,
        'DebugForceEnemyId': 0,
        'DebugForceBoss': False,
        'DebugForceBossId': 0,
        'DebugOpenShutterDoors': False,
        'DebugForceEnemyDamageZero': False,
        'DebugShowRoomIdInRupeeCounter': False,
        'UseManualBosses': True,
        'ManualBosses': {
            'EasternPalace': world.get_dungeon("Eastern Palace", player).boss.enemizer_name,
            'DesertPalace': world.get_dungeon("Desert Palace", player).boss.enemizer_name,
            'TowerOfHera': world.get_dungeon("Tower of Hera", player).boss.enemizer_name,
            'AgahnimsTower': 'Agahnim',
            'PalaceOfDarkness': world.get_dungeon("Palace of Darkness", player).boss.enemizer_name,
            'SwampPalace': world.get_dungeon("Swamp Palace", player).boss.enemizer_name,
            'SkullWoods': world.get_dungeon("Skull Woods", player).boss.enemizer_name,
            'ThievesTown': world.get_dungeon("Thieves Town", player).boss.enemizer_name,
            'IcePalace': world.get_dungeon("Ice Palace", player).boss.enemizer_name,
            'MiseryMire': world.get_dungeon("Misery Mire", player).boss.enemizer_name,
            'TurtleRock': world.get_dungeon("Turtle Rock", player).boss.enemizer_name,
            'GanonsTower1': [x for x in world.dungeons if x.player == player and 'bottom' in x.bosses.keys()][0].bosses['bottom'].enemizer_name,
            'GanonsTower2': [x for x in world.dungeons if x.player == player and 'middle' in x.bosses.keys()][0].bosses['middle'].enemizer_name,
            'GanonsTower3': [x for x in world.dungeons if x.player == player and 'top' in x.bosses.keys()][0].bosses['top'].enemizer_name,
            'GanonsTower4': 'Agahnim2',
            'Ganon': 'Ganon',
        }
    }

    rom.write_to_file(randopatch_path)

    with open(options_path, 'w') as f:
        json.dump(options, f)

    subprocess.check_call([os.path.abspath(enemizercli),
                           '--rom', baserom_path,
                           '--seed', str(world.rom_seeds[player]),
                           '--base', basepatch_path,
                           '--randomizer', randopatch_path,
                           '--enemizer', options_path,
                           '--output', enemizer_output_path],
                          cwd=os.path.dirname(enemizercli), stdout=subprocess.DEVNULL)

    with open(enemizer_basepatch_path, 'r') as f:
        for patch in json.load(f):
            rom.write_bytes(patch["address"], patch["patchData"])

    with open(enemizer_output_path, 'r') as f:
        for patch in json.load(f):
            rom.write_bytes(patch["address"], patch["patchData"])

    if random_sprite_on_hit:
        _populate_sprite_table()
        sprites = list(_sprite_table.values())
        if sprites:
            while len(sprites) < 32:
                sprites.extend(sprites)
            random.shuffle(sprites)

            for i, path in enumerate(sprites[:32]):
                sprite = Sprite(path)
                rom.write_bytes(0x300000 + (i * 0x8000), sprite.sprite)
                rom.write_bytes(0x307000 + (i * 0x8000), sprite.palette)
                rom.write_bytes(0x307078 + (i * 0x8000), sprite.glove_palette)

    for used in (randopatch_path, options_path, enemizer_output_path):
        try:
            os.remove(used)
        except OSError:
            pass


_sprite_table = {}
def _populate_sprite_table():
    if not _sprite_table:
        for dir in [local_path(os.path.join("data","sprites","official")), local_path(os.path.join("data","sprites","unofficial"))]:
            for file in os.listdir(dir):
                filepath = os.path.join(dir, file)
                if not os.path.isfile(filepath):
                    continue
                sprite = Sprite(filepath)
                if sprite.valid:
                    _sprite_table[sprite.name.lower()] = filepath

def get_sprite_from_name(name):
    _populate_sprite_table()
    name = name.lower()
    if name in ['random', 'randomonhit']:
        return Sprite(random.choice(list(_sprite_table.values())))
    return Sprite(_sprite_table[name]) if name in _sprite_table else None

class Sprite(object):
    default_palette = [255, 127, 126, 35, 183, 17, 158, 54, 165, 20, 255, 1, 120, 16, 157,
                       89, 71, 54, 104, 59, 74, 10, 239, 18, 92, 42, 113, 21, 24, 122,
                       255, 127, 126, 35, 183, 17, 158, 54, 165, 20, 255, 1, 120, 16, 157,
                       89, 128, 105, 145, 118, 184, 38, 127, 67, 92, 42, 153, 17, 24, 122,
                       255, 127, 126, 35, 183, 17, 158, 54, 165, 20, 255, 1, 120, 16, 157,
                       89, 87, 16, 126, 69, 243, 109, 185, 126, 92, 42, 39, 34, 24, 122,
                       255, 127, 126, 35, 218, 17, 158, 54, 165, 20, 255, 1, 120, 16, 151,
                       61, 71, 54, 104, 59, 74, 10, 239, 18, 126, 86, 114, 24, 24, 122]

    default_glove_palette = [246, 82, 118, 3]

    def __init__(self, filename):
        with open(filename, 'rb') as file:
            filedata = bytearray(file.read())
        self.name = os.path.basename(filename)
        self.author_name = None
        self.valid = True
        if len(filedata) == 0x7000:
            # sprite file with graphics and without palette data
            self.sprite = filedata[:0x7000]
            self.palette = list(self.default_palette)
            self.glove_palette = list(self.default_glove_palette)
        elif len(filedata) == 0x7078:
            # sprite file with graphics and palette data
            self.sprite = filedata[:0x7000]
            self.palette = filedata[0x7000:]
            self.glove_palette = filedata[0x7036:0x7038] + filedata[0x7054:0x7056]
        elif len(filedata) == 0x707C:
            # sprite file with graphics and palette data including gloves
            self.sprite = filedata[:0x7000]
            self.palette = filedata[0x7000:0x7078]
            self.glove_palette = filedata[0x7078:]
        elif len(filedata) in [0x100000, 0x200000]:
            # full rom with patched sprite, extract it
            self.sprite = filedata[0x80000:0x87000]
            self.palette = filedata[0xDD308:0xDD380]
            self.glove_palette = filedata[0xDEDF5:0xDEDF9]
        elif filedata.startswith(b'ZSPR'):
            result = self.parse_zspr(filedata, 1)
            if result is None:
                self.valid = False
                return
            (sprite, palette, self.name, self.author_name) = result
            if len(sprite) != 0x7000:
                self.valid = False
                return
            self.sprite = sprite
            if len(palette) == 0:
                self.palette = list(self.default_palette)
                self.glove_palette = list(self.default_glove_palette)
            elif len(palette) == 0x78:
                self.palette = palette
                self.glove_palette = list(self.default_glove_palette)
            elif len(palette) == 0x7C:
                self.palette = palette[:0x78]
                self.glove_palette = palette[0x78:]
            else:
                self.valid = False
        else:
            self.valid = False

    @staticmethod
    def default_link_sprite():
        return get_sprite_from_name('Link')

    def decode8(self, pos):
        arr = [[0 for _ in range(8)] for _ in range(8)]
        for y in range(8):
            for x in range(8):
                position = 1<<(7-x)
                val = 0
                if self.sprite[pos+2*y] & position:
                    val += 1
                if self.sprite[pos+2*y+1] & position:
                    val += 2
                if self.sprite[pos+2*y+16] & position:
                    val += 4
                if self.sprite[pos+2*y+17] & position:
                    val += 8
                arr[y][x] = val
        return arr

    def decode16(self, pos):
        arr = [[0 for _ in range(16)] for _ in range(16)]
        top_left = self.decode8(pos)
        top_right = self.decode8(pos+0x20)
        bottom_left = self.decode8(pos+0x200)
        bottom_right = self.decode8(pos+0x220)
        for x in range(8):
            for y in range(8):
                arr[y][x] = top_left[y][x]
                arr[y][x+8] = top_right[y][x]
                arr[y+8][x] = bottom_left[y][x]
                arr[y+8][x+8] = bottom_right[y][x]
        return arr

    def parse_zspr(self, filedata, expected_kind):
        logger = logging.getLogger('')
        headerstr = "<4xBHHIHIHH6x"
        headersize = struct.calcsize(headerstr)
        if len(filedata) < headersize:
            return None
        (version, csum, icsum, sprite_offset, sprite_size, palette_offset, palette_size, kind) = struct.unpack_from(headerstr, filedata)
        if version not in [1]:
            logger.error('Error parsing ZSPR file: Version %g not supported', version)
            return None
        if kind != expected_kind:
            return None

        stream = io.BytesIO(filedata)
        stream.seek(headersize)

        def read_utf16le(stream):
            "Decodes a null-terminated UTF-16_LE string of unknown size from a stream"
            raw = bytearray()
            while True:
                char = stream.read(2)
                if char in [b'', b'\x00\x00']:
                    break
                raw += char
            return raw.decode('utf-16_le')

        sprite_name = read_utf16le(stream)
        author_name = read_utf16le(stream)

        # Ignoring the Author Rom name for the time being.

        real_csum = sum(filedata) % 0x10000
        if real_csum != csum or real_csum ^ 0xFFFF != icsum:
            logger.warning('ZSPR file has incorrect checksum. It may be corrupted.')

        sprite = filedata[sprite_offset:sprite_offset + sprite_size]
        palette = filedata[palette_offset:palette_offset + palette_size]

        if len(sprite) != sprite_size or len(palette) != palette_size:
            logger.error('Error parsing ZSPR file: Unexpected end of file')
            return None

        return (sprite, palette, sprite_name, author_name)

    def decode_palette(self):
        "Returns the palettes as an array of arrays of 15 colors"
        def array_chunk(arr, size):
            return list(zip(*[iter(arr)] * size))
        def make_int16(pair):
            return pair[1]<<8 | pair[0]
        def expand_color(i):
            return ((i & 0x1F) * 8, (i>>5 & 0x1F) * 8, (i>>10 & 0x1F) * 8)
        raw_palette = self.palette
        if raw_palette is None:
            raw_palette = Sprite.default_palette
        # turn palette data into a list of RGB tuples with 8 bit values
        palette_as_colors = [expand_color(make_int16(chnk)) for chnk in array_chunk(raw_palette, 2)]

        # split into palettes of 15 colors
        return array_chunk(palette_as_colors, 15)

def patch_rom(world, rom, player, team, enemized):
    random.seed(world.rom_seeds[player])

    # progressive bow silver arrow hint hack
    prog_bow_locs = world.find_items('Progressive Bow', player)
    if len(prog_bow_locs) > 1:
        # only pick a distingushed bow if we have at least two
        distinguished_prog_bow_loc = random.choice(prog_bow_locs)
        distinguished_prog_bow_loc.item.code = 0x65

    # patch items
    for location in world.get_locations():
        if location.player != player:
            continue

        itemid = location.item.code if location.item is not None else 0x5A

        if location.address is None:
            continue

        if not location.crystal:
            if location.item is not None:
                # Keys in their native dungeon should use the orignal item code for keys
                if location.parent_region.dungeon:
                    if location.parent_region.dungeon.is_dungeon_item(location.item):
                        if location.item.bigkey:
                            itemid = 0x32
                        if location.item.smallkey:
                            itemid = 0x24
                        if location.item.map:
                            itemid = 0x33
                        if location.item.compass:
                            itemid = 0x25
                if world.remote_items[player]:
                    itemid = list(location_table.keys()).index(location.name) + 1
                    assert itemid < 0x100
                    rom.write_byte(location.player_address, 0xFF)
                elif location.item.player != player:
                    if location.player_address is not None:
                        rom.write_byte(location.player_address, location.item.player)
                    else:
                        itemid = 0x5A
            rom.write_byte(location.address, itemid)
        else:
            # crystals
            for address, value in zip(location.address, itemid):
                rom.write_byte(address, value)

            # patch music
            music_addresses = dungeon_music_addresses[location.name]
            if world.mapshuffle[player]:
                music = random.choice([0x11, 0x16])
            else:
                music = 0x11 if 'Pendant' in location.item.name else 0x16
            for music_address in music_addresses:
                rom.write_byte(music_address, music)

    if world.mapshuffle[player]:
        rom.write_byte(0x155C9, random.choice([0x11, 0x16]))  # Randomize GT music too with map shuffle

    # patch entrance/exits/holes
    for region in world.regions:
        for exit in region.exits:
            if exit.target is not None and exit.player == player:
                if isinstance(exit.addresses, tuple):
                    offset = exit.target
                    room_id, ow_area, vram_loc, scroll_y, scroll_x, link_y, link_x, camera_y, camera_x, unknown_1, unknown_2, door_1, door_2 = exit.addresses
                    #room id is deliberately not written


                    rom.write_byte(0x15B8C + offset, ow_area)
                    write_int16(rom, 0x15BDB + 2 * offset, vram_loc)
                    write_int16(rom, 0x15C79 + 2 * offset, scroll_y)
                    write_int16(rom, 0x15D17 + 2 * offset, scroll_x)

                    # for positioning fixups we abuse the roomid as a way of identifying which exit data we are appling
                    # Thanks to Zarby89 for originally finding these values
                    # todo fix screen scrolling

                    if world.shuffle[player] not in ['insanity', 'insanity_legacy', 'madness_legacy'] and \
                            exit.name in ['Eastern Palace Exit', 'Tower of Hera Exit', 'Thieves Town Exit', 'Ice Palace Exit', 'Misery Mire Exit',
                                          'Palace of Darkness Exit', 'Swamp Palace Exit', 'Ganons Tower Exit', 'Desert Palace Exit (North)', 'Agahnims Tower Exit', 'Spiral Cave Exit (Top)',
                                          'Superbunny Cave Exit (Bottom)', 'Turtle Rock Ledge Exit (East)']:
                        # For exits that connot be reached from another, no need to apply offset fixes.
                        write_int16(rom, 0x15DB5 + 2 * offset, link_y) # same as final else
                    elif room_id == 0x0059 and world.fix_skullwoods_exit[player]:
                        write_int16(rom, 0x15DB5 + 2 * offset, 0x00F8)
                    elif room_id == 0x004a and world.fix_palaceofdarkness_exit[player]:
                        write_int16(rom, 0x15DB5 + 2 * offset, 0x0640)
                    elif room_id == 0x00d6 and world.fix_trock_exit[player]:
                        write_int16(rom, 0x15DB5 + 2 * offset, 0x0134)
                    elif room_id == 0x000c and world.fix_gtower_exit: # fix ganons tower exit point
                        write_int16(rom, 0x15DB5 + 2 * offset, 0x00A4)
                    else:
                        write_int16(rom, 0x15DB5 + 2 * offset, link_y)

                    write_int16(rom, 0x15E53 + 2 * offset, link_x)
                    write_int16(rom, 0x15EF1 + 2 * offset, camera_y)
                    write_int16(rom, 0x15F8F + 2 * offset, camera_x)
                    rom.write_byte(0x1602D + offset, unknown_1)
                    rom.write_byte(0x1607C + offset, unknown_2)
                    write_int16(rom, 0x160CB + 2 * offset, door_1)
                    write_int16(rom, 0x16169 + 2 * offset, door_2)
                elif isinstance(exit.addresses, list):
                    # is hole
                    for address in exit.addresses:
                        rom.write_byte(address, exit.target)
                else:
                    # patch door table
                    rom.write_byte(0xDBB73 + exit.addresses, exit.target)
    if world.mode[player] == 'inverted':
        patch_shuffled_dark_sanc(world, rom, player)

    # setup dr option flags based on experimental, etc.
    dr_flags = DROptions.Eternal_Mini_Bosses if world.doorShuffle[player] == 'vanilla' else  DROptions.Town_Portal
    if world.experimental[player]:
        dr_flags |= DROptions.Map_Info

    # patch doors
    if world.doorShuffle[player] == 'crossed':
        rom.write_byte(0x139004, 2)
        for name, layout in world.key_layout[player].items():
            offset = compass_data[name][4]//2
            rom.write_byte(0x13f01c+offset, layout.max_chests + layout.max_drops)
            rom.write_byte(0x13f02a+offset, layout.max_chests)
            builder = world.dungeon_layouts[player][name]
            bk_status = 1 if builder.bk_required else 0
            bk_status = 2 if builder.bk_provided else bk_status
            rom.write_byte(0x13f038+offset*2, bk_status)
        rom.write_byte(0x151f1, 2)
        rom.write_byte(0x15270, 2)
        rom.write_byte(0x1597b, 2)
        if compass_code_good(rom):
            update_compasses(rom, world, player)
        else:
            logging.getLogger('').warning('Randomizer rom update! Compasses in crossed are borken')
    if world.doorShuffle[player] == 'basic':
        rom.write_byte(0x139004, 1)
    for door in world.doors:
        if door.dest is not None and door.player == player and door.type in [DoorType.Normal, DoorType.SpiralStairs]:
            rom.write_bytes(door.getAddress(), door.dest.getTarget(door))
    for room in world.rooms:
        if room.player == player and room.modified:
            rom.write_bytes(room.address(), room.rom_data())
    for paired_door in world.paired_doors[player]:
        rom.write_bytes(paired_door.address_a(world, player), paired_door.rom_data_a(world, player))
        rom.write_bytes(paired_door.address_b(world, player), paired_door.rom_data_b(world, player))
    if world.doorShuffle[player] != "vanilla":
        for builder in world.dungeon_layouts[player].values():
            if builder.pre_open_stonewall and builder.pre_open_stonewall.name == 'Desert Wall Slide NW':
                dr_flags |= DROptions.Open_Desert_Wall
                break
        for name, pair in boss_indicator.items():
            dungeon_id, boss_door = pair
            opposite_door = world.get_door(boss_door, player).dest
            if opposite_door.roomIndex > -1:
                dungeon_name = opposite_door.entrance.parent_region.dungeon.name
                dungeon_id = boss_indicator[dungeon_name][0]
                rom.write_byte(0x13f000+dungeon_id, opposite_door.roomIndex)
    rom.write_byte(0x139006, dr_flags.value)
    if dr_flags & DROptions.Town_Portal and world.mode[player] == 'inverted':
        rom.write_byte(0x139008, 1)

    # fix skull woods exit, if not fixed during exit patching
    if world.fix_skullwoods_exit[player] and world.shuffle[player] == 'vanilla':
        write_int16(rom, 0x15DB5 + 2 * exit_ids['Skull Woods Final Section Exit'][1], 0x00F8)

    write_custom_shops(rom, world, player)

    # patch medallion requirements
    if world.required_medallions[player][0] == 'Bombos':
        rom.write_byte(0x180022, 0x00)  # requirement
        rom.write_byte(0x4FF2, 0x31)  # sprite
        rom.write_byte(0x50D1, 0x80)
        rom.write_byte(0x51B0, 0x00)
    elif world.required_medallions[player][0] == 'Quake':
        rom.write_byte(0x180022, 0x02)  # requirement
        rom.write_byte(0x4FF2, 0x31)  # sprite
        rom.write_byte(0x50D1, 0x88)
        rom.write_byte(0x51B0, 0x00)
    if world.required_medallions[player][1] == 'Bombos':
        rom.write_byte(0x180023, 0x00)  # requirement
        rom.write_byte(0x5020, 0x31)  # sprite
        rom.write_byte(0x50FF, 0x90)
        rom.write_byte(0x51DE, 0x00)
    elif world.required_medallions[player][1] == 'Ether':
        rom.write_byte(0x180023, 0x01)  # requirement
        rom.write_byte(0x5020, 0x31)  # sprite
        rom.write_byte(0x50FF, 0x98)
        rom.write_byte(0x51DE, 0x00)

    # set open mode:
    if world.mode[player] in ['open', 'inverted']:
        rom.write_byte(0x180032, 0x01)  # open mode
    if world.mode[player] == 'inverted':
        set_inverted_mode(world, player, rom)
    elif world.mode[player] == 'standard':
        rom.write_byte(0x180032, 0x00)  # standard mode

    uncle_location = world.get_location('Link\'s Uncle', player)
    if uncle_location.item is None or uncle_location.item.name not in ['Master Sword', 'Tempered Sword', 'Fighter Sword', 'Golden Sword', 'Progressive Sword']:
        # disable sword sprite from uncle
        rom.write_bytes(0x6D263, [0x00, 0x00, 0xf6, 0xff, 0x00, 0x0E])
        rom.write_bytes(0x6D26B, [0x00, 0x00, 0xf6, 0xff, 0x00, 0x0E])
        rom.write_bytes(0x6D293, [0x00, 0x00, 0xf6, 0xff, 0x00, 0x0E])
        rom.write_bytes(0x6D29B, [0x00, 0x00, 0xf7, 0xff, 0x00, 0x0E])
        rom.write_bytes(0x6D2B3, [0x00, 0x00, 0xf6, 0xff, 0x02, 0x0E])
        rom.write_bytes(0x6D2BB, [0x00, 0x00, 0xf6, 0xff, 0x02, 0x0E])
        rom.write_bytes(0x6D2E3, [0x00, 0x00, 0xf7, 0xff, 0x02, 0x0E])
        rom.write_bytes(0x6D2EB, [0x00, 0x00, 0xf7, 0xff, 0x02, 0x0E])
        rom.write_bytes(0x6D31B, [0x00, 0x00, 0xe4, 0xff, 0x08, 0x0E])
        rom.write_bytes(0x6D323, [0x00, 0x00, 0xe4, 0xff, 0x08, 0x0E])

    # set light cones
    rom.write_byte(0x180038, 0x01 if world.sewer_light_cone[player] else 0x00)
    rom.write_byte(0x180039, 0x01 if world.light_world_light_cone else 0x00)
    rom.write_byte(0x18003A, 0x01 if world.dark_world_light_cone else 0x00)

    GREEN_TWENTY_RUPEES = 0x47
    TRIFORCE_PIECE = ItemFactory('Triforce Piece', player).code
    GREEN_CLOCK = ItemFactory('Green Clock', player).code

    rom.write_byte(0x18004F, 0x01) # Byrna Invulnerability: on

    # handle difficulty_adjustments
    if world.difficulty_adjustments[player] == 'hard':
        rom.write_byte(0x180181, 0x01) # Make silver arrows work only on ganon
        rom.write_byte(0x180182, 0x00) # Don't auto equip silvers on pickup
        # Powdered Fairies Prize
        rom.write_byte(0x36DD0, 0xD8)  # One Heart
        # potion heal amount
        rom.write_byte(0x180084, 0x38)  # Seven Hearts
        # potion magic restore amount
        rom.write_byte(0x180085, 0x40)  # Half Magic
        #Cape magic cost
        rom.write_bytes(0x3ADA7, [0x02, 0x04, 0x08])
        # Byrna Invulnerability: off
        rom.write_byte(0x18004F, 0x00)
        #Disable catching fairies
        rom.write_byte(0x34FD6, 0x80)
        overflow_replacement = GREEN_TWENTY_RUPEES
        # Rupoor negative value
        write_int16(rom, 0x180036, world.rupoor_cost)
        # Set stun items
        rom.write_byte(0x180180, 0x02) # Hookshot only
    elif world.difficulty_adjustments[player] == 'expert':
        rom.write_byte(0x180181, 0x01) # Make silver arrows work only on ganon
        rom.write_byte(0x180182, 0x00) # Don't auto equip silvers on pickup
        # Powdered Fairies Prize
        rom.write_byte(0x36DD0, 0xD8)  # One Heart
        # potion heal amount
        rom.write_byte(0x180084, 0x20)  # 4 Hearts
        # potion magic restore amount
        rom.write_byte(0x180085, 0x20)  # Quarter Magic
        #Cape magic cost
        rom.write_bytes(0x3ADA7, [0x02, 0x04, 0x08])
        # Byrna Invulnerability: off
        rom.write_byte(0x18004F, 0x00)
        #Disable catching fairies
        rom.write_byte(0x34FD6, 0x80)
        overflow_replacement = GREEN_TWENTY_RUPEES
        # Rupoor negative value
        write_int16(rom, 0x180036, world.rupoor_cost)
        # Set stun items
        rom.write_byte(0x180180, 0x00) # Nothing
    else:
        rom.write_byte(0x180181, 0x00) # Make silver arrows freely usable
        rom.write_byte(0x180182, 0x01) # auto equip silvers on pickup
        # Powdered Fairies Prize
        rom.write_byte(0x36DD0, 0xE3)  # fairy
        # potion heal amount
        rom.write_byte(0x180084, 0xA0)  # full
        # potion magic restore amount
        rom.write_byte(0x180085, 0x80)  # full
        #Cape magic cost
        rom.write_bytes(0x3ADA7, [0x04, 0x08, 0x10])
        # Byrna Invulnerability: on
        rom.write_byte(0x18004F, 0x01)
        #Enable catching fairies
        rom.write_byte(0x34FD6, 0xF0)
        # Rupoor negative value
        write_int16(rom, 0x180036, world.rupoor_cost)
        # Set stun items
        rom.write_byte(0x180180, 0x03) # All standard items
        #Set overflow items for progressive equipment
        if world.timer[player] in ['timed', 'timed-countdown', 'timed-ohko']:
            overflow_replacement = GREEN_CLOCK
        else:
            overflow_replacement = GREEN_TWENTY_RUPEES

    #Byrna residual magic cost
    rom.write_bytes(0x45C42, [0x04, 0x02, 0x01])

    difficulty = world.difficulty_requirements[player]

    #Set overflow items for progressive equipment
    rom.write_bytes(0x180090,
                    [difficulty.progressive_sword_limit if world.swords[player] != 'swordless' else 0, overflow_replacement,
                     difficulty.progressive_shield_limit, overflow_replacement,
                     difficulty.progressive_armor_limit, overflow_replacement,
                     difficulty.progressive_bottle_limit, overflow_replacement])
<<<<<<< HEAD
=======

    #Work around for json patch ordering issues - write bow limit separately so that it is replaced in the patch
    rom.write_bytes(0x180098, [difficulty.progressive_bow_limit, overflow_replacement])
>>>>>>> 4d27651d

    #Work around for json patch ordering issues - write bow limit separately so that it is replaced in the patch
    rom.write_bytes(0x180098, [difficulty.progressive_bow_limit, overflow_replacement])

    if difficulty.progressive_bow_limit < 2 and world.swords == 'swordless':
        rom.write_bytes(0x180098, [2, overflow_replacement])
        rom.write_byte(0x180181, 0x01) # Make silver arrows work only on ganon
        rom.write_byte(0x180182, 0x00) # Don't auto equip silvers on pickup

    # set up game internal RNG seed
    for i in range(1024):
        rom.write_byte(0x178000 + i, random.randint(0, 255))

    # shuffle prize packs
    prizes = [0xD8, 0xD8, 0xD8, 0xD8, 0xD9, 0xD8, 0xD8, 0xD9, 0xDA, 0xD9, 0xDA, 0xDB, 0xDA, 0xD9, 0xDA, 0xDA, 0xE0, 0xDF, 0xDF, 0xDA, 0xE0, 0xDF, 0xD8, 0xDF,
              0xDC, 0xDC, 0xDC, 0xDD, 0xDC, 0xDC, 0xDE, 0xDC, 0xE1, 0xD8, 0xE1, 0xE2, 0xE1, 0xD8, 0xE1, 0xE2, 0xDF, 0xD9, 0xD8, 0xE1, 0xDF, 0xDC, 0xD9, 0xD8,
              0xD8, 0xE3, 0xE0, 0xDB, 0xDE, 0xD8, 0xDB, 0xE2, 0xD9, 0xDA, 0xDB, 0xD9, 0xDB, 0xD9, 0xDB]
    dig_prizes = [0xB2, 0xD8, 0xD8, 0xD8, 0xD8, 0xD8, 0xD8, 0xD8, 0xD8,
                  0xD9, 0xD9, 0xD9, 0xD9, 0xD9, 0xDA, 0xDA, 0xDA, 0xDA, 0xDA,
                  0xDB, 0xDB, 0xDB, 0xDB, 0xDB, 0xDC, 0xDC, 0xDC, 0xDC, 0xDC,
                  0xDD, 0xDD, 0xDD, 0xDD, 0xDD, 0xDE, 0xDE, 0xDE, 0xDE, 0xDE,
                  0xDF, 0xDF, 0xDF, 0xDF, 0xDF, 0xE0, 0xE0, 0xE0, 0xE0, 0xE0,
                  0xE1, 0xE1, 0xE1, 0xE1, 0xE1, 0xE2, 0xE2, 0xE2, 0xE2, 0xE2,
                  0xE3, 0xE3, 0xE3, 0xE3, 0xE3]

    def chunk(l,n):
        return [l[i:i+n] for i in range(0, len(l), n)]

    # randomize last 7 slots
    prizes [-7:] = random.sample(prizes, 7)

    #shuffle order of 7 main packs
    packs = chunk(prizes[:56], 8)
    random.shuffle(packs)
    prizes[:56] = [drop for pack in packs for drop in pack]

    if world.difficulty_adjustments[player] in ['hard', 'expert']:
        prize_replacements = {0xE0: 0xDF, # Fairy -> heart
                              0xE3: 0xD8} # Big magic -> small magic
        prizes = [prize_replacements.get(prize, prize) for prize in prizes]
        dig_prizes = [prize_replacements.get(prize, prize) for prize in dig_prizes]

    if world.retro[player]:
        prize_replacements = {0xE1: 0xDA, #5 Arrows -> Blue Rupee
                              0xE2: 0xDB} #10 Arrows -> Red Rupee
        prizes = [prize_replacements.get(prize, prize) for prize in prizes]
        dig_prizes = [prize_replacements.get(prize, prize) for prize in dig_prizes]
    rom.write_bytes(0x180100, dig_prizes)

    # write tree pull prizes
    rom.write_byte(0xEFBD4, prizes.pop())
    rom.write_byte(0xEFBD5, prizes.pop())
    rom.write_byte(0xEFBD6, prizes.pop())

    # rupee crab prizes
    rom.write_byte(0x329C8, prizes.pop())  # first prize
    rom.write_byte(0x329C4, prizes.pop())  # final prize

    # stunned enemy prize
    rom.write_byte(0x37993, prizes.pop())

    # saved fish prize
    rom.write_byte(0xE82CC, prizes.pop())

    # fill enemy prize packs
    rom.write_bytes(0x37A78, prizes)

    # set bonk prizes
    bonk_prizes = [0x79, 0xE3, 0x79, 0xAC, 0xAC, 0xE0, 0xDC, 0xAC, 0xE3, 0xE3, 0xDA, 0xE3, 0xDA, 0xD8, 0xAC, 0xAC, 0xE3, 0xD8, 0xE3, 0xE3, 0xE3, 0xE3, 0xE3, 0xE3, 0xDC, 0xDB, 0xE3, 0xDA, 0x79, 0x79, 0xE3, 0xE3,
                   0xDA, 0x79, 0xAC, 0xAC, 0x79, 0xE3, 0x79, 0xAC, 0xAC, 0xE0, 0xDC, 0xE3, 0x79, 0xDE, 0xE3, 0xAC, 0xDB, 0x79, 0xE3, 0xD8, 0xAC, 0x79, 0xE3, 0xDB, 0xDB, 0xE3, 0xE3, 0x79, 0xD8, 0xDD]
    bonk_addresses = [0x4CF6C, 0x4CFBA, 0x4CFE0, 0x4CFFB, 0x4D018, 0x4D01B, 0x4D028, 0x4D03C, 0x4D059, 0x4D07A, 0x4D09E, 0x4D0A8, 0x4D0AB, 0x4D0AE, 0x4D0BE, 0x4D0DD,
                      0x4D16A, 0x4D1E5, 0x4D1EE, 0x4D20B, 0x4CBBF, 0x4CBBF, 0x4CC17, 0x4CC1A, 0x4CC4A, 0x4CC4D, 0x4CC53, 0x4CC69, 0x4CC6F, 0x4CC7C, 0x4CCEF, 0x4CD51,
                      0x4CDC0, 0x4CDC3, 0x4CDC6, 0x4CE37, 0x4D2DE, 0x4D32F, 0x4D355, 0x4D367, 0x4D384, 0x4D387, 0x4D397, 0x4D39E, 0x4D3AB, 0x4D3AE, 0x4D3D1, 0x4D3D7,
                      0x4D3F8, 0x4D416, 0x4D420, 0x4D423, 0x4D42D, 0x4D449, 0x4D48C, 0x4D4D9, 0x4D4DC, 0x4D4E3, 0x4D504, 0x4D507, 0x4D55E, 0x4D56A]
    if world.shuffle_bonk_prizes:
        random.shuffle(bonk_prizes)
    for prize, address in zip(bonk_prizes, bonk_addresses):
        rom.write_byte(address, prize)

    # Fill in item substitutions table
    rom.write_bytes(0x184000, [
        # original_item, limit, replacement_item, filler
        0x12, 0x01, 0x35, 0xFF, # lamp -> 5 rupees
        0x51, 0x06, 0x52, 0xFF, # 6 +5 bomb upgrades -> +10 bomb upgrade
        0x53, 0x06, 0x54, 0xFF, # 6 +5 arrow upgrades -> +10 arrow upgrade
        0x58, 0x01, 0x36 if world.retro[player] else 0x43, 0xFF, # silver arrows -> single arrow (red 20 in retro mode)
        0x3E, difficulty.boss_heart_container_limit, 0x47, 0xff, # boss heart -> green 20
        0x17, difficulty.heart_piece_limit, 0x47, 0xff, # piece of heart -> green 20
        0xFF, 0xFF, 0xFF, 0xFF, # end of table sentinel
    ])

    # set Fountain bottle exchange items
    if world.difficulty[player] in ['hard', 'expert']:
        rom.write_byte(0x348FF, [0x16, 0x2B, 0x2C, 0x2D, 0x3C, 0x48][random.randint(0, 5)])
        rom.write_byte(0x3493B, [0x16, 0x2B, 0x2C, 0x2D, 0x3C, 0x48][random.randint(0, 5)])
    else:
        rom.write_byte(0x348FF, [0x16, 0x2B, 0x2C, 0x2D, 0x3C, 0x3D, 0x48][random.randint(0, 6)])
        rom.write_byte(0x3493B, [0x16, 0x2B, 0x2C, 0x2D, 0x3C, 0x3D, 0x48][random.randint(0, 6)])

    #enable Fat Fairy Chests
    rom.write_bytes(0x1FC16, [0xB1, 0xC6, 0xF9, 0xC9, 0xC6, 0xF9])
    # set Fat Fairy Bow/Sword prizes to be disappointing
    rom.write_byte(0x34914, 0x3A)  # Bow and Arrow
    rom.write_byte(0x180028, 0x49)  # Fighter Sword
    # enable Waterfall fairy chests
    rom.write_bytes(0xE9AE, [0x14, 0x01])
    rom.write_bytes(0xE9CF, [0x14, 0x01])
    rom.write_bytes(0x1F714, [225, 0, 16, 172, 13, 41, 154, 1, 88, 152, 15, 17, 177, 97, 252, 77, 129, 32, 218, 2, 44, 225, 97, 252, 190, 129, 97, 177, 98, 84, 218, 2,
                              253, 141, 131, 68, 225, 98, 253, 30, 131, 49, 165, 201, 49, 164, 105, 49, 192, 34, 77, 164, 105, 49, 198, 249, 73, 198, 249, 16, 153, 160, 92, 153,
                              162, 11, 152, 96, 13, 232, 192, 85, 232, 192, 11, 146, 0, 115, 152, 96, 254, 105, 0, 152, 163, 97, 254, 107, 129, 254, 171, 133, 169, 200, 97, 254,
                              174, 129, 255, 105, 2, 216, 163, 98, 255, 107, 131, 255, 43, 135, 201, 200, 98, 255, 46, 131, 254, 161, 0, 170, 33, 97, 254, 166, 129, 255, 33, 2,
                              202, 33, 98, 255, 38, 131, 187, 35, 250, 195, 35, 250, 187, 43, 250, 195, 43, 250, 187, 83, 250, 195, 83, 250, 176, 160, 61, 152, 19, 192, 152, 82,
                              192, 136, 0, 96, 144, 0, 96, 232, 0, 96, 240, 0, 96, 152, 202, 192, 216, 202, 192, 216, 19, 192, 216, 82, 192, 252, 189, 133, 253, 29, 135, 255,
                              255, 255, 255, 240, 255, 128, 46, 97, 14, 129, 14, 255, 255])
    # set Waterfall fairy prizes to be disappointing
    rom.write_byte(0x348DB, 0x3A)  # Red Boomerang becomes Red Boomerang
    rom.write_byte(0x348EB, 0x05)  # Blue Shield becomes Blue Shield

    # Remove Statues for upgrade fairy
    rom.write_bytes(0x01F810, [0x1A, 0x1E, 0x01, 0x1A, 0x1E, 0x01])


    rom.write_byte(0x180029, 0x01) # Smithy quick item give

    # set swordless mode settings
    rom.write_byte(0x18003F, 0x01 if world.swords[player] == 'swordless' else 0x00)  # hammer can harm ganon
    rom.write_byte(0x180040, 0x01 if world.swords[player] == 'swordless' else 0x00)  # open curtains
    rom.write_byte(0x180041, 0x01 if world.swords[player] == 'swordless' else 0x00)  # swordless medallions
    rom.write_byte(0x180043, 0xFF if world.swords[player] == 'swordless' else 0x00)  # starting sword for link
    rom.write_byte(0x180044, 0x01 if world.swords[player] == 'swordless' else 0x00)  # hammer activates tablets

    # set up clocks for timed modes
    if world.shuffle[player] == 'vanilla':
        ERtimeincrease = 0
    elif world.shuffle[player] in ['dungeonssimple', 'dungeonsfull']:
        ERtimeincrease = 10
    else:
        ERtimeincrease = 20
    if world.keyshuffle[player] or world.bigkeyshuffle[player] or world.mapshuffle[player]:
        ERtimeincrease = ERtimeincrease + 15
    if world.clock_mode[player] == False:
        rom.write_bytes(0x180190, [0x00, 0x00, 0x00])  # turn off clock mode
        write_int32(rom, 0x180200, 0)  # red clock adjustment time (in frames, sint32)
        write_int32(rom, 0x180204, 0)  # blue clock adjustment time (in frames, sint32)
        write_int32(rom, 0x180208, 0)  # green clock adjustment time (in frames, sint32)
        write_int32(rom, 0x18020C, 0)  # starting time (in frames, sint32)
    elif world.clock_mode[player] == 'ohko':
        rom.write_bytes(0x180190, [0x01, 0x02, 0x01])  # ohko timer with resetable timer functionality
        write_int32(rom, 0x180200, 0)  # red clock adjustment time (in frames, sint32)
        write_int32(rom, 0x180204, 0)  # blue clock adjustment time (in frames, sint32)
        write_int32(rom, 0x180208, 0)  # green clock adjustment time (in frames, sint32)
        write_int32(rom, 0x18020C, 0)  # starting time (in frames, sint32)
    elif world.clock_mode[player] == 'countdown-ohko':
        rom.write_bytes(0x180190, [0x01, 0x02, 0x01])  # ohko timer with resetable timer functionality
        write_int32(rom, 0x180200, -100 * 60 * 60 * 60)  # red clock adjustment time (in frames, sint32)
        write_int32(rom, 0x180204, 2 * 60 * 60)  # blue clock adjustment time (in frames, sint32)
        write_int32(rom, 0x180208, 4 * 60 * 60)  # green clock adjustment time (in frames, sint32)
        if world.difficulty_adjustments[player] == 'normal':
            write_int32(rom, 0x18020C, (10 + ERtimeincrease) * 60 * 60)  # starting time (in frames, sint32)
        else:
            write_int32(rom, 0x18020C, int((5 + ERtimeincrease / 2) * 60 * 60))  # starting time (in frames, sint32)
    if world.clock_mode[player] == 'stopwatch':
        rom.write_bytes(0x180190, [0x02, 0x01, 0x00])  # set stopwatch mode
        write_int32(rom, 0x180200, -2 * 60 * 60)  # red clock adjustment time (in frames, sint32)
        write_int32(rom, 0x180204, 2 * 60 * 60)  # blue clock adjustment time (in frames, sint32)
        write_int32(rom, 0x180208, 4 * 60 * 60)  # green clock adjustment time (in frames, sint32)
        write_int32(rom, 0x18020C, 0)  # starting time (in frames, sint32)
    if world.clock_mode[player] == 'countdown':
        rom.write_bytes(0x180190, [0x01, 0x01, 0x00])  # set countdown, with no reset available
        write_int32(rom, 0x180200, -2 * 60 * 60)  # red clock adjustment time (in frames, sint32)
        write_int32(rom, 0x180204, 2 * 60 * 60)  # blue clock adjustment time (in frames, sint32)
        write_int32(rom, 0x180208, 4 * 60 * 60)  # green clock adjustment time (in frames, sint32)
        write_int32(rom, 0x18020C, (40 + ERtimeincrease) * 60 * 60)  # starting time (in frames, sint32)

    # set up goals for treasure hunt
    rom.write_bytes(0x180165, [0x0E, 0x28] if world.treasure_hunt_icon[player] == 'Triforce Piece' else [0x0D, 0x28])
    rom.write_byte(0x180167, world.treasure_hunt_count[player] % 256)
    rom.write_byte(0x180194, 1) # Must turn in triforced pieces (instant win not enabled)

    rom.write_bytes(0x180213, [0x00, 0x01]) # Not a Tournament Seed

    gametype = 0x04 # item
    if world.shuffle[player] != 'vanilla':
        gametype |= 0x02 # entrance
    if enemized:
        gametype |= 0x01 # enemizer
    rom.write_byte(0x180211, gametype) # Game type

    # assorted fixes
    rom.write_byte(0x1800A2, 0x01)  # remain in real dark world when dying in dark world dungeon before killing aga1
    rom.write_byte(0x180169, 0x01 if world.lock_aga_door_in_escape else 0x00)  # Lock or unlock aga tower door during escape sequence.
    if world.mode[player] == 'inverted':
        rom.write_byte(0x180169, 0x02)  # lock aga/ganon tower door with crystals in inverted
    rom.write_byte(0x180171, 0x01 if world.ganon_at_pyramid[player] else 0x00)  # Enable respawning on pyramid after ganon death
    rom.write_byte(0x180173, 0x01) # Bob is enabled
    rom.write_byte(0x180168, 0x08)  # Spike Cave Damage
    rom.write_bytes(0x18016B, [0x04, 0x02, 0x01]) #Set spike cave and MM spike room Cape usage
    rom.write_bytes(0x18016E, [0x04, 0x08, 0x10]) #Set spike cave and MM spike room Cape usage
    rom.write_bytes(0x50563, [0x3F, 0x14]) # disable below ganon chest
    rom.write_byte(0x50599, 0x00) # disable below ganon chest
    rom.write_bytes(0xE9A5, [0x7E, 0x00, 0x24]) # disable below ganon chest
    rom.write_byte(0x18008B, 0x01 if world.open_pyramid[player] else 0x00) # pre-open Pyramid Hole
    rom.write_byte(0x18008C, 0x01 if world.crystals_needed_for_gt[player] == 0 else 0x00) # GT pre-opened if crystal requirement is 0
    rom.write_byte(0xF5D73, 0xF0) # bees are catchable
    rom.write_byte(0xF5F10, 0xF0) # bees are catchable
    rom.write_byte(0x180086, 0x00 if world.aga_randomness else 0x01)  # set blue ball and ganon warp randomness
    rom.write_byte(0x1800A0, 0x01)  # return to light world on s+q without mirror
    rom.write_byte(0x1800A1, 0x01)  # enable overworld screen transition draining for water level inside swamp
    rom.write_byte(0x180174, 0x01 if world.fix_fake_world[player] else 0x00)
    rom.write_byte(0x18017E, 0x01) # Fairy fountains only trade in bottles

    # Starting equipment
    equip = [0] * (0x340 + 0x4F)
    equip[0x36C] = 0x18
    equip[0x36D] = 0x18
    equip[0x379] = 0x68
    starting_max_bombs = 10
    starting_max_arrows = 30

    startingstate = CollectionState(world)

    if startingstate.has('Bow', player):
        equip[0x340] = 3 if startingstate.has('Silver Arrows', player) else 1
        equip[0x38E] |= 0x20  # progressive flag to get the correct hint in all cases
        if not world.retro[player]:
            equip[0x38E] |= 0x80
    if startingstate.has('Silver Arrows', player):
        equip[0x38E] |= 0x40

    if startingstate.has('Titans Mitts', player):
        equip[0x354] = 2
    elif startingstate.has('Power Glove', player):
        equip[0x354] = 1

    if startingstate.has('Golden Sword', player):
        equip[0x359] = 4
    elif startingstate.has('Tempered Sword', player):
        equip[0x359] = 3
    elif startingstate.has('Master Sword', player):
        equip[0x359] = 2
    elif startingstate.has('Fighter Sword', player):
        equip[0x359] = 1

    if startingstate.has('Mirror Shield', player):
        equip[0x35A] = 3
    elif startingstate.has('Red Shield', player):
        equip[0x35A] = 2
    elif startingstate.has('Blue Shield', player):
        equip[0x35A] = 1

    if startingstate.has('Red Mail', player):
        equip[0x35B] = 2
    elif startingstate.has('Blue Mail', player):
        equip[0x35B] = 1

    if startingstate.has('Magic Upgrade (1/4)', player):
        equip[0x37B] = 2
        equip[0x36E] = 0x80
    elif startingstate.has('Magic Upgrade (1/2)', player):
        equip[0x37B] = 1
        equip[0x36E] = 0x80

    for item in world.precollected_items:
        if item.player != player:
            continue

        if item.name in ['Bow', 'Silver Arrows', 'Progressive Bow', 'Progressive Bow (Alt)',
                         'Titans Mitts', 'Power Glove', 'Progressive Glove',
                         'Golden Sword', 'Tempered Sword', 'Master Sword', 'Fighter Sword', 'Progressive Sword',
                         'Mirror Shield', 'Red Shield', 'Blue Shield', 'Progressive Shield',
                         'Red Mail', 'Blue Mail', 'Progressive Armor',
                         'Magic Upgrade (1/4)', 'Magic Upgrade (1/2)']:
            continue

        set_table = {'Book of Mudora': (0x34E, 1), 'Hammer': (0x34B, 1), 'Bug Catching Net': (0x34D, 1), 'Hookshot': (0x342, 1), 'Magic Mirror': (0x353, 2),
                     'Cape': (0x352, 1), 'Lamp': (0x34A, 1), 'Moon Pearl': (0x357, 1), 'Cane of Somaria': (0x350, 1), 'Cane of Byrna': (0x351, 1),
                     'Fire Rod': (0x345, 1), 'Ice Rod': (0x346, 1), 'Bombos': (0x347, 1), 'Ether': (0x348, 1), 'Quake': (0x349, 1)}
        or_table = {'Green Pendant': (0x374, 0x04), 'Red Pendant': (0x374, 0x01), 'Blue Pendant': (0x374, 0x02),
                    'Crystal 1': (0x37A, 0x02), 'Crystal 2': (0x37A, 0x10), 'Crystal 3': (0x37A, 0x40), 'Crystal 4': (0x37A, 0x20),
                    'Crystal 5': (0x37A, 0x04), 'Crystal 6': (0x37A, 0x01), 'Crystal 7': (0x37A, 0x08),
                    'Big Key (Eastern Palace)': (0x367, 0x20), 'Compass (Eastern Palace)': (0x365, 0x20), 'Map (Eastern Palace)': (0x369, 0x20),
                    'Big Key (Desert Palace)': (0x367, 0x10), 'Compass (Desert Palace)': (0x365, 0x10), 'Map (Desert Palace)': (0x369, 0x10),
                    'Big Key (Tower of Hera)': (0x366, 0x20), 'Compass (Tower of Hera)': (0x364, 0x20), 'Map (Tower of Hera)': (0x368, 0x20),
                    'Big Key (Escape)': (0x367, 0xC0), 'Compass (Escape)': (0x365, 0xC0), 'Map (Escape)': (0x369, 0xC0),
                    'Big Key (Agahnims Tower)': (0x367, 0x08), 'Compass (Agahnims Tower)': (0x365, 0x08), 'Map (Agahnims Tower)': (0x369, 0x08),
                    'Big Key (Palace of Darkness)': (0x367, 0x02), 'Compass (Palace of Darkness)': (0x365, 0x02), 'Map (Palace of Darkness)': (0x369, 0x02),
                    'Big Key (Thieves Town)': (0x366, 0x10), 'Compass (Thieves Town)': (0x364, 0x10), 'Map (Thieves Town)': (0x368, 0x10),
                    'Big Key (Skull Woods)': (0x366, 0x80), 'Compass (Skull Woods)': (0x364, 0x80), 'Map (Skull Woods)': (0x368, 0x80),
                    'Big Key (Swamp Palace)': (0x367, 0x04), 'Compass (Swamp Palace)': (0x365, 0x04), 'Map (Swamp Palace)': (0x369, 0x04),
                    'Big Key (Ice Palace)': (0x366, 0x40), 'Compass (Ice Palace)': (0x364, 0x40), 'Map (Ice Palace)': (0x368, 0x40),
                    'Big Key (Misery Mire)': (0x367, 0x01), 'Compass (Misery Mire)': (0x365, 0x01), 'Map (Misery Mire)': (0x369, 0x01),
                    'Big Key (Turtle Rock)': (0x366, 0x08), 'Compass (Turtle Rock)': (0x364, 0x08), 'Map (Turtle Rock)': (0x368, 0x08),
                    'Big Key (Ganons Tower)': (0x366, 0x04), 'Compass (Ganons Tower)': (0x364, 0x04), 'Map (Ganons Tower)': (0x368, 0x04)}
        set_or_table = {'Flippers': (0x356, 1, 0x379, 0x02),'Pegasus Boots': (0x355, 1, 0x379, 0x04),
                        'Shovel': (0x34C, 1, 0x38C, 0x04), 'Flute': (0x34C, 3, 0x38C, 0x01),
                        'Mushroom': (0x344, 1, 0x38C, 0x20 | 0x08), 'Magic Powder': (0x344, 2, 0x38C, 0x10),
                        'Blue Boomerang': (0x341, 1, 0x38C, 0x80), 'Red Boomerang': (0x341, 2, 0x38C, 0x40)}
        keys = {'Small Key (Eastern Palace)': [0x37E], 'Small Key (Desert Palace)': [0x37F],
                'Small Key (Tower of Hera)': [0x386],
                'Small Key (Agahnims Tower)': [0x380], 'Small Key (Palace of Darkness)': [0x382],
                'Small Key (Thieves Town)': [0x387],
                'Small Key (Skull Woods)': [0x384], 'Small Key (Swamp Palace)': [0x381],
                'Small Key (Ice Palace)': [0x385],
                'Small Key (Misery Mire)': [0x383], 'Small Key (Turtle Rock)': [0x388],
                'Small Key (Ganons Tower)': [0x389],
                'Small Key (Universal)': [0x38B], 'Small Key (Escape)': [0x37C, 0x37D]}
        bottles = {'Bottle': 2, 'Bottle (Red Potion)': 3, 'Bottle (Green Potion)': 4, 'Bottle (Blue Potion)': 5,
                   'Bottle (Fairy)': 6, 'Bottle (Bee)': 7, 'Bottle (Good Bee)': 8}
        rupees = {'Rupee (1)': 1, 'Rupees (5)': 5, 'Rupees (20)': 20, 'Rupees (50)': 50, 'Rupees (100)': 100, 'Rupees (300)': 300}
        bomb_caps = {'Bomb Upgrade (+5)': 5, 'Bomb Upgrade (+10)': 10}
        arrow_caps = {'Arrow Upgrade (+5)': 5, 'Arrow Upgrade (+10)': 10}
        bombs = {'Single Bomb': 1, 'Bombs (3)': 3, 'Bombs (10)': 10}
        arrows = {'Single Arrow': 1, 'Arrows (10)': 10}

        if item.name in set_table:
            equip[set_table[item.name][0]] = set_table[item.name][1]
        elif item.name in or_table:
            equip[or_table[item.name][0]] |= or_table[item.name][1]
        elif item.name in set_or_table:
            equip[set_or_table[item.name][0]] = set_or_table[item.name][1]
            equip[set_or_table[item.name][2]] |= set_or_table[item.name][3]
        elif item.name in keys:
            for address in keys[item.name]:
                equip[address] = min(equip[address] + 1, 99)
        elif item.name in bottles:
            if equip[0x34F] < world.difficulty_requirements[player].progressive_bottle_limit:
                equip[0x35C + equip[0x34F]] = bottles[item.name]
                equip[0x34F] += 1
        elif item.name in rupees:
            equip[0x360:0x362] = list(min(equip[0x360] + (equip[0x361] << 8) + rupees[item.name], 9999).to_bytes(2, byteorder='little', signed=False))
            equip[0x362:0x364] = list(min(equip[0x362] + (equip[0x363] << 8) + rupees[item.name], 9999).to_bytes(2, byteorder='little', signed=False))
        elif item.name in bomb_caps:
            starting_max_bombs = min(starting_max_bombs + bomb_caps[item.name], 50)
        elif item.name in arrow_caps:
            starting_max_arrows = min(starting_max_arrows + arrow_caps[item.name], 70)
        elif item.name in bombs:
            equip[0x343] += bombs[item.name]
        elif item.name in arrows:
            if world.retro[player]:
                equip[0x38E] |= 0x80
                equip[0x377] = 1
            else:
                equip[0x377] += arrows[item.name]
        elif item.name in ['Piece of Heart', 'Boss Heart Container', 'Sanctuary Heart Container']:
            if item.name == 'Piece of Heart':
                equip[0x36B] = (equip[0x36B] + 1) % 4
            if item.name != 'Piece of Heart' or equip[0x36B] == 0:
                equip[0x36C] = min(equip[0x36C] + 0x08, 0xA0)
                equip[0x36D] = min(equip[0x36D] + 0x08, 0xA0)
        else:
            raise RuntimeError(f'Unsupported item in starting equipment: {item.name}')

    equip[0x343] = min(equip[0x343], starting_max_bombs)
    rom.write_byte(0x180034, starting_max_bombs)
    equip[0x377] = min(equip[0x377], starting_max_arrows)
    rom.write_byte(0x180035, starting_max_arrows)
    rom.write_bytes(0x180046, equip[0x360:0x362])
    if equip[0x359]:
        rom.write_byte(0x180043, equip[0x359])

    assert equip[:0x340] == [0] * 0x340
    rom.write_bytes(0x183000, equip[0x340:])
    rom.write_bytes(0x271A6, equip[0x340:0x340+60])

    rom.write_byte(0x18004A, 0x00 if world.mode[player] != 'inverted' else 0x01)  # Inverted mode
    rom.write_byte(0x18005D, 0x00) # Hammer always breaks barrier
    rom.write_byte(0x2AF79, 0xD0 if world.mode[player] != 'inverted' else 0xF0) # vortexes: Normal  (D0=light to dark, F0=dark to light, 42 = both)
    rom.write_byte(0x3A943, 0xD0 if world.mode[player] != 'inverted' else 0xF0) # Mirror: Normal  (D0=Dark to Light, F0=light to dark, 42 = both)
    rom.write_byte(0x3A96D, 0xF0 if world.mode[player] != 'inverted' else 0xD0) # Residual Portal: Normal  (F0= Light Side, D0=Dark Side, 42 = both (Darth Vader))
    rom.write_byte(0x3A9A7, 0xD0) # Residual Portal: Normal  (D0= Light Side, F0=Dark Side, 42 = both (Darth Vader))

    rom.write_bytes(0x180080, [50, 50, 70, 70]) # values to fill for Capacity Upgrades (Bomb5, Bomb10, Arrow5, Arrow10)

    rom.write_byte(0x18004D, ((0x01 if 'arrows' in world.escape_assist[player] else 0x00) |
                              (0x02 if 'bombs' in world.escape_assist[player] else 0x00) |
                              (0x04 if 'magic' in world.escape_assist[player] else 0x00))) # Escape assist

    if world.goal[player] in ['pedestal', 'triforcehunt']:
        rom.write_byte(0x18003E, 0x01)  # make ganon invincible
    elif world.goal[player] in ['dungeons']:
        rom.write_byte(0x18003E, 0x02)  # make ganon invincible until all dungeons are beat
    elif world.goal[player] in ['crystals']:
        rom.write_byte(0x18003E, 0x04)  # make ganon invincible until all crystals
    else:
        rom.write_byte(0x18003E, 0x03)  # make ganon invincible until all crystals and aga 2 are collected

    rom.write_byte(0x18005E, world.crystals_needed_for_gt[player])
    rom.write_byte(0x18005F, world.crystals_needed_for_ganon[player])

     # Bitfield - enable text box to show with free roaming items
     #
     # ---o bmcs
     # o - enabled for outside dungeon items
     # b - enabled for inside big keys
     # m - enabled for inside maps
     # c - enabled for inside compasses
     # s - enabled for inside small keys
    # block HC upstairs doors in rain state in standard mode
    rom.write_byte(0x18008A, 0x01 if world.mode[player] == "standard" and world.shuffle[player] != 'vanilla' else 0x00)

    rom.write_byte(0x18016A, 0x10 | ((0x01 if world.keyshuffle[player] else 0x00)
                                     | (0x02 if world.compassshuffle[player] else 0x00)
                                     | (0x04 if world.mapshuffle[player] else 0x00)
                                     | (0x08 if world.bigkeyshuffle[player] else 0x00)))  # free roaming item text boxes
    rom.write_byte(0x18003B, 0x01 if world.mapshuffle[player] else 0x00)  # maps showing crystals on overworld

    # compasses showing dungeon count
    if world.clock_mode[player] or not world.dungeon_counters[player]:
        rom.write_byte(0x18003C, 0x00)  # Currently must be off if timer is on, because they use same HUD location
    elif world.dungeon_counters[player] == True:
        rom.write_byte(0x18003C, 0x02)  # always on
    elif world.compassshuffle[player] or world.doorShuffle[player] != 'vanilla' or world.dungeon_counters[
        player] == 'pickup':
        rom.write_byte(0x18003C, 0x01)  # show on pickup
    else:
        rom.write_byte(0x18003C, 0x00)

     # Bitfield - enable free items to show up in menu
     #
     # ----dcba
     # d - Compass
     # c - Map
     # b - Big Key
     # a - Small Key
     #
    rom.write_byte(0x180045, ((0x01 if world.keyshuffle[player] else 0x00)
                              | (0x02 if world.bigkeyshuffle[player] else 0x00)
                              | (0x04 if world.compassshuffle[player] else 0x00)
                              | (0x08 if world.mapshuffle[player] else 0x00)))  # free roaming items in menu

    # Map reveals
    reveal_bytes = {
        "Eastern Palace": 0x2000,
        "Desert Palace": 0x1000,
        "Tower of Hera": 0x0020,
        "Palace of Darkness": 0x0200,
        "Thieves Town": 0x0010,
        "Skull Woods": 0x0080,
        "Swamp Palace": 0x0400,
        "Ice Palace": 0x0040,
        "Misery Mire'": 0x0100,
        "Turtle Rock": 0x0008,
    }

    def get_reveal_bytes(itemName):
        locations = world.find_items(itemName, player)
        if len(locations) < 1:
            return 0x0000
        location = locations[0]
        if location.parent_region and location.parent_region.dungeon:
            return reveal_bytes.get(location.parent_region.dungeon.name, 0x0000)
        return 0x0000

    write_int16(rom, 0x18017A, get_reveal_bytes('Green Pendant') if world.mapshuffle[player] else 0x0000) # Sahasrahla reveal
    write_int16(rom, 0x18017C, get_reveal_bytes('Crystal 5')|get_reveal_bytes('Crystal 6') if world.mapshuffle[player] else 0x0000) # Bomb Shop Reveal

    rom.write_byte(0x180172, 0x01 if world.retro[player] else 0x00)  # universal keys
    rom.write_byte(0x180175, 0x01 if world.retro[player] else 0x00)  # rupee bow
    rom.write_byte(0x180176, 0x0A if world.retro[player] else 0x00)  # wood arrow cost
    rom.write_byte(0x180178, 0x32 if world.retro[player] else 0x00)  # silver arrow cost
    rom.write_byte(0x301FC, 0xDA if world.retro[player] else 0xE1)  # rupees replace arrows under pots
    rom.write_byte(0x30052, 0xDB if world.retro[player] else 0xE2) # replace arrows in fish prize from bottle merchant
    rom.write_bytes(0xECB4E, [0xA9, 0x00, 0xEA, 0xEA] if world.retro[player] else [0xAF, 0x77, 0xF3, 0x7E])  # Thief steals rupees instead of arrows
    rom.write_bytes(0xF0D96, [0xA9, 0x00, 0xEA, 0xEA] if world.retro[player] else [0xAF, 0x77, 0xF3, 0x7E])  # Pikit steals rupees instead of arrows
    rom.write_bytes(0xEDA5, [0x35, 0x41] if world.retro[player] else [0x43, 0x44])  # Chest game gives rupees instead of arrows
    digging_game_rng = random.randint(1, 30)  # set rng for digging game
    rom.write_byte(0x180020, digging_game_rng)
    rom.write_byte(0xEFD95, digging_game_rng)
    rom.write_byte(0x1800A3, 0x01)  # enable correct world setting behaviour after agahnim kills
    rom.write_byte(0x1800A4, 0x01 if world.logic[player] != 'nologic' else 0x00)  # enable POD EG fix
    rom.write_byte(0x180042, 0x01 if world.save_and_quit_from_boss else 0x00)  # Allow Save and Quit after boss kill

    # remove shield from uncle
    rom.write_bytes(0x6D253, [0x00, 0x00, 0xf6, 0xff, 0x00, 0x0E])
    rom.write_bytes(0x6D25B, [0x00, 0x00, 0xf6, 0xff, 0x00, 0x0E])
    rom.write_bytes(0x6D283, [0x00, 0x00, 0xf6, 0xff, 0x00, 0x0E])
    rom.write_bytes(0x6D28B, [0x00, 0x00, 0xf7, 0xff, 0x00, 0x0E])
    rom.write_bytes(0x6D2CB, [0x00, 0x00, 0xf6, 0xff, 0x02, 0x0E])
    rom.write_bytes(0x6D2FB, [0x00, 0x00, 0xf7, 0xff, 0x02, 0x0E])
    rom.write_bytes(0x6D313, [0x00, 0x00, 0xe4, 0xff, 0x08, 0x0E])

    rom.write_byte(0x18004E, 0) # Escape Fill (nothing)
    write_int16(rom, 0x180183, 300) # Escape fill rupee bow
    rom.write_bytes(0x180185, [0,0,0]) # Uncle respawn refills (magic, bombs, arrows)
    rom.write_bytes(0x180188, [0,0,0]) # Zelda respawn refills (magic, bombs, arrows)
    rom.write_bytes(0x18018B, [0,0,0]) # Mantle respawn refills (magic, bombs, arrows)
    bow_max, bomb_max, magic_max = 0, 0, 0
    if world.mode[player] == 'standard':
        if uncle_location.item is not None and uncle_location.item.name in ['Bow', 'Progressive Bow']:
            rom.write_byte(0x18004E, 1) # Escape Fill (arrows)
            write_int16(rom, 0x180183, 300) # Escape fill rupee bow
            rom.write_bytes(0x180185, [0,0,70]) # Uncle respawn refills (magic, bombs, arrows)
            rom.write_bytes(0x180188, [0,0,10]) # Zelda respawn refills (magic, bombs, arrows)
            rom.write_bytes(0x18018B, [0,0,10]) # Mantle respawn refills (magic, bombs, arrows)
            bow_max = 70
        elif uncle_location.item is not None and uncle_location.item.name in ['Bombs (10)']:
            rom.write_byte(0x18004E, 2) # Escape Fill (bombs)
            rom.write_bytes(0x180185, [0,50,0]) # Uncle respawn refills (magic, bombs, arrows)
            rom.write_bytes(0x180188, [0,3,0]) # Zelda respawn refills (magic, bombs, arrows)
            rom.write_bytes(0x18018B, [0,3,0]) # Mantle respawn refills (magic, bombs, arrows)
            bomb_max = 50
        elif uncle_location.item is not None and uncle_location.item.name in ['Cane of Somaria', 'Cane of Byrna', 'Fire Rod']:
            rom.write_byte(0x18004E, 4) # Escape Fill (magic)
            rom.write_bytes(0x180185, [0x80,0,0]) # Uncle respawn refills (magic, bombs, arrows)
            rom.write_bytes(0x180188, [0x20,0,0]) # Zelda respawn refills (magic, bombs, arrows)
            rom.write_bytes(0x18018B, [0x20,0,0]) # Mantle respawn refills (magic, bombs, arrows)
            magic_max = 0x80
        if world.doorShuffle[player] == 'crossed':
            # Uncle respawn refills (magic, bombs, arrows)
            rom.write_bytes(0x180185, [max(0x20, magic_max), max(3, bomb_max), max(10, bow_max)])
            rom.write_bytes(0x180188, [0x20, 3, 10])  # Zelda respawn refills (magic, bombs, arrows)
            rom.write_bytes(0x18018B, [0x20, 3, 10])  # Mantle respawn refills (magic, bombs, arrows)


    # patch swamp: Need to enable permanent drain of water as dam or swamp were moved
    rom.write_byte(0x18003D, 0x01 if world.swamp_patch_required[player] else 0x00)

    # powder patch: remove the need to leave the screen after powder, since it causes problems for potion shop at race game
    # temporarally we are just nopping out this check we will conver this to a rom fix soon.
    rom.write_bytes(0x02F539, [0xEA, 0xEA, 0xEA, 0xEA, 0xEA] if world.powder_patch_required[player] else [0xAD, 0xBF, 0x0A, 0xF0, 0x4F])

    # allow smith into multi-entrance caves in appropriate shuffles
    if world.shuffle[player] in ['restricted', 'full', 'crossed', 'insanity'] or (world.shuffle == 'simple' and world.mode == 'inverted'):
        rom.write_byte(0x18004C, 0x01)

    # set correct flag for hera basement item
    hera_basement = world.get_location('Tower of Hera - Basement Cage', player)
    if hera_basement.item is not None and hera_basement.item.name == 'Small Key (Tower of Hera)' and hera_basement.item.player == player:
        rom.write_byte(0x4E3BB, 0xE4)
    else:
        rom.write_byte(0x4E3BB, 0xEB)

    # fix trock doors for reverse entrances
    if world.fix_trock_doors[player]:
        rom.write_byte(0xFED31, 0x0E)  # preopen bombable exit
        rom.write_byte(0xFEE41, 0x0E)  # preopen bombable exit
        # included unconditionally in base2current
        #rom.write_byte(0xFE465, 0x1E)  # remove small key door on backside of big key door
    else:
        rom.write_byte(0xFED31, 0x2A)  # preopen bombable exit
        rom.write_byte(0xFEE41, 0x2A)  # preopen bombable exit

    write_strings(rom, world, player, team)

    rom.write_byte(0x18636C, 1 if world.remote_items[player] else 0)

    # set rom name
    # 21 bytes
    from Main import __version__
    # todo: change to DR when Enemizer is okay with DR
    rom.name = bytearray(f'ER{__version__.split("-")[0].replace(".","")[0:3]}_{team+1}_{player}_{world.seed:09}\0', 'utf8')[:21]
    rom.name.extend([0] * (21 - len(rom.name)))
    rom.write_bytes(0x7FC0, rom.name)

    # set player names
    for p in range(1, min(world.players, 64) + 1):
        rom.write_bytes(0x186380 + ((p - 1) * 32), hud_format_text(world.player_names[p][team]))

    # Write title screen Code
    hashint = int(rom.get_hash(), 16)
    code = [
        (hashint >> 20) & 0x1F,
        (hashint >> 15) & 0x1F,
        (hashint >> 10) & 0x1F,
        (hashint >> 5) & 0x1F,
        hashint & 0x1F,
    ]
    rom.write_bytes(0x180215, code)
    rom.hash = code

    return rom

try:
    import RaceRom
except ImportError:
    RaceRom = None

def patch_race_rom(rom):
    rom.write_bytes(0x180213, [0x01, 0x00]) # Tournament Seed

    if 'RaceRom' in sys.modules:
        RaceRom.encrypt(rom)

def write_custom_shops(rom, world, player):
    shops = [shop for shop in world.shops if shop.custom and shop.region.player == player]

    shop_data = bytearray()
    items_data = bytearray()
    sram_offset = 0

    for shop_id, shop in enumerate(shops):
        if shop_id == len(shops) - 1:
            shop_id = 0xFF
        bytes = shop.get_bytes()
        bytes[0] = shop_id
        bytes[-1] = sram_offset
        if shop.type == ShopType.TakeAny:
            sram_offset += 1
        else:
            sram_offset += shop.item_count
        shop_data.extend(bytes)
        # [id][item][price-low][price-high][max][repl_id][repl_price-low][repl_price-high]
        for item in shop.inventory:
            if item is None:
                break
            item_data = [shop_id, ItemFactory(item['item'], player).code] + int16_as_bytes(item['price']) + [item['max'], ItemFactory(item['replacement'], player).code if item['replacement'] else 0xFF] + int16_as_bytes(item['replacement_price'])
            items_data.extend(item_data)

    rom.write_bytes(0x184800, shop_data)

    items_data.extend([0xFF, 0xFF, 0xFF, 0xFF, 0xFF, 0xFF, 0xFF, 0xFF])
    rom.write_bytes(0x184900, items_data)


def hud_format_text(text):
    output = bytes()
    for char in text.lower():
        if 'a' <= char <= 'z':
            output += bytes([0x5d + ord(char) - ord('a'), 0x29])
        elif '0' <= char <= '8':
            output += bytes([0x77 + ord(char) - ord('0'), 0x29])
        elif char == '9':
            output += b'\x4b\x29'
        elif char == ' ':
            output += b'\x7f\x00'
        else:
            output += b'\x2a\x29'
    while len(output) < 32:
        output += b'\x7f\x00'
    return output[:32]


def apply_rom_settings(rom, beep, color, quickswap, fastmenu, disable_music, sprite, ow_palettes, uw_palettes):
    if sprite and not isinstance(sprite, Sprite):
        sprite = Sprite(sprite) if os.path.isfile(sprite) else get_sprite_from_name(sprite)

    # enable instant item menu
    if fastmenu == 'instant':
        rom.write_byte(0x6DD9A, 0x20)
        rom.write_byte(0x6DF2A, 0x20)
        rom.write_byte(0x6E0E9, 0x20)
    else:
        rom.write_byte(0x6DD9A, 0x11)
        rom.write_byte(0x6DF2A, 0x12)
        rom.write_byte(0x6E0E9, 0x12)
    if fastmenu == 'instant':
        rom.write_byte(0x180048, 0xE8)
    elif fastmenu == 'double':
        rom.write_byte(0x180048, 0x10)
    elif fastmenu == 'triple':
        rom.write_byte(0x180048, 0x18)
    elif fastmenu == 'quadruple':
        rom.write_byte(0x180048, 0x20)
    elif fastmenu == 'half':
        rom.write_byte(0x180048, 0x04)
    else:
        rom.write_byte(0x180048, 0x08)

    rom.write_byte(0x18004B, 0x01 if quickswap else 0x00)

    rom.write_byte(0x0CFE18, 0x00 if disable_music else rom.orig_buffer[0x0CFE18] if rom.orig_buffer else 0x70)
    rom.write_byte(0x0CFEC1, 0x00 if disable_music else rom.orig_buffer[0x0CFEC1] if rom.orig_buffer else 0xC0)
    rom.write_bytes(0x0D0000, [0x00, 0x00] if disable_music else rom.orig_buffer[0x0D0000:0x0D0002] if rom.orig_buffer else [0xDA, 0x58])
    rom.write_bytes(0x0D00E7, [0xC4, 0x58] if disable_music else rom.orig_buffer[0x0D00E7:0x0D00E9] if rom.orig_buffer else [0xDA, 0x58])

    rom.write_byte(0x18021A, 1 if disable_music else 0x00)

    # set heart beep rate
    rom.write_byte(0x180033, {'off': 0x00, 'half': 0x40, 'quarter': 0x80, 'normal': 0x20, 'double': 0x10}[beep])

    # set heart color
    if color == 'random':
        color = random.choice(['red', 'blue', 'green', 'yellow'])
    rom.write_byte(0x6FA1E, {'red': 0x24, 'blue': 0x2C, 'green': 0x3C, 'yellow': 0x28}[color])
    rom.write_byte(0x6FA20, {'red': 0x24, 'blue': 0x2C, 'green': 0x3C, 'yellow': 0x28}[color])
    rom.write_byte(0x6FA22, {'red': 0x24, 'blue': 0x2C, 'green': 0x3C, 'yellow': 0x28}[color])
    rom.write_byte(0x6FA24, {'red': 0x24, 'blue': 0x2C, 'green': 0x3C, 'yellow': 0x28}[color])
    rom.write_byte(0x6FA26, {'red': 0x24, 'blue': 0x2C, 'green': 0x3C, 'yellow': 0x28}[color])
    rom.write_byte(0x6FA28, {'red': 0x24, 'blue': 0x2C, 'green': 0x3C, 'yellow': 0x28}[color])
    rom.write_byte(0x6FA2A, {'red': 0x24, 'blue': 0x2C, 'green': 0x3C, 'yellow': 0x28}[color])
    rom.write_byte(0x6FA2C, {'red': 0x24, 'blue': 0x2C, 'green': 0x3C, 'yellow': 0x28}[color])
    rom.write_byte(0x6FA2E, {'red': 0x24, 'blue': 0x2C, 'green': 0x3C, 'yellow': 0x28}[color])
    rom.write_byte(0x6FA30, {'red': 0x24, 'blue': 0x2C, 'green': 0x3C, 'yellow': 0x28}[color])
    rom.write_byte(0x65561, {'red': 0x05, 'blue': 0x0D, 'green': 0x19, 'yellow': 0x09}[color])

    # write link sprite if required
    if sprite is not None:
        write_sprite(rom, sprite)

    default_ow_palettes(rom)
    if ow_palettes == 'random':
        randomize_ow_palettes(rom)
    elif ow_palettes == 'blackout':
        blackout_ow_palettes(rom)

    default_uw_palettes(rom)
    if uw_palettes == 'random':
        randomize_uw_palettes(rom)
    elif uw_palettes == 'blackout':
        blackout_uw_palettes(rom)

    if isinstance(rom, LocalRom):
        rom.write_crc()


def write_sprite(rom, sprite):
    if not sprite.valid:
        return
    rom.write_bytes(0x80000, sprite.sprite)
    rom.write_bytes(0xDD308, sprite.palette)
    rom.write_bytes(0xDEDF5, sprite.glove_palette)

def set_color(rom, address, color, shade):
    r = round(min(color[0], 0xFF) * pow(0.8, shade) * 0x1F / 0xFF)
    g = round(min(color[1], 0xFF) * pow(0.8, shade) * 0x1F / 0xFF)
    b = round(min(color[2], 0xFF) * pow(0.8, shade) * 0x1F / 0xFF)

    rom.write_bytes(address, ((b << 10) | (g << 5) | (r << 0)).to_bytes(2, byteorder='little', signed=False))

def default_ow_palettes(rom):
    if not rom.orig_buffer:
        return
    rom.write_bytes(0xDE604, rom.orig_buffer[0xDE604:0xDEBB4])

    for address in [0x067FB4, 0x067F94, 0x067FC6, 0x067FE6, 0x067FE1, 0x05FEA9, 0x05FEB3]:
        rom.write_bytes(address, rom.orig_buffer[address:address+2])

def randomize_ow_palettes(rom):
    grass, grass2, grass3, dirt, dirt2, water, clouds, dwdirt,\
        dwgrass, dwwater, dwdmdirt, dwdmgrass, dwdmclouds1, dwdmclouds2 = [[random.randint(60, 215) for _ in range(3)] for _ in range(14)]
    dwtree = [c + random.randint(-20, 10) for c in dwgrass]
    treeleaf = [c + random.randint(-20, 10) for c in grass]

    patches = {0x067FB4: (grass, 0), 0x067F94: (grass, 0), 0x067FC6: (grass, 0), 0x067FE6: (grass, 0), 0x067FE1: (grass, 3), 0x05FEA9: (grass, 0), 0x05FEB3: (dwgrass, 1),
               0x0DD4AC: (grass, 2), 0x0DE6DE: (grass2, 2), 0x0DE6E0: (grass2, 1), 0x0DD4AE: (grass2, 1), 0x0DE9FA: (grass2, 1), 0x0DEA0E: (grass2, 1), 0x0DE9FE: (grass2, 0),
               0x0DD3D2: (grass2, 2), 0x0DE88C: (grass2, 2), 0x0DE8A8: (grass2, 2), 0x0DE9F8: (grass2, 2), 0x0DEA4E: (grass2, 2), 0x0DEAF6: (grass2, 2), 0x0DEB2E: (grass2, 2), 0x0DEB4A: (grass2, 2),
               0x0DE892: (grass, 1), 0x0DE886: (grass, 0), 0x0DE6D2: (grass, 0), 0x0DE6FA: (grass, 3), 0x0DE6FC: (grass, 0), 0x0DE6FE: (grass, 0), 0x0DE70A: (grass, 0), 0x0DE708: (grass, 2), 0x0DE70C: (grass, 1),
               0x0DE6D4: (dirt, 2), 0x0DE6CA: (dirt, 5), 0x0DE6CC: (dirt, 4), 0x0DE6CE: (dirt, 3), 0x0DE6E2: (dirt, 2), 0x0DE6D8: (dirt, 5), 0x0DE6DA: (dirt, 4), 0x0DE6DC: (dirt, 2),
               0x0DE6F0: (dirt, 2), 0x0DE6E6: (dirt, 5), 0x0DE6E8: (dirt, 4), 0x0DE6EA: (dirt, 2), 0x0DE6EC: (dirt, 4), 0x0DE6EE: (dirt, 2),
               0x0DE91E: (grass, 0),
               0x0DE920: (dirt, 2), 0x0DE916: (dirt, 3), 0x0DE934: (dirt, 3),
               0x0DE92C: (grass, 0), 0x0DE93A: (grass, 0), 0x0DE91C: (grass, 1), 0x0DE92A: (grass, 1), 0x0DEA1C: (grass, 0), 0x0DEA2A: (grass, 0), 0x0DEA30: (grass, 0),
               0x0DEA2E: (dirt, 5),
               0x0DE884: (grass, 3), 0x0DE8AE: (grass, 3), 0x0DE8BE: (grass, 3), 0x0DE8E4: (grass, 3), 0x0DE938: (grass, 3), 0x0DE9C4: (grass, 3), 0x0DE6D0: (grass, 4),
               0x0DE890: (treeleaf, 1), 0x0DE894: (treeleaf, 0),
               0x0DE924: (water, 3), 0x0DE668: (water, 3), 0x0DE66A: (water, 2), 0x0DE670: (water, 1), 0x0DE918: (water, 1), 0x0DE66C: (water, 0), 0x0DE91A: (water, 0), 0x0DE92E: (water, 1), 0x0DEA1A: (water, 1), 0x0DEA16: (water, 3), 0x0DEA10: (water, 4),
               0x0DE66E: (dirt, 3), 0x0DE672: (dirt, 2), 0x0DE932: (dirt, 4), 0x0DE936: (dirt, 2), 0x0DE93C: (dirt, 1),
               0x0DE756: (dirt2, 4), 0x0DE764: (dirt2, 4), 0x0DE772: (dirt2, 4), 0x0DE994: (dirt2, 4), 0x0DE9A2: (dirt2, 4), 0x0DE758: (dirt2, 3), 0x0DE766: (dirt2, 3), 0x0DE774: (dirt2, 3),
               0x0DE996: (dirt2, 3), 0x0DE9A4: (dirt2, 3), 0x0DE75A: (dirt2, 2), 0x0DE768: (dirt2, 2), 0x0DE776: (dirt2, 2), 0x0DE778: (dirt2, 2), 0x0DE998: (dirt2, 2), 0x0DE9A6: (dirt2, 2),
               0x0DE9AC: (dirt2, 1), 0x0DE99E: (dirt2, 1), 0x0DE760: (dirt2, 1), 0x0DE77A: (dirt2, 1), 0x0DE77C: (dirt2, 1), 0x0DE798: (dirt2, 1), 0x0DE980: (dirt2, 1),
               0x0DE75C: (grass3, 2), 0x0DE786: (grass3, 2), 0x0DE794: (grass3, 2), 0x0DE99A: (grass3, 2), 0x0DE75E: (grass3, 1), 0x0DE788: (grass3, 1), 0x0DE796: (grass3, 1), 0x0DE99C: (grass3, 1),
               0x0DE76A: (clouds, 2), 0x0DE9A8: (clouds, 2), 0x0DE76E: (clouds, 0), 0x0DE9AA: (clouds, 0), 0x0DE8DA: (clouds, 0), 0x0DE8D8: (clouds, 0), 0x0DE8D0: (clouds, 0), 0x0DE98C: (clouds, 2), 0x0DE990: (clouds, 0),
               0x0DEB34: (dwtree, 4), 0x0DEB30: (dwtree, 3), 0x0DEB32: (dwtree, 1),
               0x0DE710: (dwdirt, 5), 0x0DE71E: (dwdirt, 5), 0x0DE72C: (dwdirt, 5), 0x0DEAD6: (dwdirt, 5), 0x0DE712: (dwdirt, 4), 0x0DE720: (dwdirt, 4), 0x0DE72E: (dwdirt, 4), 0x0DE660: (dwdirt, 4),
               0x0DEAD8: (dwdirt, 4), 0x0DEADA: (dwdirt, 3), 0x0DE714: (dwdirt, 3), 0x0DE722: (dwdirt, 3), 0x0DE730: (dwdirt, 3), 0x0DE732: (dwdirt, 3), 0x0DE734: (dwdirt, 2), 0x0DE736: (dwdirt, 2),
               0x0DE728: (dwdirt, 2), 0x0DE71A: (dwdirt, 2), 0x0DE664: (dwdirt, 2), 0x0DEAE0: (dwdirt, 2),
               0x0DE716: (dwgrass, 3), 0x0DE740: (dwgrass, 3), 0x0DE74E: (dwgrass, 3), 0x0DEAC0: (dwgrass, 3), 0x0DEACE: (dwgrass, 3), 0x0DEADC: (dwgrass, 3), 0x0DEB24: (dwgrass, 3), 0x0DE752: (dwgrass, 2),
               0x0DE718: (dwgrass, 1), 0x0DE742: (dwgrass, 1), 0x0DE750: (dwgrass, 1), 0x0DEB26: (dwgrass, 1), 0x0DEAC2: (dwgrass, 1), 0x0DEAD0: (dwgrass, 1), 0x0DEADE: (dwgrass, 1),
               0x0DE65A: (dwwater, 5), 0x0DE65C: (dwwater, 3), 0x0DEAC8: (dwwater, 3), 0x0DEAD2: (dwwater, 2), 0x0DEABC: (dwwater, 2), 0x0DE662: (dwwater, 2), 0x0DE65E: (dwwater, 1), 0x0DEABE: (dwwater, 1), 0x0DEA98: (dwwater, 2),
               0x0DE79A: (dwdmdirt, 6), 0x0DE7A8: (dwdmdirt, 6), 0x0DE7B6: (dwdmdirt, 6), 0x0DEB60: (dwdmdirt, 6), 0x0DEB6E: (dwdmdirt, 6), 0x0DE93E: (dwdmdirt, 6), 0x0DE94C: (dwdmdirt, 6), 0x0DEBA6: (dwdmdirt, 6),
               0x0DE79C: (dwdmdirt, 4), 0x0DE7AA: (dwdmdirt, 4), 0x0DE7B8: (dwdmdirt, 4), 0x0DEB70: (dwdmdirt, 4), 0x0DEBA8: (dwdmdirt, 4), 0x0DEB72: (dwdmdirt, 3), 0x0DEB74: (dwdmdirt, 3), 0x0DE79E: (dwdmdirt, 3), 0x0DE7AC: (dwdmdirt, 3), 0x0DEBAA: (dwdmdirt, 3), 0x0DE7A0: (dwdmdirt, 3),
               0x0DE7BC: (dwdmgrass, 3),
               0x0DEBAC: (dwdmdirt, 2), 0x0DE7AE: (dwdmdirt, 2), 0x0DE7C2: (dwdmdirt, 2), 0x0DE7A6: (dwdmdirt, 2), 0x0DEB7A: (dwdmdirt, 2), 0x0DEB6C: (dwdmdirt, 2), 0x0DE7C0: (dwdmdirt, 2),
               0x0DE7A2: (dwdmgrass, 3), 0x0DE7BE: (dwdmgrass, 3), 0x0DE7CC: (dwdmgrass, 3), 0x0DE7DA: (dwdmgrass, 3), 0x0DEB6A: (dwdmgrass, 3), 0x0DE948: (dwdmgrass, 3), 0x0DE956: (dwdmgrass, 3), 0x0DE964: (dwdmgrass, 3), 0x0DE7CE: (dwdmgrass, 1), 0x0DE7A4: (dwdmgrass, 1), 0x0DEBA2: (dwdmgrass, 1), 0x0DEBB0: (dwdmgrass, 1),
               0x0DE644: (dwdmclouds1, 2), 0x0DEB84: (dwdmclouds1, 2), 0x0DE648: (dwdmclouds1, 1), 0x0DEB88: (dwdmclouds1, 1),
               0x0DEBAE: (dwdmclouds2, 2), 0x0DE7B0: (dwdmclouds2, 2), 0x0DE7B4: (dwdmclouds2, 0), 0x0DEB78: (dwdmclouds2, 0), 0x0DEBB2: (dwdmclouds2, 0)
               }
    for address, (color, shade) in patches.items():
        set_color(rom, address, color, shade)

def blackout_ow_palettes(rom):
    rom.write_bytes(0xDE604, [0] * 0xC4)
    for i in range(0xDE6C8, 0xDE86C, 70):
        rom.write_bytes(i, [0] * 64)
        rom.write_bytes(i+66, [0] * 4)
    rom.write_bytes(0xDE86C, [0] * 0x348)

    for address in [0x067FB4, 0x067F94, 0x067FC6, 0x067FE6, 0x067FE1, 0x05FEA9, 0x05FEB3]:
        rom.write_bytes(address, [0,0])

def default_uw_palettes(rom):
    if not rom.orig_buffer:
        return
    rom.write_bytes(0xDD734, rom.orig_buffer[0xDD734:0xDE544])

def randomize_uw_palettes(rom):
    for dungeon in range(20):
        wall, pot, chest, floor1, floor2, floor3 = [[random.randint(60, 240) for _ in range(3)] for _ in range(6)]

        for i in range(5):
            shade = 10 - (i * 2)
            set_color(rom, 0x0DD734 + (0xB4 * dungeon) + (i * 2), wall, shade)
            set_color(rom, 0x0DD770 + (0xB4 * dungeon) + (i * 2), wall, shade)
            set_color(rom, 0x0DD744 + (0xB4 * dungeon) + (i * 2), wall, shade)
            if dungeon == 0:
                set_color(rom, 0x0DD7CA + (0xB4 * dungeon) + (i * 2), wall, shade)

        if dungeon == 2:
            set_color(rom, 0x0DD74E + (0xB4 * dungeon), wall, 3)
            set_color(rom, 0x0DD750 + (0xB4 * dungeon), wall, 5)
            set_color(rom, 0x0DD73E + (0xB4 * dungeon), wall, 3)
            set_color(rom, 0x0DD740 + (0xB4 * dungeon), wall, 5)

        set_color(rom, 0x0DD7E4 + (0xB4 * dungeon), wall, 4)
        set_color(rom, 0x0DD7E6 + (0xB4 * dungeon), wall, 2)

        set_color(rom, 0xDD7DA + (0xB4 * dungeon), wall, 10)
        set_color(rom, 0xDD7DC + (0xB4 * dungeon), wall, 8)

        set_color(rom, 0x0DD75A + (0xB4 * dungeon), pot, 7)
        set_color(rom, 0x0DD75C + (0xB4 * dungeon), pot, 1)
        set_color(rom, 0x0DD75E + (0xB4 * dungeon), pot, 3)

        set_color(rom, 0x0DD76A + (0xB4 * dungeon), wall, 7)
        set_color(rom, 0x0DD76C + (0xB4 * dungeon), wall, 2)
        set_color(rom, 0x0DD76E + (0xB4 * dungeon), wall, 4)

        set_color(rom, 0x0DD7AE + (0xB4 * dungeon), chest, 2)
        set_color(rom, 0x0DD7B0 + (0xB4 * dungeon), chest, 0)

        for i in range(3):
            shade = 6 - (i * 2)
            set_color(rom, 0x0DD764 + (0xB4 * dungeon) + (i * 2), floor1, shade)
            set_color(rom, 0x0DD782 + (0xB4 * dungeon) + (i * 2), floor1, shade + 3)

            set_color(rom, 0x0DD7A0 + (0xB4 * dungeon) + (i * 2), floor2, shade)
            set_color(rom, 0x0DD7BE + (0xB4 * dungeon) + (i * 2), floor2, shade + 3)

        set_color(rom, 0x0DD7E2 + (0xB4 * dungeon), floor3, 3)
        set_color(rom, 0x0DD796 + (0xB4 * dungeon), floor3, 4)

def blackout_uw_palettes(rom):
    for i in range(0xDD734, 0xDE544, 180):
        rom.write_bytes(i, [0] * 38)
        rom.write_bytes(i+44, [0] * 76)
        rom.write_bytes(i+136, [0] * 44)

def get_hash_string(hash):
    return ", ".join([hash_alphabet[code & 0x1F] for code in hash])

def write_string_to_rom(rom, target, string):
    address, maxbytes = text_addresses[target]
    rom.write_bytes(address, MultiByteTextMapper.convert(string, maxbytes))


def write_strings(rom, world, player, team):
    tt = TextTable()
    tt.removeUnwantedText()

    # Let's keep this guy's text accurate to the shuffle setting.
    if world.shuffle[player] in ['vanilla', 'dungeonsfull', 'dungeonssimple']:
        tt['kakariko_flophouse_man_no_flippers'] = 'I really hate mowing my yard.\n{PAGEBREAK}\nI should move.'
        tt['kakariko_flophouse_man'] = 'I really hate mowing my yard.\n{PAGEBREAK}\nI should move.'

    def hint_text(dest, ped_hint=False):
        if not dest:
            return "nothing"
        if ped_hint:
            hint = dest.pedestal_hint_text if dest.pedestal_hint_text else "unknown item"
        else:
            hint = dest.hint_text if dest.hint_text else "something"
        if dest.player != player:
            if ped_hint:
                hint += f" for {world.player_names[dest.player][team]}!"
            elif type(dest) in [Region, Location]:
                hint += f" in {world.player_names[dest.player][team]}'s world"
            else:
                hint += f" for {world.player_names[dest.player][team]}"
        return hint

    # For hints, first we write hints about entrances, some from the inconvenient list others from all reasonable entrances.
    if world.hints[player]:
        tt['sign_north_of_links_house'] = '> Randomizer The telepathic tiles can have hints!'
        hint_locations = HintLocations.copy()
        random.shuffle(hint_locations)
        all_entrances = [entrance for entrance in world.get_entrances() if entrance.player == player]
        random.shuffle(all_entrances)

        #First we take care of the one inconvenient dungeon in the appropriately simple shuffles.
        entrances_to_hint = {}
        entrances_to_hint.update(InconvenientDungeonEntrances)
        if world.shuffle_ganon:
            if world.mode[player] == 'inverted':
                entrances_to_hint.update({'Ganons Tower': 'The sealed castle door'})
            else:
                entrances_to_hint.update({'Ganons Tower': 'Ganon\'s Tower'})
        if world.shuffle[player] in ['simple', 'restricted', 'restricted_legacy']:
            for entrance in all_entrances:
                if entrance.name in entrances_to_hint:
                    this_hint = entrances_to_hint[entrance.name] + ' leads to ' + hint_text(entrance.connected_region) + '.'
                    tt[hint_locations.pop(0)] = this_hint
                    entrances_to_hint = {}
                    break
        #Now we write inconvenient locations for most shuffles and finish taking care of the less chaotic ones.
        entrances_to_hint.update(InconvenientOtherEntrances)
        if world.shuffle[player] in ['vanilla', 'dungeonssimple', 'dungeonsfull']:
            hint_count = 0
        elif world.shuffle[player] in ['simple', 'restricted', 'restricted_legacy']:
            hint_count = 2
        else:
            hint_count = 4
        for entrance in all_entrances:
            if entrance.name in entrances_to_hint:
                if hint_count > 0:
                    this_hint = entrances_to_hint[entrance.name] + ' leads to ' + hint_text(entrance.connected_region) + '.'
                    tt[hint_locations.pop(0)] = this_hint
                    entrances_to_hint.pop(entrance.name)
                    hint_count -= 1
                else:
                    break

        #Next we handle hints for randomly selected other entrances, curating the selection intelligently based on shuffle.
        if world.shuffle[player] not in ['simple', 'restricted', 'restricted_legacy']:
            entrances_to_hint.update(ConnectorEntrances)
            entrances_to_hint.update(DungeonEntrances)
            if world.mode[player] == 'inverted':
                entrances_to_hint.update({'Inverted Agahnims Tower': 'The dark mountain tower'})
            else:
                entrances_to_hint.update({'Agahnims Tower': 'The sealed castle door'})
        elif world.shuffle[player] == 'restricted':
            entrances_to_hint.update(ConnectorEntrances)
        entrances_to_hint.update(OtherEntrances)
        if world.mode[player] == 'inverted':
            entrances_to_hint.update({'Inverted Dark Sanctuary': 'The dark sanctuary cave'})
            entrances_to_hint.update({'Inverted Big Bomb Shop': 'The old hero\'s dark home'})
            entrances_to_hint.update({'Inverted Links House': 'The old hero\'s light home'})
        else:
            entrances_to_hint.update({'Dark Sanctuary Hint': 'The dark sanctuary cave'})
            entrances_to_hint.update({'Big Bomb Shop': 'The old bomb shop'})
        if world.shuffle[player] in ['insanity', 'madness_legacy', 'insanity_legacy']:
            entrances_to_hint.update(InsanityEntrances)
            if world.shuffle_ganon:
                if world.mode[player] == 'inverted':
                    entrances_to_hint.update({'Inverted Pyramid Entrance': 'The extra castle passage'})
                else:
                    entrances_to_hint.update({'Pyramid Ledge': 'The pyramid ledge'})
        hint_count = 4 if world.shuffle[player] not in ['vanilla', 'dungeonssimple', 'dungeonsfull'] else 0
        for entrance in all_entrances:
            if entrance.name in entrances_to_hint:
                if hint_count > 0:
                    this_hint = entrances_to_hint[entrance.name] + ' leads to ' + hint_text(entrance.connected_region) + '.'
                    tt[hint_locations.pop(0)] = this_hint
                    entrances_to_hint.pop(entrance.name)
                    hint_count -= 1
                else:
                    break

        # Next we write a few hints for specific inconvenient locations. We don't make many because in entrance this is highly unpredictable.
        locations_to_hint = InconvenientLocations.copy()
        if world.doorShuffle[player] != 'crossed':
            locations_to_hint.extend(InconvenientDungeonLocations)
        if world.shuffle[player] in ['vanilla', 'dungeonssimple', 'dungeonsfull']:
            locations_to_hint.extend(InconvenientVanillaLocations)
        random.shuffle(locations_to_hint)
        hint_count = 3 if world.shuffle[player] not in ['vanilla', 'dungeonssimple', 'dungeonsfull'] else 5
        hint_count -= 2 if world.doorShuffle[player] == 'crossed' else 0
        del locations_to_hint[hint_count:]
        for location in locations_to_hint:
            if location == 'Swamp Left':
                if random.randint(0, 1) == 0:
                    first_item = hint_text(world.get_location('Swamp Palace - West Chest', player).item)
                    second_item = hint_text(world.get_location('Swamp Palace - Big Key Chest', player).item)
                else:
                    second_item = hint_text(world.get_location('Swamp Palace - West Chest', player).item)
                    first_item = hint_text(world.get_location('Swamp Palace - Big Key Chest', player).item)
                this_hint = ('The westmost chests in Swamp Palace contain ' + first_item + ' and ' + second_item + '.')
                tt[hint_locations.pop(0)] = this_hint
            elif location == 'Mire Left':
                if random.randint(0, 1) == 0:
                    first_item = hint_text(world.get_location('Misery Mire - Compass Chest', player).item)
                    second_item = hint_text(world.get_location('Misery Mire - Big Key Chest', player).item)
                else:
                    second_item = hint_text(world.get_location('Misery Mire - Compass Chest', player).item)
                    first_item = hint_text(world.get_location('Misery Mire - Big Key Chest', player).item)
                this_hint = ('The westmost chests in Misery Mire contain ' + first_item + ' and ' + second_item + '.')
                tt[hint_locations.pop(0)] = this_hint
            elif location == 'Tower of Hera - Big Key Chest':
                this_hint = 'Waiting in the Tower of Hera basement leads to ' + hint_text(world.get_location(location, player).item) + '.'
                tt[hint_locations.pop(0)] = this_hint
            elif location == 'Ganons Tower - Big Chest':
                this_hint = 'The big chest in Ganon\'s Tower contains ' + hint_text(world.get_location(location, player).item) + '.'
                tt[hint_locations.pop(0)] = this_hint
            elif location == 'Thieves\' Town - Big Chest':
                this_hint = 'The big chest in Thieves\' Town contains ' + hint_text(world.get_location(location, player).item) + '.'
                tt[hint_locations.pop(0)] = this_hint
            elif location == 'Ice Palace - Big Chest':
                this_hint = 'The big chest in Ice Palace contains ' + hint_text(world.get_location(location, player).item) + '.'
                tt[hint_locations.pop(0)] = this_hint
            elif location == 'Eastern Palace - Big Key Chest':
                this_hint = 'The antifairy guarded chest in Eastern Palace contains ' + hint_text(world.get_location(location, player).item) + '.'
                tt[hint_locations.pop(0)] = this_hint
            elif location == 'Sahasrahla':
                this_hint = 'Sahasrahla seeks a green pendant for ' + hint_text(world.get_location(location, player).item) + '.'
                tt[hint_locations.pop(0)] = this_hint
            elif location == 'Graveyard Cave':
                this_hint = 'The cave north of the graveyard contains ' + hint_text(world.get_location(location, player).item) + '.'
                tt[hint_locations.pop(0)] = this_hint
            else:
                this_hint = location + ' contains ' + hint_text(world.get_location(location, player).item) + '.'
                tt[hint_locations.pop(0)] = this_hint

        # Lastly we write hints to show where certain interesting items are. It is done the way it is to re-use the silver code and also to give one hint per each type of item regardless of how many exist. This supports many settings well.
        items_to_hint = RelevantItems.copy()
        if world.keyshuffle[player]:
            items_to_hint.extend(SmallKeys)
        if world.bigkeyshuffle[player]:
            items_to_hint.extend(BigKeys)
        random.shuffle(items_to_hint)
        hint_count = 5 if world.shuffle[player] not in ['vanilla', 'dungeonssimple', 'dungeonsfull'] else 8
        hint_count += 2 if world.doorShuffle[player] == 'crossed' else 0
        while hint_count > 0:
            this_item = items_to_hint.pop(0)
            this_location = world.find_items_not_key_only(this_item, player)
            random.shuffle(this_location)
            if this_location:
                this_hint = this_location[0].item.hint_text + ' can be found ' + hint_text(this_location[0]) + '.'
                tt[hint_locations.pop(0)] = this_hint
                hint_count -= 1

        # Adding a hint for the Thieves' Town Attic location in Crossed door shuffle.
        if world.doorShuffle[player] in ['crossed']:
            attic_hint = world.get_location("Thieves' Town - Attic", player).parent_region.dungeon.name
            this_hint = 'A cracked floor can be found in ' + attic_hint + '.'
            if hint_locations[0] == 'telepathic_tile_thieves_town_upstairs':
                tt[hint_locations.pop(1)] = this_hint
            else:
                tt[hint_locations.pop(0)] = this_hint

        # All remaining hint slots are filled with junk hints. It is done this way to ensure the same junk hint isn't selected twice.
        junk_hints = junk_texts.copy()
        random.shuffle(junk_hints)
        for location in hint_locations:
            tt[location] = junk_hints.pop(0)

    # We still need the older hints of course. Those are done here.


    silverarrows = world.find_items('Silver Arrows', player)
    random.shuffle(silverarrows)
    silverarrow_hint = (' %s?' % hint_text(silverarrows[0]).replace('Ganon\'s', 'my')) if silverarrows else '?\nI think not!'
    tt['ganon_phase_3_no_silvers'] = 'Did you find the silver arrows%s' % silverarrow_hint
    tt['ganon_phase_3_no_silvers_alt'] = 'Did you find the silver arrows%s' % silverarrow_hint

    prog_bow_locs = world.find_items('Progressive Bow', player)
    distinguished_prog_bow_loc = next((location for location in prog_bow_locs if location.item.code == 0x65), None)
    progressive_silvers = world.difficulty_requirements[player].progressive_bow_limit >= 2 or world.swords[player] == 'swordless'
    if distinguished_prog_bow_loc:
        prog_bow_locs.remove(distinguished_prog_bow_loc)
        silverarrow_hint = (' %s?' % hint_text(distinguished_prog_bow_loc).replace('Ganon\'s', 'my')) if progressive_silvers else '?\nI think not!'
        tt['ganon_phase_3_no_silvers'] = 'Did you find the silver arrows%s' % silverarrow_hint

    if any(prog_bow_locs):
        silverarrow_hint = (' %s?' % hint_text(random.choice(prog_bow_locs)).replace('Ganon\'s', 'my')) if progressive_silvers else '?\nI think not!'
        tt['ganon_phase_3_no_silvers'] = 'Did you find the silver arrows%s' % silverarrow_hint

    if any(prog_bow_locs):
        silverarrow_hint = (' %s?' % hint_text(random.choice(prog_bow_locs)).replace('Ganon\'s', 'my'))
        tt['ganon_phase_3_no_silvers_alt'] = 'Did you find the silver arrows%s' % silverarrow_hint


    crystal5 = world.find_items('Crystal 5', player)[0]
    crystal6 = world.find_items('Crystal 6', player)[0]
    tt['bomb_shop'] = 'Big Bomb?\nMy supply is blocked until you clear %s and %s.' % (crystal5.hint_text, crystal6.hint_text)

    greenpendant = world.find_items('Green Pendant', player)[0]
    tt['sahasrahla_bring_courage'] = 'I lost my family heirloom in %s' % greenpendant.hint_text

    tt['sign_ganons_tower'] = ('You need %d crystal to enter.' if world.crystals_needed_for_gt[player] == 1 else 'You need %d crystals to enter.') % world.crystals_needed_for_gt[player]
    tt['sign_ganon'] = ('You need %d crystal to beat Ganon.' if world.crystals_needed_for_ganon[player] == 1 else 'You need %d crystals to beat Ganon.') % world.crystals_needed_for_ganon[player]

    if world.goal[player] in ['dungeons']:
        tt['sign_ganon'] = 'You need to complete all the dungeons.'

    tt['uncle_leaving_text'] = Uncle_texts[random.randint(0, len(Uncle_texts) - 1)]
    tt['end_triforce'] = "{NOBORDER}\n" + Triforce_texts[random.randint(0, len(Triforce_texts) - 1)]
    tt['bomb_shop_big_bomb'] = BombShop2_texts[random.randint(0, len(BombShop2_texts) - 1)]

    # this is what shows after getting the green pendant item in rando
    tt['sahasrahla_quest_have_master_sword'] = Sahasrahla2_texts[random.randint(0, len(Sahasrahla2_texts) - 1)]
    tt['blind_by_the_light'] = Blind_texts[random.randint(0, len(Blind_texts) - 1)]

    if world.goal[player] in ['triforcehunt']:
        tt['ganon_fall_in_alt'] = 'Why are you even here?\n You can\'t even hurt me! Get the Triforce Pieces.'
        tt['ganon_phase_3_alt'] = 'Seriously? Go Away, I will not Die.'
        tt['sign_ganon'] = 'Go find the Triforce pieces... Ganon is invincible!'
        tt['murahdahla'] = "Hello @. I\nam Murahdahla, brother of\nSahasrahla and Aginah. Behold the power of\ninvisibility.\n\n\n\n… … …\n\nWait! you can see me? I knew I should have\nhidden in  a hollow tree. If you bring\n%d triforce pieces, I can reassemble it." % world.treasure_hunt_count[player]
    elif world.goal[player] in ['pedestal']:
        tt['ganon_fall_in_alt'] = 'Why are you even here?\n You can\'t even hurt me! Your goal is at the pedestal.'
        tt['ganon_phase_3_alt'] = 'Seriously? Go Away, I will not Die.'
        tt['sign_ganon'] = 'You need to get to the pedestal... Ganon is invincible!'
    else:
        tt['ganon_fall_in'] = Ganon1_texts[random.randint(0, len(Ganon1_texts) - 1)]
        tt['ganon_fall_in_alt'] = 'You cannot defeat me until you finish your goal!'
        tt['ganon_phase_3_alt'] = 'Got wax in\nyour ears?\nI can not die!'

    tt['kakariko_tavern_fisherman'] = TavernMan_texts[random.randint(0, len(TavernMan_texts) - 1)]

    pedestalitem = world.get_location('Master Sword Pedestal', player).item
    pedestal_text = 'Some Hot Air' if pedestalitem is None else hint_text(pedestalitem, True) if pedestalitem.pedestal_hint_text is not None else 'Unknown Item'
    tt['mastersword_pedestal_translated'] = pedestal_text
    pedestal_credit_text = 'and the Hot Air' if pedestalitem is None else pedestalitem.pedestal_credit_text if pedestalitem.pedestal_credit_text is not None else 'and the Unknown Item'

    etheritem = world.get_location('Ether Tablet', player).item
    ether_text = 'Some Hot Air' if etheritem is None else hint_text(etheritem, True) if etheritem.pedestal_hint_text is not None else 'Unknown Item'
    tt['tablet_ether_book'] = ether_text
    bombositem = world.get_location('Bombos Tablet', player).item
    bombos_text = 'Some Hot Air' if bombositem is None else hint_text(bombositem, True) if bombositem.pedestal_hint_text is not None else 'Unknown Item'
    tt['tablet_bombos_book'] = bombos_text

    # inverted spawn menu changes
    if world.mode[player] == 'inverted':
        tt['menu_start_2'] = "{MENU}\n{SPEED0}\n≥@'s house\n Dark Chapel\n{CHOICE3}"
        tt['menu_start_3'] = "{MENU}\n{SPEED0}\n≥@'s house\n Dark Chapel\n Mountain Cave\n{CHOICE2}"
        tt['intro_main'] = CompressedTextMapper.convert(
                            "{INTRO}\n Episode  III\n{PAUSE3}\n A Link to\n   the Past\n"
                            + "{PAUSE3}\nInverted\n  Randomizer\n{PAUSE3}\nAfter mostly disregarding what happened in the first two games.\n"
                            + "{PAUSE3}\nLink has been transported to the Dark World\n{PAUSE3}\nWhile he was slumbering\n"
                            + "{PAUSE3}\nWhatever will happen?\n{PAUSE3}\n{CHANGEPIC}\nGanon has moved around all the items in Hyrule.\n"
                            + "{PAUSE7}\nYou will have to find all the items necessary to beat Ganon.\n"
                            + "{PAUSE7}\nThis is your chance to be a hero.\n{PAUSE3}\n{CHANGEPIC}\n"
                            + "You must get the 7 crystals to beat Ganon.\n{PAUSE9}\n{CHANGEPIC}", False)
    rom.write_bytes(0xE0000, tt.getBytes())

    credits = Credits()

    sickkiditem = world.get_location('Sick Kid', player).item
    sickkiditem_text = random.choice(SickKid_texts) if sickkiditem is None or sickkiditem.sickkid_credit_text is None else sickkiditem.sickkid_credit_text

    zoraitem = world.get_location('King Zora', player).item
    zoraitem_text = random.choice(Zora_texts) if zoraitem is None or zoraitem.zora_credit_text is None else zoraitem.zora_credit_text

    magicshopitem = world.get_location('Potion Shop', player).item
    magicshopitem_text = random.choice(MagicShop_texts) if magicshopitem is None or magicshopitem.magicshop_credit_text is None else magicshopitem.magicshop_credit_text

    fluteboyitem = world.get_location('Flute Spot', player).item
    fluteboyitem_text = random.choice(FluteBoy_texts) if fluteboyitem is None or fluteboyitem.fluteboy_credit_text is None else fluteboyitem.fluteboy_credit_text

    credits.update_credits_line('castle', 0, random.choice(KingsReturn_texts))
    credits.update_credits_line('sanctuary', 0, random.choice(Sanctuary_texts))

    credits.update_credits_line('kakariko', 0, random.choice(Kakariko_texts).format(random.choice(Sahasrahla_names)))
    credits.update_credits_line('desert', 0, random.choice(DesertPalace_texts))
    credits.update_credits_line('hera', 0, random.choice(MountainTower_texts))
    credits.update_credits_line('house', 0, random.choice(LinksHouse_texts))
    credits.update_credits_line('zora', 0, zoraitem_text)
    credits.update_credits_line('witch', 0, magicshopitem_text)
    credits.update_credits_line('lumberjacks', 0, random.choice(Lumberjacks_texts))
    credits.update_credits_line('grove', 0, fluteboyitem_text)
    credits.update_credits_line('well', 0, random.choice(WishingWell_texts))
    credits.update_credits_line('smithy', 0, random.choice(Blacksmiths_texts))
    credits.update_credits_line('kakariko2', 0, sickkiditem_text)
    credits.update_credits_line('bridge', 0, random.choice(DeathMountain_texts))
    credits.update_credits_line('woods', 0, random.choice(LostWoods_texts))
    credits.update_credits_line('pedestal', 0, pedestal_credit_text)

    (pointers, data) = credits.get_bytes()
    rom.write_bytes(0x181500, data)
    rom.write_bytes(0x76CC0, [byte for p in pointers for byte in [p & 0xFF, p >> 8 & 0xFF]])

def set_inverted_mode(world, player, rom):
    rom.write_byte(snes_to_pc(0x0283E0), 0xF0)  # residual portals
    rom.write_byte(snes_to_pc(0x02B34D), 0xF0)
    rom.write_byte(snes_to_pc(0x06DB78), 0x8B)
    rom.write_byte(snes_to_pc(0x05AF79), 0xF0)
    rom.write_byte(snes_to_pc(0x0DB3C5), 0xC6)
    rom.write_byte(snes_to_pc(0x07A3F4), 0xF0)  # duck
    write_int16s(rom, snes_to_pc(0x02E849), [0x0043, 0x0056, 0x0058, 0x006C, 0x006F, 0x0070, 0x007B, 0x007F, 0x001B])  # dw flute
    write_int16(rom, snes_to_pc(0x02E8D5), 0x07C8)
    write_int16(rom, snes_to_pc(0x02E8F7), 0x01F8)
    rom.write_byte(snes_to_pc(0x08D40C), 0xD0)  # morph proof
    # the following bytes should only be written in vanilla
    # or they'll overwrite the randomizer's shuffles
    if world.shuffle[player] == 'vanilla':
        rom.write_byte(0xDBB73 + 0x23, 0x37)  # switch AT and GT
        rom.write_byte(0xDBB73 + 0x36, 0x24)
        write_int16(rom, 0x15AEE + 2*0x38, 0x00E0)
        write_int16(rom, 0x15AEE + 2*0x25, 0x000C)
    if world.shuffle[player] in ['vanilla', 'dungeonssimple', 'dungeonsfull']:
        rom.write_byte(0x15B8C, 0x6C)
        rom.write_byte(0xDBB73 + 0x00, 0x53)  # switch bomb shop and links house
        rom.write_byte(0xDBB73 + 0x52, 0x01)
        rom.write_byte(0xDBB73 + 0x15, 0x06)  # bumper and old man cave
        write_int16(rom, 0x15AEE + 2*0x17, 0x00F0)
        rom.write_byte(0xDBB73 + 0x05, 0x16)
        write_int16(rom, 0x15AEE + 2*0x07, 0x00FB)
        rom.write_byte(0xDBB73 + 0x2D, 0x17)
        write_int16(rom, 0x15AEE + 2*0x2F, 0x00EB)
        rom.write_byte(0xDBB73 + 0x06, 0x2E)
        write_int16(rom, 0x15AEE + 2*0x08, 0x00E6)
        rom.write_byte(0xDBB73 + 0x16, 0x5E)
        rom.write_byte(0xDBB73 + 0x6F, 0x07)  # DDM fairy to old man cave
        write_int16(rom, 0x15AEE + 2*0x18, 0x00F1)
        rom.write_byte(0x15B8C + 0x18, 0x43)
        write_int16(rom, 0x15BDB + 2 * 0x18, 0x1400)
        write_int16(rom, 0x15C79 + 2 * 0x18, 0x0294)
        write_int16(rom, 0x15D17 + 2 * 0x18, 0x0600)
        write_int16(rom, 0x15DB5 + 2 * 0x18, 0x02E8)
        write_int16(rom, 0x15E53 + 2 * 0x18, 0x0678)
        write_int16(rom, 0x15EF1 + 2 * 0x18, 0x0303)
        write_int16(rom, 0x15F8F + 2 * 0x18, 0x0685)
        rom.write_byte(0x1602D + 0x18, 0x0A)
        rom.write_byte(0x1607C + 0x18, 0xF6)
        write_int16(rom, 0x160CB + 2 * 0x18, 0x0000)
        write_int16(rom, 0x16169 + 2 * 0x18, 0x0000)
    write_int16(rom, 0x15AEE + 2 * 0x3D, 0x0003)  # pyramid exit and houlihan
    rom.write_byte(0x15B8C + 0x3D, 0x5B)
    write_int16(rom, 0x15BDB + 2 * 0x3D, 0x0B0E)
    write_int16(rom, 0x15C79 + 2 * 0x3D, 0x075A)
    write_int16(rom, 0x15D17 + 2 * 0x3D, 0x0674)
    write_int16(rom, 0x15DB5 + 2 * 0x3D, 0x07A8)
    write_int16(rom, 0x15E53 + 2 * 0x3D, 0x06E8)
    write_int16(rom, 0x15EF1 + 2 * 0x3D, 0x07C7)
    write_int16(rom, 0x15F8F + 2 * 0x3D, 0x06F3)
    rom.write_byte(0x1602D + 0x3D, 0x06)
    rom.write_byte(0x1607C + 0x3D, 0xFA)
    write_int16(rom, 0x160CB + 2 * 0x3D, 0x0000)
    write_int16(rom, 0x16169 + 2 * 0x3D, 0x0000)
    write_int16(rom, snes_to_pc(0x02D8D4), 0x112)  # change sactuary spawn point to dark sanc
    rom.write_bytes(snes_to_pc(0x02D8E8), [0x22, 0x22, 0x22, 0x23, 0x04, 0x04, 0x04, 0x05])
    write_int16(rom, snes_to_pc(0x02D91A), 0x0400)
    write_int16(rom, snes_to_pc(0x02D928), 0x222E)
    write_int16(rom, snes_to_pc(0x02D936), 0x229A)
    write_int16(rom, snes_to_pc(0x02D944), 0x0480)
    write_int16(rom, snes_to_pc(0x02D952), 0x00A5)
    write_int16(rom, snes_to_pc(0x02D960), 0x007F)
    rom.write_byte(snes_to_pc(0x02D96D), 0x14)
    rom.write_byte(snes_to_pc(0x02D974), 0x00)
    rom.write_byte(snes_to_pc(0x02D97B), 0xFF)
    rom.write_byte(snes_to_pc(0x02D982), 0x00)
    rom.write_byte(snes_to_pc(0x02D989), 0x02)
    rom.write_byte(snes_to_pc(0x02D990), 0x00)
    write_int16(rom, snes_to_pc(0x02D998), 0x0000)
    write_int16(rom, snes_to_pc(0x02D9A6), 0x005A)
    rom.write_byte(snes_to_pc(0x02D9B3), 0x12)
    # keep the old man spawn point at old man house unless shuffle is vanilla
    if world.shuffle[player] in ['vanilla', 'dungeonsfull', 'dungeonssimple']:
        rom.write_bytes(snes_to_pc(0x308350), [0x00, 0x00, 0x01])
        write_int16(rom, snes_to_pc(0x02D8DE), 0x00F1)
        rom.write_bytes(snes_to_pc(0x02D910), [0x1F, 0x1E, 0x1F, 0x1F, 0x03, 0x02, 0x03, 0x03])
        write_int16(rom, snes_to_pc(0x02D924), 0x0300)
        write_int16(rom, snes_to_pc(0x02D932), 0x1F10)
        write_int16(rom, snes_to_pc(0x02D940), 0x1FC0)
        write_int16(rom, snes_to_pc(0x02D94E), 0x0378)
        write_int16(rom, snes_to_pc(0x02D95C), 0x0187)
        write_int16(rom, snes_to_pc(0x02D96A), 0x017F)
        rom.write_byte(snes_to_pc(0x02D972), 0x06)
        rom.write_byte(snes_to_pc(0x02D979), 0x00)
        rom.write_byte(snes_to_pc(0x02D980), 0xFF)
        rom.write_byte(snes_to_pc(0x02D987), 0x00)
        rom.write_byte(snes_to_pc(0x02D98E), 0x22)
        rom.write_byte(snes_to_pc(0x02D995), 0x12)
        write_int16(rom, snes_to_pc(0x02D9A2), 0x0000)
        write_int16(rom, snes_to_pc(0x02D9B0), 0x0007)
        rom.write_byte(snes_to_pc(0x02D9B8), 0x12)
        rom.write_bytes(0x180247, [0x00, 0x5A, 0x00, 0x00, 0x00, 0x00, 0x00])
    write_int16(rom, 0x15AEE + 2 * 0x06, 0x0020)  # post aga hyrule castle spawn
    rom.write_byte(0x15B8C + 0x06, 0x1B)
    write_int16(rom, 0x15BDB + 2 * 0x06, 0x00AE)
    write_int16(rom, 0x15C79 + 2 * 0x06, 0x0610)
    write_int16(rom, 0x15D17 + 2 * 0x06, 0x077E)
    write_int16(rom, 0x15DB5 + 2 * 0x06, 0x0672)
    write_int16(rom, 0x15E53 + 2 * 0x06, 0x07F8)
    write_int16(rom, 0x15EF1 + 2 * 0x06, 0x067D)
    write_int16(rom, 0x15F8F + 2 * 0x06, 0x0803)
    rom.write_byte(0x1602D + 0x06, 0x00)
    rom.write_byte(0x1607C + 0x06, 0xF2)
    write_int16(rom, 0x160CB + 2 * 0x06, 0x0000)
    write_int16(rom, 0x16169 + 2 * 0x06, 0x0000)
    write_int16(rom, snes_to_pc(0x02E87B), 0x00AE)  # move flute splot 9
    write_int16(rom, snes_to_pc(0x02E89D), 0x0610)
    write_int16(rom, snes_to_pc(0x02E8BF), 0x077E)
    write_int16(rom, snes_to_pc(0x02E8E1), 0x0672)
    write_int16(rom, snes_to_pc(0x02E903), 0x07F8)
    write_int16(rom, snes_to_pc(0x02E925), 0x067D)
    write_int16(rom, snes_to_pc(0x02E947), 0x0803)
    write_int16(rom, snes_to_pc(0x02E969), 0x0000)
    write_int16(rom, snes_to_pc(0x02E98B), 0xFFF2)
    rom.write_byte(snes_to_pc(0x1AF696), 0xF0)  # bat sprite retreat
    rom.write_byte(snes_to_pc(0x1AF6B2), 0x33)
    rom.write_bytes(snes_to_pc(0x1AF730), [0x6A, 0x9E, 0x0C, 0x00, 0x7A, 0x9E, 0x0C,
                                           0x00, 0x8A, 0x9E, 0x0C, 0x00, 0x6A, 0xAE,
                                           0x0C, 0x00, 0x7A, 0xAE, 0x0C, 0x00, 0x8A,
                                           0xAE, 0x0C, 0x00, 0x67, 0x97, 0x0C, 0x00,
                                           0x8D, 0x97, 0x0C, 0x00])
    write_int16s(rom, snes_to_pc(0x0FF1C8), [0x190F, 0x190F, 0x190F, 0x194C, 0x190F,
                                                 0x194B, 0x190F, 0x195C, 0x594B, 0x194C,
                                                 0x19EE, 0x19EE, 0x194B, 0x19EE, 0x19EE,
                                                 0x19EE, 0x594B, 0x190F, 0x595C, 0x190F,
                                                 0x190F, 0x195B, 0x190F, 0x190F, 0x19EE,
                                                 0x19EE, 0x195C, 0x19EE, 0x19EE, 0x19EE,
                                                 0x19EE, 0x595C, 0x595B, 0x190F, 0x190F,
                                                 0x190F])
    write_int16s(rom, snes_to_pc(0x0FA480), [0x190F, 0x196B, 0x9D04, 0x9D04, 0x196B,
                                                 0x190F, 0x9D04, 0x9D04])
    write_int16s(rom, snes_to_pc(0x1bb810), [0x00BE, 0x00C0, 0x013E])
    write_int16s(rom, snes_to_pc(0x1bb836), [0x001B, 0x001B, 0x001B])
    write_int16(rom, snes_to_pc(0x308300), 0x0140) # new pyramid hole entrance
    write_int16(rom, snes_to_pc(0x308320), 0x001B)
    if world.shuffle[player] in ['vanilla', 'dungeonssimple', 'dungeonsfull']:
        rom.write_byte(snes_to_pc(0x308340), 0x7B)
    write_int16(rom, snes_to_pc(0x1af504), 0x148B)
    write_int16(rom, snes_to_pc(0x1af50c), 0x149B)
    write_int16(rom, snes_to_pc(0x1af514), 0x14A4)
    write_int16(rom, snes_to_pc(0x1af51c), 0x1489)
    write_int16(rom, snes_to_pc(0x1af524), 0x14AC)
    write_int16(rom, snes_to_pc(0x1af52c), 0x54AC)
    write_int16(rom, snes_to_pc(0x1af534), 0x148C)
    write_int16(rom, snes_to_pc(0x1af53c), 0x548C)
    write_int16(rom, snes_to_pc(0x1af544), 0x1484)
    write_int16(rom, snes_to_pc(0x1af54c), 0x5484)
    write_int16(rom, snes_to_pc(0x1af554), 0x14A2)
    write_int16(rom, snes_to_pc(0x1af55c), 0x54A2)
    write_int16(rom, snes_to_pc(0x1af564), 0x14A0)
    write_int16(rom, snes_to_pc(0x1af56c), 0x54A0)
    write_int16(rom, snes_to_pc(0x1af574), 0x148E)
    write_int16(rom, snes_to_pc(0x1af57c), 0x548E)
    write_int16(rom, snes_to_pc(0x1af584), 0x14AE)
    write_int16(rom, snes_to_pc(0x1af58c), 0x54AE)
    rom.write_byte(snes_to_pc(0x00DB9D), 0x1A)  # castle hole graphics
    rom.write_byte(snes_to_pc(0x00DC09), 0x1A)
    rom.write_byte(snes_to_pc(0x00D009), 0x31)
    rom.write_byte(snes_to_pc(0x00D0e8), 0xE0)
    rom.write_byte(snes_to_pc(0x00D1c7), 0x00)
    write_int16(rom, snes_to_pc(0x1BE8DA), 0x39AD)
    rom.write_byte(0xF6E58, 0x80)  # no whirlpool under castle gate
    rom.write_bytes(0x0086E, [0x5C, 0x00, 0xA0, 0xA1])  # TR tail
    rom.write_bytes(snes_to_pc(0x1BC67A), [0x2E, 0x0B, 0x82])  # add warps under rocks
    rom.write_bytes(snes_to_pc(0x1BC81E), [0x94, 0x1D, 0x82])
    rom.write_bytes(snes_to_pc(0x1BC655), [0x4A, 0x1D, 0x82])
    rom.write_bytes(snes_to_pc(0x1BC80D), [0xB2, 0x0B, 0x82])
    rom.write_bytes(snes_to_pc(0x1BC3DF), [0xD8, 0xD1])
    rom.write_bytes(snes_to_pc(0x1BD1D8), [0xA8, 0x02, 0x82, 0xFF, 0xFF])
    rom.write_bytes(snes_to_pc(0x1BC85A), [0x50, 0x0F, 0x82])
    write_int16(rom, 0xDB96F + 2 * 0x35, 0x001B)  # move pyramid exit door
    write_int16(rom, 0xDBA71 + 2 * 0x35, 0x06A4)
    if world.shuffle[player] in ['vanilla', 'dungeonssimple', 'dungeonsfull']:
        rom.write_byte(0xDBB73 + 0x35, 0x36)
    rom.write_byte(snes_to_pc(0x09D436), 0xF3)  # remove castle gate warp
    if world.shuffle[player] in ['vanilla', 'dungeonssimple', 'dungeonsfull']:
        write_int16(rom, 0x15AEE + 2 * 0x37, 0x0010)  # pyramid exit to new hc area
        rom.write_byte(0x15B8C + 0x37, 0x1B)
        write_int16(rom, 0x15BDB + 2 * 0x37, 0x0418)
        write_int16(rom, 0x15C79 + 2 * 0x37, 0x0679)
        write_int16(rom, 0x15D17 + 2 * 0x37, 0x06B4)
        write_int16(rom, 0x15DB5 + 2 * 0x37, 0x06C6)
        write_int16(rom, 0x15E53 + 2 * 0x37, 0x0738)
        write_int16(rom, 0x15EF1 + 2 * 0x37, 0x06E6)
        write_int16(rom, 0x15F8F + 2 * 0x37, 0x0733)
        rom.write_byte(0x1602D + 0x37, 0x07)
        rom.write_byte(0x1607C + 0x37, 0xF9)
        write_int16(rom, 0x160CB + 2 * 0x37, 0x0000)
        write_int16(rom, 0x16169 + 2 * 0x37, 0x0000)
    rom.write_bytes(snes_to_pc(0x1BC387), [0xDD, 0xD1])
    rom.write_bytes(snes_to_pc(0x1BD1DD), [0xA4, 0x06, 0x82, 0x9E, 0x06, 0x82, 0xFF, 0xFF])
    rom.write_byte(0x180089, 0x01)  # open TR after exit
    rom.write_byte(snes_to_pc(0x0ABFBB), 0x90)
    rom.write_byte(snes_to_pc(0x0280A6), 0xD0)
    rom.write_bytes(snes_to_pc(0x06B2AB), [0xF0, 0xE1, 0x05])

def patch_shuffled_dark_sanc(world, rom, player):
    dark_sanc_entrance = str(world.get_region('Inverted Dark Sanctuary', player).entrances[0].name)
    room_id, ow_area, vram_loc, scroll_y, scroll_x, link_y, link_x, camera_y, camera_x, unknown_1, unknown_2, door_1, door_2 = door_addresses[dark_sanc_entrance][1]
    door_index = door_addresses[str(dark_sanc_entrance)][0]

    rom.write_byte(0x180241, 0x01)
    rom.write_byte(0x180248, door_index + 1)
    write_int16(rom, 0x180250, room_id)
    rom.write_byte(0x180252, ow_area)
    write_int16s(rom, 0x180253, [vram_loc, scroll_y, scroll_x, link_y, link_x, camera_y, camera_x])
    rom.write_bytes(0x180262, [unknown_1, unknown_2, 0x00])


# 24B116 and 20BAD8
compass_r_addr = 0x123116  # a9 90 24 8f 9a c7 7e
compass_w_addr = 0x103ad8  # e2 20 ad 0c 04 c9 00 d0


def compass_code_good(rom):
    if isinstance(rom, LocalRom):
        # a990248f9ac77e
        if rom.buffer[compass_r_addr] != 0xa9 or rom.buffer[compass_r_addr+1] != 0x90 or rom.buffer[compass_r_addr+2] != 0x24:
            return False
        if rom.buffer[compass_r_addr+3] != 0x8f or rom.buffer[compass_r_addr+4] != 0x9a or rom.buffer[compass_r_addr+5] != 0xc7:
            return False
        if rom.buffer[compass_w_addr] != 0xe2 or rom.buffer[compass_w_addr+1] != 0x20 or rom.buffer[compass_w_addr+2] != 0xad:
            return False
        if rom.buffer[compass_w_addr+3] != 0x0c or rom.buffer[compass_w_addr+4] != 0x04 or rom.buffer[compass_w_addr+5] != 0xc9:
            return False
    return True


def update_compasses(rom, world, player):
    layouts = world.dungeon_layouts[player]
    # cmp XX : bne escape
    # cpy 32 : bne escape
    # brl .itemCounts
    # c9 02 d0 eastern
    # nop #2
    new_code = [0x07, 0xC0, 0x32, 0xD0, 0x03, 0x82, 0xB9, 0x01, 0xC9, 0x02, 0xD0, 0x10, 0xEA, 0xEA]
    rom.write_bytes(compass_w_addr + 8, new_code)
    # 05 06 07 08
    # C9 00 D0 02 80 04 C9 02 D0 15 C0 32 D0 03 82 B3 01
    # C9 XX D0 07 C0 32 D0 03 82 B9 01 C9 02 D0 10 EA EA

    for name, builder in layouts.items():
        digit_offset, sram_byte, write_offset, jmp_nop_flag, dungeon_id = compass_data[name]
        digit1 = builder.location_cnt // 10
        digit2 = builder.location_cnt % 10
        rom.write_byte(compass_r_addr+digit_offset, 0x90+digit1)
        rom.write_byte(compass_r_addr+digit_offset+7, 0x90+digit2)

        # read compass count code
        start_address = compass_r_addr+digit_offset+15

        # -0x59 relative to compass_r_addr, +8000 because rom -120000 to get rid of high byte
        jmp_address = compass_r_addr-0x118059
        # lda $7ef4(sb); jmp $jmp_address
        rom.write_bytes(start_address, [0xaf, sram_byte, 0xf4, 0x7e, 0x4c, jmp_address % 0x100, jmp_address // 0x100])

        # write compass count code
        write_address = compass_w_addr+write_offset
        # 0x186 relative to compass_r_addr, +8000 because rom -100000 to get rid of high byte
        jmp_address = compass_w_addr-0xf7e7a
        # lda $7ef4(sb); inc; sta $7ef4(sb)
        rom.write_bytes(write_address, [0xaf, sram_byte, 0xf4, 0x7e, 0x1a, 0x8f, sram_byte, 0xf4, 0x7e])
        if jmp_nop_flag == 0:
            rom.write_bytes(write_address+9, [0x4c, jmp_address % 0x100, jmp_address // 0x100])  # jmp $jmp_address
        else:
            for i in range(0, jmp_nop_flag):
                rom.write_byte(write_address+9+i, 0xea)  # nop
        if builder.bk_provided:
            rom.write_byte(compass_w_addr+6, dungeon_id)


InconvenientDungeonEntrances = {'Turtle Rock': 'Turtle Rock Main',
                                'Misery Mire': 'Misery Mire',
                                'Ice Palace': 'Ice Palace',
                                'Skull Woods Final Section': 'The back of Skull Woods',
                                }

InconvenientOtherEntrances = {'Death Mountain Return Cave (West)': 'The SW DM foothills cave',
                              'Mimic Cave': 'Mimic Ledge',
                              'Dark World Hammer Peg Cave': 'The rows of pegs',
                              'Pyramid Fairy': 'The crack on the pyramid'
                              }

ConnectorEntrances = {'Elder House (East)': 'Elder House',
                      'Elder House (West)': 'Elder House',
                      'Two Brothers House (East)': 'Eastern Quarreling Brothers\' house',
                      'Old Man Cave (West)': 'The lower DM entrance',
                      'Bumper Cave (Bottom)': 'The lower Bumper Cave',
                      'Superbunny Cave (Top)': 'The summit of dark DM cave',
                      'Superbunny Cave (Bottom)': 'The base of east dark DM',
                      'Hookshot Cave': 'The rock on dark DM',
                      'Two Brothers House (West)': 'The door near the race game',
                      'Old Man Cave (East)': 'The SW-most cave on west DM',
                      'Old Man House (Bottom)': 'A cave with a door on west DM',
                      'Old Man House (Top)': 'The eastmost cave on west DM',
                      'Death Mountain Return Cave (East)': 'The westmost cave on west DM',
                      'Spectacle Rock Cave Peak': 'The highest cave on west DM',
                      'Spectacle Rock Cave': 'The right ledge on west DM',
                      'Spectacle Rock Cave (Bottom)': 'The left ledge on west DM',
                      'Paradox Cave (Bottom)': 'The right paired cave on east DM',
                      'Paradox Cave (Middle)': 'The southmost cave on east DM',
                      'Paradox Cave (Top)': 'The east DM summit cave',
                      'Fairy Ascension Cave (Bottom)': 'The east DM cave behind rocks',
                      'Fairy Ascension Cave (Top)': 'The central ledge on east DM',
                      'Spiral Cave': 'The left ledge on east DM',
                      'Spiral Cave (Bottom)': 'The SWmost cave on east DM'
                      }

DungeonEntrances = {'Eastern Palace': 'Eastern Palace',
                    'Hyrule Castle Entrance (South)': 'The ground level castle door',
                    'Thieves Town': 'Thieves\' Town',
                    'Swamp Palace': 'Swamp Palace',
                    'Dark Death Mountain Ledge (West)': 'The East dark DM connector ledge',
                    'Dark Death Mountain Ledge (East)': 'The East dark DM connector ledge',
                    'Desert Palace Entrance (South)': 'The book sealed passage',
                    'Tower of Hera': 'The Tower of Hera',
                    'Palace of Darkness': 'Palace of Darkness',
                    'Hyrule Castle Entrance (West)': 'The left castle door',
                    'Hyrule Castle Entrance (East)': 'The right castle door',
                    'Desert Palace Entrance (West)': 'The westmost building in the desert',
                    'Desert Palace Entrance (North)': 'The northmost cave in the desert'
                    }

OtherEntrances = {'Blinds Hideout': 'Blind\'s old house',
                  'Lake Hylia Fairy': 'A cave NE of Lake Hylia',
                  'Light Hype Fairy': 'The cave south of your house',
                  'Desert Fairy': 'The cave near the desert',
                  'Chicken House': 'The chicken lady\'s house',
                  'Aginahs Cave': 'The open desert cave',
                  'Sahasrahlas Hut': 'The house near armos',
                  'Cave Shop (Lake Hylia)': 'The cave NW Lake Hylia',
                  'Blacksmiths Hut': 'The old smithery',
                  'Sick Kids House': 'The central house in Kakariko',
                  'Lost Woods Gamble': 'A tree trunk door',
                  'Fortune Teller (Light)': 'A building NE of Kakariko',
                  'Snitch Lady (East)': 'A house guarded by a snitch',
                  'Snitch Lady (West)': 'A house guarded by a snitch',
                  'Bush Covered House': 'A house with an uncut lawn',
                  'Tavern (Front)': 'A building with a backdoor',
                  'Light World Bomb Hut': 'A Kakariko building with no door',
                  'Kakariko Shop': 'The old Kakariko shop',
                  'Mini Moldorm Cave': 'The cave south of Lake Hylia',
                  'Long Fairy Cave': 'The eastmost portal cave',
                  'Good Bee Cave': 'The open cave SE Lake Hylia',
                  '20 Rupee Cave': 'The rock SE Lake Hylia',
                  '50 Rupee Cave': 'The rock near the desert',
                  'Ice Rod Cave': 'The sealed cave SE Lake Hylia',
                  'Library': 'The old library',
                  'Potion Shop': 'The witch\'s building',
                  'Dam': 'The old dam',
                  'Lumberjack House': 'The lumberjack house',
                  'Lake Hylia Fortune Teller': 'The building NW Lake Hylia',
                  'Kakariko Gamble Game': 'The old Kakariko gambling den',
                  'Waterfall of Wishing': 'Going behind the waterfall',
                  'Capacity Upgrade': 'The cave on the island',
                  'Bonk Rock Cave': 'The rock pile near Sanctuary',
                  'Graveyard Cave': 'The graveyard ledge',
                  'Checkerboard Cave': 'The NE desert ledge',
                  'Cave 45': 'The ledge south of haunted grove',
                  'Kings Grave': 'The northeastmost grave',
                  'Bonk Fairy (Light)': 'The rock pile near your home',
                  'Hookshot Fairy': 'The left paired cave on east DM',
				  'Bonk Fairy (Dark)': 'The rock pile near the old bomb shop',
                  'Dark Lake Hylia Fairy': 'The cave NE dark Lake Hylia',
                  'C-Shaped House': 'The NE house in Village of Outcasts',
                  'Dark Death Mountain Fairy': 'The SW cave on dark DM',
                  'Dark Lake Hylia Shop': 'The building NW dark Lake Hylia',
                  'Dark World Shop': 'The hammer sealed building',
                  'Red Shield Shop': 'The fenced in building',
                  'Mire Shed': 'The western hut in the mire',
                  'East Dark World Hint': 'The dark cave near the eastmost portal',
                  'Dark Desert Hint': 'The cave east of the mire',
                  'Spike Cave': 'The ledge cave on west dark DM',
                  'Palace of Darkness Hint': 'The building south of Kiki',
                  'Dark Lake Hylia Ledge Spike Cave': 'The rock SE dark Lake Hylia',
                  'Cave Shop (Dark Death Mountain)': 'The base of east dark DM',
                  'Dark World Potion Shop': 'The building near the catfish',
                  'Archery Game': 'The old archery game',
                  'Dark World Lumberjack Shop': 'The northmost Dark World building',
                  'Hype Cave': 'The cave south of the old bomb shop',
                  'Brewery': 'The Village of Outcasts building with no door',
                  'Dark Lake Hylia Ledge Hint': 'The open cave SE dark Lake Hylia',
                  'Chest Game': 'The westmost building in the Village of Outcasts',
                  'Dark Desert Fairy': 'The eastern hut in the mire',
                  'Dark Lake Hylia Ledge Fairy': 'The sealed cave SE dark Lake Hylia',
                  'Fortune Teller (Dark)': 'The building NE the Village of Outcasts'
                  }

InsanityEntrances = {'Sanctuary': 'Sanctuary',
                     'Lumberjack Tree Cave': 'The cave Behind Lumberjacks',
                     'Lost Woods Hideout Stump': 'The stump in Lost Woods',
                     'North Fairy Cave': 'The cave East of Graveyard',
                     'Bat Cave Cave': 'The cave in eastern Kakariko',
                     'Kakariko Well Cave': 'The cave in northern Kakariko',
                     'Hyrule Castle Secret Entrance Stairs': 'The tunnel near the castle',
                     'Skull Woods First Section Door': 'The southeastmost skull',
                     'Skull Woods Second Section Door (East)': 'The central open skull',
                     'Skull Woods Second Section Door (West)': 'The westmost open skull',
                     'Desert Palace Entrance (East)': 'The eastern building in the desert',
                     'Turtle Rock Isolated Ledge Entrance': 'The isolated ledge on east dark DM',
                     'Bumper Cave (Top)': 'The upper Bumper Cave',
                     'Hookshot Cave Back Entrance': 'The stairs on the floating island'
                     }

HintLocations = ['telepathic_tile_eastern_palace',
                 'telepathic_tile_tower_of_hera_floor_4',
                 'telepathic_tile_spectacle_rock',
                 'telepathic_tile_swamp_entrance',
                 'telepathic_tile_thieves_town_upstairs',
                 'telepathic_tile_misery_mire',
                 'telepathic_tile_palace_of_darkness',
                 'telepathic_tile_desert_bonk_torch_room',
                 'telepathic_tile_castle_tower',
                 'telepathic_tile_ice_large_room',
                 'telepathic_tile_turtle_rock',
                 'telepathic_tile_ice_entrance',
                 'telepathic_tile_ice_stalfos_knights_room',
                 'telepathic_tile_tower_of_hera_entrance',
                 'telepathic_tile_south_east_darkworld_cave',
                 'dark_palace_tree_dude',
                 'dark_sanctuary_hint_0',
                 'dark_sanctuary_hint_1',
                 'dark_sanctuary_yes',
                 'dark_sanctuary_hint_2']

InconvenientLocations = ['Spike Cave',
                         'Sahasrahla',
                         'Purple Chest',
                         'Tower of Hera - Big Key Chest',
                         'Magic Bat']

InconvenientDungeonLocations = ['Swamp Left',
                                'Mire Left',
                                'Eastern Palace - Big Key Chest',
                                'Thieves\' Town - Big Chest',
                                'Ice Palace - Big Chest',
                                'Ganons Tower - Big Chest']

InconvenientVanillaLocations = ['Graveyard Cave',
                                'Mimic Cave']

RelevantItems = ['Bow',
                 'Progressive Bow',
                 'Book of Mudora',
                 'Hammer',
                 'Hookshot',
                 'Magic Mirror',
                 'Flute',
                 'Pegasus Boots',
                 'Power Glove',
                 'Cape',
                 'Mushroom',
                 'Shovel',
                 'Lamp',
                 'Magic Powder',
                 'Moon Pearl',
                 'Cane of Somaria',
                 'Fire Rod',
                 'Flippers',
                 'Ice Rod',
                 'Titans Mitts',
                 'Ether',
                 'Bombos',
                 'Quake',
                 'Bottle',
                 'Bottle (Red Potion)',
                 'Bottle (Green Potion)',
                 'Bottle (Blue Potion)',
                 'Bottle (Fairy)',
                 'Bottle (Bee)',
                 'Bottle (Good Bee)',
                 'Master Sword',
                 'Tempered Sword',
                 'Fighter Sword',
                 'Golden Sword',
                 'Progressive Sword',
                 'Progressive Glove',
                 'Master Sword',
                 'Power Star',
                 'Triforce Piece',
                 'Single Arrow',
                 'Blue Mail',
                 'Red Mail',
                 'Progressive Armor',
                 'Blue Boomerang',
                 'Red Boomerang',
                 'Blue Shield',
                 'Red Shield',
                 'Mirror Shield',
                 'Progressive Shield',
                 'Bug Catching Net',
                 'Cane of Byrna',
                 'Magic Upgrade (1/2)',
                 'Magic Upgrade (1/4)'
                 ]

SmallKeys = ['Small Key (Eastern Palace)',
             'Small Key (Escape)',
             'Small Key (Desert Palace)',
             'Small Key (Tower of Hera)',
             'Small Key (Agahnims Tower)',
             'Small Key (Palace of Darkness)',
             'Small Key (Thieves Town)',
             'Small Key (Swamp Palace)',
             'Small Key (Skull Woods)',
             'Small Key (Ice Palace)',
             'Small Key (Misery Mire)',
             'Small Key (Turtle Rock)',
             'Small Key (Ganons Tower)',
             ]

BigKeys = ['Big Key (Eastern Palace)',
           'Big Key (Desert Palace)',
           'Big Key (Tower of Hera)',
           'Big Key (Palace of Darkness)',
           'Big Key (Thieves Town)',
           'Big Key (Swamp Palace)',
           'Big Key (Skull Woods)',
           'Big Key (Ice Palace)',
           'Big Key (Misery Mire)',
           'Big Key (Turtle Rock)',
           'Big Key (Ganons Tower)'
           ]

hash_alphabet = [
    "Bow", "Boomerang", "Hookshot", "Bomb", "Mushroom", "Powder", "Rod", "Pendant", "Bombos", "Ether", "Quake",
    "Lamp", "Hammer", "Shovel", "Flute", "Bug Net", "Book", "Bottle", "Potion", "Cane", "Cape", "Mirror", "Boots",
    "Gloves", "Flippers", "Pearl", "Shield", "Tunic", "Heart", "Map", "Compass", "Key"
]<|MERGE_RESOLUTION|>--- conflicted
+++ resolved
@@ -110,12 +110,7 @@
         basemd5 = hashlib.md5()
         basemd5.update(self.buffer)
         if JAP10HASH != basemd5.hexdigest():
-<<<<<<< HEAD
-            logging.getLogger('').warning(
-                'Supplied Base Rom does not match known MD5 for JAP(1.0) release. Will try to patch anyway.')
-=======
             logging.getLogger('').warning('Supplied Base Rom does not match known MD5 for JAP(1.0) release. Will try to patch anyway.')
->>>>>>> 4d27651d
 
         # extend to 2MB
         self.buffer.extend(bytearray([0x00]) * (0x200000 - len(self.buffer)))
@@ -778,17 +773,11 @@
                      difficulty.progressive_shield_limit, overflow_replacement,
                      difficulty.progressive_armor_limit, overflow_replacement,
                      difficulty.progressive_bottle_limit, overflow_replacement])
-<<<<<<< HEAD
-=======
 
     #Work around for json patch ordering issues - write bow limit separately so that it is replaced in the patch
     rom.write_bytes(0x180098, [difficulty.progressive_bow_limit, overflow_replacement])
->>>>>>> 4d27651d
-
-    #Work around for json patch ordering issues - write bow limit separately so that it is replaced in the patch
-    rom.write_bytes(0x180098, [difficulty.progressive_bow_limit, overflow_replacement])
-
-    if difficulty.progressive_bow_limit < 2 and world.swords == 'swordless':
+
+    if difficulty.progressive_bow_limit < 2 and world.swords[player] == 'swordless':
         rom.write_bytes(0x180098, [2, overflow_replacement])
         rom.write_byte(0x180181, 0x01) # Make silver arrows work only on ganon
         rom.write_byte(0x180182, 0x00) # Don't auto equip silvers on pickup
