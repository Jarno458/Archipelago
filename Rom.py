import bisect
import io
import json
import hashlib
import logging
import os
import random
import struct
import sys
import subprocess

from BaseClasses import CollectionState, ShopType, Region, Location, Item, DoorType
from DoorShuffle import compass_data
from Dungeons import dungeon_music_addresses
from Regions import location_table
from Text import MultiByteTextMapper, CompressedTextMapper, text_addresses, Credits, TextTable
from Text import Uncle_texts, Ganon1_texts, TavernMan_texts, Sahasrahla2_texts, Triforce_texts, Blind_texts, BombShop2_texts, junk_texts
from Text import KingsReturn_texts, Sanctuary_texts, Kakariko_texts, Blacksmiths_texts, DeathMountain_texts, LostWoods_texts, WishingWell_texts, DesertPalace_texts, MountainTower_texts, LinksHouse_texts, Lumberjacks_texts, SickKid_texts, FluteBoy_texts, Zora_texts, MagicShop_texts, Sahasrahla_names
from Utils import output_path, local_path, int16_as_bytes, int32_as_bytes, snes_to_pc
from Items import ItemFactory
from EntranceShuffle import door_addresses, exit_ids


JAP10HASH = '03a63945398191337e896e5771f77173'
#RANDOMIZERBASEHASH = '4e291b6f6227de32db2735423889a780'


class JsonRom(object):

    def __init__(self, name=None, hash=None):
        self.name = name
        self.hash = hash
        self.orig_buffer = None
        self.patches = {}
        self.addresses = []

    def write_byte(self, address, value):
        self.write_bytes(address, [value])

    def write_bytes(self, startaddress, values):
        if not values:
            return
        values = list(values)

        pos = bisect.bisect_right(self.addresses, startaddress)
        intervalstart = self.addresses[pos-1] if pos else None
        intervalpatch = self.patches[str(intervalstart)] if pos else None

        if pos and startaddress <= intervalstart + len(intervalpatch): # merge with previous segment
            offset = startaddress - intervalstart
            intervalpatch[offset:offset+len(values)] = values
            startaddress = intervalstart
            values = intervalpatch
        else: # new segment
            self.addresses.insert(pos, startaddress)
            self.patches[str(startaddress)] = values
            pos = pos + 1

        while pos < len(self.addresses) and self.addresses[pos] <= startaddress + len(values): # merge the next segment into this one
            intervalstart = self.addresses[pos]
            values.extend(self.patches[str(intervalstart)][startaddress+len(values)-intervalstart:])
            del self.patches[str(intervalstart)]
            del self.addresses[pos]

    def write_to_file(self, file):
        with open(file, 'w') as stream:
            json.dump([self.patches], stream)

    def get_hash(self):
        h = hashlib.md5()
        h.update(json.dumps([self.patches]).encode('utf-8'))
        return h.hexdigest()


class LocalRom(object):

    def __init__(self, file, patch=True, name=None, hash=None):
        self.name = name
        self.hash = hash
        self.orig_buffer = None
        with open(file, 'rb') as stream:
            self.buffer = read_rom(stream)
        if patch:
            self.patch_base_rom()
            self.orig_buffer = self.buffer.copy()

    def write_byte(self, address, value):
        self.buffer[address] = value

    def write_bytes(self, startaddress, values):
        for i, value in enumerate(values):
            self.write_byte(startaddress + i, value)

    def write_to_file(self, file):
        with open(file, 'wb') as outfile:
            outfile.write(self.buffer)

    @staticmethod
    def fromJsonRom(rom, file, rom_size = 0x200000):
        ret = LocalRom(file, True, rom.name, rom.hash)
        ret.buffer.extend(bytearray([0x00] * (rom_size - len(ret.buffer))))
        for address, values in rom.patches.items():
            ret.write_bytes(int(address), values)
        return ret

    def patch_base_rom(self):
        # verify correct checksum of baserom
        basemd5 = hashlib.md5()
        basemd5.update(self.buffer)
        if JAP10HASH != basemd5.hexdigest():
            logging.getLogger('').warning('Supplied Base Rom does not match known MD5 for JAP(1.0) release. Will try to patch anyway.')

        # extend to 2MB
        self.buffer.extend(bytearray([0x00] * (0x200000 - len(self.buffer))))

        # load randomizer patches
        with open(local_path('data/base2current.json'), 'r') as stream:
            patches = json.load(stream)
        for patch in patches:
            if isinstance(patch, dict):
                for baseaddress, values in patch.items():
                    self.write_bytes(int(baseaddress), values)

        # verify md5
        patchedmd5 = hashlib.md5()
        patchedmd5.update(self.buffer)
        if RANDOMIZERBASEHASH != patchedmd5.hexdigest():
            raise RuntimeError('Provided Base Rom unsuitable for patching. Please provide a JAP(1.0) "Zelda no Densetsu - Kamigami no Triforce (Japan).sfc" rom to use as a base.')

    def write_crc(self):
        crc = (sum(self.buffer[:0x7FDC] + self.buffer[0x7FE0:]) + 0x01FE) & 0xFFFF
        inv = crc ^ 0xFFFF
        self.write_bytes(0x7FDC, [inv & 0xFF, (inv >> 8) & 0xFF, crc & 0xFF, (crc >> 8) & 0xFF])

    def get_hash(self):
        h = hashlib.md5()
        h.update(self.buffer)
        return h.hexdigest()

def write_int16(rom, address, value):
    rom.write_bytes(address, int16_as_bytes(value))

def write_int32(rom, address, value):
    rom.write_bytes(address, int32_as_bytes(value))

def write_int16s(rom,  startaddress, values):
    for i, value in enumerate(values):
        write_int16(rom, startaddress + (i * 2), value)

def write_int32s(rom, startaddress, values):
    for i, value in enumerate(values):
        write_int32(rom, startaddress + (i * 4), value)

def read_rom(stream):
    "Reads rom into bytearray and strips off any smc header"
    buffer = bytearray(stream.read())
    if len(buffer)%0x400 == 0x200:
        buffer = buffer[0x200:]
    return buffer

def patch_enemizer(world, player, rom, baserom_path, enemizercli, shufflepots, random_sprite_on_hit):
    baserom_path = os.path.abspath(baserom_path)
    basepatch_path = os.path.abspath(local_path('data/base2current.json'))
    enemizer_basepatch_path = os.path.join(os.path.dirname(enemizercli), "enemizerBasePatch.json")
    randopatch_path = os.path.abspath(output_path('enemizer_randopatch.json'))
    options_path = os.path.abspath(output_path('enemizer_options.json'))
    enemizer_output_path = os.path.abspath(output_path('enemizer_output.json'))

    # write options file for enemizer
    options = {
        'RandomizeEnemies': world.enemy_shuffle[player] != 'none',
        'RandomizeEnemiesType': 3,
        'RandomizeBushEnemyChance': world.enemy_shuffle[player] == 'chaos',
        'RandomizeEnemyHealthRange': world.enemy_health[player] != 'default',
        'RandomizeEnemyHealthType': {'default': 0, 'easy': 0, 'normal': 1, 'hard': 2, 'expert': 3}[world.enemy_health[player]],
        'OHKO': False,
        'RandomizeEnemyDamage': world.enemy_damage[player] != 'default',
        'AllowEnemyZeroDamage': True,
        'ShuffleEnemyDamageGroups': world.enemy_damage[player] != 'default',
        'EnemyDamageChaosMode': world.enemy_damage[player] == 'chaos',
        'EasyModeEscape': False,
        'EnemiesAbsorbable': False,
        'AbsorbableSpawnRate': 10,
        'AbsorbableTypes': {
            'FullMagic': True, 'SmallMagic': True, 'Bomb_1': True, 'BlueRupee': True, 'Heart': True, 'BigKey': True, 'Key': True,
            'Fairy': True, 'Arrow_10': True, 'Arrow_5': True, 'Bomb_8': True, 'Bomb_4': True, 'GreenRupee': True, 'RedRupee': True
        },
        'BossMadness': False,
        'RandomizeBosses': True,
        'RandomizeBossesType': 0,
        'RandomizeBossHealth': False,
        'RandomizeBossHealthMinAmount': 0,
        'RandomizeBossHealthMaxAmount': 300,
        'RandomizeBossDamage': False,
        'RandomizeBossDamageMinAmount': 0,
        'RandomizeBossDamageMaxAmount': 200,
        'RandomizeBossBehavior': False,
        'RandomizeDungeonPalettes': False,
        'SetBlackoutMode': False,
        'RandomizeOverworldPalettes': False,
        'RandomizeSpritePalettes': False,
        'SetAdvancedSpritePalettes': False,
        'PukeMode': False,
        'NegativeMode': False,
        'GrayscaleMode': False,
        'GenerateSpoilers': False,
        'RandomizeLinkSpritePalette': False,
        'RandomizePots': shufflepots,
        'ShuffleMusic': False,
        'BootlegMagic': True,
        'CustomBosses': False,
        'AndyMode': False,
        'HeartBeepSpeed': 0,
        'AlternateGfx': False,
        'ShieldGraphics': "shield_gfx/normal.gfx",
        'SwordGraphics': "sword_gfx/normal.gfx",
        'BeeMizer': False,
        'BeesLevel': 0,
        'RandomizeTileTrapPattern': world.enemy_shuffle[player] == 'chaos',
        'RandomizeTileTrapFloorTile': False,
        'AllowKillableThief': bool(random.randint(0,1)) if world.enemy_shuffle[player] == 'chaos' else world.enemy_shuffle[player] != 'none',
        'RandomizeSpriteOnHit': random_sprite_on_hit,
        'DebugMode': False,
        'DebugForceEnemy': False,
        'DebugForceEnemyId': 0,
        'DebugForceBoss': False,
        'DebugForceBossId': 0,
        'DebugOpenShutterDoors': False,
        'DebugForceEnemyDamageZero': False,
        'DebugShowRoomIdInRupeeCounter': False,
        'UseManualBosses': True,
        'ManualBosses': {
            'EasternPalace': world.get_dungeon("Eastern Palace", player).boss.enemizer_name,
            'DesertPalace': world.get_dungeon("Desert Palace", player).boss.enemizer_name,
            'TowerOfHera': world.get_dungeon("Tower of Hera", player).boss.enemizer_name,
            'AgahnimsTower': 'Agahnim',
            'PalaceOfDarkness': world.get_dungeon("Palace of Darkness", player).boss.enemizer_name,
            'SwampPalace': world.get_dungeon("Swamp Palace", player).boss.enemizer_name,
            'SkullWoods': world.get_dungeon("Skull Woods", player).boss.enemizer_name,
            'ThievesTown': world.get_dungeon("Thieves Town", player).boss.enemizer_name,
            'IcePalace': world.get_dungeon("Ice Palace", player).boss.enemizer_name,
            'MiseryMire': world.get_dungeon("Misery Mire", player).boss.enemizer_name,
            'TurtleRock': world.get_dungeon("Turtle Rock", player).boss.enemizer_name,
            'GanonsTower1': world.get_dungeon('Ganons Tower' if world.mode[player] != 'inverted' else 'Inverted Ganons Tower', player).bosses['bottom'].enemizer_name,
            'GanonsTower2': world.get_dungeon('Ganons Tower' if world.mode[player] != 'inverted' else 'Inverted Ganons Tower', player).bosses['middle'].enemizer_name,
            'GanonsTower3': world.get_dungeon('Ganons Tower' if world.mode[player] != 'inverted' else 'Inverted Ganons Tower', player).bosses['top'].enemizer_name,
            'GanonsTower4': 'Agahnim2',
            'Ganon': 'Ganon',
        }
    }

    rom.write_to_file(randopatch_path)

    with open(options_path, 'w') as f:
        json.dump(options, f)

    subprocess.check_call([os.path.abspath(enemizercli),
                           '--rom', baserom_path,
                           '--seed', str(world.rom_seeds[player]),
                           '--base', basepatch_path,
                           '--randomizer', randopatch_path,
                           '--enemizer', options_path,
                           '--output', enemizer_output_path],
                          cwd=os.path.dirname(enemizercli), stdout=subprocess.DEVNULL)

    with open(enemizer_basepatch_path, 'r') as f:
        for patch in json.load(f):
            rom.write_bytes(patch["address"], patch["patchData"])

    with open(enemizer_output_path, 'r') as f:
        for patch in json.load(f):
            rom.write_bytes(patch["address"], patch["patchData"])

    if random_sprite_on_hit:
        _populate_sprite_table()
        sprites = list(_sprite_table.values())
        if sprites:
            while len(sprites) < 32:
                sprites.extend(sprites)
            random.shuffle(sprites)

            for i, path in enumerate(sprites[:32]):
                sprite = Sprite(path)
                rom.write_bytes(0x300000 + (i * 0x8000), sprite.sprite)
                rom.write_bytes(0x307000 + (i * 0x8000), sprite.palette)
                rom.write_bytes(0x307078 + (i * 0x8000), sprite.glove_palette)

    try:
        os.remove(randopatch_path)
    except OSError:
        pass

    try:
        os.remove(options_path)
    except OSError:
        pass

    try:
        os.remove(enemizer_output_path)
    except OSError:
        pass

_sprite_table = {}
def _populate_sprite_table():
    if not _sprite_table:
        for dir in [local_path('data/sprites/official'), local_path('data/sprites/unofficial')]:
            for file in os.listdir(dir):
                filepath = os.path.join(dir, file)
                if not os.path.isfile(filepath):
                    continue
                sprite = Sprite(filepath)
                if sprite.valid:
                    _sprite_table[sprite.name.lower()] = filepath

def get_sprite_from_name(name):
    _populate_sprite_table()
    name = name.lower()
    if name in ['random', 'randomonhit']:
        return Sprite(random.choice(list(_sprite_table.values())))
    return Sprite(_sprite_table[name]) if name in _sprite_table else None

class Sprite(object):
    default_palette = [255, 127, 126, 35, 183, 17, 158, 54, 165, 20, 255, 1, 120, 16, 157,
                       89, 71, 54, 104, 59, 74, 10, 239, 18, 92, 42, 113, 21, 24, 122,
                       255, 127, 126, 35, 183, 17, 158, 54, 165, 20, 255, 1, 120, 16, 157,
                       89, 128, 105, 145, 118, 184, 38, 127, 67, 92, 42, 153, 17, 24, 122,
                       255, 127, 126, 35, 183, 17, 158, 54, 165, 20, 255, 1, 120, 16, 157,
                       89, 87, 16, 126, 69, 243, 109, 185, 126, 92, 42, 39, 34, 24, 122,
                       255, 127, 126, 35, 218, 17, 158, 54, 165, 20, 255, 1, 120, 16, 151,
                       61, 71, 54, 104, 59, 74, 10, 239, 18, 126, 86, 114, 24, 24, 122]

    default_glove_palette = [246, 82, 118, 3]

    def __init__(self, filename):
        with open(filename, 'rb') as file:
            filedata = bytearray(file.read())
        self.name = os.path.basename(filename)
        self.author_name = None
        self.valid = True
        if len(filedata) == 0x7000:
            # sprite file with graphics and without palette data
            self.sprite = filedata[:0x7000]
            self.palette = list(self.default_palette)
            self.glove_palette = list(self.default_glove_palette)
        elif len(filedata) == 0x7078:
            # sprite file with graphics and palette data
            self.sprite = filedata[:0x7000]
            self.palette = filedata[0x7000:]
            self.glove_palette = filedata[0x7036:0x7038] + filedata[0x7054:0x7056]
        elif len(filedata) == 0x707C:
            # sprite file with graphics and palette data including gloves
            self.sprite = filedata[:0x7000]
            self.palette = filedata[0x7000:0x7078]
            self.glove_palette = filedata[0x7078:]
        elif len(filedata) in [0x100000, 0x200000]:
            # full rom with patched sprite, extract it
            self.sprite = filedata[0x80000:0x87000]
            self.palette = filedata[0xDD308:0xDD380]
            self.glove_palette = filedata[0xDEDF5:0xDEDF9]
        elif filedata.startswith(b'ZSPR'):
            result = self.parse_zspr(filedata, 1)
            if result is None:
                self.valid = False
                return
            (sprite, palette, self.name, self.author_name) = result
            if len(sprite) != 0x7000:
                self.valid = False
                return
            self.sprite = sprite
            if len(palette) == 0:
                self.palette = list(self.default_palette)
                self.glove_palette = list(self.default_glove_palette)
            elif len(palette) == 0x78:
                self.palette = palette
                self.glove_palette = list(self.default_glove_palette)
            elif len(palette) == 0x7C:
                self.palette = palette[:0x78]
                self.glove_palette = palette[0x78:]
            else:
                self.valid = False
        else:
            self.valid = False

    @staticmethod
    def default_link_sprite():
        return Sprite(local_path('data/default.zspr'))

    def decode8(self, pos):
        arr = [[0 for _ in range(8)] for _ in range(8)]
        for y in range(8):
            for x in range(8):
                position = 1<<(7-x)
                val = 0
                if self.sprite[pos+2*y] & position:
                    val += 1
                if self.sprite[pos+2*y+1] & position:
                    val += 2
                if self.sprite[pos+2*y+16] & position:
                    val += 4
                if self.sprite[pos+2*y+17] & position:
                    val += 8
                arr[y][x] = val
        return arr

    def decode16(self, pos):
        arr = [[0 for _ in range(16)] for _ in range(16)]
        top_left = self.decode8(pos)
        top_right = self.decode8(pos+0x20)
        bottom_left = self.decode8(pos+0x200)
        bottom_right = self.decode8(pos+0x220)
        for x in range(8):
            for y in range(8):
                arr[y][x] = top_left[y][x]
                arr[y][x+8] = top_right[y][x]
                arr[y+8][x] = bottom_left[y][x]
                arr[y+8][x+8] = bottom_right[y][x]
        return arr

    def parse_zspr(self, filedata, expected_kind):
        logger = logging.getLogger('')
        headerstr = "<4xBHHIHIHH6x"
        headersize = struct.calcsize(headerstr)
        if len(filedata) < headersize:
            return None
        (version, csum, icsum, sprite_offset, sprite_size, palette_offset, palette_size, kind) = struct.unpack_from(headerstr, filedata)
        if version not in [1]:
            logger.error('Error parsing ZSPR file: Version %g not supported', version)
            return None
        if kind != expected_kind:
            return None

        stream = io.BytesIO(filedata)
        stream.seek(headersize)

        def read_utf16le(stream):
            "Decodes a null-terminated UTF-16_LE string of unknown size from a stream"
            raw = bytearray()
            while True:
                char = stream.read(2)
                if char in [b'', b'\x00\x00']:
                    break
                raw += char
            return raw.decode('utf-16_le')

        sprite_name = read_utf16le(stream)
        author_name = read_utf16le(stream)

        # Ignoring the Author Rom name for the time being.

        real_csum = sum(filedata) % 0x10000
        if real_csum != csum or real_csum ^ 0xFFFF != icsum:
            logger.warning('ZSPR file has incorrect checksum. It may be corrupted.')

        sprite = filedata[sprite_offset:sprite_offset + sprite_size]
        palette = filedata[palette_offset:palette_offset + palette_size]

        if len(sprite) != sprite_size or len(palette) != palette_size:
            logger.error('Error parsing ZSPR file: Unexpected end of file')
            return None

        return (sprite, palette, sprite_name, author_name)

    def decode_palette(self):
        "Returns the palettes as an array of arrays of 15 colors"
        def array_chunk(arr, size):
            return list(zip(*[iter(arr)] * size))
        def make_int16(pair):
            return pair[1]<<8 | pair[0]
        def expand_color(i):
            return ((i & 0x1F) * 8, (i>>5 & 0x1F) * 8, (i>>10 & 0x1F) * 8)
        raw_palette = self.palette
        if raw_palette is None:
            raw_palette = Sprite.default_palette
        # turn palette data into a list of RGB tuples with 8 bit values
        palette_as_colors = [expand_color(make_int16(chnk)) for chnk in array_chunk(raw_palette, 2)]

        # split into palettes of 15 colors
        return array_chunk(palette_as_colors, 15)

def patch_rom(world, rom, player, team, enemized):
    random.seed(world.rom_seeds[player])

    # progressive bow silver arrow hint hack
    prog_bow_locs = world.find_items('Progressive Bow', player)
    if len(prog_bow_locs) > 1:
        # only pick a distingushed bow if we have at least two
        distinguished_prog_bow_loc = random.choice(prog_bow_locs)
        distinguished_prog_bow_loc.item.code = 0x65

    # patch items
    for location in world.get_locations():
        if location.player != player:
            continue

        itemid = location.item.code if location.item is not None else 0x5A

        if location.address is None:
            continue

        if not location.crystal:
            if location.item is not None:
                # Keys in their native dungeon should use the orignal item code for keys
                if location.parent_region.dungeon:
                    if location.parent_region.dungeon.is_dungeon_item(location.item):
                        if location.item.bigkey:
                            itemid = 0x32
                        if location.item.smallkey:
                            itemid = 0x24
                        if location.item.map:
                            itemid = 0x33
                        if location.item.compass:
                            itemid = 0x25
                if world.remote_items[player]:
                    itemid = list(location_table.keys()).index(location.name) + 1
                    assert itemid < 0x100
                    rom.write_byte(location.player_address, 0xFF)
                elif location.item.player != player:
                    if location.player_address is not None:
                        rom.write_byte(location.player_address, location.item.player)
                    else:
                        itemid = 0x5A
            rom.write_byte(location.address, itemid)
        else:
            # crystals
            for address, value in zip(location.address, itemid):
                rom.write_byte(address, value)

            # patch music
            music_addresses = dungeon_music_addresses[location.name]
            if world.mapshuffle[player]:
                music = random.choice([0x11, 0x16])
            else:
                music = 0x11 if 'Pendant' in location.item.name else 0x16
            for music_address in music_addresses:
                rom.write_byte(music_address, music)

    if world.mapshuffle[player]:
        rom.write_byte(0x155C9, random.choice([0x11, 0x16]))  # Randomize GT music too with map shuffle

    # patch entrance/exits/holes
    for region in world.regions:
        for exit in region.exits:
            if exit.target is not None and exit.player == player:
                if isinstance(exit.addresses, tuple):
                    offset = exit.target
                    room_id, ow_area, vram_loc, scroll_y, scroll_x, link_y, link_x, camera_y, camera_x, unknown_1, unknown_2, door_1, door_2 = exit.addresses
                    #room id is deliberately not written


                    rom.write_byte(0x15B8C + offset, ow_area)
                    write_int16(rom, 0x15BDB + 2 * offset, vram_loc)
                    write_int16(rom, 0x15C79 + 2 * offset, scroll_y)
                    write_int16(rom, 0x15D17 + 2 * offset, scroll_x)

                    # for positioning fixups we abuse the roomid as a way of identifying which exit data we are appling
                    # Thanks to Zarby89 for originally finding these values
                    # todo fix screen scrolling

                    if world.shuffle[player] not in ['insanity', 'insanity_legacy', 'madness_legacy'] and \
                            exit.name in ['Eastern Palace Exit', 'Tower of Hera Exit', 'Thieves Town Exit', 'Skull Woods Final Section Exit', 'Ice Palace Exit', 'Misery Mire Exit',
                                          'Palace of Darkness Exit', 'Swamp Palace Exit', 'Ganons Tower Exit', 'Desert Palace Exit (North)', 'Agahnims Tower Exit', 'Spiral Cave Exit (Top)',
                                          'Superbunny Cave Exit (Bottom)', 'Turtle Rock Ledge Exit (East)']:
                        # For exits that connot be reached from another, no need to apply offset fixes.
                        write_int16(rom, 0x15DB5 + 2 * offset, link_y) # same as final else
                    elif room_id == 0x0059 and world.fix_skullwoods_exit[player]:
                        write_int16(rom, 0x15DB5 + 2 * offset, 0x00F8)
                    elif room_id == 0x004a and world.fix_palaceofdarkness_exit[player]:
                        write_int16(rom, 0x15DB5 + 2 * offset, 0x0640)
                    elif room_id == 0x00d6 and world.fix_trock_exit[player]:
                        write_int16(rom, 0x15DB5 + 2 * offset, 0x0134)
                    elif room_id == 0x000c and world.fix_gtower_exit: # fix ganons tower exit point
                        write_int16(rom, 0x15DB5 + 2 * offset, 0x00A4)
                    else:
                        write_int16(rom, 0x15DB5 + 2 * offset, link_y)

                    write_int16(rom, 0x15E53 + 2 * offset, link_x)
                    write_int16(rom, 0x15EF1 + 2 * offset, camera_y)
                    write_int16(rom, 0x15F8F + 2 * offset, camera_x)
                    rom.write_byte(0x1602D + offset, unknown_1)
                    rom.write_byte(0x1607C + offset, unknown_2)
                    write_int16(rom, 0x160CB + 2 * offset, door_1)
                    write_int16(rom, 0x16169 + 2 * offset, door_2)
                elif isinstance(exit.addresses, list):
                    # is hole
                    for address in exit.addresses:
                        rom.write_byte(address, exit.target)
                else:
                    # patch door table
                    rom.write_byte(0xDBB73 + exit.addresses, exit.target)
    if world.mode[player] == 'inverted':
        patch_shuffled_dark_sanc(world, rom, player)

    # patch doors
    if world.doorShuffle[player] == 'crossed':
        rom.write_byte(0x151f1, 2)
        rom.write_byte(0x15270, 2)
        rom.write_byte(0x1597b, 2)
        if compass_code_good(rom):
            update_compasses(rom, world, player)
        else:
            logging.getLogger('').warning('Randomizer rom update! Compasses in crossed are borken')
    for door in world.doors:
        if door.dest is not None and door.player == player and door.type in [DoorType.Normal, DoorType.SpiralStairs]:
            rom.write_bytes(door.getAddress(), door.dest.getTarget(door.toggle))
    for room in world.rooms:
        if room.player == player and room.modified:
            rom.write_bytes(room.address(), room.rom_data())
    for paired_door in world.paired_doors[player]:
        rom.write_bytes(paired_door.address_a(world, player), paired_door.rom_data_a(world, player))
        rom.write_bytes(paired_door.address_b(world, player), paired_door.rom_data_b(world, player))
    if world.fix_skullwoods_exit and world.shuffle in ['vanilla', 'simple', 'restricted', 'dungeonssimple']:
        connect = world.get_entrance('Skull Woods Final Section', player).connected_region
        exit_name = None
        for ext in connect.exits:
            if ext.connected_region.name == 'Skull Woods Forest (West)':
                exit_name = ext.name
                break
        if exit_name is not None and exit_name == 'Skull Woods Final Section Exit':
            rom.write_int16(0x15DB5 + 2 * exit_ids['Skull Woods Final Section Exit'][1], 0x00F8)
    # todo: fix other exits if ER enabled and similar situation happens

    write_custom_shops(rom, world, player)

    # patch medallion requirements
    if world.required_medallions[player][0] == 'Bombos':
        rom.write_byte(0x180022, 0x00)  # requirement
        rom.write_byte(0x4FF2, 0x31)  # sprite
        rom.write_byte(0x50D1, 0x80)
        rom.write_byte(0x51B0, 0x00)
    elif world.required_medallions[player][0] == 'Quake':
        rom.write_byte(0x180022, 0x02)  # requirement
        rom.write_byte(0x4FF2, 0x31)  # sprite
        rom.write_byte(0x50D1, 0x88)
        rom.write_byte(0x51B0, 0x00)
    if world.required_medallions[player][1] == 'Bombos':
        rom.write_byte(0x180023, 0x00)  # requirement
        rom.write_byte(0x5020, 0x31)  # sprite
        rom.write_byte(0x50FF, 0x90)
        rom.write_byte(0x51DE, 0x00)
    elif world.required_medallions[player][1] == 'Ether':
        rom.write_byte(0x180023, 0x01)  # requirement
        rom.write_byte(0x5020, 0x31)  # sprite
        rom.write_byte(0x50FF, 0x98)
        rom.write_byte(0x51DE, 0x00)

    # set open mode:
    if world.mode[player] in ['open', 'inverted']:
        rom.write_byte(0x180032, 0x01)  # open mode
    if world.mode[player] == 'inverted':
        set_inverted_mode(world, player, rom)
    elif world.mode[player] == 'standard':
        rom.write_byte(0x180032, 0x00)  # standard mode

    uncle_location = world.get_location('Link\'s Uncle', player)
    if uncle_location.item is None or uncle_location.item.name not in ['Master Sword', 'Tempered Sword', 'Fighter Sword', 'Golden Sword', 'Progressive Sword']:
        # disable sword sprite from uncle
        rom.write_bytes(0x6D263, [0x00, 0x00, 0xf6, 0xff, 0x00, 0x0E])
        rom.write_bytes(0x6D26B, [0x00, 0x00, 0xf6, 0xff, 0x00, 0x0E])
        rom.write_bytes(0x6D293, [0x00, 0x00, 0xf6, 0xff, 0x00, 0x0E])
        rom.write_bytes(0x6D29B, [0x00, 0x00, 0xf7, 0xff, 0x00, 0x0E])
        rom.write_bytes(0x6D2B3, [0x00, 0x00, 0xf6, 0xff, 0x02, 0x0E])
        rom.write_bytes(0x6D2BB, [0x00, 0x00, 0xf6, 0xff, 0x02, 0x0E])
        rom.write_bytes(0x6D2E3, [0x00, 0x00, 0xf7, 0xff, 0x02, 0x0E])
        rom.write_bytes(0x6D2EB, [0x00, 0x00, 0xf7, 0xff, 0x02, 0x0E])
        rom.write_bytes(0x6D31B, [0x00, 0x00, 0xe4, 0xff, 0x08, 0x0E])
        rom.write_bytes(0x6D323, [0x00, 0x00, 0xe4, 0xff, 0x08, 0x0E])

    # set light cones
    rom.write_byte(0x180038, 0x01 if world.sewer_light_cone[player] else 0x00)
    rom.write_byte(0x180039, 0x01 if world.light_world_light_cone else 0x00)
    rom.write_byte(0x18003A, 0x01 if world.dark_world_light_cone else 0x00)

    GREEN_TWENTY_RUPEES = 0x47
    TRIFORCE_PIECE = ItemFactory('Triforce Piece', player).code
    GREEN_CLOCK = ItemFactory('Green Clock', player).code

    rom.write_byte(0x18004F, 0x01) # Byrna Invulnerability: on

    # handle difficulty_adjustments
    if world.difficulty_adjustments[player] == 'hard':
        rom.write_byte(0x180181, 0x01) # Make silver arrows work only on ganon
        rom.write_byte(0x180182, 0x00) # Don't auto equip silvers on pickup
        # Powdered Fairies Prize
        rom.write_byte(0x36DD0, 0xD8)  # One Heart
        # potion heal amount
        rom.write_byte(0x180084, 0x38)  # Seven Hearts
        # potion magic restore amount
        rom.write_byte(0x180085, 0x40)  # Half Magic
        #Cape magic cost
        rom.write_bytes(0x3ADA7, [0x02, 0x04, 0x08])
        # Byrna Invulnerability: off
        rom.write_byte(0x18004F, 0x00)
        #Disable catching fairies
        rom.write_byte(0x34FD6, 0x80)
        overflow_replacement = GREEN_TWENTY_RUPEES
        # Rupoor negative value
        write_int16(rom, 0x180036, world.rupoor_cost)
        # Set stun items
        rom.write_byte(0x180180, 0x02) # Hookshot only
    elif world.difficulty_adjustments[player] == 'expert':
        rom.write_byte(0x180181, 0x01) # Make silver arrows work only on ganon
        rom.write_byte(0x180182, 0x00) # Don't auto equip silvers on pickup
        # Powdered Fairies Prize
        rom.write_byte(0x36DD0, 0xD8)  # One Heart
        # potion heal amount
        rom.write_byte(0x180084, 0x20)  # 4 Hearts
        # potion magic restore amount
        rom.write_byte(0x180085, 0x20)  # Quarter Magic
        #Cape magic cost
        rom.write_bytes(0x3ADA7, [0x02, 0x04, 0x08])
        # Byrna Invulnerability: off
        rom.write_byte(0x18004F, 0x00)
        #Disable catching fairies
        rom.write_byte(0x34FD6, 0x80)
        overflow_replacement = GREEN_TWENTY_RUPEES
        # Rupoor negative value
        write_int16(rom, 0x180036, world.rupoor_cost)
        # Set stun items
        rom.write_byte(0x180180, 0x00) # Nothing
    else:
        rom.write_byte(0x180181, 0x00) # Make silver arrows freely usable
        rom.write_byte(0x180182, 0x01) # auto equip silvers on pickup
        # Powdered Fairies Prize
        rom.write_byte(0x36DD0, 0xE3)  # fairy
        # potion heal amount
        rom.write_byte(0x180084, 0xA0)  # full
        # potion magic restore amount
        rom.write_byte(0x180085, 0x80)  # full
        #Cape magic cost
        rom.write_bytes(0x3ADA7, [0x04, 0x08, 0x10])
        # Byrna Invulnerability: on
        rom.write_byte(0x18004F, 0x01)
        #Enable catching fairies
        rom.write_byte(0x34FD6, 0xF0)
        # Rupoor negative value
        write_int16(rom, 0x180036, world.rupoor_cost)
        # Set stun items
        rom.write_byte(0x180180, 0x03) # All standard items
        #Set overflow items for progressive equipment
        if world.timer in ['timed', 'timed-countdown', 'timed-ohko']:
            overflow_replacement = GREEN_CLOCK
        else:
            overflow_replacement = GREEN_TWENTY_RUPEES

    #Byrna residual magic cost
    rom.write_bytes(0x45C42, [0x04, 0x02, 0x01])

    difficulty = world.difficulty_requirements[player]

    #Set overflow items for progressive equipment
    rom.write_bytes(0x180090,
                    [difficulty.progressive_sword_limit if world.swords[player] != 'swordless' else 0, overflow_replacement,
                     difficulty.progressive_shield_limit, overflow_replacement,
                     difficulty.progressive_armor_limit, overflow_replacement,
                     difficulty.progressive_bottle_limit, overflow_replacement])
    
    #Work around for json patch ordering issues - write bow limit separately so that it is replaced in the patch
    rom.write_bytes(0x180098, [difficulty.progressive_bow_limit, overflow_replacement])
    
    if difficulty.progressive_bow_limit < 2 and world.swords == 'swordless':
        rom.write_bytes(0x180098, [2, overflow_replacement])
        rom.write_byte(0x180181, 0x01) # Make silver arrows work only on ganon
        rom.write_byte(0x180182, 0x00) # Don't auto equip silvers on pickup

    # set up game internal RNG seed
    for i in range(1024):
        rom.write_byte(0x178000 + i, random.randint(0, 255))

    # shuffle prize packs
    prizes = [0xD8, 0xD8, 0xD8, 0xD8, 0xD9, 0xD8, 0xD8, 0xD9, 0xDA, 0xD9, 0xDA, 0xDB, 0xDA, 0xD9, 0xDA, 0xDA, 0xE0, 0xDF, 0xDF, 0xDA, 0xE0, 0xDF, 0xD8, 0xDF,
              0xDC, 0xDC, 0xDC, 0xDD, 0xDC, 0xDC, 0xDE, 0xDC, 0xE1, 0xD8, 0xE1, 0xE2, 0xE1, 0xD8, 0xE1, 0xE2, 0xDF, 0xD9, 0xD8, 0xE1, 0xDF, 0xDC, 0xD9, 0xD8,
              0xD8, 0xE3, 0xE0, 0xDB, 0xDE, 0xD8, 0xDB, 0xE2, 0xD9, 0xDA, 0xDB, 0xD9, 0xDB, 0xD9, 0xDB]
    dig_prizes = [0xB2, 0xD8, 0xD8, 0xD8, 0xD8, 0xD8, 0xD8, 0xD8, 0xD8,
                  0xD9, 0xD9, 0xD9, 0xD9, 0xD9, 0xDA, 0xDA, 0xDA, 0xDA, 0xDA,
                  0xDB, 0xDB, 0xDB, 0xDB, 0xDB, 0xDC, 0xDC, 0xDC, 0xDC, 0xDC,
                  0xDD, 0xDD, 0xDD, 0xDD, 0xDD, 0xDE, 0xDE, 0xDE, 0xDE, 0xDE,
                  0xDF, 0xDF, 0xDF, 0xDF, 0xDF, 0xE0, 0xE0, 0xE0, 0xE0, 0xE0,
                  0xE1, 0xE1, 0xE1, 0xE1, 0xE1, 0xE2, 0xE2, 0xE2, 0xE2, 0xE2,
                  0xE3, 0xE3, 0xE3, 0xE3, 0xE3]

    def chunk(l,n):
        return [l[i:i+n] for i in range(0, len(l), n)]

    # randomize last 7 slots
    prizes [-7:] = random.sample(prizes, 7)

    #shuffle order of 7 main packs
    packs = chunk(prizes[:56], 8)
    random.shuffle(packs)
    prizes[:56] = [drop for pack in packs for drop in pack]

    if world.difficulty_adjustments[player] in ['hard', 'expert']:
        prize_replacements = {0xE0: 0xDF, # Fairy -> heart
                              0xE3: 0xD8} # Big magic -> small magic
        prizes = [prize_replacements.get(prize, prize) for prize in prizes]
        dig_prizes = [prize_replacements.get(prize, prize) for prize in dig_prizes]

    if world.retro[player]:
        prize_replacements = {0xE1: 0xDA, #5 Arrows -> Blue Rupee
                              0xE2: 0xDB} #10 Arrows -> Red Rupee
        prizes = [prize_replacements.get(prize, prize) for prize in prizes]
        dig_prizes = [prize_replacements.get(prize, prize) for prize in dig_prizes]
    rom.write_bytes(0x180100, dig_prizes)

    # write tree pull prizes
    rom.write_byte(0xEFBD4, prizes.pop())
    rom.write_byte(0xEFBD5, prizes.pop())
    rom.write_byte(0xEFBD6, prizes.pop())

    # rupee crab prizes
    rom.write_byte(0x329C8, prizes.pop())  # first prize
    rom.write_byte(0x329C4, prizes.pop())  # final prize

    # stunned enemy prize
    rom.write_byte(0x37993, prizes.pop())

    # saved fish prize
    rom.write_byte(0xE82CC, prizes.pop())

    # fill enemy prize packs
    rom.write_bytes(0x37A78, prizes)

    # set bonk prizes
    bonk_prizes = [0x79, 0xE3, 0x79, 0xAC, 0xAC, 0xE0, 0xDC, 0xAC, 0xE3, 0xE3, 0xDA, 0xE3, 0xDA, 0xD8, 0xAC, 0xAC, 0xE3, 0xD8, 0xE3, 0xE3, 0xE3, 0xE3, 0xE3, 0xE3, 0xDC, 0xDB, 0xE3, 0xDA, 0x79, 0x79, 0xE3, 0xE3,
                   0xDA, 0x79, 0xAC, 0xAC, 0x79, 0xE3, 0x79, 0xAC, 0xAC, 0xE0, 0xDC, 0xE3, 0x79, 0xDE, 0xE3, 0xAC, 0xDB, 0x79, 0xE3, 0xD8, 0xAC, 0x79, 0xE3, 0xDB, 0xDB, 0xE3, 0xE3, 0x79, 0xD8, 0xDD]
    bonk_addresses = [0x4CF6C, 0x4CFBA, 0x4CFE0, 0x4CFFB, 0x4D018, 0x4D01B, 0x4D028, 0x4D03C, 0x4D059, 0x4D07A, 0x4D09E, 0x4D0A8, 0x4D0AB, 0x4D0AE, 0x4D0BE, 0x4D0DD,
                      0x4D16A, 0x4D1E5, 0x4D1EE, 0x4D20B, 0x4CBBF, 0x4CBBF, 0x4CC17, 0x4CC1A, 0x4CC4A, 0x4CC4D, 0x4CC53, 0x4CC69, 0x4CC6F, 0x4CC7C, 0x4CCEF, 0x4CD51,
                      0x4CDC0, 0x4CDC3, 0x4CDC6, 0x4CE37, 0x4D2DE, 0x4D32F, 0x4D355, 0x4D367, 0x4D384, 0x4D387, 0x4D397, 0x4D39E, 0x4D3AB, 0x4D3AE, 0x4D3D1, 0x4D3D7,
                      0x4D3F8, 0x4D416, 0x4D420, 0x4D423, 0x4D42D, 0x4D449, 0x4D48C, 0x4D4D9, 0x4D4DC, 0x4D4E3, 0x4D504, 0x4D507, 0x4D55E, 0x4D56A]
    if world.shuffle_bonk_prizes:
        random.shuffle(bonk_prizes)
    for prize, address in zip(bonk_prizes, bonk_addresses):
        rom.write_byte(address, prize)

    # Fill in item substitutions table
    rom.write_bytes(0x184000, [
        # original_item, limit, replacement_item, filler
        0x12, 0x01, 0x35, 0xFF, # lamp -> 5 rupees
        0x51, 0x06, 0x52, 0xFF, # 6 +5 bomb upgrades -> +10 bomb upgrade
        0x53, 0x06, 0x54, 0xFF, # 6 +5 arrow upgrades -> +10 arrow upgrade
        0x58, 0x01, 0x36 if world.retro[player] else 0x43, 0xFF, # silver arrows -> single arrow (red 20 in retro mode)
        0x3E, difficulty.boss_heart_container_limit, 0x47, 0xff, # boss heart -> green 20
        0x17, difficulty.heart_piece_limit, 0x47, 0xff, # piece of heart -> green 20
        0xFF, 0xFF, 0xFF, 0xFF, # end of table sentinel
    ])

    # set Fountain bottle exchange items
    if world.difficulty[player] in ['hard', 'expert']:
        rom.write_byte(0x348FF, [0x16, 0x2B, 0x2C, 0x2D, 0x3C, 0x48][random.randint(0, 5)])
        rom.write_byte(0x3493B, [0x16, 0x2B, 0x2C, 0x2D, 0x3C, 0x48][random.randint(0, 5)])
    else:
        rom.write_byte(0x348FF, [0x16, 0x2B, 0x2C, 0x2D, 0x3C, 0x3D, 0x48][random.randint(0, 6)])
        rom.write_byte(0x3493B, [0x16, 0x2B, 0x2C, 0x2D, 0x3C, 0x3D, 0x48][random.randint(0, 6)])

    #enable Fat Fairy Chests
    rom.write_bytes(0x1FC16, [0xB1, 0xC6, 0xF9, 0xC9, 0xC6, 0xF9])
    # set Fat Fairy Bow/Sword prizes to be disappointing
    rom.write_byte(0x34914, 0x3A)  # Bow and Arrow
    rom.write_byte(0x180028, 0x49)  # Fighter Sword
    # enable Waterfall fairy chests
    rom.write_bytes(0xE9AE, [0x14, 0x01])
    rom.write_bytes(0xE9CF, [0x14, 0x01])
    rom.write_bytes(0x1F714, [225, 0, 16, 172, 13, 41, 154, 1, 88, 152, 15, 17, 177, 97, 252, 77, 129, 32, 218, 2, 44, 225, 97, 252, 190, 129, 97, 177, 98, 84, 218, 2,
                              253, 141, 131, 68, 225, 98, 253, 30, 131, 49, 165, 201, 49, 164, 105, 49, 192, 34, 77, 164, 105, 49, 198, 249, 73, 198, 249, 16, 153, 160, 92, 153,
                              162, 11, 152, 96, 13, 232, 192, 85, 232, 192, 11, 146, 0, 115, 152, 96, 254, 105, 0, 152, 163, 97, 254, 107, 129, 254, 171, 133, 169, 200, 97, 254,
                              174, 129, 255, 105, 2, 216, 163, 98, 255, 107, 131, 255, 43, 135, 201, 200, 98, 255, 46, 131, 254, 161, 0, 170, 33, 97, 254, 166, 129, 255, 33, 2,
                              202, 33, 98, 255, 38, 131, 187, 35, 250, 195, 35, 250, 187, 43, 250, 195, 43, 250, 187, 83, 250, 195, 83, 250, 176, 160, 61, 152, 19, 192, 152, 82,
                              192, 136, 0, 96, 144, 0, 96, 232, 0, 96, 240, 0, 96, 152, 202, 192, 216, 202, 192, 216, 19, 192, 216, 82, 192, 252, 189, 133, 253, 29, 135, 255,
                              255, 255, 255, 240, 255, 128, 46, 97, 14, 129, 14, 255, 255])
    # set Waterfall fairy prizes to be disappointing
    rom.write_byte(0x348DB, 0x3A)  # Red Boomerang becomes Red Boomerang
    rom.write_byte(0x348EB, 0x05)  # Blue Shield becomes Blue Shield

    # Remove Statues for upgrade fairy
    rom.write_bytes(0x01F810, [0x1A, 0x1E, 0x01, 0x1A, 0x1E, 0x01])


    rom.write_byte(0x180029, 0x01) # Smithy quick item give

    # set swordless mode settings
    rom.write_byte(0x18003F, 0x01 if world.swords[player] == 'swordless' else 0x00)  # hammer can harm ganon
    rom.write_byte(0x180040, 0x01 if world.swords[player] == 'swordless' else 0x00)  # open curtains
    rom.write_byte(0x180041, 0x01 if world.swords[player] == 'swordless' else 0x00)  # swordless medallions
    rom.write_byte(0x180043, 0xFF if world.swords[player] == 'swordless' else 0x00)  # starting sword for link
    rom.write_byte(0x180044, 0x01 if world.swords[player] == 'swordless' else 0x00)  # hammer activates tablets

    # set up clocks for timed modes
    if world.shuffle[player] == 'vanilla':
        ERtimeincrease = 0
    elif world.shuffle[player] in ['dungeonssimple', 'dungeonsfull']:
        ERtimeincrease = 10
    else:
        ERtimeincrease = 20
    if world.keyshuffle[player] or world.bigkeyshuffle[player] or world.mapshuffle[player]:
        ERtimeincrease = ERtimeincrease + 15
    if world.clock_mode == 'off':
        rom.write_bytes(0x180190, [0x00, 0x00, 0x00])  # turn off clock mode
        write_int32(rom, 0x180200, 0)  # red clock adjustment time (in frames, sint32)
        write_int32(rom, 0x180204, 0)  # blue clock adjustment time (in frames, sint32)
        write_int32(rom, 0x180208, 0)  # green clock adjustment time (in frames, sint32)
        write_int32(rom, 0x18020C, 0)  # starting time (in frames, sint32)
    elif world.clock_mode == 'ohko':
        rom.write_bytes(0x180190, [0x01, 0x02, 0x01])  # ohko timer with resetable timer functionality
        write_int32(rom, 0x180200, 0)  # red clock adjustment time (in frames, sint32)
        write_int32(rom, 0x180204, 0)  # blue clock adjustment time (in frames, sint32)
        write_int32(rom, 0x180208, 0)  # green clock adjustment time (in frames, sint32)
        write_int32(rom, 0x18020C, 0)  # starting time (in frames, sint32)
    elif world.clock_mode == 'countdown-ohko':
        rom.write_bytes(0x180190, [0x01, 0x02, 0x01])  # ohko timer with resetable timer functionality
        write_int32(rom, 0x180200, -100 * 60 * 60 * 60)  # red clock adjustment time (in frames, sint32)
        write_int32(rom, 0x180204, 2 * 60 * 60)  # blue clock adjustment time (in frames, sint32)
        write_int32(rom, 0x180208, 4 * 60 * 60)  # green clock adjustment time (in frames, sint32)
        if world.difficulty_adjustments[player] == 'normal':
            write_int32(rom, 0x18020C, (10 + ERtimeincrease) * 60 * 60)  # starting time (in frames, sint32)
        else:
            write_int32(rom, 0x18020C, int((5 + ERtimeincrease / 2) * 60 * 60))  # starting time (in frames, sint32)
    if world.clock_mode == 'stopwatch':
        rom.write_bytes(0x180190, [0x02, 0x01, 0x00])  # set stopwatch mode
        write_int32(rom, 0x180200, -2 * 60 * 60)  # red clock adjustment time (in frames, sint32)
        write_int32(rom, 0x180204, 2 * 60 * 60)  # blue clock adjustment time (in frames, sint32)
        write_int32(rom, 0x180208, 4 * 60 * 60)  # green clock adjustment time (in frames, sint32)
        write_int32(rom, 0x18020C, 0)  # starting time (in frames, sint32)
    if world.clock_mode == 'countdown':
        rom.write_bytes(0x180190, [0x01, 0x01, 0x00])  # set countdown, with no reset available
        write_int32(rom, 0x180200, -2 * 60 * 60)  # red clock adjustment time (in frames, sint32)
        write_int32(rom, 0x180204, 2 * 60 * 60)  # blue clock adjustment time (in frames, sint32)
        write_int32(rom, 0x180208, 4 * 60 * 60)  # green clock adjustment time (in frames, sint32)
        write_int32(rom, 0x18020C, (40 + ERtimeincrease) * 60 * 60)  # starting time (in frames, sint32)

    # set up goals for treasure hunt
    rom.write_bytes(0x180165, [0x0E, 0x28] if world.treasure_hunt_icon[player] == 'Triforce Piece' else [0x0D, 0x28])
    rom.write_byte(0x180167, world.treasure_hunt_count[player] % 256)
    rom.write_byte(0x180194, 1) # Must turn in triforced pieces (instant win not enabled)

    rom.write_bytes(0x180213, [0x00, 0x01]) # Not a Tournament Seed

    gametype = 0x04 # item
    if world.shuffle[player] != 'vanilla':
        gametype |= 0x02 # entrance
    if enemized:
        gametype |= 0x01 # enemizer
    rom.write_byte(0x180211, gametype) # Game type

    # assorted fixes
    rom.write_byte(0x1800A2, 0x01)  # remain in real dark world when dying in dark world dungeon before killing aga1
    rom.write_byte(0x180169, 0x01 if world.lock_aga_door_in_escape else 0x00)  # Lock or unlock aga tower door during escape sequence.
    if world.mode[player] == 'inverted':
        rom.write_byte(0x180169, 0x02)  # lock aga/ganon tower door with crystals in inverted
    rom.write_byte(0x180171, 0x01 if world.ganon_at_pyramid[player] else 0x00)  # Enable respawning on pyramid after ganon death
    rom.write_byte(0x180173, 0x01) # Bob is enabled
    rom.write_byte(0x180168, 0x08)  # Spike Cave Damage
    rom.write_bytes(0x18016B, [0x04, 0x02, 0x01]) #Set spike cave and MM spike room Cape usage
    rom.write_bytes(0x18016E, [0x04, 0x08, 0x10]) #Set spike cave and MM spike room Cape usage
    rom.write_bytes(0x50563, [0x3F, 0x14]) # disable below ganon chest
    rom.write_byte(0x50599, 0x00) # disable below ganon chest
    rom.write_bytes(0xE9A5, [0x7E, 0x00, 0x24]) # disable below ganon chest
    rom.write_byte(0x18008B, 0x01 if world.open_pyramid[player] else 0x00) # pre-open Pyramid Hole
    rom.write_byte(0x18008C, 0x01 if world.crystals_needed_for_gt[player] == 0 else 0x00) # GT pre-opened if crystal requirement is 0
    rom.write_byte(0xF5D73, 0xF0) # bees are catchable
    rom.write_byte(0xF5F10, 0xF0) # bees are catchable
    rom.write_byte(0x180086, 0x00 if world.aga_randomness else 0x01)  # set blue ball and ganon warp randomness
    rom.write_byte(0x1800A0, 0x01)  # return to light world on s+q without mirror
    rom.write_byte(0x1800A1, 0x01)  # enable overworld screen transition draining for water level inside swamp
    rom.write_byte(0x180174, 0x01 if world.fix_fake_world[player] else 0x00)
    rom.write_byte(0x18017E, 0x01) # Fairy fountains only trade in bottles

    # Starting equipment
    equip = [0] * (0x340 + 0x4F)
    equip[0x36C] = 0x18
    equip[0x36D] = 0x18
    equip[0x379] = 0x68
    starting_max_bombs = 10
    starting_max_arrows = 30

    startingstate = CollectionState(world)

    if startingstate.has('Bow', player):
        equip[0x340] = 1
        equip[0x38E] |= 0x20 # progressive flag to get the correct hint in all cases
        if not world.retro[player]:
            equip[0x38E] |= 0x80
    if startingstate.has('Silver Arrows', player):
        equip[0x38E] |= 0x40

    if startingstate.has('Titans Mitts', player):
        equip[0x354] = 2
    elif startingstate.has('Power Glove', player):
        equip[0x354] = 1

    if startingstate.has('Golden Sword', player):
        equip[0x359] = 4
    elif startingstate.has('Tempered Sword', player):
        equip[0x359] = 3
    elif startingstate.has('Master Sword', player):
        equip[0x359] = 2
    elif startingstate.has('Fighter Sword', player):
        equip[0x359] = 1

    if startingstate.has('Mirror Shield', player):
        equip[0x35A] = 3
    elif startingstate.has('Red Shield', player):
        equip[0x35A] = 2
    elif startingstate.has('Blue Shield', player):
        equip[0x35A] = 1

    if startingstate.has('Red Mail', player):
        equip[0x35B] = 2
    elif startingstate.has('Blue Mail', player):
        equip[0x35B] = 1

    if startingstate.has('Magic Upgrade (1/4)', player):
        equip[0x37B] = 2
        equip[0x36E] = 0x80
    elif startingstate.has('Magic Upgrade (1/2)', player):
        equip[0x37B] = 1
        equip[0x36E] = 0x80

    for item in world.precollected_items:
        if item.player != player:
            continue

        if item.name in ['Bow', 'Silver Arrows', 'Progressive Bow', 'Progressive Bow (Alt)',
                         'Titans Mitts', 'Power Glove', 'Progressive Glove',
                         'Golden Sword', 'Tempered Sword', 'Master Sword', 'Fighter Sword', 'Progressive Sword',
                         'Mirror Shield', 'Red Shield', 'Blue Shield', 'Progressive Shield',
                         'Red Mail', 'Blue Mail', 'Progressive Armor',
                         'Magic Upgrade (1/4)', 'Magic Upgrade (1/2)']:
            continue

        set_table = {'Book of Mudora': (0x34E, 1), 'Hammer': (0x34B, 1), 'Bug Catching Net': (0x34D, 1), 'Hookshot': (0x342, 1), 'Magic Mirror': (0x353, 2),
                     'Cape': (0x352, 1), 'Lamp': (0x34A, 1), 'Moon Pearl': (0x357, 1), 'Cane of Somaria': (0x350, 1), 'Cane of Byrna': (0x351, 1),
                     'Fire Rod': (0x345, 1), 'Ice Rod': (0x346, 1), 'Bombos': (0x347, 1), 'Ether': (0x348, 1), 'Quake': (0x349, 1)}
        or_table = {'Green Pendant': (0x374, 0x04), 'Red Pendant': (0x374, 0x01), 'Blue Pendant': (0x374, 0x02),
                    'Crystal 1': (0x37A, 0x02), 'Crystal 2': (0x37A, 0x10), 'Crystal 3': (0x37A, 0x40), 'Crystal 4': (0x37A, 0x20),
                    'Crystal 5': (0x37A, 0x04), 'Crystal 6': (0x37A, 0x01), 'Crystal 7': (0x37A, 0x08),
                    'Big Key (Eastern Palace)': (0x367, 0x20), 'Compass (Eastern Palace)': (0x365, 0x20), 'Map (Eastern Palace)': (0x369, 0x20),
                    'Big Key (Desert Palace)': (0x367, 0x10), 'Compass (Desert Palace)': (0x365, 0x10), 'Map (Desert Palace)': (0x369, 0x10),
                    'Big Key (Tower of Hera)': (0x366, 0x20), 'Compass (Tower of Hera)': (0x364, 0x20), 'Map (Tower of Hera)': (0x368, 0x20),
                    'Big Key (Escape)': (0x367, 0xC0), 'Compass (Escape)': (0x365, 0xC0), 'Map (Escape)': (0x369, 0xC0),
                    'Big Key (Palace of Darkness)': (0x367, 0x02), 'Compass (Palace of Darkness)': (0x365, 0x02), 'Map (Palace of Darkness)': (0x369, 0x02),
                    'Big Key (Thieves Town)': (0x366, 0x10), 'Compass (Thieves Town)': (0x364, 0x10), 'Map (Thieves Town)': (0x368, 0x10),
                    'Big Key (Skull Woods)': (0x366, 0x80), 'Compass (Skull Woods)': (0x364, 0x80), 'Map (Skull Woods)': (0x368, 0x80),
                    'Big Key (Swamp Palace)': (0x367, 0x04), 'Compass (Swamp Palace)': (0x365, 0x04), 'Map (Swamp Palace)': (0x369, 0x04),
                    'Big Key (Ice Palace)': (0x366, 0x40), 'Compass (Ice Palace)': (0x364, 0x40), 'Map (Ice Palace)': (0x368, 0x40),
                    'Big Key (Misery Mire)': (0x367, 0x01), 'Compass (Misery Mire)': (0x365, 0x01), 'Map (Misery Mire)': (0x369, 0x01),
                    'Big Key (Turtle Rock)': (0x366, 0x08), 'Compass (Turtle Rock)': (0x364, 0x08), 'Map (Turtle Rock)': (0x368, 0x08),
                    'Big Key (Ganons Tower)': (0x366, 0x04), 'Compass (Ganons Tower)': (0x364, 0x04), 'Map (Ganons Tower)': (0x368, 0x04)}
        set_or_table = {'Flippers': (0x356, 1, 0x379, 0x02),'Pegasus Boots': (0x355, 1, 0x379, 0x04),
                        'Shovel': (0x34C, 1, 0x38C, 0x04), 'Ocarina': (0x34C, 3, 0x38C, 0x01),
                        'Mushroom': (0x344, 1, 0x38C, 0x20 | 0x08), 'Magic Powder': (0x344, 2, 0x38C, 0x10),
                        'Blue Boomerang': (0x341, 1, 0x38C, 0x80), 'Red Boomerang': (0x341, 2, 0x38C, 0x40)}
        keys = {'Small Key (Eastern Palace)': [0x37E], 'Small Key (Desert Palace)': [0x37F],
                'Small Key (Tower of Hera)': [0x386],
                'Small Key (Agahnims Tower)': [0x380], 'Small Key (Palace of Darkness)': [0x382],
                'Small Key (Thieves Town)': [0x387],
                'Small Key (Skull Woods)': [0x384], 'Small Key (Swamp Palace)': [0x381],
                'Small Key (Ice Palace)': [0x385],
                'Small Key (Misery Mire)': [0x383], 'Small Key (Turtle Rock)': [0x388],
                'Small Key (Ganons Tower)': [0x389],
                'Small Key (Universal)': [0x38B], 'Small Key (Escape)': [0x37C, 0x37D]}
        bottles = {'Bottle': 2, 'Bottle (Red Potion)': 3, 'Bottle (Green Potion)': 4, 'Bottle (Blue Potion)': 5,
                   'Bottle (Fairy)': 6, 'Bottle (Bee)': 7, 'Bottle (Good Bee)': 8}
        rupees = {'Rupee (1)': 1, 'Rupees (5)': 5, 'Rupees (20)': 20, 'Rupees (50)': 50, 'Rupees (100)': 100, 'Rupees (300)': 300}
        bomb_caps = {'Bomb Upgrade (+5)': 5, 'Bomb Upgrade (+10)': 10}
        arrow_caps = {'Arrow Upgrade (+5)': 5, 'Arrow Upgrade (+10)': 10}
        bombs = {'Single Bomb': 1, 'Bombs (3)': 3, 'Bombs (10)': 10}
        arrows = {'Single Arrow': 1, 'Arrows (10)': 10}

        if item.name in set_table:
            equip[set_table[item.name][0]] = set_table[item.name][1]
        elif item.name in or_table:
            equip[or_table[item.name][0]] |= or_table[item.name][1]
        elif item.name in set_or_table:
            equip[set_or_table[item.name][0]] = set_or_table[item.name][1]
            equip[set_or_table[item.name][2]] |= set_or_table[item.name][3]
        elif item.name in keys:
            for address in keys[item.name]:
                equip[address] = min(equip[address] + 1, 99)
        elif item.name in bottles:
            if equip[0x34F] < world.difficulty_requirements[player].progressive_bottle_limit:
                equip[0x35C + equip[0x34F]] = bottles[item.name]
                equip[0x34F] += 1
        elif item.name in rupees:
            equip[0x360:0x362] = list(min(equip[0x360] + (equip[0x361] << 8) + rupees[item.name], 9999).to_bytes(2, byteorder='little', signed=False))
            equip[0x362:0x364] = list(min(equip[0x362] + (equip[0x363] << 8) + rupees[item.name], 9999).to_bytes(2, byteorder='little', signed=False))
        elif item.name in bomb_caps:
            starting_max_bombs = min(starting_max_bombs + bomb_caps[item.name], 50)
        elif item.name in arrow_caps:
            starting_max_arrows = min(starting_max_arrows + arrow_caps[item.name], 70)
        elif item.name in bombs:
            equip[0x343] += bombs[item.name]
        elif item.name in arrows:
            if world.retro[player]:
                equip[0x38E] |= 0x80
                equip[0x377] = 1
            else:
                equip[0x377] += arrows[item.name]
        elif item.name in ['Piece of Heart', 'Boss Heart Container', 'Sanctuary Heart Container']:
            if item.name == 'Piece of Heart':
                equip[0x36B] = (equip[0x36B] + 1) % 4
            if item.name != 'Piece of Heart' or equip[0x36B] == 0:
                equip[0x36C] = min(equip[0x36C] + 0x08, 0xA0)
                equip[0x36D] = min(equip[0x36D] + 0x08, 0xA0)
        else:
            raise RuntimeError(f'Unsupported item in starting equipment: {item.name}')

    equip[0x343] = min(equip[0x343], starting_max_bombs)
    rom.write_byte(0x180034, starting_max_bombs)
    equip[0x377] = min(equip[0x377], starting_max_arrows)
    rom.write_byte(0x180035, starting_max_arrows)
    rom.write_bytes(0x180046, equip[0x360:0x362])
    if equip[0x359]:
        rom.write_byte(0x180043, equip[0x359])

    assert equip[:0x340] == [0] * 0x340
    rom.write_bytes(0x183000, equip[0x340:])
    rom.write_bytes(0x271A6, equip[0x340:0x340+60])

    rom.write_byte(0x18004A, 0x00 if world.mode[player] != 'inverted' else 0x01)  # Inverted mode
    rom.write_byte(0x18005D, 0x00) # Hammer always breaks barrier
    rom.write_byte(0x2AF79, 0xD0 if world.mode[player] != 'inverted' else 0xF0) # vortexes: Normal  (D0=light to dark, F0=dark to light, 42 = both)
    rom.write_byte(0x3A943, 0xD0 if world.mode[player] != 'inverted' else 0xF0) # Mirror: Normal  (D0=Dark to Light, F0=light to dark, 42 = both)
    rom.write_byte(0x3A96D, 0xF0 if world.mode[player] != 'inverted' else 0xD0) # Residual Portal: Normal  (F0= Light Side, D0=Dark Side, 42 = both (Darth Vader))
    rom.write_byte(0x3A9A7, 0xD0) # Residual Portal: Normal  (D0= Light Side, F0=Dark Side, 42 = both (Darth Vader))

    rom.write_bytes(0x180080, [50, 50, 70, 70]) # values to fill for Capacity Upgrades (Bomb5, Bomb10, Arrow5, Arrow10)

    rom.write_byte(0x18004D, ((0x01 if 'arrows' in world.escape_assist[player] else 0x00) |
                              (0x02 if 'bombs' in world.escape_assist[player] else 0x00) |
                              (0x04 if 'magic' in world.escape_assist[player] else 0x00))) # Escape assist

    if world.goal[player] in ['pedestal', 'triforcehunt']:
        rom.write_byte(0x18003E, 0x01)  # make ganon invincible
    elif world.goal[player] in ['dungeons']:
        rom.write_byte(0x18003E, 0x02)  # make ganon invincible until all dungeons are beat
    elif world.goal[player] in ['crystals']:
        rom.write_byte(0x18003E, 0x04)  # make ganon invincible until all crystals
    else:
        rom.write_byte(0x18003E, 0x03)  # make ganon invincible until all crystals and aga 2 are collected

    rom.write_byte(0x18005E, world.crystals_needed_for_gt[player])
    rom.write_byte(0x18005F, world.crystals_needed_for_ganon[player])

    # block HC upstairs doors in rain state in standard mode
    rom.write_byte(0x18008A, 0x01 if world.mode[player] == "standard" and world.shuffle[player] != 'vanilla' else 0x00)

    rom.write_byte(0x18016A, 0x10 | ((0x01 if world.keyshuffle[player] else 0x00)
                                     | (0x02 if world.compassshuffle[player] else 0x00)
                                     | (0x04 if world.mapshuffle[player] else 0x00)
                                     | (0x08 if world.bigkeyshuffle[player] else 0x00)))  # free roaming item text boxes
    rom.write_byte(0x18003B, 0x01 if world.mapshuffle[player] else 0x00)  # maps showing crystals on overworld

    # compasses showing dungeon count
    if world.clock_mode != 'off':
        rom.write_byte(0x18003C, 0x00)  # Currently must be off if timer is on, because they use same HUD location
    elif world.compassshuffle[player] or world.doorShuffle[player] != 'vanilla':
        rom.write_byte(0x18003C, 0x01)  # show on pickup
    else:
        rom.write_byte(0x18003C, 0x00)

    rom.write_byte(0x180045, ((0x01 if world.keyshuffle[player] else 0x00)
                              | (0x02 if world.bigkeyshuffle[player] else 0x00)
                              | (0x04 if world.compassshuffle[player] else 0x00)
                              | (0x08 if world.mapshuffle[player] else 0x00)))  # free roaming items in menu

    # Map reveals
    reveal_bytes = {
        "Eastern Palace": 0x2000,
        "Desert Palace": 0x1000,
        "Tower of Hera": 0x0020,
        "Palace of Darkness": 0x0200,
        "Thieves Town": 0x0010,
        "Skull Woods": 0x0080,
        "Swamp Palace": 0x0400,
        "Ice Palace": 0x0040,
        "Misery Mire'": 0x0100,
        "Turtle Rock": 0x0008,
    }

    def get_reveal_bytes(itemName):
        locations = world.find_items(itemName, player)
        if len(locations) < 1:
            return 0x0000
        location = locations[0]
        if location.parent_region and location.parent_region.dungeon:
            return reveal_bytes.get(location.parent_region.dungeon.name, 0x0000)
        return 0x0000

    write_int16(rom, 0x18017A, get_reveal_bytes('Green Pendant') if world.mapshuffle[player] else 0x0000) # Sahasrahla reveal
    write_int16(rom, 0x18017C, get_reveal_bytes('Crystal 5')|get_reveal_bytes('Crystal 6') if world.mapshuffle[player] else 0x0000) # Bomb Shop Reveal

    rom.write_byte(0x180172, 0x01 if world.retro[player] else 0x00)  # universal keys
    rom.write_byte(0x180175, 0x01 if world.retro[player] else 0x00)  # rupee bow
    rom.write_byte(0x180176, 0x0A if world.retro[player] else 0x00)  # wood arrow cost
    rom.write_byte(0x180178, 0x32 if world.retro[player] else 0x00)  # silver arrow cost
    rom.write_byte(0x301FC, 0xDA if world.retro[player] else 0xE1)  # rupees replace arrows under pots
    rom.write_byte(0x30052, 0xDB if world.retro[player] else 0xE2) # replace arrows in fish prize from bottle merchant
    rom.write_bytes(0xECB4E, [0xA9, 0x00, 0xEA, 0xEA] if world.retro[player] else [0xAF, 0x77, 0xF3, 0x7E])  # Thief steals rupees instead of arrows
    rom.write_bytes(0xF0D96, [0xA9, 0x00, 0xEA, 0xEA] if world.retro[player] else [0xAF, 0x77, 0xF3, 0x7E])  # Pikit steals rupees instead of arrows
    rom.write_bytes(0xEDA5, [0x35, 0x41] if world.retro[player] else [0x43, 0x44])  # Chest game gives rupees instead of arrows
    digging_game_rng = random.randint(1, 30)  # set rng for digging game
    rom.write_byte(0x180020, digging_game_rng)
    rom.write_byte(0xEFD95, digging_game_rng)
    rom.write_byte(0x1800A3, 0x01)  # enable correct world setting behaviour after agahnim kills
    rom.write_byte(0x1800A4, 0x01 if world.logic[player] != 'nologic' else 0x00)  # enable POD EG fix
    rom.write_byte(0x180042, 0x01 if world.save_and_quit_from_boss else 0x00)  # Allow Save and Quit after boss kill

    # remove shield from uncle
    rom.write_bytes(0x6D253, [0x00, 0x00, 0xf6, 0xff, 0x00, 0x0E])
    rom.write_bytes(0x6D25B, [0x00, 0x00, 0xf6, 0xff, 0x00, 0x0E])
    rom.write_bytes(0x6D283, [0x00, 0x00, 0xf6, 0xff, 0x00, 0x0E])
    rom.write_bytes(0x6D28B, [0x00, 0x00, 0xf7, 0xff, 0x00, 0x0E])
    rom.write_bytes(0x6D2CB, [0x00, 0x00, 0xf6, 0xff, 0x02, 0x0E])
    rom.write_bytes(0x6D2FB, [0x00, 0x00, 0xf7, 0xff, 0x02, 0x0E])
    rom.write_bytes(0x6D313, [0x00, 0x00, 0xe4, 0xff, 0x08, 0x0E])

    rom.write_byte(0x18004E, 0) # Escape Fill (nothing)
    write_int16(rom, 0x180183, 300) # Escape fill rupee bow
    rom.write_bytes(0x180185, [0,0,0]) # Uncle respawn refills (magic, bombs, arrows)
    rom.write_bytes(0x180188, [0,0,0]) # Zelda respawn refills (magic, bombs, arrows)
    rom.write_bytes(0x18018B, [0,0,0]) # Mantle respawn refills (magic, bombs, arrows)
    if world.mode[player] == 'standard':
        if uncle_location.item is not None and uncle_location.item.name in ['Bow', 'Progressive Bow']:
            rom.write_byte(0x18004E, 1) # Escape Fill (arrows)
            write_int16(rom, 0x180183, 300) # Escape fill rupee bow
            rom.write_bytes(0x180185, [0,0,70]) # Uncle respawn refills (magic, bombs, arrows)
            rom.write_bytes(0x180188, [0,0,10]) # Zelda respawn refills (magic, bombs, arrows)
            rom.write_bytes(0x18018B, [0,0,10]) # Mantle respawn refills (magic, bombs, arrows)
        elif uncle_location.item is not None and uncle_location.item.name in ['Bombs (10)']:
            rom.write_byte(0x18004E, 2) # Escape Fill (bombs)
            rom.write_bytes(0x180185, [0,50,0]) # Uncle respawn refills (magic, bombs, arrows)
            rom.write_bytes(0x180188, [0,3,0]) # Zelda respawn refills (magic, bombs, arrows)
            rom.write_bytes(0x18018B, [0,3,0]) # Mantle respawn refills (magic, bombs, arrows)
        elif uncle_location.item is not None and uncle_location.item.name in ['Cane of Somaria', 'Cane of Byrna', 'Fire Rod']:
            rom.write_byte(0x18004E, 4) # Escape Fill (magic)
            rom.write_bytes(0x180185, [0x80,0,0]) # Uncle respawn refills (magic, bombs, arrows)
            rom.write_bytes(0x180188, [0x20,0,0]) # Zelda respawn refills (magic, bombs, arrows)
            rom.write_bytes(0x18018B, [0x20,0,0]) # Mantle respawn refills (magic, bombs, arrows)

    # patch swamp: Need to enable permanent drain of water as dam or swamp were moved
    rom.write_byte(0x18003D, 0x01 if world.swamp_patch_required[player] else 0x00)

    # powder patch: remove the need to leave the screen after powder, since it causes problems for potion shop at race game
    # temporarally we are just nopping out this check we will conver this to a rom fix soon.
    rom.write_bytes(0x02F539, [0xEA, 0xEA, 0xEA, 0xEA, 0xEA] if world.powder_patch_required[player] else [0xAD, 0xBF, 0x0A, 0xF0, 0x4F])

    # allow smith into multi-entrance caves in appropriate shuffles
    if world.shuffle[player] in ['restricted', 'full', 'crossed', 'insanity']:
        rom.write_byte(0x18004C, 0x01)

    # set correct flag for hera basement item
    hera_basement = world.get_location('Tower of Hera - Basement Cage', player)
    if hera_basement.item is not None and hera_basement.item.name == 'Small Key (Tower of Hera)' and hera_basement.item.player == player:
        rom.write_byte(0x4E3BB, 0xE4)
    else:
        rom.write_byte(0x4E3BB, 0xEB)

    # fix trock doors for reverse entrances
    if world.fix_trock_doors[player]:
        rom.write_byte(0xFED31, 0x0E)  # preopen bombable exit
        rom.write_byte(0xFEE41, 0x0E)  # preopen bombable exit
        # included unconditionally in base2current
        #rom.write_byte(0xFE465, 0x1E)  # remove small key door on backside of big key door
    else:
        rom.write_byte(0xFED31, 0x2A)  # preopen bombable exit
        rom.write_byte(0xFEE41, 0x2A)  # preopen bombable exit

    write_strings(rom, world, player, team)

    rom.write_byte(0x18636C, 1 if world.remote_items[player] else 0)

    # set rom name
    # 21 bytes
    from Main import __version__
<<<<<<< HEAD
    # todo: change to DR when Enemizer is okay with DR
    rom.name = bytearray('ER_{0}_{1:09}\0'.format(__version__[0:7], world.seed), 'utf8')
    assert len(rom.name) <= 21
    rom.write_bytes(0x7FC0, rom.name)
=======
    rom.name = bytearray(f'ER{__version__.split("-")[0].replace(".","")[0:3]}_{team+1}_{player}_{world.seed:09}\0', 'utf8')[:21]
    rom.name.extend([0] * (21 - len(rom.name)))
    rom.write_bytes(0x7FC0, rom.name)

    # set player names
    for p in range(1, min(world.players, 64) + 1):
        rom.write_bytes(0x186380 + ((p - 1) * 32), hud_format_text(world.player_names[p][team]))
>>>>>>> 7f800de8

    # Write title screen Code
    hashint = int(rom.get_hash(), 16)
    code = [
        (hashint >> 20) & 0x1F,
        (hashint >> 15) & 0x1F,
        (hashint >> 10) & 0x1F,
        (hashint >> 5) & 0x1F,
        hashint & 0x1F,
    ]
    rom.write_bytes(0x180215, code)
    rom.hash = code

    return rom

try:
    import RaceRom
except ImportError:
    RaceRom = None

def patch_race_rom(rom):
    rom.write_bytes(0x180213, [0x01, 0x00]) # Tournament Seed

    if 'RaceRom' in sys.modules:
        RaceRom.encrypt(rom)

def write_custom_shops(rom, world, player):
    shops = [shop for shop in world.shops if shop.custom and shop.region.player == player]

    shop_data = bytearray()
    items_data = bytearray()
    sram_offset = 0

    for shop_id, shop in enumerate(shops):
        if shop_id == len(shops) - 1:
            shop_id = 0xFF
        bytes = shop.get_bytes()
        bytes[0] = shop_id
        bytes[-1] = sram_offset
        if shop.type == ShopType.TakeAny:
            sram_offset += 1
        else:
            sram_offset += shop.item_count
        shop_data.extend(bytes)
        # [id][item][price-low][price-high][max][repl_id][repl_price-low][repl_price-high]
        for item in shop.inventory:
            if item is None:
                break
            item_data = [shop_id, ItemFactory(item['item'], player).code] + int16_as_bytes(item['price']) + [item['max'], ItemFactory(item['replacement'], player).code if item['replacement'] else 0xFF] + int16_as_bytes(item['replacement_price'])
            items_data.extend(item_data)

    rom.write_bytes(0x184800, shop_data)

    items_data.extend([0xFF, 0xFF, 0xFF, 0xFF, 0xFF, 0xFF, 0xFF, 0xFF])
    rom.write_bytes(0x184900, items_data)


def hud_format_text(text):
    output = bytes()
    for char in text.lower():
        if 'a' <= char <= 'z':
            output += bytes([0x5d + ord(char) - ord('a'), 0x29])
        elif '0' <= char <= '8':
            output += bytes([0x77 + ord(char) - ord('0'), 0x29])
        elif char == '9':
            output += b'\x4b\x29'
        elif char == ' ':
            output += b'\x7f\x00'
        else:
            output += b'\x2a\x29'
    while len(output) < 32:
        output += b'\x7f\x00'
    return output[:32]


def apply_rom_settings(rom, beep, color, quickswap, fastmenu, disable_music, sprite, ow_palettes, uw_palettes):
    if sprite and not isinstance(sprite, Sprite):
        sprite = Sprite(sprite) if os.path.isfile(sprite) else get_sprite_from_name(sprite)

    # enable instant item menu
    if fastmenu == 'instant':
        rom.write_byte(0x6DD9A, 0x20)
        rom.write_byte(0x6DF2A, 0x20)
        rom.write_byte(0x6E0E9, 0x20)
    else:
        rom.write_byte(0x6DD9A, 0x11)
        rom.write_byte(0x6DF2A, 0x12)
        rom.write_byte(0x6E0E9, 0x12)
    if fastmenu == 'instant':
        rom.write_byte(0x180048, 0xE8)
    elif fastmenu == 'double':
        rom.write_byte(0x180048, 0x10)
    elif fastmenu == 'triple':
        rom.write_byte(0x180048, 0x18)
    elif fastmenu == 'quadruple':
        rom.write_byte(0x180048, 0x20)
    elif fastmenu == 'half':
        rom.write_byte(0x180048, 0x04)
    else:
        rom.write_byte(0x180048, 0x08)

    rom.write_byte(0x18004B, 0x01 if quickswap else 0x00)

    rom.write_byte(0x0CFE18, 0x00 if disable_music else rom.orig_buffer[0x0CFE18] if rom.orig_buffer else 0x70)
    rom.write_byte(0x0CFEC1, 0x00 if disable_music else rom.orig_buffer[0x0CFEC1] if rom.orig_buffer else 0xC0)
    rom.write_bytes(0x0D0000, [0x00, 0x00] if disable_music else rom.orig_buffer[0x0D0000:0x0D0002] if rom.orig_buffer else [0xDA, 0x58])
    rom.write_bytes(0x0D00E7, [0xC4, 0x58] if disable_music else rom.orig_buffer[0x0D00E7:0x0D00E9] if rom.orig_buffer else [0xDA, 0x58])

    rom.write_byte(0x18021A, 1 if disable_music else 0x00)

    # set heart beep rate
    rom.write_byte(0x180033, {'off': 0x00, 'half': 0x40, 'quarter': 0x80, 'normal': 0x20, 'double': 0x10}[beep])

    # set heart color
    if color == 'random':
        color = random.choice(['red', 'blue', 'green', 'yellow'])
    rom.write_byte(0x6FA1E, {'red': 0x24, 'blue': 0x2C, 'green': 0x3C, 'yellow': 0x28}[color])
    rom.write_byte(0x6FA20, {'red': 0x24, 'blue': 0x2C, 'green': 0x3C, 'yellow': 0x28}[color])
    rom.write_byte(0x6FA22, {'red': 0x24, 'blue': 0x2C, 'green': 0x3C, 'yellow': 0x28}[color])
    rom.write_byte(0x6FA24, {'red': 0x24, 'blue': 0x2C, 'green': 0x3C, 'yellow': 0x28}[color])
    rom.write_byte(0x6FA26, {'red': 0x24, 'blue': 0x2C, 'green': 0x3C, 'yellow': 0x28}[color])
    rom.write_byte(0x6FA28, {'red': 0x24, 'blue': 0x2C, 'green': 0x3C, 'yellow': 0x28}[color])
    rom.write_byte(0x6FA2A, {'red': 0x24, 'blue': 0x2C, 'green': 0x3C, 'yellow': 0x28}[color])
    rom.write_byte(0x6FA2C, {'red': 0x24, 'blue': 0x2C, 'green': 0x3C, 'yellow': 0x28}[color])
    rom.write_byte(0x6FA2E, {'red': 0x24, 'blue': 0x2C, 'green': 0x3C, 'yellow': 0x28}[color])
    rom.write_byte(0x6FA30, {'red': 0x24, 'blue': 0x2C, 'green': 0x3C, 'yellow': 0x28}[color])
    rom.write_byte(0x65561, {'red': 0x05, 'blue': 0x0D, 'green': 0x19, 'yellow': 0x09}[color])

    # write link sprite if required
    if sprite is not None:
        write_sprite(rom, sprite)

    default_ow_palettes(rom)
    if ow_palettes == 'random':
        randomize_ow_palettes(rom)
    elif ow_palettes == 'blackout':
        blackout_ow_palettes(rom)

    default_uw_palettes(rom)
    if uw_palettes == 'random':
        randomize_uw_palettes(rom)
    elif uw_palettes == 'blackout':
        blackout_uw_palettes(rom)

    if isinstance(rom, LocalRom):
        rom.write_crc()


def write_sprite(rom, sprite):
    if not sprite.valid:
        return
    rom.write_bytes(0x80000, sprite.sprite)
    rom.write_bytes(0xDD308, sprite.palette)
    rom.write_bytes(0xDEDF5, sprite.glove_palette)

def set_color(rom, address, color, shade):
    r = round(min(color[0], 0xFF) * pow(0.8, shade) * 0x1F / 0xFF)
    g = round(min(color[1], 0xFF) * pow(0.8, shade) * 0x1F / 0xFF)
    b = round(min(color[2], 0xFF) * pow(0.8, shade) * 0x1F / 0xFF)

    rom.write_bytes(address, ((b << 10) | (g << 5) | (r << 0)).to_bytes(2, byteorder='little', signed=False))

def default_ow_palettes(rom):
    if not rom.orig_buffer:
        return
    rom.write_bytes(0xDE604, rom.orig_buffer[0xDE604:0xDEBB4])

    for address in [0x067FB4, 0x067F94, 0x067FC6, 0x067FE6, 0x067FE1, 0x05FEA9, 0x05FEB3]:
        rom.write_bytes(address, rom.orig_buffer[address:address+2])

def randomize_ow_palettes(rom):
    grass, grass2, grass3, dirt, dirt2, water, clouds, dwdirt,\
        dwgrass, dwwater, dwdmdirt, dwdmgrass, dwdmclouds1, dwdmclouds2 = [[random.randint(60, 215) for _ in range(3)] for _ in range(14)]
    dwtree = [c + random.randint(-20, 10) for c in dwgrass]
    treeleaf = [c + random.randint(-20, 10) for c in grass]

    patches = {0x067FB4: (grass, 0), 0x067F94: (grass, 0), 0x067FC6: (grass, 0), 0x067FE6: (grass, 0), 0x067FE1: (grass, 3), 0x05FEA9: (grass, 0), 0x05FEB3: (dwgrass, 1),
               0x0DD4AC: (grass, 2), 0x0DE6DE: (grass2, 2), 0x0DE6E0: (grass2, 1), 0x0DD4AE: (grass2, 1), 0x0DE9FA: (grass2, 1), 0x0DEA0E: (grass2, 1), 0x0DE9FE: (grass2, 0),
               0x0DD3D2: (grass2, 2), 0x0DE88C: (grass2, 2), 0x0DE8A8: (grass2, 2), 0x0DE9F8: (grass2, 2), 0x0DEA4E: (grass2, 2), 0x0DEAF6: (grass2, 2), 0x0DEB2E: (grass2, 2), 0x0DEB4A: (grass2, 2),
               0x0DE892: (grass, 1), 0x0DE886: (grass, 0), 0x0DE6D2: (grass, 0), 0x0DE6FA: (grass, 3), 0x0DE6FC: (grass, 0), 0x0DE6FE: (grass, 0), 0x0DE70A: (grass, 0), 0x0DE708: (grass, 2), 0x0DE70C: (grass, 1),
               0x0DE6D4: (dirt, 2), 0x0DE6CA: (dirt, 5), 0x0DE6CC: (dirt, 4), 0x0DE6CE: (dirt, 3), 0x0DE6E2: (dirt, 2), 0x0DE6D8: (dirt, 5), 0x0DE6DA: (dirt, 4), 0x0DE6DC: (dirt, 2),
               0x0DE6F0: (dirt, 2), 0x0DE6E6: (dirt, 5), 0x0DE6E8: (dirt, 4), 0x0DE6EA: (dirt, 2), 0x0DE6EC: (dirt, 4), 0x0DE6EE: (dirt, 2),
               0x0DE91E: (grass, 0),
               0x0DE920: (dirt, 2), 0x0DE916: (dirt, 3), 0x0DE934: (dirt, 3),
               0x0DE92C: (grass, 0), 0x0DE93A: (grass, 0), 0x0DE91C: (grass, 1), 0x0DE92A: (grass, 1), 0x0DEA1C: (grass, 0), 0x0DEA2A: (grass, 0), 0x0DEA30: (grass, 0),
               0x0DEA2E: (dirt, 5),
               0x0DE884: (grass, 3), 0x0DE8AE: (grass, 3), 0x0DE8BE: (grass, 3), 0x0DE8E4: (grass, 3), 0x0DE938: (grass, 3), 0x0DE9C4: (grass, 3), 0x0DE6D0: (grass, 4),
               0x0DE890: (treeleaf, 1), 0x0DE894: (treeleaf, 0),
               0x0DE924: (water, 3), 0x0DE668: (water, 3), 0x0DE66A: (water, 2), 0x0DE670: (water, 1), 0x0DE918: (water, 1), 0x0DE66C: (water, 0), 0x0DE91A: (water, 0), 0x0DE92E: (water, 1), 0x0DEA1A: (water, 1), 0x0DEA16: (water, 3), 0x0DEA10: (water, 4),
               0x0DE66E: (dirt, 3), 0x0DE672: (dirt, 2), 0x0DE932: (dirt, 4), 0x0DE936: (dirt, 2), 0x0DE93C: (dirt, 1),
               0x0DE756: (dirt2, 4), 0x0DE764: (dirt2, 4), 0x0DE772: (dirt2, 4), 0x0DE994: (dirt2, 4), 0x0DE9A2: (dirt2, 4), 0x0DE758: (dirt2, 3), 0x0DE766: (dirt2, 3), 0x0DE774: (dirt2, 3),
               0x0DE996: (dirt2, 3), 0x0DE9A4: (dirt2, 3), 0x0DE75A: (dirt2, 2), 0x0DE768: (dirt2, 2), 0x0DE776: (dirt2, 2), 0x0DE778: (dirt2, 2), 0x0DE998: (dirt2, 2), 0x0DE9A6: (dirt2, 2),
               0x0DE9AC: (dirt2, 1), 0x0DE99E: (dirt2, 1), 0x0DE760: (dirt2, 1), 0x0DE77A: (dirt2, 1), 0x0DE77C: (dirt2, 1), 0x0DE798: (dirt2, 1), 0x0DE980: (dirt2, 1),
               0x0DE75C: (grass3, 2), 0x0DE786: (grass3, 2), 0x0DE794: (grass3, 2), 0x0DE99A: (grass3, 2), 0x0DE75E: (grass3, 1), 0x0DE788: (grass3, 1), 0x0DE796: (grass3, 1), 0x0DE99C: (grass3, 1),
               0x0DE76A: (clouds, 2), 0x0DE9A8: (clouds, 2), 0x0DE76E: (clouds, 0), 0x0DE9AA: (clouds, 0), 0x0DE8DA: (clouds, 0), 0x0DE8D8: (clouds, 0), 0x0DE8D0: (clouds, 0), 0x0DE98C: (clouds, 2), 0x0DE990: (clouds, 0),
               0x0DEB34: (dwtree, 4), 0x0DEB30: (dwtree, 3), 0x0DEB32: (dwtree, 1),
               0x0DE710: (dwdirt, 5), 0x0DE71E: (dwdirt, 5), 0x0DE72C: (dwdirt, 5), 0x0DEAD6: (dwdirt, 5), 0x0DE712: (dwdirt, 4), 0x0DE720: (dwdirt, 4), 0x0DE72E: (dwdirt, 4), 0x0DE660: (dwdirt, 4),
               0x0DEAD8: (dwdirt, 4), 0x0DEADA: (dwdirt, 3), 0x0DE714: (dwdirt, 3), 0x0DE722: (dwdirt, 3), 0x0DE730: (dwdirt, 3), 0x0DE732: (dwdirt, 3), 0x0DE734: (dwdirt, 2), 0x0DE736: (dwdirt, 2),
               0x0DE728: (dwdirt, 2), 0x0DE71A: (dwdirt, 2), 0x0DE664: (dwdirt, 2), 0x0DEAE0: (dwdirt, 2),
               0x0DE716: (dwgrass, 3), 0x0DE740: (dwgrass, 3), 0x0DE74E: (dwgrass, 3), 0x0DEAC0: (dwgrass, 3), 0x0DEACE: (dwgrass, 3), 0x0DEADC: (dwgrass, 3), 0x0DEB24: (dwgrass, 3), 0x0DE752: (dwgrass, 2),
               0x0DE718: (dwgrass, 1), 0x0DE742: (dwgrass, 1), 0x0DE750: (dwgrass, 1), 0x0DEB26: (dwgrass, 1), 0x0DEAC2: (dwgrass, 1), 0x0DEAD0: (dwgrass, 1), 0x0DEADE: (dwgrass, 1),
               0x0DE65A: (dwwater, 5), 0x0DE65C: (dwwater, 3), 0x0DEAC8: (dwwater, 3), 0x0DEAD2: (dwwater, 2), 0x0DEABC: (dwwater, 2), 0x0DE662: (dwwater, 2), 0x0DE65E: (dwwater, 1), 0x0DEABE: (dwwater, 1), 0x0DEA98: (dwwater, 2),
               0x0DE79A: (dwdmdirt, 6), 0x0DE7A8: (dwdmdirt, 6), 0x0DE7B6: (dwdmdirt, 6), 0x0DEB60: (dwdmdirt, 6), 0x0DEB6E: (dwdmdirt, 6), 0x0DE93E: (dwdmdirt, 6), 0x0DE94C: (dwdmdirt, 6), 0x0DEBA6: (dwdmdirt, 6),
               0x0DE79C: (dwdmdirt, 4), 0x0DE7AA: (dwdmdirt, 4), 0x0DE7B8: (dwdmdirt, 4), 0x0DEB70: (dwdmdirt, 4), 0x0DEBA8: (dwdmdirt, 4), 0x0DEB72: (dwdmdirt, 3), 0x0DEB74: (dwdmdirt, 3), 0x0DE79E: (dwdmdirt, 3), 0x0DE7AC: (dwdmdirt, 3), 0x0DEBAA: (dwdmdirt, 3), 0x0DE7A0: (dwdmdirt, 3),
               0x0DE7BC: (dwdmgrass, 3),
               0x0DEBAC: (dwdmdirt, 2), 0x0DE7AE: (dwdmdirt, 2), 0x0DE7C2: (dwdmdirt, 2), 0x0DE7A6: (dwdmdirt, 2), 0x0DEB7A: (dwdmdirt, 2), 0x0DEB6C: (dwdmdirt, 2), 0x0DE7C0: (dwdmdirt, 2),
               0x0DE7A2: (dwdmgrass, 3), 0x0DE7BE: (dwdmgrass, 3), 0x0DE7CC: (dwdmgrass, 3), 0x0DE7DA: (dwdmgrass, 3), 0x0DEB6A: (dwdmgrass, 3), 0x0DE948: (dwdmgrass, 3), 0x0DE956: (dwdmgrass, 3), 0x0DE964: (dwdmgrass, 3), 0x0DE7CE: (dwdmgrass, 1), 0x0DE7A4: (dwdmgrass, 1), 0x0DEBA2: (dwdmgrass, 1), 0x0DEBB0: (dwdmgrass, 1),
               0x0DE644: (dwdmclouds1, 2), 0x0DEB84: (dwdmclouds1, 2), 0x0DE648: (dwdmclouds1, 1), 0x0DEB88: (dwdmclouds1, 1),
               0x0DEBAE: (dwdmclouds2, 2), 0x0DE7B0: (dwdmclouds2, 2), 0x0DE7B4: (dwdmclouds2, 0), 0x0DEB78: (dwdmclouds2, 0), 0x0DEBB2: (dwdmclouds2, 0)
               }
    for address, (color, shade) in patches.items():
        set_color(rom, address, color, shade)

def blackout_ow_palettes(rom):
    rom.write_bytes(0xDE604, [0] * 0xC4)
    for i in range(0xDE6C8, 0xDE86C, 70):
        rom.write_bytes(i, [0] * 64)
        rom.write_bytes(i+66, [0] * 4)
    rom.write_bytes(0xDE86C, [0] * 0x348)

    for address in [0x067FB4, 0x067F94, 0x067FC6, 0x067FE6, 0x067FE1, 0x05FEA9, 0x05FEB3]:
        rom.write_bytes(address, [0,0])

def default_uw_palettes(rom):
    if not rom.orig_buffer:
        return
    rom.write_bytes(0xDD734, rom.orig_buffer[0xDD734:0xDE544])

def randomize_uw_palettes(rom):
    for dungeon in range(20):
        wall, pot, chest, floor1, floor2, floor3 = [[random.randint(60, 240) for _ in range(3)] for _ in range(6)]

        for i in range(5):
            shade = 10 - (i * 2)
            set_color(rom, 0x0DD734 + (0xB4 * dungeon) + (i * 2), wall, shade)
            set_color(rom, 0x0DD770 + (0xB4 * dungeon) + (i * 2), wall, shade)
            set_color(rom, 0x0DD744 + (0xB4 * dungeon) + (i * 2), wall, shade)
            if dungeon == 0:
                set_color(rom, 0x0DD7CA + (0xB4 * dungeon) + (i * 2), wall, shade)

        if dungeon == 2:
            set_color(rom, 0x0DD74E + (0xB4 * dungeon), wall, 3)
            set_color(rom, 0x0DD750 + (0xB4 * dungeon), wall, 5)
            set_color(rom, 0x0DD73E + (0xB4 * dungeon), wall, 3)
            set_color(rom, 0x0DD740 + (0xB4 * dungeon), wall, 5)

        set_color(rom, 0x0DD7E4 + (0xB4 * dungeon), wall, 4)
        set_color(rom, 0x0DD7E6 + (0xB4 * dungeon), wall, 2)

        set_color(rom, 0xDD7DA + (0xB4 * dungeon), wall, 10)
        set_color(rom, 0xDD7DC + (0xB4 * dungeon), wall, 8)

        set_color(rom, 0x0DD75A + (0xB4 * dungeon), pot, 7)
        set_color(rom, 0x0DD75C + (0xB4 * dungeon), pot, 1)
        set_color(rom, 0x0DD75E + (0xB4 * dungeon), pot, 3)

        set_color(rom, 0x0DD76A + (0xB4 * dungeon), wall, 7)
        set_color(rom, 0x0DD76C + (0xB4 * dungeon), wall, 2)
        set_color(rom, 0x0DD76E + (0xB4 * dungeon), wall, 4)

        set_color(rom, 0x0DD7AE + (0xB4 * dungeon), chest, 2)
        set_color(rom, 0x0DD7B0 + (0xB4 * dungeon), chest, 0)

        for i in range(3):
            shade = 6 - (i * 2)
            set_color(rom, 0x0DD764 + (0xB4 * dungeon) + (i * 2), floor1, shade)
            set_color(rom, 0x0DD782 + (0xB4 * dungeon) + (i * 2), floor1, shade + 3)

            set_color(rom, 0x0DD7A0 + (0xB4 * dungeon) + (i * 2), floor2, shade)
            set_color(rom, 0x0DD7BE + (0xB4 * dungeon) + (i * 2), floor2, shade + 3)

        set_color(rom, 0x0DD7E2 + (0xB4 * dungeon), floor3, 3)
        set_color(rom, 0x0DD796 + (0xB4 * dungeon), floor3, 4)

def blackout_uw_palettes(rom):
    for i in range(0xDD734, 0xDE544, 180):
        rom.write_bytes(i, [0] * 38)
        rom.write_bytes(i+44, [0] * 76)
        rom.write_bytes(i+136, [0] * 44)

def get_hash_string(hash):
    return ", ".join([hash_alphabet[code & 0x1F] for code in hash])

def write_string_to_rom(rom, target, string):
    address, maxbytes = text_addresses[target]
    rom.write_bytes(address, MultiByteTextMapper.convert(string, maxbytes))


def write_strings(rom, world, player, team):
    tt = TextTable()
    tt.removeUnwantedText()

    # Let's keep this guy's text accurate to the shuffle setting.
    if world.shuffle[player] in ['vanilla', 'dungeonsfull', 'dungeonssimple']:
        tt['kakariko_flophouse_man_no_flippers'] = 'I really hate mowing my yard.\n{PAGEBREAK}\nI should move.'
        tt['kakariko_flophouse_man'] = 'I really hate mowing my yard.\n{PAGEBREAK}\nI should move.'

    def hint_text(dest, ped_hint=False):
        if not dest:
            return "nothing"
        if ped_hint:
            hint = dest.pedestal_hint_text if dest.pedestal_hint_text else "unknown item"
        else:
            hint = dest.hint_text if dest.hint_text else "something"
        if dest.player != player:
            if ped_hint:
                hint += f" for {world.player_names[dest.player][team]}!"
            elif type(dest) in [Region, Location]:
                hint += f" in {world.player_names[dest.player][team]}'s world"
            else:
                hint += f" for {world.player_names[dest.player][team]}"
        return hint

    # For hints, first we write hints about entrances, some from the inconvenient list others from all reasonable entrances.
    if world.hints[player]:
        tt['sign_north_of_links_house'] = '> Randomizer The telepathic tiles can have hints!'
        hint_locations = HintLocations.copy()
        random.shuffle(hint_locations)
        all_entrances = [entrance for entrance in world.get_entrances() if entrance.player == player]
        random.shuffle(all_entrances)

        #First we take care of the one inconvenient dungeon in the appropriately simple shuffles.
        entrances_to_hint = {}
        entrances_to_hint.update(InconvenientDungeonEntrances)
        if world.shuffle_ganon:
            if world.mode[player] == 'inverted':
                entrances_to_hint.update({'Inverted Ganons Tower': 'The sealed castle door'})
            else:
                entrances_to_hint.update({'Ganons Tower': 'Ganon\'s Tower'})
        if world.shuffle[player] in ['simple', 'restricted', 'restricted_legacy']:
            for entrance in all_entrances:
                if entrance.name in entrances_to_hint:
                    this_hint = entrances_to_hint[entrance.name] + ' leads to ' + hint_text(entrance.connected_region) + '.'
                    tt[hint_locations.pop(0)] = this_hint
                    entrances_to_hint = {}
                    break
        #Now we write inconvenient locations for most shuffles and finish taking care of the less chaotic ones.
        entrances_to_hint.update(InconvenientOtherEntrances)
        if world.shuffle[player] in ['vanilla', 'dungeonssimple', 'dungeonsfull']:
            hint_count = 0
        elif world.shuffle[player] in ['simple', 'restricted', 'restricted_legacy']:
            hint_count = 2
        else:
            hint_count = 4
        for entrance in all_entrances:
            if entrance.name in entrances_to_hint:
                if hint_count > 0:
                    this_hint = entrances_to_hint[entrance.name] + ' leads to ' + hint_text(entrance.connected_region) + '.'
                    tt[hint_locations.pop(0)] = this_hint
                    entrances_to_hint.pop(entrance.name)
                    hint_count -= 1
                else:
                    break

        #Next we handle hints for randomly selected other entrances, curating the selection intelligently based on shuffle.
        if world.shuffle[player] not in ['simple', 'restricted', 'restricted_legacy']:
            entrances_to_hint.update(ConnectorEntrances)
            entrances_to_hint.update(DungeonEntrances)
            if world.mode[player] == 'inverted':
                entrances_to_hint.update({'Inverted Agahnims Tower': 'The dark mountain tower'})
            else:
                entrances_to_hint.update({'Agahnims Tower': 'The sealed castle door'})
        elif world.shuffle[player] == 'restricted':
            entrances_to_hint.update(ConnectorEntrances)
        entrances_to_hint.update(OtherEntrances)
        if world.mode[player] == 'inverted':
            entrances_to_hint.update({'Inverted Dark Sanctuary': 'The dark sanctuary cave'})
            entrances_to_hint.update({'Inverted Big Bomb Shop': 'The old hero\'s dark home'})
            entrances_to_hint.update({'Inverted Links House': 'The old hero\'s light home'})
        else:
            entrances_to_hint.update({'Dark Sanctuary Hint': 'The dark sanctuary cave'})
            entrances_to_hint.update({'Big Bomb Shop': 'The old bomb shop'})
        if world.shuffle[player] in ['insanity', 'madness_legacy', 'insanity_legacy']:
            entrances_to_hint.update(InsanityEntrances)
            if world.shuffle_ganon:
                if world.mode[player] == 'inverted':
                    entrances_to_hint.update({'Inverted Pyramid Entrance': 'The extra castle passage'})
                else:
                    entrances_to_hint.update({'Pyramid Ledge': 'The pyramid ledge'})
        hint_count = 4 if world.shuffle[player] not in ['vanilla', 'dungeonssimple', 'dungeonsfull'] else 0
        for entrance in all_entrances:
            if entrance.name in entrances_to_hint:
                if hint_count > 0:
                    this_hint = entrances_to_hint[entrance.name] + ' leads to ' + hint_text(entrance.connected_region) + '.'
                    tt[hint_locations.pop(0)] = this_hint
                    entrances_to_hint.pop(entrance.name)
                    hint_count -= 1
                else:
                    break

        # Next we write a few hints for specific inconvenient locations. We don't make many because in entrance this is highly unpredictable.
        locations_to_hint = InconvenientLocations.copy()
        if world.shuffle[player] in ['vanilla', 'dungeonssimple', 'dungeonsfull']:
            locations_to_hint.extend(InconvenientVanillaLocations)
        random.shuffle(locations_to_hint)
        hint_count = 3 if world.shuffle[player] not in ['vanilla', 'dungeonssimple', 'dungeonsfull'] else 5
        del locations_to_hint[hint_count:]
        for location in locations_to_hint:
            if location == 'Swamp Left':
                if random.randint(0, 1) == 0:
                    first_item = hint_text(world.get_location('Swamp Palace - West Chest', player).item)
                    second_item = hint_text(world.get_location('Swamp Palace - Big Key Chest', player).item)
                else:
                    second_item = hint_text(world.get_location('Swamp Palace - West Chest', player).item)
                    first_item = hint_text(world.get_location('Swamp Palace - Big Key Chest', player).item)
                this_hint = ('The westmost chests in Swamp Palace contain ' + first_item + ' and ' + second_item + '.')
                tt[hint_locations.pop(0)] = this_hint
            elif location == 'Mire Left':
                if random.randint(0, 1) == 0:
                    first_item = hint_text(world.get_location('Misery Mire - Compass Chest', player).item)
                    second_item = hint_text(world.get_location('Misery Mire - Big Key Chest', player).item)
                else:
                    second_item = hint_text(world.get_location('Misery Mire - Compass Chest', player).item)
                    first_item = hint_text(world.get_location('Misery Mire - Big Key Chest', player).item)
                this_hint = ('The westmost chests in Misery Mire contain ' + first_item + ' and ' + second_item + '.')
                tt[hint_locations.pop(0)] = this_hint
            elif location == 'Tower of Hera - Big Key Chest':
                this_hint = 'Waiting in the Tower of Hera basement leads to ' + hint_text(world.get_location(location, player).item) + '.'
                tt[hint_locations.pop(0)] = this_hint
            elif location == 'Ganons Tower - Big Chest':
                this_hint = 'The big chest in Ganon\'s Tower contains ' + hint_text(world.get_location(location, player).item) + '.'
                tt[hint_locations.pop(0)] = this_hint
            elif location == 'Thieves\' Town - Big Chest':
                this_hint = 'The big chest in Thieves\' Town contains ' + hint_text(world.get_location(location, player).item) + '.'
                tt[hint_locations.pop(0)] = this_hint
            elif location == 'Ice Palace - Big Chest':
                this_hint = 'The big chest in Ice Palace contains ' + hint_text(world.get_location(location, player).item) + '.'
                tt[hint_locations.pop(0)] = this_hint
            elif location == 'Eastern Palace - Big Key Chest':
                this_hint = 'The antifairy guarded chest in Eastern Palace contains ' + hint_text(world.get_location(location, player).item) + '.'
                tt[hint_locations.pop(0)] = this_hint
            elif location == 'Sahasrahla':
                this_hint = 'Sahasrahla seeks a green pendant for ' + hint_text(world.get_location(location, player).item) + '.'
                tt[hint_locations.pop(0)] = this_hint
            elif location == 'Graveyard Cave':
                this_hint = 'The cave north of the graveyard contains ' + hint_text(world.get_location(location, player).item) + '.'
                tt[hint_locations.pop(0)] = this_hint
            else:
                this_hint = location + ' contains ' + hint_text(world.get_location(location, player).item) + '.'
                tt[hint_locations.pop(0)] = this_hint

        # Lastly we write hints to show where certain interesting items are. It is done the way it is to re-use the silver code and also to give one hint per each type of item regardless of how many exist. This supports many settings well.
        items_to_hint = RelevantItems.copy()
        if world.keyshuffle[player]:
            items_to_hint.extend(SmallKeys)
        if world.bigkeyshuffle[player]:
            items_to_hint.extend(BigKeys)
        random.shuffle(items_to_hint)
        hint_count = 5 if world.shuffle[player] not in ['vanilla', 'dungeonssimple', 'dungeonsfull'] else 8
        while hint_count > 0:
            this_item = items_to_hint.pop(0)
            this_location = world.find_items(this_item, player)
            random.shuffle(this_location)
            #This looks dumb but prevents hints for Skull Woods Pinball Room's key safely with any item pool.
            if this_location:
                if this_location[0].name == 'Skull Woods - Pinball Room':
                    this_location.pop(0)
            if this_location:
                this_hint = this_location[0].item.hint_text + ' can be found ' + hint_text(this_location[0]) + '.'
                tt[hint_locations.pop(0)] = this_hint
                hint_count -= 1

        # All remaining hint slots are filled with junk hints. It is done this way to ensure the same junk hint isn't selected twice.
        junk_hints = junk_texts.copy()
        random.shuffle(junk_hints)
        for location in hint_locations:
            tt[location] = junk_hints.pop(0)

    # We still need the older hints of course. Those are done here.


    silverarrows = world.find_items('Silver Arrows', player)
    random.shuffle(silverarrows)
    silverarrow_hint = (' %s?' % hint_text(silverarrows[0]).replace('Ganon\'s', 'my')) if silverarrows else '?\nI think not!'
    tt['ganon_phase_3_no_silvers'] = 'Did you find the silver arrows%s' % silverarrow_hint
    tt['ganon_phase_3_no_silvers_alt'] = 'Did you find the silver arrows%s' % silverarrow_hint

    prog_bow_locs = world.find_items('Progressive Bow', player)
    distinguished_prog_bow_loc = next((location for location in prog_bow_locs if location.item.code == 0x65), None)
    if distinguished_prog_bow_loc:
        prog_bow_locs.remove(distinguished_prog_bow_loc)
        silverarrow_hint = (' %s?' % hint_text(distinguished_prog_bow_loc).replace('Ganon\'s', 'my'))
        tt['ganon_phase_3_no_silvers'] = 'Did you find the silver arrows%s' % silverarrow_hint

    if any(prog_bow_locs):
        silverarrow_hint = (' %s?' % hint_text(random.choice(prog_bow_locs)).replace('Ganon\'s', 'my'))
        tt['ganon_phase_3_no_silvers_alt'] = 'Did you find the silver arrows%s' % silverarrow_hint


    crystal5 = world.find_items('Crystal 5', player)[0]
    crystal6 = world.find_items('Crystal 6', player)[0]
    tt['bomb_shop'] = 'Big Bomb?\nMy supply is blocked until you clear %s and %s.' % (crystal5.hint_text, crystal6.hint_text)

    greenpendant = world.find_items('Green Pendant', player)[0]
    tt['sahasrahla_bring_courage'] = 'I lost my family heirloom in %s' % greenpendant.hint_text

    tt['sign_ganons_tower'] = ('You need %d crystal to enter.' if world.crystals_needed_for_gt[player] == 1 else 'You need %d crystals to enter.') % world.crystals_needed_for_gt[player]
    tt['sign_ganon'] = ('You need %d crystal to beat Ganon.' if world.crystals_needed_for_ganon[player] == 1 else 'You need %d crystals to beat Ganon.') % world.crystals_needed_for_ganon[player]

    if world.goal[player] in ['dungeons']:
        tt['sign_ganon'] = 'You need to complete all the dungeons.'

    tt['uncle_leaving_text'] = Uncle_texts[random.randint(0, len(Uncle_texts) - 1)]
    tt['end_triforce'] = "{NOBORDER}\n" + Triforce_texts[random.randint(0, len(Triforce_texts) - 1)]
    tt['bomb_shop_big_bomb'] = BombShop2_texts[random.randint(0, len(BombShop2_texts) - 1)]

    # this is what shows after getting the green pendant item in rando
    tt['sahasrahla_quest_have_master_sword'] = Sahasrahla2_texts[random.randint(0, len(Sahasrahla2_texts) - 1)]
    tt['blind_by_the_light'] = Blind_texts[random.randint(0, len(Blind_texts) - 1)]

    if world.goal[player] in ['triforcehunt']:
        tt['ganon_fall_in_alt'] = 'Why are you even here?\n You can\'t even hurt me! Get the Triforce Pieces.'
        tt['ganon_phase_3_alt'] = 'Seriously? Go Away, I will not Die.'
        tt['sign_ganon'] = 'Go find the Triforce pieces... Ganon is invincible!'
        tt['murahdahla'] = "Hello @. I\nam Murahdahla, brother of\nSahasrahla and Aginah. Behold the power of\ninvisibility.\n\n\n\n… … …\n\nWait! you can see me? I knew I should have\nhidden in  a hollow tree. If you bring\n%d triforce pieces, I can reassemble it." % world.treasure_hunt_count[player]
    elif world.goal[player] in ['pedestal']:
        tt['ganon_fall_in_alt'] = 'Why are you even here?\n You can\'t even hurt me! Your goal is at the pedestal.'
        tt['ganon_phase_3_alt'] = 'Seriously? Go Away, I will not Die.'
        tt['sign_ganon'] = 'You need to get to the pedestal... Ganon is invincible!'
    else:
        tt['ganon_fall_in'] = Ganon1_texts[random.randint(0, len(Ganon1_texts) - 1)]
        tt['ganon_fall_in_alt'] = 'You cannot defeat me until you finish your goal!'
        tt['ganon_phase_3_alt'] = 'Got wax in\nyour ears?\nI can not die!'

    tt['kakariko_tavern_fisherman'] = TavernMan_texts[random.randint(0, len(TavernMan_texts) - 1)]

    pedestalitem = world.get_location('Master Sword Pedestal', player).item
    pedestal_text = 'Some Hot Air' if pedestalitem is None else hint_text(pedestalitem, True) if pedestalitem.pedestal_hint_text is not None else 'Unknown Item'
    tt['mastersword_pedestal_translated'] = pedestal_text
    pedestal_credit_text = 'and the Hot Air' if pedestalitem is None else pedestalitem.pedestal_credit_text if pedestalitem.pedestal_credit_text is not None else 'and the Unknown Item'

    etheritem = world.get_location('Ether Tablet', player).item
    ether_text = 'Some Hot Air' if etheritem is None else hint_text(etheritem, True) if etheritem.pedestal_hint_text is not None else 'Unknown Item'
    tt['tablet_ether_book'] = ether_text
    bombositem = world.get_location('Bombos Tablet', player).item
    bombos_text = 'Some Hot Air' if bombositem is None else hint_text(bombositem, True) if bombositem.pedestal_hint_text is not None else 'Unknown Item'
    tt['tablet_bombos_book'] = bombos_text

    # inverted spawn menu changes
    if world.mode[player] == 'inverted':
        tt['menu_start_2'] = "{MENU}\n{SPEED0}\n≥@'s house\n Dark Chapel\n{CHOICE3}"
        tt['menu_start_3'] = "{MENU}\n{SPEED0}\n≥@'s house\n Dark Chapel\n Mountain Cave\n{CHOICE2}"
        tt['intro_main'] = CompressedTextMapper.convert(
                            "{INTRO}\n Episode  III\n{PAUSE3}\n A Link to\n   the Past\n"
                            + "{PAUSE3}\nInverted\n  Randomizer\n{PAUSE3}\nAfter mostly disregarding what happened in the first two games.\n"
                            + "{PAUSE3}\nLink has been transported to the Dark World\n{PAUSE3}\nWhile he was slumbering\n"
                            + "{PAUSE3}\nWhatever will happen?\n{PAUSE3}\n{CHANGEPIC}\nGanon has moved around all the items in Hyrule.\n"
                            + "{PAUSE7}\nYou will have to find all the items necessary to beat Ganon.\n"
                            + "{PAUSE7}\nThis is your chance to be a hero.\n{PAUSE3}\n{CHANGEPIC}\n"
                            + "You must get the 7 crystals to beat Ganon.\n{PAUSE9}\n{CHANGEPIC}", False)
    rom.write_bytes(0xE0000, tt.getBytes())

    credits = Credits()

    sickkiditem = world.get_location('Sick Kid', player).item
    sickkiditem_text = random.choice(SickKid_texts) if sickkiditem is None or sickkiditem.sickkid_credit_text is None else sickkiditem.sickkid_credit_text

    zoraitem = world.get_location('King Zora', player).item
    zoraitem_text = random.choice(Zora_texts) if zoraitem is None or zoraitem.zora_credit_text is None else zoraitem.zora_credit_text

    magicshopitem = world.get_location('Potion Shop', player).item
    magicshopitem_text = random.choice(MagicShop_texts) if magicshopitem is None or magicshopitem.magicshop_credit_text is None else magicshopitem.magicshop_credit_text

    fluteboyitem = world.get_location('Flute Spot', player).item
    fluteboyitem_text = random.choice(FluteBoy_texts) if fluteboyitem is None or fluteboyitem.fluteboy_credit_text is None else fluteboyitem.fluteboy_credit_text

    credits.update_credits_line('castle', 0, random.choice(KingsReturn_texts))
    credits.update_credits_line('sanctuary', 0, random.choice(Sanctuary_texts))

    credits.update_credits_line('kakariko', 0, random.choice(Kakariko_texts).format(random.choice(Sahasrahla_names)))
    credits.update_credits_line('desert', 0, random.choice(DesertPalace_texts))
    credits.update_credits_line('hera', 0, random.choice(MountainTower_texts))
    credits.update_credits_line('house', 0, random.choice(LinksHouse_texts))
    credits.update_credits_line('zora', 0, zoraitem_text)
    credits.update_credits_line('witch', 0, magicshopitem_text)
    credits.update_credits_line('lumberjacks', 0, random.choice(Lumberjacks_texts))
    credits.update_credits_line('grove', 0, fluteboyitem_text)
    credits.update_credits_line('well', 0, random.choice(WishingWell_texts))
    credits.update_credits_line('smithy', 0, random.choice(Blacksmiths_texts))
    credits.update_credits_line('kakariko2', 0, sickkiditem_text)
    credits.update_credits_line('bridge', 0, random.choice(DeathMountain_texts))
    credits.update_credits_line('woods', 0, random.choice(LostWoods_texts))
    credits.update_credits_line('pedestal', 0, pedestal_credit_text)

    (pointers, data) = credits.get_bytes()
    rom.write_bytes(0x181500, data)
    rom.write_bytes(0x76CC0, [byte for p in pointers for byte in [p & 0xFF, p >> 8 & 0xFF]])

def set_inverted_mode(world, player, rom):
    rom.write_byte(snes_to_pc(0x0283E0), 0xF0)  # residual portals
    rom.write_byte(snes_to_pc(0x02B34D), 0xF0)
    rom.write_byte(snes_to_pc(0x06DB78), 0x8B)
    rom.write_byte(snes_to_pc(0x05AF79), 0xF0)
    rom.write_byte(snes_to_pc(0x0DB3C5), 0xC6)
    rom.write_byte(snes_to_pc(0x07A3F4), 0xF0)  # duck
    write_int16s(rom, snes_to_pc(0x02E849), [0x0043, 0x0056, 0x0058, 0x006C, 0x006F, 0x0070, 0x007B, 0x007F, 0x001B])  # dw flute
    write_int16(rom, snes_to_pc(0x02E8D5), 0x07C8)
    write_int16(rom, snes_to_pc(0x02E8F7), 0x01F8)
    rom.write_byte(snes_to_pc(0x08D40C), 0xD0)  # morph proof
    # the following bytes should only be written in vanilla
    # or they'll overwrite the randomizer's shuffles
    if world.shuffle[player] == 'vanilla':
        rom.write_byte(0xDBB73 + 0x23, 0x37)  # switch AT and GT
        rom.write_byte(0xDBB73 + 0x36, 0x24)
        write_int16(rom, 0x15AEE + 2*0x38, 0x00E0)
        write_int16(rom, 0x15AEE + 2*0x25, 0x000C)
    if world.shuffle[player] in ['vanilla', 'dungeonssimple', 'dungeonsfull']:
        rom.write_byte(0x15B8C, 0x6C)
        rom.write_byte(0xDBB73 + 0x00, 0x53)  # switch bomb shop and links house
        rom.write_byte(0xDBB73 + 0x52, 0x01)
        rom.write_byte(0xDBB73 + 0x15, 0x06)  # bumper and old man cave
        write_int16(rom, 0x15AEE + 2*0x17, 0x00F0)
        rom.write_byte(0xDBB73 + 0x05, 0x16)
        write_int16(rom, 0x15AEE + 2*0x07, 0x00FB)
        rom.write_byte(0xDBB73 + 0x2D, 0x17)
        write_int16(rom, 0x15AEE + 2*0x2F, 0x00EB)
        rom.write_byte(0xDBB73 + 0x06, 0x2E)
        write_int16(rom, 0x15AEE + 2*0x08, 0x00E6)
        rom.write_byte(0xDBB73 + 0x16, 0x5E)
        rom.write_byte(0xDBB73 + 0x6F, 0x07)  # DDM fairy to old man cave
        write_int16(rom, 0x15AEE + 2*0x18, 0x00F1)
        rom.write_byte(0x15B8C + 0x18, 0x43)
        write_int16(rom, 0x15BDB + 2 * 0x18, 0x1400)
        write_int16(rom, 0x15C79 + 2 * 0x18, 0x0294)
        write_int16(rom, 0x15D17 + 2 * 0x18, 0x0600)
        write_int16(rom, 0x15DB5 + 2 * 0x18, 0x02E8)
        write_int16(rom, 0x15E53 + 2 * 0x18, 0x0678)
        write_int16(rom, 0x15EF1 + 2 * 0x18, 0x0303)
        write_int16(rom, 0x15F8F + 2 * 0x18, 0x0685)
        rom.write_byte(0x1602D + 0x18, 0x0A)
        rom.write_byte(0x1607C + 0x18, 0xF6)
        write_int16(rom, 0x160CB + 2 * 0x18, 0x0000)
        write_int16(rom, 0x16169 + 2 * 0x18, 0x0000)
    write_int16(rom, 0x15AEE + 2 * 0x3D, 0x0003)  # pyramid exit and houlihan
    rom.write_byte(0x15B8C + 0x3D, 0x5B)
    write_int16(rom, 0x15BDB + 2 * 0x3D, 0x0B0E)
    write_int16(rom, 0x15C79 + 2 * 0x3D, 0x075A)
    write_int16(rom, 0x15D17 + 2 * 0x3D, 0x0674)
    write_int16(rom, 0x15DB5 + 2 * 0x3D, 0x07A8)
    write_int16(rom, 0x15E53 + 2 * 0x3D, 0x06E8)
    write_int16(rom, 0x15EF1 + 2 * 0x3D, 0x07C7)
    write_int16(rom, 0x15F8F + 2 * 0x3D, 0x06F3)
    rom.write_byte(0x1602D + 0x3D, 0x06)
    rom.write_byte(0x1607C + 0x3D, 0xFA)
    write_int16(rom, 0x160CB + 2 * 0x3D, 0x0000)
    write_int16(rom, 0x16169 + 2 * 0x3D, 0x0000)
    write_int16(rom, snes_to_pc(0x02D8D4), 0x112)  # change sactuary spawn point to dark sanc
    rom.write_bytes(snes_to_pc(0x02D8E8), [0x22, 0x22, 0x22, 0x23, 0x04, 0x04, 0x04, 0x05])
    write_int16(rom, snes_to_pc(0x02D91A), 0x0400)
    write_int16(rom, snes_to_pc(0x02D928), 0x222E)
    write_int16(rom, snes_to_pc(0x02D936), 0x229A)
    write_int16(rom, snes_to_pc(0x02D944), 0x0480)
    write_int16(rom, snes_to_pc(0x02D952), 0x00A5)
    write_int16(rom, snes_to_pc(0x02D960), 0x007F)
    rom.write_byte(snes_to_pc(0x02D96D), 0x14)
    rom.write_byte(snes_to_pc(0x02D974), 0x00)
    rom.write_byte(snes_to_pc(0x02D97B), 0xFF)
    rom.write_byte(snes_to_pc(0x02D982), 0x00)
    rom.write_byte(snes_to_pc(0x02D989), 0x02)
    rom.write_byte(snes_to_pc(0x02D990), 0x00)
    write_int16(rom, snes_to_pc(0x02D998), 0x0000)
    write_int16(rom, snes_to_pc(0x02D9A6), 0x005A)
    rom.write_byte(snes_to_pc(0x02D9B3), 0x12)
    # keep the old man spawn point at old man house unless shuffle is vanilla
    if world.shuffle[player] in ['vanilla', 'dungeonsfull', 'dungeonssimple']:
        rom.write_bytes(snes_to_pc(0x308350), [0x00, 0x00, 0x01])
        write_int16(rom, snes_to_pc(0x02D8DE), 0x00F1)
        rom.write_bytes(snes_to_pc(0x02D910), [0x1F, 0x1E, 0x1F, 0x1F, 0x03, 0x02, 0x03, 0x03])
        write_int16(rom, snes_to_pc(0x02D924), 0x0300)
        write_int16(rom, snes_to_pc(0x02D932), 0x1F10)
        write_int16(rom, snes_to_pc(0x02D940), 0x1FC0)
        write_int16(rom, snes_to_pc(0x02D94E), 0x0378)
        write_int16(rom, snes_to_pc(0x02D95C), 0x0187)
        write_int16(rom, snes_to_pc(0x02D96A), 0x017F)
        rom.write_byte(snes_to_pc(0x02D972), 0x06)
        rom.write_byte(snes_to_pc(0x02D979), 0x00)
        rom.write_byte(snes_to_pc(0x02D980), 0xFF)
        rom.write_byte(snes_to_pc(0x02D987), 0x00)
        rom.write_byte(snes_to_pc(0x02D98E), 0x22)
        rom.write_byte(snes_to_pc(0x02D995), 0x12)
        write_int16(rom, snes_to_pc(0x02D9A2), 0x0000)
        write_int16(rom, snes_to_pc(0x02D9B0), 0x0007)
        rom.write_byte(snes_to_pc(0x02D9B8), 0x12)
        rom.write_bytes(0x180247, [0x00, 0x5A, 0x00, 0x00, 0x00, 0x00, 0x00])
    write_int16(rom, 0x15AEE + 2 * 0x06, 0x0020)  # post aga hyrule castle spawn
    rom.write_byte(0x15B8C + 0x06, 0x1B)
    write_int16(rom, 0x15BDB + 2 * 0x06, 0x00AE)
    write_int16(rom, 0x15C79 + 2 * 0x06, 0x0610)
    write_int16(rom, 0x15D17 + 2 * 0x06, 0x077E)
    write_int16(rom, 0x15DB5 + 2 * 0x06, 0x0672)
    write_int16(rom, 0x15E53 + 2 * 0x06, 0x07F8)
    write_int16(rom, 0x15EF1 + 2 * 0x06, 0x067D)
    write_int16(rom, 0x15F8F + 2 * 0x06, 0x0803)
    rom.write_byte(0x1602D + 0x06, 0x00)
    rom.write_byte(0x1607C + 0x06, 0xF2)
    write_int16(rom, 0x160CB + 2 * 0x06, 0x0000)
    write_int16(rom, 0x16169 + 2 * 0x06, 0x0000)
    write_int16(rom, snes_to_pc(0x02E87B), 0x00AE)  # move flute splot 9
    write_int16(rom, snes_to_pc(0x02E89D), 0x0610)
    write_int16(rom, snes_to_pc(0x02E8BF), 0x077E)
    write_int16(rom, snes_to_pc(0x02E8E1), 0x0672)
    write_int16(rom, snes_to_pc(0x02E903), 0x07F8)
    write_int16(rom, snes_to_pc(0x02E925), 0x067D)
    write_int16(rom, snes_to_pc(0x02E947), 0x0803)
    write_int16(rom, snes_to_pc(0x02E969), 0x0000)
    write_int16(rom, snes_to_pc(0x02E98B), 0xFFF2)
    rom.write_byte(snes_to_pc(0x1AF696), 0xF0)  # bat sprite retreat
    rom.write_byte(snes_to_pc(0x1AF6B2), 0x33)
    rom.write_bytes(snes_to_pc(0x1AF730), [0x6A, 0x9E, 0x0C, 0x00, 0x7A, 0x9E, 0x0C,
                                           0x00, 0x8A, 0x9E, 0x0C, 0x00, 0x6A, 0xAE,
                                           0x0C, 0x00, 0x7A, 0xAE, 0x0C, 0x00, 0x8A,
                                           0xAE, 0x0C, 0x00, 0x67, 0x97, 0x0C, 0x00,
                                           0x8D, 0x97, 0x0C, 0x00])
    write_int16s(rom, snes_to_pc(0x0FF1C8), [0x190F, 0x190F, 0x190F, 0x194C, 0x190F,
                                                 0x194B, 0x190F, 0x195C, 0x594B, 0x194C,
                                                 0x19EE, 0x19EE, 0x194B, 0x19EE, 0x19EE,
                                                 0x19EE, 0x594B, 0x190F, 0x595C, 0x190F,
                                                 0x190F, 0x195B, 0x190F, 0x190F, 0x19EE,
                                                 0x19EE, 0x195C, 0x19EE, 0x19EE, 0x19EE,
                                                 0x19EE, 0x595C, 0x595B, 0x190F, 0x190F,
                                                 0x190F])
    write_int16s(rom, snes_to_pc(0x0FA480), [0x190F, 0x196B, 0x9D04, 0x9D04, 0x196B,
                                                 0x190F, 0x9D04, 0x9D04])
    write_int16s(rom, snes_to_pc(0x1bb810), [0x00BE, 0x00C0, 0x013E])
    write_int16s(rom, snes_to_pc(0x1bb836), [0x001B, 0x001B, 0x001B])
    write_int16(rom, snes_to_pc(0x308300), 0x0140) # new pyramid hole entrance
    write_int16(rom, snes_to_pc(0x308320), 0x001B)
    if world.shuffle[player] in ['vanilla', 'dungeonssimple', 'dungeonsfull']:
        rom.write_byte(snes_to_pc(0x308340), 0x7B)
    write_int16(rom, snes_to_pc(0x1af504), 0x148B)
    write_int16(rom, snes_to_pc(0x1af50c), 0x149B)
    write_int16(rom, snes_to_pc(0x1af514), 0x14A4)
    write_int16(rom, snes_to_pc(0x1af51c), 0x1489)
    write_int16(rom, snes_to_pc(0x1af524), 0x14AC)
    write_int16(rom, snes_to_pc(0x1af52c), 0x54AC)
    write_int16(rom, snes_to_pc(0x1af534), 0x148C)
    write_int16(rom, snes_to_pc(0x1af53c), 0x548C)
    write_int16(rom, snes_to_pc(0x1af544), 0x1484)
    write_int16(rom, snes_to_pc(0x1af54c), 0x5484)
    write_int16(rom, snes_to_pc(0x1af554), 0x14A2)
    write_int16(rom, snes_to_pc(0x1af55c), 0x54A2)
    write_int16(rom, snes_to_pc(0x1af564), 0x14A0)
    write_int16(rom, snes_to_pc(0x1af56c), 0x54A0)
    write_int16(rom, snes_to_pc(0x1af574), 0x148E)
    write_int16(rom, snes_to_pc(0x1af57c), 0x548E)
    write_int16(rom, snes_to_pc(0x1af584), 0x14AE)
    write_int16(rom, snes_to_pc(0x1af58c), 0x54AE)
    rom.write_byte(snes_to_pc(0x00DB9D), 0x1A)  # castle hole graphics
    rom.write_byte(snes_to_pc(0x00DC09), 0x1A)
    rom.write_byte(snes_to_pc(0x00D009), 0x31)
    rom.write_byte(snes_to_pc(0x00D0e8), 0xE0)
    rom.write_byte(snes_to_pc(0x00D1c7), 0x00)
    write_int16(rom, snes_to_pc(0x1BE8DA), 0x39AD)
    rom.write_byte(0xF6E58, 0x80)  # no whirlpool under castle gate
    rom.write_bytes(0x0086E, [0x5C, 0x00, 0xA0, 0xA1])  # TR tail
    rom.write_bytes(snes_to_pc(0x1BC67A), [0x2E, 0x0B, 0x82])  # add warps under rocks
    rom.write_bytes(snes_to_pc(0x1BC81E), [0x94, 0x1D, 0x82])
    rom.write_bytes(snes_to_pc(0x1BC655), [0x4A, 0x1D, 0x82])
    rom.write_bytes(snes_to_pc(0x1BC80D), [0xB2, 0x0B, 0x82])
    rom.write_bytes(snes_to_pc(0x1BC3DF), [0xD8, 0xD1])
    rom.write_bytes(snes_to_pc(0x1BD1D8), [0xA8, 0x02, 0x82, 0xFF, 0xFF])
    rom.write_bytes(snes_to_pc(0x1BC85A), [0x50, 0x0F, 0x82])
    write_int16(rom, 0xDB96F + 2 * 0x35, 0x001B)  # move pyramid exit door
    write_int16(rom, 0xDBA71 + 2 * 0x35, 0x06A4)
    if world.shuffle[player] in ['vanilla', 'dungeonssimple', 'dungeonsfull']:
        rom.write_byte(0xDBB73 + 0x35, 0x36)
    rom.write_byte(snes_to_pc(0x09D436), 0xF3)  # remove castle gate warp
    if world.shuffle[player] in ['vanilla', 'dungeonssimple', 'dungeonsfull']:
        write_int16(rom, 0x15AEE + 2 * 0x37, 0x0010)  # pyramid exit to new hc area
        rom.write_byte(0x15B8C + 0x37, 0x1B)
        write_int16(rom, 0x15BDB + 2 * 0x37, 0x0418)
        write_int16(rom, 0x15C79 + 2 * 0x37, 0x0679)
        write_int16(rom, 0x15D17 + 2 * 0x37, 0x06B4)
        write_int16(rom, 0x15DB5 + 2 * 0x37, 0x06C6)
        write_int16(rom, 0x15E53 + 2 * 0x37, 0x0738)
        write_int16(rom, 0x15EF1 + 2 * 0x37, 0x06E6)
        write_int16(rom, 0x15F8F + 2 * 0x37, 0x0733)
        rom.write_byte(0x1602D + 0x37, 0x07)
        rom.write_byte(0x1607C + 0x37, 0xF9)
        write_int16(rom, 0x160CB + 2 * 0x37, 0x0000)
        write_int16(rom, 0x16169 + 2 * 0x37, 0x0000)
    rom.write_bytes(snes_to_pc(0x1BC387), [0xDD, 0xD1])
    rom.write_bytes(snes_to_pc(0x1BD1DD), [0xA4, 0x06, 0x82, 0x9E, 0x06, 0x82, 0xFF, 0xFF])
    rom.write_byte(0x180089, 0x01)  # open TR after exit
    rom.write_byte(snes_to_pc(0x0ABFBB), 0x90)
    rom.write_byte(snes_to_pc(0x0280A6), 0xD0)
    rom.write_bytes(snes_to_pc(0x06B2AB), [0xF0, 0xE1, 0x05])

def patch_shuffled_dark_sanc(world, rom, player):
    dark_sanc_entrance = str(world.get_region('Inverted Dark Sanctuary', player).entrances[0].name)
    room_id, ow_area, vram_loc, scroll_y, scroll_x, link_y, link_x, camera_y, camera_x, unknown_1, unknown_2, door_1, door_2 = door_addresses[dark_sanc_entrance][1]
    door_index = door_addresses[str(dark_sanc_entrance)][0]
    
    rom.write_byte(0x180241, 0x01)
    rom.write_byte(0x180248, door_index + 1) 
    write_int16(rom, 0x180250, room_id)
    rom.write_byte(0x180252, ow_area)
    write_int16s(rom, 0x180253, [vram_loc, scroll_y, scroll_x, link_y, link_x, camera_y, camera_x])
    rom.write_bytes(0x180262, [unknown_1, unknown_2, 0x00])


# 24B116 and 20BA72
compass_r_addr = 0x123116  # a9 90 24 8f 9a c7 7e
compass_w_addr = 0x103a72  # e2 20 ad 0c 04 c9 00 d0


def compass_code_good(rom):
    if isinstance(rom, LocalRom):
        # a990248f9ac77e
        if rom.buffer[compass_r_addr] != 0xa9 or rom.buffer[compass_r_addr+1] != 0x90 or rom.buffer[compass_r_addr+2] != 0x24:
            return False
        if rom.buffer[compass_r_addr+3] != 0x8f or rom.buffer[compass_r_addr+4] != 0x9a or rom.buffer[compass_r_addr+5] != 0xc7:
            return False
        if rom.buffer[compass_w_addr] != 0xe2 or rom.buffer[compass_w_addr+1] != 0x20 or rom.buffer[compass_w_addr+2] != 0xad:
            return False
        if rom.buffer[compass_w_addr+3] != 0x0c or rom.buffer[compass_w_addr+4] != 0x04 or rom.buffer[compass_w_addr+5] != 0xc9:
            return False
    return True


def update_compasses(rom, world, player):
    layouts = world.dungeon_layouts[player]
    for name, builder in layouts.items():
        digit_offset, sram_byte, write_offset, jmp_nop_flag = compass_data[name]
        digit1 = builder.location_cnt // 10
        digit2 = builder.location_cnt % 10
        rom.write_byte(compass_r_addr+digit_offset, 0x90+digit1)
        rom.write_byte(compass_r_addr+digit_offset+7, 0x90+digit2)

        # read compass count code
        start_address = compass_r_addr+digit_offset+15

        # -0x59 relative to compass_r_addr, +8000 because rom -120000 to get rid of high byte
        jmp_address = compass_r_addr-0x118059
        # lda $7ef4(sb); jmp $jmp_address
        rom.write_bytes(start_address, [0xaf, sram_byte, 0xf4, 0x7e, 0x4c, jmp_address % 0x100, jmp_address // 0x100])

        # write compass count code
        write_address = compass_w_addr+write_offset
        # 0x186 relative to compass_r_addr, +8000 because rom -100000 to get rid of high byte
        jmp_address = compass_w_addr-0xf7e7a
        # lda $7ef4(sb); inc; sta $7ef4(sb)
        rom.write_bytes(write_address, [0xaf, sram_byte, 0xf4, 0x7e, 0x1a, 0x8f, sram_byte, 0xf4, 0x7e])
        if jmp_nop_flag == 0:
            rom.write_bytes(write_address+9, [0x4c, jmp_address % 0x100, jmp_address // 0x100])  # jmp $jmp_address
        else:
            for i in range(0, jmp_nop_flag):
                rom.write_byte(write_address+9+i, 0xea)  # nop


InconvenientDungeonEntrances = {'Turtle Rock': 'Turtle Rock Main',
                                'Misery Mire': 'Misery Mire',
                                'Ice Palace': 'Ice Palace',
                                'Skull Woods Final Section': 'The back of Skull Woods',
                                }

InconvenientOtherEntrances = {'Death Mountain Return Cave (West)': 'The SW DM foothills cave',
                              'Mimic Cave': 'Mimic Ledge',
                              'Dark World Hammer Peg Cave': 'The rows of pegs',
                              'Pyramid Fairy': 'The crack on the pyramid'
                              }

ConnectorEntrances = {'Elder House (East)': 'Elder House',
                      'Elder House (West)': 'Elder House',
                      'Two Brothers House (East)': 'Eastern Quarreling Brothers\' house',
                      'Old Man Cave (West)': 'The lower DM entrance',
                      'Bumper Cave (Bottom)': 'The lower Bumper Cave',
                      'Superbunny Cave (Top)': 'The summit of dark DM cave',
                      'Superbunny Cave (Bottom)': 'The base of east dark DM',
                      'Hookshot Cave': 'The rock on dark DM',
                      'Two Brothers House (West)': 'The door near the race game',
                      'Old Man Cave (East)': 'The SW-most cave on west DM',
                      'Old Man House (Bottom)': 'A cave with a door on west DM',
                      'Old Man House (Top)': 'The eastmost cave on west DM',
                      'Death Mountain Return Cave (East)': 'The westmost cave on west DM',
                      'Spectacle Rock Cave Peak': 'The highest cave on west DM',
                      'Spectacle Rock Cave': 'The right ledge on west DM',
                      'Spectacle Rock Cave (Bottom)': 'The left ledge on west DM',
                      'Paradox Cave (Bottom)': 'The right paired cave on east DM',
                      'Paradox Cave (Middle)': 'The southmost cave on east DM',
                      'Paradox Cave (Top)': 'The east DM summit cave',
                      'Fairy Ascension Cave (Bottom)': 'The east DM cave behind rocks',
                      'Fairy Ascension Cave (Top)': 'The central ledge on east DM',
                      'Spiral Cave': 'The left ledge on east DM',
                      'Spiral Cave (Bottom)': 'The SWmost cave on east DM'
                      }

DungeonEntrances = {'Eastern Palace': 'Eastern Palace',
                    'Hyrule Castle Entrance (South)': 'The ground level castle door',
                    'Thieves Town': 'Thieves\' Town',
                    'Swamp Palace': 'Swamp Palace',
                    'Dark Death Mountain Ledge (West)': 'The East dark DM connector ledge',
                    'Dark Death Mountain Ledge (East)': 'The East dark DM connector ledge',
                    'Desert Palace Entrance (South)': 'The book sealed passage',
                    'Tower of Hera': 'The Tower of Hera',
                    'Palace of Darkness': 'Palace of Darkness',
                    'Hyrule Castle Entrance (West)': 'The left castle door',
                    'Hyrule Castle Entrance (East)': 'The right castle door',
                    'Desert Palace Entrance (West)': 'The westmost building in the desert',
                    'Desert Palace Entrance (North)': 'The northmost cave in the desert'
                    }

OtherEntrances = {'Blinds Hideout': 'Blind\'s old house',
                  'Lake Hylia Fairy': 'A cave NE of Lake Hylia',
                  'Light Hype Fairy': 'The cave south of your house',
                  'Desert Fairy': 'The cave near the desert',
                  'Chicken House': 'The chicken lady\'s house',
                  'Aginahs Cave': 'The open desert cave',
                  'Sahasrahlas Hut': 'The house near armos',
                  'Cave Shop (Lake Hylia)': 'The cave NW Lake Hylia',
                  'Blacksmiths Hut': 'The old smithery',
                  'Sick Kids House': 'The central house in Kakariko',
                  'Lost Woods Gamble': 'A tree trunk door',
                  'Fortune Teller (Light)': 'A building NE of Kakariko',
                  'Snitch Lady (East)': 'A house guarded by a snitch',
                  'Snitch Lady (West)': 'A house guarded by a snitch',
                  'Bush Covered House': 'A house with an uncut lawn',
                  'Tavern (Front)': 'A building with a backdoor',
                  'Light World Bomb Hut': 'A Kakariko building with no door',
                  'Kakariko Shop': 'The old Kakariko shop',
                  'Mini Moldorm Cave': 'The cave south of Lake Hylia',
                  'Long Fairy Cave': 'The eastmost portal cave',
                  'Good Bee Cave': 'The open cave SE Lake Hylia',
                  '20 Rupee Cave': 'The rock SE Lake Hylia',
                  '50 Rupee Cave': 'The rock near the desert',
                  'Ice Rod Cave': 'The sealed cave SE Lake Hylia',
                  'Library': 'The old library',
                  'Potion Shop': 'The witch\'s building',
                  'Dam': 'The old dam',
                  'Lumberjack House': 'The lumberjack house',
                  'Lake Hylia Fortune Teller': 'The building NW Lake Hylia',
                  'Kakariko Gamble Game': 'The old Kakariko gambling den',
                  'Waterfall of Wishing': 'Going behind the waterfall',
                  'Capacity Upgrade': 'The cave on the island',
                  'Bonk Rock Cave': 'The rock pile near Sanctuary',
                  'Graveyard Cave': 'The graveyard ledge',
                  'Checkerboard Cave': 'The NE desert ledge',
                  'Cave 45': 'The ledge south of haunted grove',
                  'Kings Grave': 'The northeastmost grave',
                  'Bonk Fairy (Light)': 'The rock pile near your home',
                  'Hookshot Fairy': 'The left paired cave on east DM',
				  'Bonk Fairy (Dark)': 'The rock pile near the old bomb shop',
                  'Dark Lake Hylia Fairy': 'The cave NE dark Lake Hylia',
                  'C-Shaped House': 'The NE house in Village of Outcasts',
                  'Dark Death Mountain Fairy': 'The SW cave on dark DM',
                  'Dark Lake Hylia Shop': 'The building NW dark Lake Hylia',
                  'Dark World Shop': 'The hammer sealed building',
                  'Red Shield Shop': 'The fenced in building',
                  'Mire Shed': 'The western hut in the mire',
                  'East Dark World Hint': 'The dark cave near the eastmost portal',
                  'Dark Desert Hint': 'The cave east of the mire',
                  'Spike Cave': 'The ledge cave on west dark DM',
                  'Palace of Darkness Hint': 'The building south of Kiki',
                  'Dark Lake Hylia Ledge Spike Cave': 'The rock SE dark Lake Hylia',
                  'Cave Shop (Dark Death Mountain)': 'The base of east dark DM',
                  'Dark World Potion Shop': 'The building near the catfish',
                  'Archery Game': 'The old archery game',
                  'Dark World Lumberjack Shop': 'The northmost Dark World building',
                  'Hype Cave': 'The cave south of the old bomb shop',
                  'Brewery': 'The Village of Outcasts building with no door',
                  'Dark Lake Hylia Ledge Hint': 'The open cave SE dark Lake Hylia',
                  'Chest Game': 'The westmost building in the Village of Outcasts',
                  'Dark Desert Fairy': 'The eastern hut in the mire',
                  'Dark Lake Hylia Ledge Fairy': 'The sealed cave SE dark Lake Hylia',
                  'Fortune Teller (Dark)': 'The building NE the Village of Outcasts'
                  }

InsanityEntrances = {'Sanctuary': 'Sanctuary',
                     'Lumberjack Tree Cave': 'The cave Behind Lumberjacks',
                     'Lost Woods Hideout Stump': 'The stump in Lost Woods',
                     'North Fairy Cave': 'The cave East of Graveyard',
                     'Bat Cave Cave': 'The cave in eastern Kakariko',
                     'Kakariko Well Cave': 'The cave in northern Kakariko',
                     'Hyrule Castle Secret Entrance Stairs': 'The tunnel near the castle',
                     'Skull Woods First Section Door': 'The southeastmost skull',
                     'Skull Woods Second Section Door (East)': 'The central open skull',
                     'Skull Woods Second Section Door (West)': 'The westmost open skull',
                     'Desert Palace Entrance (East)': 'The eastern building in the desert',
                     'Turtle Rock Isolated Ledge Entrance': 'The isolated ledge on east dark DM',
                     'Bumper Cave (Top)': 'The upper Bumper Cave',
                     'Hookshot Cave Back Entrance': 'The stairs on the floating island'
                     }

HintLocations = ['telepathic_tile_eastern_palace',
                 'telepathic_tile_tower_of_hera_floor_4',
                 'telepathic_tile_spectacle_rock',
                 'telepathic_tile_swamp_entrance',
                 'telepathic_tile_thieves_town_upstairs',
                 'telepathic_tile_misery_mire',
                 'telepathic_tile_palace_of_darkness',
                 'telepathic_tile_desert_bonk_torch_room',
                 'telepathic_tile_castle_tower',
                 'telepathic_tile_ice_large_room',
                 'telepathic_tile_turtle_rock',
                 'telepathic_tile_ice_entrace',
                 'telepathic_tile_ice_stalfos_knights_room',
                 'telepathic_tile_tower_of_hera_entrance',
                 'telepathic_tile_south_east_darkworld_cave',
                 'dark_palace_tree_dude',
                 'dark_sanctuary_hint_0',
                 'dark_sanctuary_hint_1',
                 'dark_sanctuary_yes',
                 'dark_sanctuary_hint_2']

InconvenientLocations = ['Spike Cave',
                         'Sahasrahla',
                         'Purple Chest',
                         'Swamp Left',
                         'Mire Left',
                         'Tower of Hera - Big Key Chest',
                         'Eastern Palace - Big Key Chest',
                         'Thieves\' Town - Big Chest',
                         'Ice Palace - Big Chest',
                         'Ganons Tower - Big Chest',
                         'Magic Bat']

InconvenientVanillaLocations = ['Graveyard Cave',
                                'Mimic Cave']

RelevantItems = ['Bow',
                 'Progressive Bow',
                 'Book of Mudora',
                 'Hammer',
                 'Hookshot',
                 'Magic Mirror',
                 'Ocarina',
                 'Pegasus Boots',
                 'Power Glove',
                 'Cape',
                 'Mushroom',
                 'Shovel',
                 'Lamp',
                 'Magic Powder',
                 'Moon Pearl',
                 'Cane of Somaria',
                 'Fire Rod',
                 'Flippers',
                 'Ice Rod',
                 'Titans Mitts',
                 'Ether',
                 'Bombos',
                 'Quake',
                 'Bottle',
                 'Bottle (Red Potion)',
                 'Bottle (Green Potion)',
                 'Bottle (Blue Potion)',
                 'Bottle (Fairy)',
                 'Bottle (Bee)',
                 'Bottle (Good Bee)',
                 'Master Sword',
                 'Tempered Sword',
                 'Fighter Sword',
                 'Golden Sword',
                 'Progressive Sword',
                 'Progressive Glove',
                 'Master Sword',
                 'Power Star',
                 'Triforce Piece',
                 'Single Arrow',
                 'Blue Mail',
                 'Red Mail',
                 'Progressive Armor',
                 'Blue Boomerang',
                 'Red Boomerang',
                 'Blue Shield',
                 'Red Shield',
                 'Mirror Shield',
                 'Progressive Shield',
                 'Bug Catching Net',
                 'Cane of Byrna',
                 'Magic Upgrade (1/2)',
                 'Magic Upgrade (1/4)'
                 ]

SmallKeys = ['Small Key (Eastern Palace)',
             'Small Key (Escape)',
             'Small Key (Desert Palace)',
             'Small Key (Tower of Hera)',
             'Small Key (Agahnims Tower)',
             'Small Key (Palace of Darkness)',
             'Small Key (Thieves Town)',
             'Small Key (Swamp Palace)',
             'Small Key (Skull Woods)',
             'Small Key (Ice Palace)',
             'Small Key (Misery Mire)',
             'Small Key (Turtle Rock)',
             'Small Key (Ganons Tower)',
             ]

BigKeys = ['Big Key (Eastern Palace)',
           'Big Key (Desert Palace)',
           'Big Key (Tower of Hera)',
           'Big Key (Palace of Darkness)',
           'Big Key (Thieves Town)',
           'Big Key (Swamp Palace)',
           'Big Key (Skull Woods)',
           'Big Key (Ice Palace)',
           'Big Key (Misery Mire)',
           'Big Key (Turtle Rock)',
           'Big Key (Ganons Tower)'
           ]

hash_alphabet = [
    "Bow", "Boomerang", "Hookshot", "Bomb", "Mushroom", "Powder", "Rod", "Pendant", "Bombos", "Ether", "Quake",
    "Lamp", "Hammer", "Shovel", "Ocarina", "Bug Net", "Book", "Bottle", "Potion", "Cane", "Cape", "Mirror", "Boots",
    "Gloves", "Flippers", "Pearl", "Shield", "Tunic", "Heart", "Map", "Compass", "Key"
]<|MERGE_RESOLUTION|>--- conflicted
+++ resolved
@@ -1272,12 +1272,7 @@
     # set rom name
     # 21 bytes
     from Main import __version__
-<<<<<<< HEAD
     # todo: change to DR when Enemizer is okay with DR
-    rom.name = bytearray('ER_{0}_{1:09}\0'.format(__version__[0:7], world.seed), 'utf8')
-    assert len(rom.name) <= 21
-    rom.write_bytes(0x7FC0, rom.name)
-=======
     rom.name = bytearray(f'ER{__version__.split("-")[0].replace(".","")[0:3]}_{team+1}_{player}_{world.seed:09}\0', 'utf8')[:21]
     rom.name.extend([0] * (21 - len(rom.name)))
     rom.write_bytes(0x7FC0, rom.name)
@@ -1285,7 +1280,6 @@
     # set player names
     for p in range(1, min(world.players, 64) + 1):
         rom.write_bytes(0x186380 + ((p - 1) * 32), hud_format_text(world.player_names[p][team]))
->>>>>>> 7f800de8
 
     # Write title screen Code
     hashint = int(rom.get_hash(), 16)
