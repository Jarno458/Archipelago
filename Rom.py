import bisect
import io
import json
import hashlib
import logging
import os
import random
import struct
import sys
import subprocess

from BaseClasses import CollectionState, ShopType, Region, Location, DoorType
from DoorShuffle import compass_data, DROptions
from Dungeons import dungeon_music_addresses
from Regions import location_table
from Text import MultiByteTextMapper, CompressedTextMapper, text_addresses, Credits, TextTable
from Text import Uncle_texts, Ganon1_texts, TavernMan_texts, Sahasrahla2_texts, Triforce_texts, Blind_texts, BombShop2_texts, junk_texts
from Text import KingsReturn_texts, Sanctuary_texts, Kakariko_texts, Blacksmiths_texts, DeathMountain_texts, LostWoods_texts, WishingWell_texts, DesertPalace_texts, MountainTower_texts, LinksHouse_texts, Lumberjacks_texts, SickKid_texts, FluteBoy_texts, Zora_texts, MagicShop_texts, Sahasrahla_names
from Utils import output_path, local_path, int16_as_bytes, int32_as_bytes, snes_to_pc
from Items import ItemFactory
from EntranceShuffle import door_addresses, exit_ids


JAP10HASH = '03a63945398191337e896e5771f77173'
RANDOMIZERBASEHASH = '5e01caffabb4509a0987ef2f2f0bcd56'


class JsonRom(object):

    def __init__(self, name=None, hash=None):
        self.name = name
        self.hash = hash
        self.orig_buffer = None
        self.patches = {}
        self.addresses = []

    def write_byte(self, address, value):
        self.write_bytes(address, [value])

    def write_bytes(self, startaddress, values):
        if not values:
            return
        values = list(values)

        pos = bisect.bisect_right(self.addresses, startaddress)
        intervalstart = self.addresses[pos-1] if pos else None
        intervalpatch = self.patches[str(intervalstart)] if pos else None

        if pos and startaddress <= intervalstart + len(intervalpatch): # merge with previous segment
            offset = startaddress - intervalstart
            intervalpatch[offset:offset+len(values)] = values
            startaddress = intervalstart
            values = intervalpatch
        else: # new segment
            self.addresses.insert(pos, startaddress)
            self.patches[str(startaddress)] = values
            pos = pos + 1

        while pos < len(self.addresses) and self.addresses[pos] <= startaddress + len(values): # merge the next segment into this one
            intervalstart = self.addresses[pos]
            values.extend(self.patches[str(intervalstart)][startaddress+len(values)-intervalstart:])
            del self.patches[str(intervalstart)]
            del self.addresses[pos]

    def write_to_file(self, file):
        with open(file, 'w') as stream:
            json.dump([self.patches], stream)

    def get_hash(self):
        h = hashlib.md5()
        h.update(json.dumps([self.patches]).encode('utf-8'))
        return h.hexdigest()


class LocalRom(object):

    def __init__(self, file, patch=True, name=None, hash=None):
        self.name = name
        self.hash = hash
        self.orig_buffer = None
        with open(file, 'rb') as stream:
            self.buffer = read_rom(stream)
        if patch:
            self.patch_base_rom()
            self.orig_buffer = self.buffer.copy()

    def write_byte(self, address, value):
        self.buffer[address] = value

    def write_bytes(self, startaddress, values):
        for i, value in enumerate(values):
            self.write_byte(startaddress + i, value)

    def write_to_file(self, file):
        with open(file, 'wb') as outfile:
            outfile.write(self.buffer)

    @staticmethod
    def fromJsonRom(rom, file, rom_size = 0x200000):
        ret = LocalRom(file, True, rom.name, rom.hash)
        ret.buffer.extend(bytearray([0x00]) * (rom_size - len(ret.buffer)))
        for address, values in rom.patches.items():
            ret.write_bytes(int(address), values)
        return ret

    def patch_base_rom(self):
        # verify correct checksum of baserom
        basemd5 = hashlib.md5()
        basemd5.update(self.buffer)
        if JAP10HASH != basemd5.hexdigest():
            logging.getLogger('').warning(
                'Supplied Base Rom does not match known MD5 for JAP(1.0) release. Will try to patch anyway.')

        # extend to 2MB
        self.buffer.extend(bytearray([0x00]) * (0x200000 - len(self.buffer)))

        # load randomizer patches
        with open(local_path('data/base2current.json'), 'r') as stream:
            patches = json.load(stream)
        for patch in patches:
            if isinstance(patch, dict):
                for baseaddress, values in patch.items():
                    self.write_bytes(int(baseaddress), values)

        # verify md5
        patchedmd5 = hashlib.md5()
        patchedmd5.update(self.buffer)
        if RANDOMIZERBASEHASH != patchedmd5.hexdigest():
            raise RuntimeError('Provided Base Rom unsuitable for patching. Please provide a JAP(1.0) "Zelda no Densetsu - Kamigami no Triforce (Japan).sfc" rom to use as a base.')

    def write_crc(self):
        crc = (sum(self.buffer[:0x7FDC] + self.buffer[0x7FE0:]) + 0x01FE) & 0xFFFF
        inv = crc ^ 0xFFFF
        self.write_bytes(0x7FDC, [inv & 0xFF, (inv >> 8) & 0xFF, crc & 0xFF, (crc >> 8) & 0xFF])

    def get_hash(self):
        h = hashlib.md5()
        h.update(self.buffer)
        return h.hexdigest()

def write_int16(rom, address, value):
    rom.write_bytes(address, int16_as_bytes(value))

def write_int32(rom, address, value):
    rom.write_bytes(address, int32_as_bytes(value))

def write_int16s(rom,  startaddress, values):
    for i, value in enumerate(values):
        write_int16(rom, startaddress + (i * 2), value)

def write_int32s(rom, startaddress, values):
    for i, value in enumerate(values):
        write_int32(rom, startaddress + (i * 4), value)

def read_rom(stream):
    "Reads rom into bytearray and strips off any smc header"
    buffer = bytearray(stream.read())
    if len(buffer)%0x400 == 0x200:
        buffer = buffer[0x200:]
    return buffer

def patch_enemizer(world, player, rom, baserom_path, enemizercli, shufflepots, random_sprite_on_hit):
    baserom_path = os.path.abspath(baserom_path)
    basepatch_path = os.path.abspath(local_path('data/base2current.json'))
    enemizer_basepatch_path = os.path.join(os.path.dirname(enemizercli), "enemizerBasePatch.json")
    randopatch_path = os.path.abspath(output_path('enemizer_randopatch.json'))
    options_path = os.path.abspath(output_path('enemizer_options.json'))
    enemizer_output_path = os.path.abspath(output_path('enemizer_output.json'))

    # write options file for enemizer
    options = {
        'RandomizeEnemies': world.enemy_shuffle[player] != 'none',
        'RandomizeEnemiesType': 3,
        'RandomizeBushEnemyChance': world.enemy_shuffle[player] == 'chaos',
        'RandomizeEnemyHealthRange': world.enemy_health[player] != 'default',
        'RandomizeEnemyHealthType': {'default': 0, 'easy': 0, 'normal': 1, 'hard': 2, 'expert': 3}[world.enemy_health[player]],
        'OHKO': False,
        'RandomizeEnemyDamage': world.enemy_damage[player] != 'default',
        'AllowEnemyZeroDamage': True,
        'ShuffleEnemyDamageGroups': world.enemy_damage[player] != 'default',
        'EnemyDamageChaosMode': world.enemy_damage[player] == 'chaos',
        'EasyModeEscape': False,
        'EnemiesAbsorbable': False,
        'AbsorbableSpawnRate': 10,
        'AbsorbableTypes': {
            'FullMagic': True, 'SmallMagic': True, 'Bomb_1': True, 'BlueRupee': True, 'Heart': True, 'BigKey': True, 'Key': True,
            'Fairy': True, 'Arrow_10': True, 'Arrow_5': True, 'Bomb_8': True, 'Bomb_4': True, 'GreenRupee': True, 'RedRupee': True
        },
        'BossMadness': False,
        'RandomizeBosses': True,
        'RandomizeBossesType': 0,
        'RandomizeBossHealth': False,
        'RandomizeBossHealthMinAmount': 0,
        'RandomizeBossHealthMaxAmount': 300,
        'RandomizeBossDamage': False,
        'RandomizeBossDamageMinAmount': 0,
        'RandomizeBossDamageMaxAmount': 200,
        'RandomizeBossBehavior': False,
        'RandomizeDungeonPalettes': False,
        'SetBlackoutMode': False,
        'RandomizeOverworldPalettes': False,
        'RandomizeSpritePalettes': False,
        'SetAdvancedSpritePalettes': False,
        'PukeMode': False,
        'NegativeMode': False,
        'GrayscaleMode': False,
        'GenerateSpoilers': False,
        'RandomizeLinkSpritePalette': False,
        'RandomizePots': shufflepots,
        'ShuffleMusic': False,
        'BootlegMagic': True,
        'CustomBosses': False,
        'AndyMode': False,
        'HeartBeepSpeed': 0,
        'AlternateGfx': False,
        'ShieldGraphics': "shield_gfx/normal.gfx",
        'SwordGraphics': "sword_gfx/normal.gfx",
        'BeeMizer': False,
        'BeesLevel': 0,
        'RandomizeTileTrapPattern': world.enemy_shuffle[player] == 'chaos',
        'RandomizeTileTrapFloorTile': False,
        'AllowKillableThief': bool(random.randint(0,1)) if world.enemy_shuffle[player] == 'chaos' else world.enemy_shuffle[player] != 'none',
        'RandomizeSpriteOnHit': random_sprite_on_hit,
        'DebugMode': False,
        'DebugForceEnemy': False,
        'DebugForceEnemyId': 0,
        'DebugForceBoss': False,
        'DebugForceBossId': 0,
        'DebugOpenShutterDoors': False,
        'DebugForceEnemyDamageZero': False,
        'DebugShowRoomIdInRupeeCounter': False,
        'UseManualBosses': True,
        'ManualBosses': {
            'EasternPalace': world.get_dungeon("Eastern Palace", player).boss.enemizer_name,
            'DesertPalace': world.get_dungeon("Desert Palace", player).boss.enemizer_name,
            'TowerOfHera': world.get_dungeon("Tower of Hera", player).boss.enemizer_name,
            'AgahnimsTower': 'Agahnim',
            'PalaceOfDarkness': world.get_dungeon("Palace of Darkness", player).boss.enemizer_name,
            'SwampPalace': world.get_dungeon("Swamp Palace", player).boss.enemizer_name,
            'SkullWoods': world.get_dungeon("Skull Woods", player).boss.enemizer_name,
            'ThievesTown': world.get_dungeon("Thieves Town", player).boss.enemizer_name,
            'IcePalace': world.get_dungeon("Ice Palace", player).boss.enemizer_name,
            'MiseryMire': world.get_dungeon("Misery Mire", player).boss.enemizer_name,
            'TurtleRock': world.get_dungeon("Turtle Rock", player).boss.enemizer_name,
            'GanonsTower1': [x for x in world.dungeons if x.player == player and 'bottom' in x.bosses.keys()][0].bosses['bottom'].enemizer_name,
            'GanonsTower2': [x for x in world.dungeons if x.player == player and 'middle' in x.bosses.keys()][0].bosses['middle'].enemizer_name,
            'GanonsTower3': [x for x in world.dungeons if x.player == player and 'top' in x.bosses.keys()][0].bosses['top'].enemizer_name,
            'GanonsTower4': 'Agahnim2',
            'Ganon': 'Ganon',
        }
    }

    rom.write_to_file(randopatch_path)

    with open(options_path, 'w') as f:
        json.dump(options, f)

    subprocess.check_call([os.path.abspath(enemizercli),
                           '--rom', baserom_path,
                           '--seed', str(world.rom_seeds[player]),
                           '--base', basepatch_path,
                           '--randomizer', randopatch_path,
                           '--enemizer', options_path,
                           '--output', enemizer_output_path],
                          cwd=os.path.dirname(enemizercli), stdout=subprocess.DEVNULL)

    with open(enemizer_basepatch_path, 'r') as f:
        for patch in json.load(f):
            rom.write_bytes(patch["address"], patch["patchData"])

    with open(enemizer_output_path, 'r') as f:
        for patch in json.load(f):
            rom.write_bytes(patch["address"], patch["patchData"])

    if random_sprite_on_hit:
        _populate_sprite_table()
        sprites = list(_sprite_table.values())
        if sprites:
            while len(sprites) < 32:
                sprites.extend(sprites)
            random.shuffle(sprites)

            for i, path in enumerate(sprites[:32]):
                sprite = Sprite(path)
                rom.write_bytes(0x300000 + (i * 0x8000), sprite.sprite)
                rom.write_bytes(0x307000 + (i * 0x8000), sprite.palette)
                rom.write_bytes(0x307078 + (i * 0x8000), sprite.glove_palette)

    for used in (randopatch_path, options_path, enemizer_output_path):
        try:
            os.remove(used)
        except OSError:
            pass


_sprite_table = {}
def _populate_sprite_table():
    if not _sprite_table:
        for dir in [local_path('data/sprites/official'), local_path('data/sprites/unofficial')]:
            for file in os.listdir(dir):
                filepath = os.path.join(dir, file)
                if not os.path.isfile(filepath):
                    continue
                sprite = Sprite(filepath)
                if sprite.valid:
                    _sprite_table[sprite.name.lower()] = filepath

def get_sprite_from_name(name):
    _populate_sprite_table()
    name = name.lower()
    if name in ['random', 'randomonhit']:
        return Sprite(random.choice(list(_sprite_table.values())))
    return Sprite(_sprite_table[name]) if name in _sprite_table else None

class Sprite(object):
    default_palette = [255, 127, 126, 35, 183, 17, 158, 54, 165, 20, 255, 1, 120, 16, 157,
                       89, 71, 54, 104, 59, 74, 10, 239, 18, 92, 42, 113, 21, 24, 122,
                       255, 127, 126, 35, 183, 17, 158, 54, 165, 20, 255, 1, 120, 16, 157,
                       89, 128, 105, 145, 118, 184, 38, 127, 67, 92, 42, 153, 17, 24, 122,
                       255, 127, 126, 35, 183, 17, 158, 54, 165, 20, 255, 1, 120, 16, 157,
                       89, 87, 16, 126, 69, 243, 109, 185, 126, 92, 42, 39, 34, 24, 122,
                       255, 127, 126, 35, 218, 17, 158, 54, 165, 20, 255, 1, 120, 16, 151,
                       61, 71, 54, 104, 59, 74, 10, 239, 18, 126, 86, 114, 24, 24, 122]

    default_glove_palette = [246, 82, 118, 3]

    def __init__(self, filename):
        with open(filename, 'rb') as file:
            filedata = bytearray(file.read())
        self.name = os.path.basename(filename)
        self.author_name = None
        self.valid = True
        if len(filedata) == 0x7000:
            # sprite file with graphics and without palette data
            self.sprite = filedata[:0x7000]
            self.palette = list(self.default_palette)
            self.glove_palette = list(self.default_glove_palette)
        elif len(filedata) == 0x7078:
            # sprite file with graphics and palette data
            self.sprite = filedata[:0x7000]
            self.palette = filedata[0x7000:]
            self.glove_palette = filedata[0x7036:0x7038] + filedata[0x7054:0x7056]
        elif len(filedata) == 0x707C:
            # sprite file with graphics and palette data including gloves
            self.sprite = filedata[:0x7000]
            self.palette = filedata[0x7000:0x7078]
            self.glove_palette = filedata[0x7078:]
        elif len(filedata) in [0x100000, 0x200000]:
            # full rom with patched sprite, extract it
            self.sprite = filedata[0x80000:0x87000]
            self.palette = filedata[0xDD308:0xDD380]
            self.glove_palette = filedata[0xDEDF5:0xDEDF9]
        elif filedata.startswith(b'ZSPR'):
            result = self.parse_zspr(filedata, 1)
            if result is None:
                self.valid = False
                return
            (sprite, palette, self.name, self.author_name) = result
            if len(sprite) != 0x7000:
                self.valid = False
                return
            self.sprite = sprite
            if len(palette) == 0:
                self.palette = list(self.default_palette)
                self.glove_palette = list(self.default_glove_palette)
            elif len(palette) == 0x78:
                self.palette = palette
                self.glove_palette = list(self.default_glove_palette)
            elif len(palette) == 0x7C:
                self.palette = palette[:0x78]
                self.glove_palette = palette[0x78:]
            else:
                self.valid = False
        else:
            self.valid = False

    @staticmethod
    def default_link_sprite():
        return Sprite(local_path('data/default.zspr'))

    def decode8(self, pos):
        arr = [[0 for _ in range(8)] for _ in range(8)]
        for y in range(8):
            for x in range(8):
                position = 1<<(7-x)
                val = 0
                if self.sprite[pos+2*y] & position:
                    val += 1
                if self.sprite[pos+2*y+1] & position:
                    val += 2
                if self.sprite[pos+2*y+16] & position:
                    val += 4
                if self.sprite[pos+2*y+17] & position:
                    val += 8
                arr[y][x] = val
        return arr

    def decode16(self, pos):
        arr = [[0 for _ in range(16)] for _ in range(16)]
        top_left = self.decode8(pos)
        top_right = self.decode8(pos+0x20)
        bottom_left = self.decode8(pos+0x200)
        bottom_right = self.decode8(pos+0x220)
        for x in range(8):
            for y in range(8):
                arr[y][x] = top_left[y][x]
                arr[y][x+8] = top_right[y][x]
                arr[y+8][x] = bottom_left[y][x]
                arr[y+8][x+8] = bottom_right[y][x]
        return arr

    def parse_zspr(self, filedata, expected_kind):
        logger = logging.getLogger('')
        headerstr = "<4xBHHIHIHH6x"
        headersize = struct.calcsize(headerstr)
        if len(filedata) < headersize:
            return None
        (version, csum, icsum, sprite_offset, sprite_size, palette_offset, palette_size, kind) = struct.unpack_from(headerstr, filedata)
        if version not in [1]:
            logger.error('Error parsing ZSPR file: Version %g not supported', version)
            return None
        if kind != expected_kind:
            return None

        stream = io.BytesIO(filedata)
        stream.seek(headersize)

        def read_utf16le(stream):
            "Decodes a null-terminated UTF-16_LE string of unknown size from a stream"
            raw = bytearray()
            while True:
                char = stream.read(2)
                if char in [b'', b'\x00\x00']:
                    break
                raw += char
            return raw.decode('utf-16_le')

        sprite_name = read_utf16le(stream)
        author_name = read_utf16le(stream)

        # Ignoring the Author Rom name for the time being.

        real_csum = sum(filedata) % 0x10000
        if real_csum != csum or real_csum ^ 0xFFFF != icsum:
            logger.warning('ZSPR file has incorrect checksum. It may be corrupted.')

        sprite = filedata[sprite_offset:sprite_offset + sprite_size]
        palette = filedata[palette_offset:palette_offset + palette_size]

        if len(sprite) != sprite_size or len(palette) != palette_size:
            logger.error('Error parsing ZSPR file: Unexpected end of file')
            return None

        return (sprite, palette, sprite_name, author_name)

    def decode_palette(self):
        "Returns the palettes as an array of arrays of 15 colors"
        def array_chunk(arr, size):
            return list(zip(*[iter(arr)] * size))
        def make_int16(pair):
            return pair[1]<<8 | pair[0]
        def expand_color(i):
            return ((i & 0x1F) * 8, (i>>5 & 0x1F) * 8, (i>>10 & 0x1F) * 8)
        raw_palette = self.palette
        if raw_palette is None:
            raw_palette = Sprite.default_palette
        # turn palette data into a list of RGB tuples with 8 bit values
        palette_as_colors = [expand_color(make_int16(chnk)) for chnk in array_chunk(raw_palette, 2)]

        # split into palettes of 15 colors
        return array_chunk(palette_as_colors, 15)

def patch_rom(world, rom, player, team, enemized):
    random.seed(world.rom_seeds[player])

    # progressive bow silver arrow hint hack
    prog_bow_locs = world.find_items('Progressive Bow', player)
    if len(prog_bow_locs) > 1:
        # only pick a distingushed bow if we have at least two
        distinguished_prog_bow_loc = random.choice(prog_bow_locs)
        distinguished_prog_bow_loc.item.code = 0x65

    # patch items
    for location in world.get_locations():
        if location.player != player:
            continue

        itemid = location.item.code if location.item is not None else 0x5A

        if location.address is None:
            continue

        if not location.crystal:
            if location.item is not None:
                # Keys in their native dungeon should use the orignal item code for keys
                if location.parent_region.dungeon:
                    if location.parent_region.dungeon.is_dungeon_item(location.item):
                        if location.item.bigkey:
                            itemid = 0x32
                        if location.item.smallkey:
                            itemid = 0x24
                        if location.item.map:
                            itemid = 0x33
                        if location.item.compass:
                            itemid = 0x25
                if world.remote_items[player]:
                    itemid = list(location_table.keys()).index(location.name) + 1
                    assert itemid < 0x100
                    rom.write_byte(location.player_address, 0xFF)
                elif location.item.player != player:
                    if location.player_address is not None:
                        rom.write_byte(location.player_address, location.item.player)
                    else:
                        itemid = 0x5A
            rom.write_byte(location.address, itemid)
        else:
            # crystals
            for address, value in zip(location.address, itemid):
                rom.write_byte(address, value)

            # patch music
            music_addresses = dungeon_music_addresses[location.name]
            if world.mapshuffle[player]:
                music = random.choice([0x11, 0x16])
            else:
                music = 0x11 if 'Pendant' in location.item.name else 0x16
            for music_address in music_addresses:
                rom.write_byte(music_address, music)

    if world.mapshuffle[player]:
        rom.write_byte(0x155C9, random.choice([0x11, 0x16]))  # Randomize GT music too with map shuffle

    # patch entrance/exits/holes
    for region in world.regions:
        for exit in region.exits:
            if exit.target is not None and exit.player == player:
                if isinstance(exit.addresses, tuple):
                    offset = exit.target
                    room_id, ow_area, vram_loc, scroll_y, scroll_x, link_y, link_x, camera_y, camera_x, unknown_1, unknown_2, door_1, door_2 = exit.addresses
                    #room id is deliberately not written


                    rom.write_byte(0x15B8C + offset, ow_area)
                    write_int16(rom, 0x15BDB + 2 * offset, vram_loc)
                    write_int16(rom, 0x15C79 + 2 * offset, scroll_y)
                    write_int16(rom, 0x15D17 + 2 * offset, scroll_x)

                    # for positioning fixups we abuse the roomid as a way of identifying which exit data we are appling
                    # Thanks to Zarby89 for originally finding these values
                    # todo fix screen scrolling

                    if world.shuffle[player] not in ['insanity', 'insanity_legacy', 'madness_legacy'] and \
                            exit.name in ['Eastern Palace Exit', 'Tower of Hera Exit', 'Thieves Town Exit', 'Ice Palace Exit', 'Misery Mire Exit',
                                          'Palace of Darkness Exit', 'Swamp Palace Exit', 'Ganons Tower Exit', 'Desert Palace Exit (North)', 'Agahnims Tower Exit', 'Spiral Cave Exit (Top)',
                                          'Superbunny Cave Exit (Bottom)', 'Turtle Rock Ledge Exit (East)']:
                        # For exits that connot be reached from another, no need to apply offset fixes.
                        write_int16(rom, 0x15DB5 + 2 * offset, link_y) # same as final else
                    elif room_id == 0x0059 and world.fix_skullwoods_exit[player]:
                        write_int16(rom, 0x15DB5 + 2 * offset, 0x00F8)
                    elif room_id == 0x004a and world.fix_palaceofdarkness_exit[player]:
                        write_int16(rom, 0x15DB5 + 2 * offset, 0x0640)
                    elif room_id == 0x00d6 and world.fix_trock_exit[player]:
                        write_int16(rom, 0x15DB5 + 2 * offset, 0x0134)
                    elif room_id == 0x000c and world.fix_gtower_exit: # fix ganons tower exit point
                        write_int16(rom, 0x15DB5 + 2 * offset, 0x00A4)
                    else:
                        write_int16(rom, 0x15DB5 + 2 * offset, link_y)

                    write_int16(rom, 0x15E53 + 2 * offset, link_x)
                    write_int16(rom, 0x15EF1 + 2 * offset, camera_y)
                    write_int16(rom, 0x15F8F + 2 * offset, camera_x)
                    rom.write_byte(0x1602D + offset, unknown_1)
                    rom.write_byte(0x1607C + offset, unknown_2)
                    write_int16(rom, 0x160CB + 2 * offset, door_1)
                    write_int16(rom, 0x16169 + 2 * offset, door_2)
                elif isinstance(exit.addresses, list):
                    # is hole
                    for address in exit.addresses:
                        rom.write_byte(address, exit.target)
                else:
                    # patch door table
                    rom.write_byte(0xDBB73 + exit.addresses, exit.target)
    if world.mode[player] == 'inverted':
        patch_shuffled_dark_sanc(world, rom, player)

    # patch doors
    dr_flags = DROptions.Eternal_Mini_Bosses if world.doorShuffle[player] == 'vanilla' or not world.experimental[player] else DROptions.Town_Portal
    if world.doorShuffle[player] == 'crossed':
        rom.write_byte(0x139004, 2)
        rom.write_byte(0x151f1, 2)
        rom.write_byte(0x15270, 2)
        rom.write_byte(0x1597b, 2)
        if compass_code_good(rom):
            update_compasses(rom, world, player)
        else:
            logging.getLogger('').warning('Randomizer rom update! Compasses in crossed are borken')
    if world.doorShuffle[player] == 'basic':
        rom.write_byte(0x139004, 1)
    for door in world.doors:
        if door.dest is not None and door.player == player and door.type in [DoorType.Normal, DoorType.SpiralStairs]:
            rom.write_bytes(door.getAddress(), door.dest.getTarget(door.toggle))
    for room in world.rooms:
        if room.player == player and room.modified:
            rom.write_bytes(room.address(), room.rom_data())
    for paired_door in world.paired_doors[player]:
        rom.write_bytes(paired_door.address_a(world, player), paired_door.rom_data_a(world, player))
        rom.write_bytes(paired_door.address_b(world, player), paired_door.rom_data_b(world, player))
    if world.doorShuffle[player] != "vanilla":
        for builder in world.dungeon_layouts[player].values():
            if builder.pre_open_stonewall and builder.pre_open_stonewall.name == 'Desert Wall Slide NW':
                dr_flags |= DROptions.Open_Desert_Wall
                break
    rom.write_byte(0x139006, dr_flags.value)
    if dr_flags & DROptions.Town_Portal and world.mode[player] == 'inverted':
        rom.write_byte(0x139008, 1)

    # fix skull woods exit, if not fixed during exit patching
    if world.fix_skullwoods_exit[player] and world.shuffle[player] == 'vanilla':
        write_int16(rom, 0x15DB5 + 2 * exit_ids['Skull Woods Final Section Exit'][1], 0x00F8)

    write_custom_shops(rom, world, player)

    # patch medallion requirements
    if world.required_medallions[player][0] == 'Bombos':
        rom.write_byte(0x180022, 0x00)  # requirement
        rom.write_byte(0x4FF2, 0x31)  # sprite
        rom.write_byte(0x50D1, 0x80)
        rom.write_byte(0x51B0, 0x00)
    elif world.required_medallions[player][0] == 'Quake':
        rom.write_byte(0x180022, 0x02)  # requirement
        rom.write_byte(0x4FF2, 0x31)  # sprite
        rom.write_byte(0x50D1, 0x88)
        rom.write_byte(0x51B0, 0x00)
    if world.required_medallions[player][1] == 'Bombos':
        rom.write_byte(0x180023, 0x00)  # requirement
        rom.write_byte(0x5020, 0x31)  # sprite
        rom.write_byte(0x50FF, 0x90)
        rom.write_byte(0x51DE, 0x00)
    elif world.required_medallions[player][1] == 'Ether':
        rom.write_byte(0x180023, 0x01)  # requirement
        rom.write_byte(0x5020, 0x31)  # sprite
        rom.write_byte(0x50FF, 0x98)
        rom.write_byte(0x51DE, 0x00)

    # set open mode:
    if world.mode[player] in ['open', 'inverted']:
        rom.write_byte(0x180032, 0x01)  # open mode
    if world.mode[player] == 'inverted':
        set_inverted_mode(world, player, rom)
    elif world.mode[player] == 'standard':
        rom.write_byte(0x180032, 0x00)  # standard mode

    uncle_location = world.get_location('Link\'s Uncle', player)
    if uncle_location.item is None or uncle_location.item.name not in ['Master Sword', 'Tempered Sword', 'Fighter Sword', 'Golden Sword', 'Progressive Sword']:
        # disable sword sprite from uncle
        rom.write_bytes(0x6D263, [0x00, 0x00, 0xf6, 0xff, 0x00, 0x0E])
        rom.write_bytes(0x6D26B, [0x00, 0x00, 0xf6, 0xff, 0x00, 0x0E])
        rom.write_bytes(0x6D293, [0x00, 0x00, 0xf6, 0xff, 0x00, 0x0E])
        rom.write_bytes(0x6D29B, [0x00, 0x00, 0xf7, 0xff, 0x00, 0x0E])
        rom.write_bytes(0x6D2B3, [0x00, 0x00, 0xf6, 0xff, 0x02, 0x0E])
        rom.write_bytes(0x6D2BB, [0x00, 0x00, 0xf6, 0xff, 0x02, 0x0E])
        rom.write_bytes(0x6D2E3, [0x00, 0x00, 0xf7, 0xff, 0x02, 0x0E])
        rom.write_bytes(0x6D2EB, [0x00, 0x00, 0xf7, 0xff, 0x02, 0x0E])
        rom.write_bytes(0x6D31B, [0x00, 0x00, 0xe4, 0xff, 0x08, 0x0E])
        rom.write_bytes(0x6D323, [0x00, 0x00, 0xe4, 0xff, 0x08, 0x0E])

    # set light cones
    rom.write_byte(0x180038, 0x01 if world.sewer_light_cone[player] else 0x00)
    rom.write_byte(0x180039, 0x01 if world.light_world_light_cone else 0x00)
    rom.write_byte(0x18003A, 0x01 if world.dark_world_light_cone else 0x00)

    GREEN_TWENTY_RUPEES = 0x47
    TRIFORCE_PIECE = ItemFactory('Triforce Piece', player).code
    GREEN_CLOCK = ItemFactory('Green Clock', player).code

    rom.write_byte(0x18004F, 0x01) # Byrna Invulnerability: on

    # handle difficulty_adjustments
    if world.difficulty_adjustments[player] == 'hard':
        rom.write_byte(0x180181, 0x01) # Make silver arrows work only on ganon
        rom.write_byte(0x180182, 0x00) # Don't auto equip silvers on pickup
        # Powdered Fairies Prize
        rom.write_byte(0x36DD0, 0xD8)  # One Heart
        # potion heal amount
        rom.write_byte(0x180084, 0x38)  # Seven Hearts
        # potion magic restore amount
        rom.write_byte(0x180085, 0x40)  # Half Magic
        #Cape magic cost
        rom.write_bytes(0x3ADA7, [0x02, 0x04, 0x08])
        # Byrna Invulnerability: off
        rom.write_byte(0x18004F, 0x00)
        #Disable catching fairies
        rom.write_byte(0x34FD6, 0x80)
        overflow_replacement = GREEN_TWENTY_RUPEES
        # Rupoor negative value
        write_int16(rom, 0x180036, world.rupoor_cost)
        # Set stun items
        rom.write_byte(0x180180, 0x02) # Hookshot only
    elif world.difficulty_adjustments[player] == 'expert':
        rom.write_byte(0x180181, 0x01) # Make silver arrows work only on ganon
        rom.write_byte(0x180182, 0x00) # Don't auto equip silvers on pickup
        # Powdered Fairies Prize
        rom.write_byte(0x36DD0, 0xD8)  # One Heart
        # potion heal amount
        rom.write_byte(0x180084, 0x20)  # 4 Hearts
        # potion magic restore amount
        rom.write_byte(0x180085, 0x20)  # Quarter Magic
        #Cape magic cost
        rom.write_bytes(0x3ADA7, [0x02, 0x04, 0x08])
        # Byrna Invulnerability: off
        rom.write_byte(0x18004F, 0x00)
        #Disable catching fairies
        rom.write_byte(0x34FD6, 0x80)
        overflow_replacement = GREEN_TWENTY_RUPEES
        # Rupoor negative value
        write_int16(rom, 0x180036, world.rupoor_cost)
        # Set stun items
        rom.write_byte(0x180180, 0x00) # Nothing
    else:
        rom.write_byte(0x180181, 0x00) # Make silver arrows freely usable
        rom.write_byte(0x180182, 0x01) # auto equip silvers on pickup
        # Powdered Fairies Prize
        rom.write_byte(0x36DD0, 0xE3)  # fairy
        # potion heal amount
        rom.write_byte(0x180084, 0xA0)  # full
        # potion magic restore amount
        rom.write_byte(0x180085, 0x80)  # full
        #Cape magic cost
        rom.write_bytes(0x3ADA7, [0x04, 0x08, 0x10])
        # Byrna Invulnerability: on
        rom.write_byte(0x18004F, 0x01)
        #Enable catching fairies
        rom.write_byte(0x34FD6, 0xF0)
        # Rupoor negative value
        write_int16(rom, 0x180036, world.rupoor_cost)
        # Set stun items
        rom.write_byte(0x180180, 0x03) # All standard items
        #Set overflow items for progressive equipment
        if world.timer[player] in ['timed', 'timed-countdown', 'timed-ohko']:
            overflow_replacement = GREEN_CLOCK
        else:
            overflow_replacement = GREEN_TWENTY_RUPEES

    #Byrna residual magic cost
    rom.write_bytes(0x45C42, [0x04, 0x02, 0x01])

    difficulty = world.difficulty_requirements[player]

    #Set overflow items for progressive equipment
    rom.write_bytes(0x180090,
                    [difficulty.progressive_sword_limit if world.swords[player] != 'swordless' else 0, overflow_replacement,
                     difficulty.progressive_shield_limit, overflow_replacement,
                     difficulty.progressive_armor_limit, overflow_replacement,
                     difficulty.progressive_bottle_limit, overflow_replacement])
    
    #Work around for json patch ordering issues - write bow limit separately so that it is replaced in the patch
    rom.write_bytes(0x180098, [difficulty.progressive_bow_limit, overflow_replacement])
    
    if difficulty.progressive_bow_limit < 2 and world.swords == 'swordless':
        rom.write_bytes(0x180098, [2, overflow_replacement])
        rom.write_byte(0x180181, 0x01) # Make silver arrows work only on ganon
        rom.write_byte(0x180182, 0x00) # Don't auto equip silvers on pickup

    # set up game internal RNG seed
    for i in range(1024):
        rom.write_byte(0x178000 + i, random.randint(0, 255))

    # shuffle prize packs
    prizes = [0xD8, 0xD8, 0xD8, 0xD8, 0xD9, 0xD8, 0xD8, 0xD9, 0xDA, 0xD9, 0xDA, 0xDB, 0xDA, 0xD9, 0xDA, 0xDA, 0xE0, 0xDF, 0xDF, 0xDA, 0xE0, 0xDF, 0xD8, 0xDF,
              0xDC, 0xDC, 0xDC, 0xDD, 0xDC, 0xDC, 0xDE, 0xDC, 0xE1, 0xD8, 0xE1, 0xE2, 0xE1, 0xD8, 0xE1, 0xE2, 0xDF, 0xD9, 0xD8, 0xE1, 0xDF, 0xDC, 0xD9, 0xD8,
              0xD8, 0xE3, 0xE0, 0xDB, 0xDE, 0xD8, 0xDB, 0xE2, 0xD9, 0xDA, 0xDB, 0xD9, 0xDB, 0xD9, 0xDB]
    dig_prizes = [0xB2, 0xD8, 0xD8, 0xD8, 0xD8, 0xD8, 0xD8, 0xD8, 0xD8,
                  0xD9, 0xD9, 0xD9, 0xD9, 0xD9, 0xDA, 0xDA, 0xDA, 0xDA, 0xDA,
                  0xDB, 0xDB, 0xDB, 0xDB, 0xDB, 0xDC, 0xDC, 0xDC, 0xDC, 0xDC,
                  0xDD, 0xDD, 0xDD, 0xDD, 0xDD, 0xDE, 0xDE, 0xDE, 0xDE, 0xDE,
                  0xDF, 0xDF, 0xDF, 0xDF, 0xDF, 0xE0, 0xE0, 0xE0, 0xE0, 0xE0,
                  0xE1, 0xE1, 0xE1, 0xE1, 0xE1, 0xE2, 0xE2, 0xE2, 0xE2, 0xE2,
                  0xE3, 0xE3, 0xE3, 0xE3, 0xE3]

    def chunk(l,n):
        return [l[i:i+n] for i in range(0, len(l), n)]

    # randomize last 7 slots
    prizes [-7:] = random.sample(prizes, 7)

    #shuffle order of 7 main packs
    packs = chunk(prizes[:56], 8)
    random.shuffle(packs)
    prizes[:56] = [drop for pack in packs for drop in pack]

    if world.difficulty_adjustments[player] in ['hard', 'expert']:
        prize_replacements = {0xE0: 0xDF, # Fairy -> heart
                              0xE3: 0xD8} # Big magic -> small magic
        prizes = [prize_replacements.get(prize, prize) for prize in prizes]
        dig_prizes = [prize_replacements.get(prize, prize) for prize in dig_prizes]

    if world.retro[player]:
        prize_replacements = {0xE1: 0xDA, #5 Arrows -> Blue Rupee
                              0xE2: 0xDB} #10 Arrows -> Red Rupee
        prizes = [prize_replacements.get(prize, prize) for prize in prizes]
        dig_prizes = [prize_replacements.get(prize, prize) for prize in dig_prizes]
    rom.write_bytes(0x180100, dig_prizes)

    # write tree pull prizes
    rom.write_byte(0xEFBD4, prizes.pop())
    rom.write_byte(0xEFBD5, prizes.pop())
    rom.write_byte(0xEFBD6, prizes.pop())

    # rupee crab prizes
    rom.write_byte(0x329C8, prizes.pop())  # first prize
    rom.write_byte(0x329C4, prizes.pop())  # final prize

    # stunned enemy prize
    rom.write_byte(0x37993, prizes.pop())

    # saved fish prize
    rom.write_byte(0xE82CC, prizes.pop())

    # fill enemy prize packs
    rom.write_bytes(0x37A78, prizes)

    # set bonk prizes
    bonk_prizes = [0x79, 0xE3, 0x79, 0xAC, 0xAC, 0xE0, 0xDC, 0xAC, 0xE3, 0xE3, 0xDA, 0xE3, 0xDA, 0xD8, 0xAC, 0xAC, 0xE3, 0xD8, 0xE3, 0xE3, 0xE3, 0xE3, 0xE3, 0xE3, 0xDC, 0xDB, 0xE3, 0xDA, 0x79, 0x79, 0xE3, 0xE3,
                   0xDA, 0x79, 0xAC, 0xAC, 0x79, 0xE3, 0x79, 0xAC, 0xAC, 0xE0, 0xDC, 0xE3, 0x79, 0xDE, 0xE3, 0xAC, 0xDB, 0x79, 0xE3, 0xD8, 0xAC, 0x79, 0xE3, 0xDB, 0xDB, 0xE3, 0xE3, 0x79, 0xD8, 0xDD]
    bonk_addresses = [0x4CF6C, 0x4CFBA, 0x4CFE0, 0x4CFFB, 0x4D018, 0x4D01B, 0x4D028, 0x4D03C, 0x4D059, 0x4D07A, 0x4D09E, 0x4D0A8, 0x4D0AB, 0x4D0AE, 0x4D0BE, 0x4D0DD,
                      0x4D16A, 0x4D1E5, 0x4D1EE, 0x4D20B, 0x4CBBF, 0x4CBBF, 0x4CC17, 0x4CC1A, 0x4CC4A, 0x4CC4D, 0x4CC53, 0x4CC69, 0x4CC6F, 0x4CC7C, 0x4CCEF, 0x4CD51,
                      0x4CDC0, 0x4CDC3, 0x4CDC6, 0x4CE37, 0x4D2DE, 0x4D32F, 0x4D355, 0x4D367, 0x4D384, 0x4D387, 0x4D397, 0x4D39E, 0x4D3AB, 0x4D3AE, 0x4D3D1, 0x4D3D7,
                      0x4D3F8, 0x4D416, 0x4D420, 0x4D423, 0x4D42D, 0x4D449, 0x4D48C, 0x4D4D9, 0x4D4DC, 0x4D4E3, 0x4D504, 0x4D507, 0x4D55E, 0x4D56A]
    if world.shuffle_bonk_prizes:
        random.shuffle(bonk_prizes)
    for prize, address in zip(bonk_prizes, bonk_addresses):
        rom.write_byte(address, prize)

    # Fill in item substitutions table
    rom.write_bytes(0x184000, [
        # original_item, limit, replacement_item, filler
        0x12, 0x01, 0x35, 0xFF, # lamp -> 5 rupees
        0x51, 0x06, 0x52, 0xFF, # 6 +5 bomb upgrades -> +10 bomb upgrade
        0x53, 0x06, 0x54, 0xFF, # 6 +5 arrow upgrades -> +10 arrow upgrade
        0x58, 0x01, 0x36 if world.retro[player] else 0x43, 0xFF, # silver arrows -> single arrow (red 20 in retro mode)
        0x3E, difficulty.boss_heart_container_limit, 0x47, 0xff, # boss heart -> green 20
        0x17, difficulty.heart_piece_limit, 0x47, 0xff, # piece of heart -> green 20
        0xFF, 0xFF, 0xFF, 0xFF, # end of table sentinel
    ])

    # set Fountain bottle exchange items
    if world.difficulty[player] in ['hard', 'expert']:
        rom.write_byte(0x348FF, [0x16, 0x2B, 0x2C, 0x2D, 0x3C, 0x48][random.randint(0, 5)])
        rom.write_byte(0x3493B, [0x16, 0x2B, 0x2C, 0x2D, 0x3C, 0x48][random.randint(0, 5)])
    else:
        rom.write_byte(0x348FF, [0x16, 0x2B, 0x2C, 0x2D, 0x3C, 0x3D, 0x48][random.randint(0, 6)])
        rom.write_byte(0x3493B, [0x16, 0x2B, 0x2C, 0x2D, 0x3C, 0x3D, 0x48][random.randint(0, 6)])

    #enable Fat Fairy Chests
    rom.write_bytes(0x1FC16, [0xB1, 0xC6, 0xF9, 0xC9, 0xC6, 0xF9])
    # set Fat Fairy Bow/Sword prizes to be disappointing
    rom.write_byte(0x34914, 0x3A)  # Bow and Arrow
    rom.write_byte(0x180028, 0x49)  # Fighter Sword
    # enable Waterfall fairy chests
    rom.write_bytes(0xE9AE, [0x14, 0x01])
    rom.write_bytes(0xE9CF, [0x14, 0x01])
    rom.write_bytes(0x1F714, [225, 0, 16, 172, 13, 41, 154, 1, 88, 152, 15, 17, 177, 97, 252, 77, 129, 32, 218, 2, 44, 225, 97, 252, 190, 129, 97, 177, 98, 84, 218, 2,
                              253, 141, 131, 68, 225, 98, 253, 30, 131, 49, 165, 201, 49, 164, 105, 49, 192, 34, 77, 164, 105, 49, 198, 249, 73, 198, 249, 16, 153, 160, 92, 153,
                              162, 11, 152, 96, 13, 232, 192, 85, 232, 192, 11, 146, 0, 115, 152, 96, 254, 105, 0, 152, 163, 97, 254, 107, 129, 254, 171, 133, 169, 200, 97, 254,
                              174, 129, 255, 105, 2, 216, 163, 98, 255, 107, 131, 255, 43, 135, 201, 200, 98, 255, 46, 131, 254, 161, 0, 170, 33, 97, 254, 166, 129, 255, 33, 2,
                              202, 33, 98, 255, 38, 131, 187, 35, 250, 195, 35, 250, 187, 43, 250, 195, 43, 250, 187, 83, 250, 195, 83, 250, 176, 160, 61, 152, 19, 192, 152, 82,
                              192, 136, 0, 96, 144, 0, 96, 232, 0, 96, 240, 0, 96, 152, 202, 192, 216, 202, 192, 216, 19, 192, 216, 82, 192, 252, 189, 133, 253, 29, 135, 255,
                              255, 255, 255, 240, 255, 128, 46, 97, 14, 129, 14, 255, 255])
    # set Waterfall fairy prizes to be disappointing
    rom.write_byte(0x348DB, 0x3A)  # Red Boomerang becomes Red Boomerang
    rom.write_byte(0x348EB, 0x05)  # Blue Shield becomes Blue Shield

    # Remove Statues for upgrade fairy
    rom.write_bytes(0x01F810, [0x1A, 0x1E, 0x01, 0x1A, 0x1E, 0x01])


    rom.write_byte(0x180029, 0x01) # Smithy quick item give

    # set swordless mode settings
    rom.write_byte(0x18003F, 0x01 if world.swords[player] == 'swordless' else 0x00)  # hammer can harm ganon
    rom.write_byte(0x180040, 0x01 if world.swords[player] == 'swordless' else 0x00)  # open curtains
    rom.write_byte(0x180041, 0x01 if world.swords[player] == 'swordless' else 0x00)  # swordless medallions
    rom.write_byte(0x180043, 0xFF if world.swords[player] == 'swordless' else 0x00)  # starting sword for link
    rom.write_byte(0x180044, 0x01 if world.swords[player] == 'swordless' else 0x00)  # hammer activates tablets

    # set up clocks for timed modes
    if world.shuffle[player] == 'vanilla':
        ERtimeincrease = 0
    elif world.shuffle[player] in ['dungeonssimple', 'dungeonsfull']:
        ERtimeincrease = 10
    else:
        ERtimeincrease = 20
    if world.keyshuffle[player] or world.bigkeyshuffle[player] or world.mapshuffle[player]:
        ERtimeincrease = ERtimeincrease + 15
    if world.clock_mode[player] == False:
        rom.write_bytes(0x180190, [0x00, 0x00, 0x00])  # turn off clock mode
        write_int32(rom, 0x180200, 0)  # red clock adjustment time (in frames, sint32)
        write_int32(rom, 0x180204, 0)  # blue clock adjustment time (in frames, sint32)
        write_int32(rom, 0x180208, 0)  # green clock adjustment time (in frames, sint32)
        write_int32(rom, 0x18020C, 0)  # starting time (in frames, sint32)
    elif world.clock_mode[player] == 'ohko':
        rom.write_bytes(0x180190, [0x01, 0x02, 0x01])  # ohko timer with resetable timer functionality
        write_int32(rom, 0x180200, 0)  # red clock adjustment time (in frames, sint32)
        write_int32(rom, 0x180204, 0)  # blue clock adjustment time (in frames, sint32)
        write_int32(rom, 0x180208, 0)  # green clock adjustment time (in frames, sint32)
        write_int32(rom, 0x18020C, 0)  # starting time (in frames, sint32)
    elif world.clock_mode[player] == 'countdown-ohko':
        rom.write_bytes(0x180190, [0x01, 0x02, 0x01])  # ohko timer with resetable timer functionality
        write_int32(rom, 0x180200, -100 * 60 * 60 * 60)  # red clock adjustment time (in frames, sint32)
        write_int32(rom, 0x180204, 2 * 60 * 60)  # blue clock adjustment time (in frames, sint32)
        write_int32(rom, 0x180208, 4 * 60 * 60)  # green clock adjustment time (in frames, sint32)
        if world.difficulty_adjustments[player] == 'normal':
            write_int32(rom, 0x18020C, (10 + ERtimeincrease) * 60 * 60)  # starting time (in frames, sint32)
        else:
            write_int32(rom, 0x18020C, int((5 + ERtimeincrease / 2) * 60 * 60))  # starting time (in frames, sint32)
    if world.clock_mode[player] == 'stopwatch':
        rom.write_bytes(0x180190, [0x02, 0x01, 0x00])  # set stopwatch mode
        write_int32(rom, 0x180200, -2 * 60 * 60)  # red clock adjustment time (in frames, sint32)
        write_int32(rom, 0x180204, 2 * 60 * 60)  # blue clock adjustment time (in frames, sint32)
        write_int32(rom, 0x180208, 4 * 60 * 60)  # green clock adjustment time (in frames, sint32)
        write_int32(rom, 0x18020C, 0)  # starting time (in frames, sint32)
    if world.clock_mode[player] == 'countdown':
        rom.write_bytes(0x180190, [0x01, 0x01, 0x00])  # set countdown, with no reset available
        write_int32(rom, 0x180200, -2 * 60 * 60)  # red clock adjustment time (in frames, sint32)
        write_int32(rom, 0x180204, 2 * 60 * 60)  # blue clock adjustment time (in frames, sint32)
        write_int32(rom, 0x180208, 4 * 60 * 60)  # green clock adjustment time (in frames, sint32)
        write_int32(rom, 0x18020C, (40 + ERtimeincrease) * 60 * 60)  # starting time (in frames, sint32)

    # set up goals for treasure hunt
    rom.write_bytes(0x180165, [0x0E, 0x28] if world.treasure_hunt_icon[player] == 'Triforce Piece' else [0x0D, 0x28])
    rom.write_byte(0x180167, world.treasure_hunt_count[player] % 256)
    rom.write_byte(0x180194, 1) # Must turn in triforced pieces (instant win not enabled)

    rom.write_bytes(0x180213, [0x00, 0x01]) # Not a Tournament Seed

    gametype = 0x04 # item
    if world.shuffle[player] != 'vanilla':
        gametype |= 0x02 # entrance
    if enemized:
        gametype |= 0x01 # enemizer
    rom.write_byte(0x180211, gametype) # Game type

    # assorted fixes
    rom.write_byte(0x1800A2, 0x01)  # remain in real dark world when dying in dark world dungeon before killing aga1
    rom.write_byte(0x180169, 0x01 if world.lock_aga_door_in_escape else 0x00)  # Lock or unlock aga tower door during escape sequence.
    if world.mode[player] == 'inverted':
        rom.write_byte(0x180169, 0x02)  # lock aga/ganon tower door with crystals in inverted
    rom.write_byte(0x180171, 0x01 if world.ganon_at_pyramid[player] else 0x00)  # Enable respawning on pyramid after ganon death
    rom.write_byte(0x180173, 0x01) # Bob is enabled
    rom.write_byte(0x180168, 0x08)  # Spike Cave Damage
    rom.write_bytes(0x18016B, [0x04, 0x02, 0x01]) #Set spike cave and MM spike room Cape usage
    rom.write_bytes(0x18016E, [0x04, 0x08, 0x10]) #Set spike cave and MM spike room Cape usage
    rom.write_bytes(0x50563, [0x3F, 0x14]) # disable below ganon chest
    rom.write_byte(0x50599, 0x00) # disable below ganon chest
    rom.write_bytes(0xE9A5, [0x7E, 0x00, 0x24]) # disable below ganon chest
    rom.write_byte(0x18008B, 0x01 if world.open_pyramid[player] else 0x00) # pre-open Pyramid Hole
    rom.write_byte(0x18008C, 0x01 if world.crystals_needed_for_gt[player] == 0 else 0x00) # GT pre-opened if crystal requirement is 0
    rom.write_byte(0xF5D73, 0xF0) # bees are catchable
    rom.write_byte(0xF5F10, 0xF0) # bees are catchable
    rom.write_byte(0x180086, 0x00 if world.aga_randomness else 0x01)  # set blue ball and ganon warp randomness
    rom.write_byte(0x1800A0, 0x01)  # return to light world on s+q without mirror
    rom.write_byte(0x1800A1, 0x01)  # enable overworld screen transition draining for water level inside swamp
    rom.write_byte(0x180174, 0x01 if world.fix_fake_world[player] else 0x00)
    rom.write_byte(0x18017E, 0x01) # Fairy fountains only trade in bottles

    # Starting equipment
    equip = [0] * (0x340 + 0x4F)
    equip[0x36C] = 0x18
    equip[0x36D] = 0x18
    equip[0x379] = 0x68
    starting_max_bombs = 10
    starting_max_arrows = 30

    startingstate = CollectionState(world)

    if startingstate.has('Bow', player):
        equip[0x340] = 3 if startingstate.has('Silver Arrows', player) else 1
        equip[0x38E] |= 0x20  # progressive flag to get the correct hint in all cases
        if not world.retro[player]:
            equip[0x38E] |= 0x80
    if startingstate.has('Silver Arrows', player):
        equip[0x38E] |= 0x40

    if startingstate.has('Titans Mitts', player):
        equip[0x354] = 2
    elif startingstate.has('Power Glove', player):
        equip[0x354] = 1

    if startingstate.has('Golden Sword', player):
        equip[0x359] = 4
    elif startingstate.has('Tempered Sword', player):
        equip[0x359] = 3
    elif startingstate.has('Master Sword', player):
        equip[0x359] = 2
    elif startingstate.has('Fighter Sword', player):
        equip[0x359] = 1

    if startingstate.has('Mirror Shield', player):
        equip[0x35A] = 3
    elif startingstate.has('Red Shield', player):
        equip[0x35A] = 2
    elif startingstate.has('Blue Shield', player):
        equip[0x35A] = 1

    if startingstate.has('Red Mail', player):
        equip[0x35B] = 2
    elif startingstate.has('Blue Mail', player):
        equip[0x35B] = 1

    if startingstate.has('Magic Upgrade (1/4)', player):
        equip[0x37B] = 2
        equip[0x36E] = 0x80
    elif startingstate.has('Magic Upgrade (1/2)', player):
        equip[0x37B] = 1
        equip[0x36E] = 0x80

    for item in world.precollected_items:
        if item.player != player:
            continue

        if item.name in ['Bow', 'Silver Arrows', 'Progressive Bow', 'Progressive Bow (Alt)',
                         'Titans Mitts', 'Power Glove', 'Progressive Glove',
                         'Golden Sword', 'Tempered Sword', 'Master Sword', 'Fighter Sword', 'Progressive Sword',
                         'Mirror Shield', 'Red Shield', 'Blue Shield', 'Progressive Shield',
                         'Red Mail', 'Blue Mail', 'Progressive Armor',
                         'Magic Upgrade (1/4)', 'Magic Upgrade (1/2)']:
            continue

        set_table = {'Book of Mudora': (0x34E, 1), 'Hammer': (0x34B, 1), 'Bug Catching Net': (0x34D, 1), 'Hookshot': (0x342, 1), 'Magic Mirror': (0x353, 2),
                     'Cape': (0x352, 1), 'Lamp': (0x34A, 1), 'Moon Pearl': (0x357, 1), 'Cane of Somaria': (0x350, 1), 'Cane of Byrna': (0x351, 1),
                     'Fire Rod': (0x345, 1), 'Ice Rod': (0x346, 1), 'Bombos': (0x347, 1), 'Ether': (0x348, 1), 'Quake': (0x349, 1)}
        or_table = {'Green Pendant': (0x374, 0x04), 'Red Pendant': (0x374, 0x01), 'Blue Pendant': (0x374, 0x02),
                    'Crystal 1': (0x37A, 0x02), 'Crystal 2': (0x37A, 0x10), 'Crystal 3': (0x37A, 0x40), 'Crystal 4': (0x37A, 0x20),
                    'Crystal 5': (0x37A, 0x04), 'Crystal 6': (0x37A, 0x01), 'Crystal 7': (0x37A, 0x08),
                    'Big Key (Eastern Palace)': (0x367, 0x20), 'Compass (Eastern Palace)': (0x365, 0x20), 'Map (Eastern Palace)': (0x369, 0x20),
                    'Big Key (Desert Palace)': (0x367, 0x10), 'Compass (Desert Palace)': (0x365, 0x10), 'Map (Desert Palace)': (0x369, 0x10),
                    'Big Key (Tower of Hera)': (0x366, 0x20), 'Compass (Tower of Hera)': (0x364, 0x20), 'Map (Tower of Hera)': (0x368, 0x20),
                    'Big Key (Escape)': (0x367, 0xC0), 'Compass (Escape)': (0x365, 0xC0), 'Map (Escape)': (0x369, 0xC0),
                    'Big Key (Palace of Darkness)': (0x367, 0x02), 'Compass (Palace of Darkness)': (0x365, 0x02), 'Map (Palace of Darkness)': (0x369, 0x02),
                    'Big Key (Thieves Town)': (0x366, 0x10), 'Compass (Thieves Town)': (0x364, 0x10), 'Map (Thieves Town)': (0x368, 0x10),
                    'Big Key (Skull Woods)': (0x366, 0x80), 'Compass (Skull Woods)': (0x364, 0x80), 'Map (Skull Woods)': (0x368, 0x80),
                    'Big Key (Swamp Palace)': (0x367, 0x04), 'Compass (Swamp Palace)': (0x365, 0x04), 'Map (Swamp Palace)': (0x369, 0x04),
                    'Big Key (Ice Palace)': (0x366, 0x40), 'Compass (Ice Palace)': (0x364, 0x40), 'Map (Ice Palace)': (0x368, 0x40),
                    'Big Key (Misery Mire)': (0x367, 0x01), 'Compass (Misery Mire)': (0x365, 0x01), 'Map (Misery Mire)': (0x369, 0x01),
                    'Big Key (Turtle Rock)': (0x366, 0x08), 'Compass (Turtle Rock)': (0x364, 0x08), 'Map (Turtle Rock)': (0x368, 0x08),
                    'Big Key (Ganons Tower)': (0x366, 0x04), 'Compass (Ganons Tower)': (0x364, 0x04), 'Map (Ganons Tower)': (0x368, 0x04)}
        set_or_table = {'Flippers': (0x356, 1, 0x379, 0x02),'Pegasus Boots': (0x355, 1, 0x379, 0x04),
                        'Shovel': (0x34C, 1, 0x38C, 0x04), 'Flute': (0x34C, 3, 0x38C, 0x01),
                        'Mushroom': (0x344, 1, 0x38C, 0x20 | 0x08), 'Magic Powder': (0x344, 2, 0x38C, 0x10),
                        'Blue Boomerang': (0x341, 1, 0x38C, 0x80), 'Red Boomerang': (0x341, 2, 0x38C, 0x40)}
        keys = {'Small Key (Eastern Palace)': [0x37E], 'Small Key (Desert Palace)': [0x37F],
                'Small Key (Tower of Hera)': [0x386],
                'Small Key (Agahnims Tower)': [0x380], 'Small Key (Palace of Darkness)': [0x382],
                'Small Key (Thieves Town)': [0x387],
                'Small Key (Skull Woods)': [0x384], 'Small Key (Swamp Palace)': [0x381],
                'Small Key (Ice Palace)': [0x385],
                'Small Key (Misery Mire)': [0x383], 'Small Key (Turtle Rock)': [0x388],
                'Small Key (Ganons Tower)': [0x389],
                'Small Key (Universal)': [0x38B], 'Small Key (Escape)': [0x37C, 0x37D]}
        bottles = {'Bottle': 2, 'Bottle (Red Potion)': 3, 'Bottle (Green Potion)': 4, 'Bottle (Blue Potion)': 5,
                   'Bottle (Fairy)': 6, 'Bottle (Bee)': 7, 'Bottle (Good Bee)': 8}
        rupees = {'Rupee (1)': 1, 'Rupees (5)': 5, 'Rupees (20)': 20, 'Rupees (50)': 50, 'Rupees (100)': 100, 'Rupees (300)': 300}
        bomb_caps = {'Bomb Upgrade (+5)': 5, 'Bomb Upgrade (+10)': 10}
        arrow_caps = {'Arrow Upgrade (+5)': 5, 'Arrow Upgrade (+10)': 10}
        bombs = {'Single Bomb': 1, 'Bombs (3)': 3, 'Bombs (10)': 10}
        arrows = {'Single Arrow': 1, 'Arrows (10)': 10}

        if item.name in set_table:
            equip[set_table[item.name][0]] = set_table[item.name][1]
        elif item.name in or_table:
            equip[or_table[item.name][0]] |= or_table[item.name][1]
        elif item.name in set_or_table:
            equip[set_or_table[item.name][0]] = set_or_table[item.name][1]
            equip[set_or_table[item.name][2]] |= set_or_table[item.name][3]
        elif item.name in keys:
            for address in keys[item.name]:
                equip[address] = min(equip[address] + 1, 99)
        elif item.name in bottles:
            if equip[0x34F] < world.difficulty_requirements[player].progressive_bottle_limit:
                equip[0x35C + equip[0x34F]] = bottles[item.name]
                equip[0x34F] += 1
        elif item.name in rupees:
            equip[0x360:0x362] = list(min(equip[0x360] + (equip[0x361] << 8) + rupees[item.name], 9999).to_bytes(2, byteorder='little', signed=False))
            equip[0x362:0x364] = list(min(equip[0x362] + (equip[0x363] << 8) + rupees[item.name], 9999).to_bytes(2, byteorder='little', signed=False))
        elif item.name in bomb_caps:
            starting_max_bombs = min(starting_max_bombs + bomb_caps[item.name], 50)
        elif item.name in arrow_caps:
            starting_max_arrows = min(starting_max_arrows + arrow_caps[item.name], 70)
        elif item.name in bombs:
            equip[0x343] += bombs[item.name]
        elif item.name in arrows:
            if world.retro[player]:
                equip[0x38E] |= 0x80
                equip[0x377] = 1
            else:
                equip[0x377] += arrows[item.name]
        elif item.name in ['Piece of Heart', 'Boss Heart Container', 'Sanctuary Heart Container']:
            if item.name == 'Piece of Heart':
                equip[0x36B] = (equip[0x36B] + 1) % 4
            if item.name != 'Piece of Heart' or equip[0x36B] == 0:
                equip[0x36C] = min(equip[0x36C] + 0x08, 0xA0)
                equip[0x36D] = min(equip[0x36D] + 0x08, 0xA0)
        else:
            raise RuntimeError(f'Unsupported item in starting equipment: {item.name}')

    equip[0x343] = min(equip[0x343], starting_max_bombs)
    rom.write_byte(0x180034, starting_max_bombs)
    equip[0x377] = min(equip[0x377], starting_max_arrows)
    rom.write_byte(0x180035, starting_max_arrows)
    rom.write_bytes(0x180046, equip[0x360:0x362])
    if equip[0x359]:
        rom.write_byte(0x180043, equip[0x359])

    assert equip[:0x340] == [0] * 0x340
    rom.write_bytes(0x183000, equip[0x340:])
    rom.write_bytes(0x271A6, equip[0x340:0x340+60])

    rom.write_byte(0x18004A, 0x00 if world.mode[player] != 'inverted' else 0x01)  # Inverted mode
    rom.write_byte(0x18005D, 0x00) # Hammer always breaks barrier
    rom.write_byte(0x2AF79, 0xD0 if world.mode[player] != 'inverted' else 0xF0) # vortexes: Normal  (D0=light to dark, F0=dark to light, 42 = both)
    rom.write_byte(0x3A943, 0xD0 if world.mode[player] != 'inverted' else 0xF0) # Mirror: Normal  (D0=Dark to Light, F0=light to dark, 42 = both)
    rom.write_byte(0x3A96D, 0xF0 if world.mode[player] != 'inverted' else 0xD0) # Residual Portal: Normal  (F0= Light Side, D0=Dark Side, 42 = both (Darth Vader))
    rom.write_byte(0x3A9A7, 0xD0) # Residual Portal: Normal  (D0= Light Side, F0=Dark Side, 42 = both (Darth Vader))

    rom.write_bytes(0x180080, [50, 50, 70, 70]) # values to fill for Capacity Upgrades (Bomb5, Bomb10, Arrow5, Arrow10)

    rom.write_byte(0x18004D, ((0x01 if 'arrows' in world.escape_assist[player] else 0x00) |
                              (0x02 if 'bombs' in world.escape_assist[player] else 0x00) |
                              (0x04 if 'magic' in world.escape_assist[player] else 0x00))) # Escape assist

    if world.goal[player] in ['pedestal', 'triforcehunt']:
        rom.write_byte(0x18003E, 0x01)  # make ganon invincible
    elif world.goal[player] in ['dungeons']:
        rom.write_byte(0x18003E, 0x02)  # make ganon invincible until all dungeons are beat
    elif world.goal[player] in ['crystals']:
        rom.write_byte(0x18003E, 0x04)  # make ganon invincible until all crystals
    else:
        rom.write_byte(0x18003E, 0x03)  # make ganon invincible until all crystals and aga 2 are collected

    rom.write_byte(0x18005E, world.crystals_needed_for_gt[player])
    rom.write_byte(0x18005F, world.crystals_needed_for_ganon[player])

    # block HC upstairs doors in rain state in standard mode
    rom.write_byte(0x18008A, 0x01 if world.mode[player] == "standard" and world.shuffle[player] != 'vanilla' else 0x00)

    rom.write_byte(0x18016A, 0x10 | ((0x01 if world.keyshuffle[player] else 0x00)
                                     | (0x02 if world.compassshuffle[player] else 0x00)
                                     | (0x04 if world.mapshuffle[player] else 0x00)
                                     | (0x08 if world.bigkeyshuffle[player] else 0x00)))  # free roaming item text boxes
    rom.write_byte(0x18003B, 0x01 if world.mapshuffle[player] else 0x00)  # maps showing crystals on overworld

    # compasses showing dungeon count
<<<<<<< HEAD
    if world.clock_mode[player] or not world.dungeon_counters[player]:
=======
    if world.clock_mode[player]:
>>>>>>> e3beb702
        rom.write_byte(0x18003C, 0x00)  # Currently must be off if timer is on, because they use same HUD location
    elif world.dungeon_counters[player] == True:
        rom.write_byte(0x18003C, 0x02)  # always on
    elif world.compassshuffle[player] or world.doorShuffle[player] != 'vanilla' or world.dungeon_counters[
        player] == 'pickup':
        rom.write_byte(0x18003C, 0x01)  # show on pickup
    else:
        rom.write_byte(0x18003C, 0x00)

    rom.write_byte(0x180045, ((0x01 if world.keyshuffle[player] else 0x00)
                              | (0x02 if world.bigkeyshuffle[player] else 0x00)
                              | (0x04 if world.compassshuffle[player] else 0x00)
                              | (0x08 if world.mapshuffle[player] else 0x00)))  # free roaming items in menu

    # Map reveals
    reveal_bytes = {
        "Eastern Palace": 0x2000,
        "Desert Palace": 0x1000,
        "Tower of Hera": 0x0020,
        "Palace of Darkness": 0x0200,
        "Thieves Town": 0x0010,
        "Skull Woods": 0x0080,
        "Swamp Palace": 0x0400,
        "Ice Palace": 0x0040,
        "Misery Mire'": 0x0100,
        "Turtle Rock": 0x0008,
    }

    def get_reveal_bytes(itemName):
        locations = world.find_items(itemName, player)
        if len(locations) < 1:
            return 0x0000
        location = locations[0]
        if location.parent_region and location.parent_region.dungeon:
            return reveal_bytes.get(location.parent_region.dungeon.name, 0x0000)
        return 0x0000

    write_int16(rom, 0x18017A, get_reveal_bytes('Green Pendant') if world.mapshuffle[player] else 0x0000) # Sahasrahla reveal
    write_int16(rom, 0x18017C, get_reveal_bytes('Crystal 5')|get_reveal_bytes('Crystal 6') if world.mapshuffle[player] else 0x0000) # Bomb Shop Reveal

    rom.write_byte(0x180172, 0x01 if world.retro[player] else 0x00)  # universal keys
    rom.write_byte(0x180175, 0x01 if world.retro[player] else 0x00)  # rupee bow
    rom.write_byte(0x180176, 0x0A if world.retro[player] else 0x00)  # wood arrow cost
    rom.write_byte(0x180178, 0x32 if world.retro[player] else 0x00)  # silver arrow cost
    rom.write_byte(0x301FC, 0xDA if world.retro[player] else 0xE1)  # rupees replace arrows under pots
    rom.write_byte(0x30052, 0xDB if world.retro[player] else 0xE2) # replace arrows in fish prize from bottle merchant
    rom.write_bytes(0xECB4E, [0xA9, 0x00, 0xEA, 0xEA] if world.retro[player] else [0xAF, 0x77, 0xF3, 0x7E])  # Thief steals rupees instead of arrows
    rom.write_bytes(0xF0D96, [0xA9, 0x00, 0xEA, 0xEA] if world.retro[player] else [0xAF, 0x77, 0xF3, 0x7E])  # Pikit steals rupees instead of arrows
    rom.write_bytes(0xEDA5, [0x35, 0x41] if world.retro[player] else [0x43, 0x44])  # Chest game gives rupees instead of arrows
    digging_game_rng = random.randint(1, 30)  # set rng for digging game
    rom.write_byte(0x180020, digging_game_rng)
    rom.write_byte(0xEFD95, digging_game_rng)
    rom.write_byte(0x1800A3, 0x01)  # enable correct world setting behaviour after agahnim kills
    rom.write_byte(0x1800A4, 0x01 if world.logic[player] != 'nologic' else 0x00)  # enable POD EG fix
    rom.write_byte(0x180042, 0x01 if world.save_and_quit_from_boss else 0x00)  # Allow Save and Quit after boss kill

    # remove shield from uncle
    rom.write_bytes(0x6D253, [0x00, 0x00, 0xf6, 0xff, 0x00, 0x0E])
    rom.write_bytes(0x6D25B, [0x00, 0x00, 0xf6, 0xff, 0x00, 0x0E])
    rom.write_bytes(0x6D283, [0x00, 0x00, 0xf6, 0xff, 0x00, 0x0E])
    rom.write_bytes(0x6D28B, [0x00, 0x00, 0xf7, 0xff, 0x00, 0x0E])
    rom.write_bytes(0x6D2CB, [0x00, 0x00, 0xf6, 0xff, 0x02, 0x0E])
    rom.write_bytes(0x6D2FB, [0x00, 0x00, 0xf7, 0xff, 0x02, 0x0E])
    rom.write_bytes(0x6D313, [0x00, 0x00, 0xe4, 0xff, 0x08, 0x0E])

    rom.write_byte(0x18004E, 0) # Escape Fill (nothing)
    write_int16(rom, 0x180183, 300) # Escape fill rupee bow
    rom.write_bytes(0x180185, [0,0,0]) # Uncle respawn refills (magic, bombs, arrows)
    rom.write_bytes(0x180188, [0,0,0]) # Zelda respawn refills (magic, bombs, arrows)
    rom.write_bytes(0x18018B, [0,0,0]) # Mantle respawn refills (magic, bombs, arrows)
    if world.mode[player] == 'standard':
        if uncle_location.item is not None and uncle_location.item.name in ['Bow', 'Progressive Bow']:
            rom.write_byte(0x18004E, 1) # Escape Fill (arrows)
            write_int16(rom, 0x180183, 300) # Escape fill rupee bow
            rom.write_bytes(0x180185, [0,0,70]) # Uncle respawn refills (magic, bombs, arrows)
            rom.write_bytes(0x180188, [0,0,10]) # Zelda respawn refills (magic, bombs, arrows)
            rom.write_bytes(0x18018B, [0,0,10]) # Mantle respawn refills (magic, bombs, arrows)
        elif uncle_location.item is not None and uncle_location.item.name in ['Bombs (10)']:
            rom.write_byte(0x18004E, 2) # Escape Fill (bombs)
            rom.write_bytes(0x180185, [0,50,0]) # Uncle respawn refills (magic, bombs, arrows)
            rom.write_bytes(0x180188, [0,3,0]) # Zelda respawn refills (magic, bombs, arrows)
            rom.write_bytes(0x18018B, [0,3,0]) # Mantle respawn refills (magic, bombs, arrows)
        elif uncle_location.item is not None and uncle_location.item.name in ['Cane of Somaria', 'Cane of Byrna', 'Fire Rod']:
            rom.write_byte(0x18004E, 4) # Escape Fill (magic)
            rom.write_bytes(0x180185, [0x80,0,0]) # Uncle respawn refills (magic, bombs, arrows)
            rom.write_bytes(0x180188, [0x20,0,0]) # Zelda respawn refills (magic, bombs, arrows)
            rom.write_bytes(0x18018B, [0x20,0,0]) # Mantle respawn refills (magic, bombs, arrows)

    # patch swamp: Need to enable permanent drain of water as dam or swamp were moved
    rom.write_byte(0x18003D, 0x01 if world.swamp_patch_required[player] else 0x00)

    # powder patch: remove the need to leave the screen after powder, since it causes problems for potion shop at race game
    # temporarally we are just nopping out this check we will conver this to a rom fix soon.
    rom.write_bytes(0x02F539, [0xEA, 0xEA, 0xEA, 0xEA, 0xEA] if world.powder_patch_required[player] else [0xAD, 0xBF, 0x0A, 0xF0, 0x4F])

    # allow smith into multi-entrance caves in appropriate shuffles
    if world.shuffle[player] in ['restricted', 'full', 'crossed', 'insanity']:
        rom.write_byte(0x18004C, 0x01)

    # set correct flag for hera basement item
    hera_basement = world.get_location('Tower of Hera - Basement Cage', player)
    if hera_basement.item is not None and hera_basement.item.name == 'Small Key (Tower of Hera)' and hera_basement.item.player == player:
        rom.write_byte(0x4E3BB, 0xE4)
    else:
        rom.write_byte(0x4E3BB, 0xEB)

    # fix trock doors for reverse entrances
    if world.fix_trock_doors[player]:
        rom.write_byte(0xFED31, 0x0E)  # preopen bombable exit
        rom.write_byte(0xFEE41, 0x0E)  # preopen bombable exit
        # included unconditionally in base2current
        #rom.write_byte(0xFE465, 0x1E)  # remove small key door on backside of big key door
    else:
        rom.write_byte(0xFED31, 0x2A)  # preopen bombable exit
        rom.write_byte(0xFEE41, 0x2A)  # preopen bombable exit

    write_strings(rom, world, player, team)

    rom.write_byte(0x18636C, 1 if world.remote_items[player] else 0)

    # set rom name
    # 21 bytes
    from Main import __version__
    # todo: change to DR when Enemizer is okay with DR
    rom.name = bytearray(f'ER{__version__.split("-")[0].replace(".","")[0:3]}_{team+1}_{player}_{world.seed:09}\0', 'utf8')[:21]
    rom.name.extend([0] * (21 - len(rom.name)))
    rom.write_bytes(0x7FC0, rom.name)

    # set player names
    for p in range(1, min(world.players, 64) + 1):
        rom.write_bytes(0x186380 + ((p - 1) * 32), hud_format_text(world.player_names[p][team]))

    # Write title screen Code
    hashint = int(rom.get_hash(), 16)
    code = [
        (hashint >> 20) & 0x1F,
        (hashint >> 15) & 0x1F,
        (hashint >> 10) & 0x1F,
        (hashint >> 5) & 0x1F,
        hashint & 0x1F,
    ]
    rom.write_bytes(0x180215, code)
    rom.hash = code

    return rom

try:
    import RaceRom
except ImportError:
    RaceRom = None

def patch_race_rom(rom):
    rom.write_bytes(0x180213, [0x01, 0x00]) # Tournament Seed

    if 'RaceRom' in sys.modules:
        RaceRom.encrypt(rom)

def write_custom_shops(rom, world, player):
    shops = [shop for shop in world.shops if shop.custom and shop.region.player == player]

    shop_data = bytearray()
    items_data = bytearray()
    sram_offset = 0

    for shop_id, shop in enumerate(shops):
        if shop_id == len(shops) - 1:
            shop_id = 0xFF
        bytes = shop.get_bytes()
        bytes[0] = shop_id
        bytes[-1] = sram_offset
        if shop.type == ShopType.TakeAny:
            sram_offset += 1
        else:
            sram_offset += shop.item_count
        shop_data.extend(bytes)
        # [id][item][price-low][price-high][max][repl_id][repl_price-low][repl_price-high]
        for item in shop.inventory:
            if item is None:
                break
            item_data = [shop_id, ItemFactory(item['item'], player).code] + int16_as_bytes(item['price']) + [item['max'], ItemFactory(item['replacement'], player).code if item['replacement'] else 0xFF] + int16_as_bytes(item['replacement_price'])
            items_data.extend(item_data)

    rom.write_bytes(0x184800, shop_data)

    items_data.extend([0xFF, 0xFF, 0xFF, 0xFF, 0xFF, 0xFF, 0xFF, 0xFF])
    rom.write_bytes(0x184900, items_data)


def hud_format_text(text):
    output = bytes()
    for char in text.lower():
        if 'a' <= char <= 'z':
            output += bytes([0x5d + ord(char) - ord('a'), 0x29])
        elif '0' <= char <= '8':
            output += bytes([0x77 + ord(char) - ord('0'), 0x29])
        elif char == '9':
            output += b'\x4b\x29'
        elif char == ' ':
            output += b'\x7f\x00'
        else:
            output += b'\x2a\x29'
    while len(output) < 32:
        output += b'\x7f\x00'
    return output[:32]


def apply_rom_settings(rom, beep, color, quickswap, fastmenu, disable_music, sprite, ow_palettes, uw_palettes):
    if sprite and not isinstance(sprite, Sprite):
        sprite = Sprite(sprite) if os.path.isfile(sprite) else get_sprite_from_name(sprite)

    # enable instant item menu
    if fastmenu == 'instant':
        rom.write_byte(0x6DD9A, 0x20)
        rom.write_byte(0x6DF2A, 0x20)
        rom.write_byte(0x6E0E9, 0x20)
    else:
        rom.write_byte(0x6DD9A, 0x11)
        rom.write_byte(0x6DF2A, 0x12)
        rom.write_byte(0x6E0E9, 0x12)
    if fastmenu == 'instant':
        rom.write_byte(0x180048, 0xE8)
    elif fastmenu == 'double':
        rom.write_byte(0x180048, 0x10)
    elif fastmenu == 'triple':
        rom.write_byte(0x180048, 0x18)
    elif fastmenu == 'quadruple':
        rom.write_byte(0x180048, 0x20)
    elif fastmenu == 'half':
        rom.write_byte(0x180048, 0x04)
    else:
        rom.write_byte(0x180048, 0x08)

    rom.write_byte(0x18004B, 0x01 if quickswap else 0x00)

    rom.write_byte(0x0CFE18, 0x00 if disable_music else rom.orig_buffer[0x0CFE18] if rom.orig_buffer else 0x70)
    rom.write_byte(0x0CFEC1, 0x00 if disable_music else rom.orig_buffer[0x0CFEC1] if rom.orig_buffer else 0xC0)
    rom.write_bytes(0x0D0000, [0x00, 0x00] if disable_music else rom.orig_buffer[0x0D0000:0x0D0002] if rom.orig_buffer else [0xDA, 0x58])
    rom.write_bytes(0x0D00E7, [0xC4, 0x58] if disable_music else rom.orig_buffer[0x0D00E7:0x0D00E9] if rom.orig_buffer else [0xDA, 0x58])

    rom.write_byte(0x18021A, 1 if disable_music else 0x00)

    # set heart beep rate
    rom.write_byte(0x180033, {'off': 0x00, 'half': 0x40, 'quarter': 0x80, 'normal': 0x20, 'double': 0x10}[beep])

    # set heart color
    if color == 'random':
        color = random.choice(['red', 'blue', 'green', 'yellow'])
    rom.write_byte(0x6FA1E, {'red': 0x24, 'blue': 0x2C, 'green': 0x3C, 'yellow': 0x28}[color])
    rom.write_byte(0x6FA20, {'red': 0x24, 'blue': 0x2C, 'green': 0x3C, 'yellow': 0x28}[color])
    rom.write_byte(0x6FA22, {'red': 0x24, 'blue': 0x2C, 'green': 0x3C, 'yellow': 0x28}[color])
    rom.write_byte(0x6FA24, {'red': 0x24, 'blue': 0x2C, 'green': 0x3C, 'yellow': 0x28}[color])
    rom.write_byte(0x6FA26, {'red': 0x24, 'blue': 0x2C, 'green': 0x3C, 'yellow': 0x28}[color])
    rom.write_byte(0x6FA28, {'red': 0x24, 'blue': 0x2C, 'green': 0x3C, 'yellow': 0x28}[color])
    rom.write_byte(0x6FA2A, {'red': 0x24, 'blue': 0x2C, 'green': 0x3C, 'yellow': 0x28}[color])
    rom.write_byte(0x6FA2C, {'red': 0x24, 'blue': 0x2C, 'green': 0x3C, 'yellow': 0x28}[color])
    rom.write_byte(0x6FA2E, {'red': 0x24, 'blue': 0x2C, 'green': 0x3C, 'yellow': 0x28}[color])
    rom.write_byte(0x6FA30, {'red': 0x24, 'blue': 0x2C, 'green': 0x3C, 'yellow': 0x28}[color])
    rom.write_byte(0x65561, {'red': 0x05, 'blue': 0x0D, 'green': 0x19, 'yellow': 0x09}[color])

    # write link sprite if required
    if sprite is not None:
        write_sprite(rom, sprite)

    default_ow_palettes(rom)
    if ow_palettes == 'random':
        randomize_ow_palettes(rom)
    elif ow_palettes == 'blackout':
        blackout_ow_palettes(rom)

    default_uw_palettes(rom)
    if uw_palettes == 'random':
        randomize_uw_palettes(rom)
    elif uw_palettes == 'blackout':
        blackout_uw_palettes(rom)

    if isinstance(rom, LocalRom):
        rom.write_crc()


def write_sprite(rom, sprite):
    if not sprite.valid:
        return
    rom.write_bytes(0x80000, sprite.sprite)
    rom.write_bytes(0xDD308, sprite.palette)
    rom.write_bytes(0xDEDF5, sprite.glove_palette)

def set_color(rom, address, color, shade):
    r = round(min(color[0], 0xFF) * pow(0.8, shade) * 0x1F / 0xFF)
    g = round(min(color[1], 0xFF) * pow(0.8, shade) * 0x1F / 0xFF)
    b = round(min(color[2], 0xFF) * pow(0.8, shade) * 0x1F / 0xFF)

    rom.write_bytes(address, ((b << 10) | (g << 5) | (r << 0)).to_bytes(2, byteorder='little', signed=False))

def default_ow_palettes(rom):
    if not rom.orig_buffer:
        return
    rom.write_bytes(0xDE604, rom.orig_buffer[0xDE604:0xDEBB4])

    for address in [0x067FB4, 0x067F94, 0x067FC6, 0x067FE6, 0x067FE1, 0x05FEA9, 0x05FEB3]:
        rom.write_bytes(address, rom.orig_buffer[address:address+2])

def randomize_ow_palettes(rom):
    grass, grass2, grass3, dirt, dirt2, water, clouds, dwdirt,\
        dwgrass, dwwater, dwdmdirt, dwdmgrass, dwdmclouds1, dwdmclouds2 = [[random.randint(60, 215) for _ in range(3)] for _ in range(14)]
    dwtree = [c + random.randint(-20, 10) for c in dwgrass]
    treeleaf = [c + random.randint(-20, 10) for c in grass]

    patches = {0x067FB4: (grass, 0), 0x067F94: (grass, 0), 0x067FC6: (grass, 0), 0x067FE6: (grass, 0), 0x067FE1: (grass, 3), 0x05FEA9: (grass, 0), 0x05FEB3: (dwgrass, 1),
               0x0DD4AC: (grass, 2), 0x0DE6DE: (grass2, 2), 0x0DE6E0: (grass2, 1), 0x0DD4AE: (grass2, 1), 0x0DE9FA: (grass2, 1), 0x0DEA0E: (grass2, 1), 0x0DE9FE: (grass2, 0),
               0x0DD3D2: (grass2, 2), 0x0DE88C: (grass2, 2), 0x0DE8A8: (grass2, 2), 0x0DE9F8: (grass2, 2), 0x0DEA4E: (grass2, 2), 0x0DEAF6: (grass2, 2), 0x0DEB2E: (grass2, 2), 0x0DEB4A: (grass2, 2),
               0x0DE892: (grass, 1), 0x0DE886: (grass, 0), 0x0DE6D2: (grass, 0), 0x0DE6FA: (grass, 3), 0x0DE6FC: (grass, 0), 0x0DE6FE: (grass, 0), 0x0DE70A: (grass, 0), 0x0DE708: (grass, 2), 0x0DE70C: (grass, 1),
               0x0DE6D4: (dirt, 2), 0x0DE6CA: (dirt, 5), 0x0DE6CC: (dirt, 4), 0x0DE6CE: (dirt, 3), 0x0DE6E2: (dirt, 2), 0x0DE6D8: (dirt, 5), 0x0DE6DA: (dirt, 4), 0x0DE6DC: (dirt, 2),
               0x0DE6F0: (dirt, 2), 0x0DE6E6: (dirt, 5), 0x0DE6E8: (dirt, 4), 0x0DE6EA: (dirt, 2), 0x0DE6EC: (dirt, 4), 0x0DE6EE: (dirt, 2),
               0x0DE91E: (grass, 0),
               0x0DE920: (dirt, 2), 0x0DE916: (dirt, 3), 0x0DE934: (dirt, 3),
               0x0DE92C: (grass, 0), 0x0DE93A: (grass, 0), 0x0DE91C: (grass, 1), 0x0DE92A: (grass, 1), 0x0DEA1C: (grass, 0), 0x0DEA2A: (grass, 0), 0x0DEA30: (grass, 0),
               0x0DEA2E: (dirt, 5),
               0x0DE884: (grass, 3), 0x0DE8AE: (grass, 3), 0x0DE8BE: (grass, 3), 0x0DE8E4: (grass, 3), 0x0DE938: (grass, 3), 0x0DE9C4: (grass, 3), 0x0DE6D0: (grass, 4),
               0x0DE890: (treeleaf, 1), 0x0DE894: (treeleaf, 0),
               0x0DE924: (water, 3), 0x0DE668: (water, 3), 0x0DE66A: (water, 2), 0x0DE670: (water, 1), 0x0DE918: (water, 1), 0x0DE66C: (water, 0), 0x0DE91A: (water, 0), 0x0DE92E: (water, 1), 0x0DEA1A: (water, 1), 0x0DEA16: (water, 3), 0x0DEA10: (water, 4),
               0x0DE66E: (dirt, 3), 0x0DE672: (dirt, 2), 0x0DE932: (dirt, 4), 0x0DE936: (dirt, 2), 0x0DE93C: (dirt, 1),
               0x0DE756: (dirt2, 4), 0x0DE764: (dirt2, 4), 0x0DE772: (dirt2, 4), 0x0DE994: (dirt2, 4), 0x0DE9A2: (dirt2, 4), 0x0DE758: (dirt2, 3), 0x0DE766: (dirt2, 3), 0x0DE774: (dirt2, 3),
               0x0DE996: (dirt2, 3), 0x0DE9A4: (dirt2, 3), 0x0DE75A: (dirt2, 2), 0x0DE768: (dirt2, 2), 0x0DE776: (dirt2, 2), 0x0DE778: (dirt2, 2), 0x0DE998: (dirt2, 2), 0x0DE9A6: (dirt2, 2),
               0x0DE9AC: (dirt2, 1), 0x0DE99E: (dirt2, 1), 0x0DE760: (dirt2, 1), 0x0DE77A: (dirt2, 1), 0x0DE77C: (dirt2, 1), 0x0DE798: (dirt2, 1), 0x0DE980: (dirt2, 1),
               0x0DE75C: (grass3, 2), 0x0DE786: (grass3, 2), 0x0DE794: (grass3, 2), 0x0DE99A: (grass3, 2), 0x0DE75E: (grass3, 1), 0x0DE788: (grass3, 1), 0x0DE796: (grass3, 1), 0x0DE99C: (grass3, 1),
               0x0DE76A: (clouds, 2), 0x0DE9A8: (clouds, 2), 0x0DE76E: (clouds, 0), 0x0DE9AA: (clouds, 0), 0x0DE8DA: (clouds, 0), 0x0DE8D8: (clouds, 0), 0x0DE8D0: (clouds, 0), 0x0DE98C: (clouds, 2), 0x0DE990: (clouds, 0),
               0x0DEB34: (dwtree, 4), 0x0DEB30: (dwtree, 3), 0x0DEB32: (dwtree, 1),
               0x0DE710: (dwdirt, 5), 0x0DE71E: (dwdirt, 5), 0x0DE72C: (dwdirt, 5), 0x0DEAD6: (dwdirt, 5), 0x0DE712: (dwdirt, 4), 0x0DE720: (dwdirt, 4), 0x0DE72E: (dwdirt, 4), 0x0DE660: (dwdirt, 4),
               0x0DEAD8: (dwdirt, 4), 0x0DEADA: (dwdirt, 3), 0x0DE714: (dwdirt, 3), 0x0DE722: (dwdirt, 3), 0x0DE730: (dwdirt, 3), 0x0DE732: (dwdirt, 3), 0x0DE734: (dwdirt, 2), 0x0DE736: (dwdirt, 2),
               0x0DE728: (dwdirt, 2), 0x0DE71A: (dwdirt, 2), 0x0DE664: (dwdirt, 2), 0x0DEAE0: (dwdirt, 2),
               0x0DE716: (dwgrass, 3), 0x0DE740: (dwgrass, 3), 0x0DE74E: (dwgrass, 3), 0x0DEAC0: (dwgrass, 3), 0x0DEACE: (dwgrass, 3), 0x0DEADC: (dwgrass, 3), 0x0DEB24: (dwgrass, 3), 0x0DE752: (dwgrass, 2),
               0x0DE718: (dwgrass, 1), 0x0DE742: (dwgrass, 1), 0x0DE750: (dwgrass, 1), 0x0DEB26: (dwgrass, 1), 0x0DEAC2: (dwgrass, 1), 0x0DEAD0: (dwgrass, 1), 0x0DEADE: (dwgrass, 1),
               0x0DE65A: (dwwater, 5), 0x0DE65C: (dwwater, 3), 0x0DEAC8: (dwwater, 3), 0x0DEAD2: (dwwater, 2), 0x0DEABC: (dwwater, 2), 0x0DE662: (dwwater, 2), 0x0DE65E: (dwwater, 1), 0x0DEABE: (dwwater, 1), 0x0DEA98: (dwwater, 2),
               0x0DE79A: (dwdmdirt, 6), 0x0DE7A8: (dwdmdirt, 6), 0x0DE7B6: (dwdmdirt, 6), 0x0DEB60: (dwdmdirt, 6), 0x0DEB6E: (dwdmdirt, 6), 0x0DE93E: (dwdmdirt, 6), 0x0DE94C: (dwdmdirt, 6), 0x0DEBA6: (dwdmdirt, 6),
               0x0DE79C: (dwdmdirt, 4), 0x0DE7AA: (dwdmdirt, 4), 0x0DE7B8: (dwdmdirt, 4), 0x0DEB70: (dwdmdirt, 4), 0x0DEBA8: (dwdmdirt, 4), 0x0DEB72: (dwdmdirt, 3), 0x0DEB74: (dwdmdirt, 3), 0x0DE79E: (dwdmdirt, 3), 0x0DE7AC: (dwdmdirt, 3), 0x0DEBAA: (dwdmdirt, 3), 0x0DE7A0: (dwdmdirt, 3),
               0x0DE7BC: (dwdmgrass, 3),
               0x0DEBAC: (dwdmdirt, 2), 0x0DE7AE: (dwdmdirt, 2), 0x0DE7C2: (dwdmdirt, 2), 0x0DE7A6: (dwdmdirt, 2), 0x0DEB7A: (dwdmdirt, 2), 0x0DEB6C: (dwdmdirt, 2), 0x0DE7C0: (dwdmdirt, 2),
               0x0DE7A2: (dwdmgrass, 3), 0x0DE7BE: (dwdmgrass, 3), 0x0DE7CC: (dwdmgrass, 3), 0x0DE7DA: (dwdmgrass, 3), 0x0DEB6A: (dwdmgrass, 3), 0x0DE948: (dwdmgrass, 3), 0x0DE956: (dwdmgrass, 3), 0x0DE964: (dwdmgrass, 3), 0x0DE7CE: (dwdmgrass, 1), 0x0DE7A4: (dwdmgrass, 1), 0x0DEBA2: (dwdmgrass, 1), 0x0DEBB0: (dwdmgrass, 1),
               0x0DE644: (dwdmclouds1, 2), 0x0DEB84: (dwdmclouds1, 2), 0x0DE648: (dwdmclouds1, 1), 0x0DEB88: (dwdmclouds1, 1),
               0x0DEBAE: (dwdmclouds2, 2), 0x0DE7B0: (dwdmclouds2, 2), 0x0DE7B4: (dwdmclouds2, 0), 0x0DEB78: (dwdmclouds2, 0), 0x0DEBB2: (dwdmclouds2, 0)
               }
    for address, (color, shade) in patches.items():
        set_color(rom, address, color, shade)

def blackout_ow_palettes(rom):
    rom.write_bytes(0xDE604, [0] * 0xC4)
    for i in range(0xDE6C8, 0xDE86C, 70):
        rom.write_bytes(i, [0] * 64)
        rom.write_bytes(i+66, [0] * 4)
    rom.write_bytes(0xDE86C, [0] * 0x348)

    for address in [0x067FB4, 0x067F94, 0x067FC6, 0x067FE6, 0x067FE1, 0x05FEA9, 0x05FEB3]:
        rom.write_bytes(address, [0,0])

def default_uw_palettes(rom):
    if not rom.orig_buffer:
        return
    rom.write_bytes(0xDD734, rom.orig_buffer[0xDD734:0xDE544])

def randomize_uw_palettes(rom):
    for dungeon in range(20):
        wall, pot, chest, floor1, floor2, floor3 = [[random.randint(60, 240) for _ in range(3)] for _ in range(6)]

        for i in range(5):
            shade = 10 - (i * 2)
            set_color(rom, 0x0DD734 + (0xB4 * dungeon) + (i * 2), wall, shade)
            set_color(rom, 0x0DD770 + (0xB4 * dungeon) + (i * 2), wall, shade)
            set_color(rom, 0x0DD744 + (0xB4 * dungeon) + (i * 2), wall, shade)
            if dungeon == 0:
                set_color(rom, 0x0DD7CA + (0xB4 * dungeon) + (i * 2), wall, shade)

        if dungeon == 2:
            set_color(rom, 0x0DD74E + (0xB4 * dungeon), wall, 3)
            set_color(rom, 0x0DD750 + (0xB4 * dungeon), wall, 5)
            set_color(rom, 0x0DD73E + (0xB4 * dungeon), wall, 3)
            set_color(rom, 0x0DD740 + (0xB4 * dungeon), wall, 5)

        set_color(rom, 0x0DD7E4 + (0xB4 * dungeon), wall, 4)
        set_color(rom, 0x0DD7E6 + (0xB4 * dungeon), wall, 2)

        set_color(rom, 0xDD7DA + (0xB4 * dungeon), wall, 10)
        set_color(rom, 0xDD7DC + (0xB4 * dungeon), wall, 8)

        set_color(rom, 0x0DD75A + (0xB4 * dungeon), pot, 7)
        set_color(rom, 0x0DD75C + (0xB4 * dungeon), pot, 1)
        set_color(rom, 0x0DD75E + (0xB4 * dungeon), pot, 3)

        set_color(rom, 0x0DD76A + (0xB4 * dungeon), wall, 7)
        set_color(rom, 0x0DD76C + (0xB4 * dungeon), wall, 2)
        set_color(rom, 0x0DD76E + (0xB4 * dungeon), wall, 4)

        set_color(rom, 0x0DD7AE + (0xB4 * dungeon), chest, 2)
        set_color(rom, 0x0DD7B0 + (0xB4 * dungeon), chest, 0)

        for i in range(3):
            shade = 6 - (i * 2)
            set_color(rom, 0x0DD764 + (0xB4 * dungeon) + (i * 2), floor1, shade)
            set_color(rom, 0x0DD782 + (0xB4 * dungeon) + (i * 2), floor1, shade + 3)

            set_color(rom, 0x0DD7A0 + (0xB4 * dungeon) + (i * 2), floor2, shade)
            set_color(rom, 0x0DD7BE + (0xB4 * dungeon) + (i * 2), floor2, shade + 3)

        set_color(rom, 0x0DD7E2 + (0xB4 * dungeon), floor3, 3)
        set_color(rom, 0x0DD796 + (0xB4 * dungeon), floor3, 4)

def blackout_uw_palettes(rom):
    for i in range(0xDD734, 0xDE544, 180):
        rom.write_bytes(i, [0] * 38)
        rom.write_bytes(i+44, [0] * 76)
        rom.write_bytes(i+136, [0] * 44)

def get_hash_string(hash):
    return ", ".join([hash_alphabet[code & 0x1F] for code in hash])

def write_string_to_rom(rom, target, string):
    address, maxbytes = text_addresses[target]
    rom.write_bytes(address, MultiByteTextMapper.convert(string, maxbytes))


def write_strings(rom, world, player, team):
    tt = TextTable()
    tt.removeUnwantedText()

    # Let's keep this guy's text accurate to the shuffle setting.
    if world.shuffle[player] in ['vanilla', 'dungeonsfull', 'dungeonssimple']:
        tt['kakariko_flophouse_man_no_flippers'] = 'I really hate mowing my yard.\n{PAGEBREAK}\nI should move.'
        tt['kakariko_flophouse_man'] = 'I really hate mowing my yard.\n{PAGEBREAK}\nI should move.'

    def hint_text(dest, ped_hint=False):
        if not dest:
            return "nothing"
        if ped_hint:
            hint = dest.pedestal_hint_text if dest.pedestal_hint_text else "unknown item"
        else:
            hint = dest.hint_text if dest.hint_text else "something"
        if dest.player != player:
            if ped_hint:
                hint += f" for {world.player_names[dest.player][team]}!"
            elif type(dest) in [Region, Location]:
                hint += f" in {world.player_names[dest.player][team]}'s world"
            else:
                hint += f" for {world.player_names[dest.player][team]}"
        return hint

    # For hints, first we write hints about entrances, some from the inconvenient list others from all reasonable entrances.
    if world.hints[player]:
        tt['sign_north_of_links_house'] = '> Randomizer The telepathic tiles can have hints!'
        hint_locations = HintLocations.copy()
        random.shuffle(hint_locations)
        all_entrances = [entrance for entrance in world.get_entrances() if entrance.player == player]
        random.shuffle(all_entrances)

        #First we take care of the one inconvenient dungeon in the appropriately simple shuffles.
        entrances_to_hint = {}
        entrances_to_hint.update(InconvenientDungeonEntrances)
        if world.shuffle_ganon:
            if world.mode[player] == 'inverted':
                entrances_to_hint.update({'Ganons Tower': 'The sealed castle door'})
            else:
                entrances_to_hint.update({'Ganons Tower': 'Ganon\'s Tower'})
        if world.shuffle[player] in ['simple', 'restricted', 'restricted_legacy']:
            for entrance in all_entrances:
                if entrance.name in entrances_to_hint:
                    this_hint = entrances_to_hint[entrance.name] + ' leads to ' + hint_text(entrance.connected_region) + '.'
                    tt[hint_locations.pop(0)] = this_hint
                    entrances_to_hint = {}
                    break
        #Now we write inconvenient locations for most shuffles and finish taking care of the less chaotic ones.
        entrances_to_hint.update(InconvenientOtherEntrances)
        if world.shuffle[player] in ['vanilla', 'dungeonssimple', 'dungeonsfull']:
            hint_count = 0
        elif world.shuffle[player] in ['simple', 'restricted', 'restricted_legacy']:
            hint_count = 2
        else:
            hint_count = 4
        for entrance in all_entrances:
            if entrance.name in entrances_to_hint:
                if hint_count > 0:
                    this_hint = entrances_to_hint[entrance.name] + ' leads to ' + hint_text(entrance.connected_region) + '.'
                    tt[hint_locations.pop(0)] = this_hint
                    entrances_to_hint.pop(entrance.name)
                    hint_count -= 1
                else:
                    break

        #Next we handle hints for randomly selected other entrances, curating the selection intelligently based on shuffle.
        if world.shuffle[player] not in ['simple', 'restricted', 'restricted_legacy']:
            entrances_to_hint.update(ConnectorEntrances)
            entrances_to_hint.update(DungeonEntrances)
            if world.mode[player] == 'inverted':
                entrances_to_hint.update({'Inverted Agahnims Tower': 'The dark mountain tower'})
            else:
                entrances_to_hint.update({'Agahnims Tower': 'The sealed castle door'})
        elif world.shuffle[player] == 'restricted':
            entrances_to_hint.update(ConnectorEntrances)
        entrances_to_hint.update(OtherEntrances)
        if world.mode[player] == 'inverted':
            entrances_to_hint.update({'Inverted Dark Sanctuary': 'The dark sanctuary cave'})
            entrances_to_hint.update({'Inverted Big Bomb Shop': 'The old hero\'s dark home'})
            entrances_to_hint.update({'Inverted Links House': 'The old hero\'s light home'})
        else:
            entrances_to_hint.update({'Dark Sanctuary Hint': 'The dark sanctuary cave'})
            entrances_to_hint.update({'Big Bomb Shop': 'The old bomb shop'})
        if world.shuffle[player] in ['insanity', 'madness_legacy', 'insanity_legacy']:
            entrances_to_hint.update(InsanityEntrances)
            if world.shuffle_ganon:
                if world.mode[player] == 'inverted':
                    entrances_to_hint.update({'Inverted Pyramid Entrance': 'The extra castle passage'})
                else:
                    entrances_to_hint.update({'Pyramid Ledge': 'The pyramid ledge'})
        hint_count = 4 if world.shuffle[player] not in ['vanilla', 'dungeonssimple', 'dungeonsfull'] else 0
        for entrance in all_entrances:
            if entrance.name in entrances_to_hint:
                if hint_count > 0:
                    this_hint = entrances_to_hint[entrance.name] + ' leads to ' + hint_text(entrance.connected_region) + '.'
                    tt[hint_locations.pop(0)] = this_hint
                    entrances_to_hint.pop(entrance.name)
                    hint_count -= 1
                else:
                    break

        # Next we write a few hints for specific inconvenient locations. We don't make many because in entrance this is highly unpredictable.
        locations_to_hint = InconvenientLocations.copy()
        if world.doorShuffle[player] != 'crossed':
            locations_to_hint.extend(InconvenientDungeonLocations)
        if world.shuffle[player] in ['vanilla', 'dungeonssimple', 'dungeonsfull']:
            locations_to_hint.extend(InconvenientVanillaLocations)
        random.shuffle(locations_to_hint)
        hint_count = 3 if world.shuffle[player] not in ['vanilla', 'dungeonssimple', 'dungeonsfull'] else 5
        hint_count -= 2 if world.doorShuffle[player] == 'crossed' else 0
        del locations_to_hint[hint_count:]
        for location in locations_to_hint:
            if location == 'Swamp Left':
                if random.randint(0, 1) == 0:
                    first_item = hint_text(world.get_location('Swamp Palace - West Chest', player).item)
                    second_item = hint_text(world.get_location('Swamp Palace - Big Key Chest', player).item)
                else:
                    second_item = hint_text(world.get_location('Swamp Palace - West Chest', player).item)
                    first_item = hint_text(world.get_location('Swamp Palace - Big Key Chest', player).item)
                this_hint = ('The westmost chests in Swamp Palace contain ' + first_item + ' and ' + second_item + '.')
                tt[hint_locations.pop(0)] = this_hint
            elif location == 'Mire Left':
                if random.randint(0, 1) == 0:
                    first_item = hint_text(world.get_location('Misery Mire - Compass Chest', player).item)
                    second_item = hint_text(world.get_location('Misery Mire - Big Key Chest', player).item)
                else:
                    second_item = hint_text(world.get_location('Misery Mire - Compass Chest', player).item)
                    first_item = hint_text(world.get_location('Misery Mire - Big Key Chest', player).item)
                this_hint = ('The westmost chests in Misery Mire contain ' + first_item + ' and ' + second_item + '.')
                tt[hint_locations.pop(0)] = this_hint
            elif location == 'Tower of Hera - Big Key Chest':
                this_hint = 'Waiting in the Tower of Hera basement leads to ' + hint_text(world.get_location(location, player).item) + '.'
                tt[hint_locations.pop(0)] = this_hint
            elif location == 'Ganons Tower - Big Chest':
                this_hint = 'The big chest in Ganon\'s Tower contains ' + hint_text(world.get_location(location, player).item) + '.'
                tt[hint_locations.pop(0)] = this_hint
            elif location == 'Thieves\' Town - Big Chest':
                this_hint = 'The big chest in Thieves\' Town contains ' + hint_text(world.get_location(location, player).item) + '.'
                tt[hint_locations.pop(0)] = this_hint
            elif location == 'Ice Palace - Big Chest':
                this_hint = 'The big chest in Ice Palace contains ' + hint_text(world.get_location(location, player).item) + '.'
                tt[hint_locations.pop(0)] = this_hint
            elif location == 'Eastern Palace - Big Key Chest':
                this_hint = 'The antifairy guarded chest in Eastern Palace contains ' + hint_text(world.get_location(location, player).item) + '.'
                tt[hint_locations.pop(0)] = this_hint
            elif location == 'Sahasrahla':
                this_hint = 'Sahasrahla seeks a green pendant for ' + hint_text(world.get_location(location, player).item) + '.'
                tt[hint_locations.pop(0)] = this_hint
            elif location == 'Graveyard Cave':
                this_hint = 'The cave north of the graveyard contains ' + hint_text(world.get_location(location, player).item) + '.'
                tt[hint_locations.pop(0)] = this_hint
            else:
                this_hint = location + ' contains ' + hint_text(world.get_location(location, player).item) + '.'
                tt[hint_locations.pop(0)] = this_hint

        # Lastly we write hints to show where certain interesting items are. It is done the way it is to re-use the silver code and also to give one hint per each type of item regardless of how many exist. This supports many settings well.
        items_to_hint = RelevantItems.copy()
        if world.keyshuffle[player]:
            items_to_hint.extend(SmallKeys)
        if world.bigkeyshuffle[player]:
            items_to_hint.extend(BigKeys)
        random.shuffle(items_to_hint)
        hint_count = 5 if world.shuffle[player] not in ['vanilla', 'dungeonssimple', 'dungeonsfull'] else 8
        hint_count += 2 if world.doorShuffle[player] == 'crossed' else 0
        while hint_count > 0:
            this_item = items_to_hint.pop(0)
            this_location = world.find_items_not_key_only(this_item, player)
            random.shuffle(this_location)
            if this_location:
                this_hint = this_location[0].item.hint_text + ' can be found ' + hint_text(this_location[0]) + '.'
                tt[hint_locations.pop(0)] = this_hint
                hint_count -= 1

        # Adding a hint for the Thieves' Town Attic location in Crossed door shuffle.
        if world.doorShuffle[player] in ['crossed']:
            attic_hint = world.get_location("Thieves' Town - Attic", player).parent_region.dungeon.name
            this_hint = 'A cracked floor can be found in ' + attic_hint + '.'
            if hint_locations[0] == 'telepathic_tile_thieves_town_upstairs':
                tt[hint_locations.pop(1)] = this_hint
            else:
                tt[hint_locations.pop(0)] = this_hint

        # All remaining hint slots are filled with junk hints. It is done this way to ensure the same junk hint isn't selected twice.
        junk_hints = junk_texts.copy()
        random.shuffle(junk_hints)
        for location in hint_locations:
            tt[location] = junk_hints.pop(0)

    # We still need the older hints of course. Those are done here.


    silverarrows = world.find_items('Silver Arrows', player)
    random.shuffle(silverarrows)
    silverarrow_hint = (' %s?' % hint_text(silverarrows[0]).replace('Ganon\'s', 'my')) if silverarrows else '?\nI think not!'
    tt['ganon_phase_3_no_silvers'] = 'Did you find the silver arrows%s' % silverarrow_hint
    tt['ganon_phase_3_no_silvers_alt'] = 'Did you find the silver arrows%s' % silverarrow_hint

    prog_bow_locs = world.find_items('Progressive Bow', player)
    distinguished_prog_bow_loc = next((location for location in prog_bow_locs if location.item.code == 0x65), None)
    if distinguished_prog_bow_loc:
        prog_bow_locs.remove(distinguished_prog_bow_loc)
        silverarrow_hint = (' %s?' % hint_text(distinguished_prog_bow_loc).replace('Ganon\'s', 'my'))
        tt['ganon_phase_3_no_silvers'] = 'Did you find the silver arrows%s' % silverarrow_hint

    if any(prog_bow_locs):
        silverarrow_hint = (' %s?' % hint_text(random.choice(prog_bow_locs)).replace('Ganon\'s', 'my'))
        tt['ganon_phase_3_no_silvers_alt'] = 'Did you find the silver arrows%s' % silverarrow_hint


    crystal5 = world.find_items('Crystal 5', player)[0]
    crystal6 = world.find_items('Crystal 6', player)[0]
    tt['bomb_shop'] = 'Big Bomb?\nMy supply is blocked until you clear %s and %s.' % (crystal5.hint_text, crystal6.hint_text)

    greenpendant = world.find_items('Green Pendant', player)[0]
    tt['sahasrahla_bring_courage'] = 'I lost my family heirloom in %s' % greenpendant.hint_text

    tt['sign_ganons_tower'] = ('You need %d crystal to enter.' if world.crystals_needed_for_gt[player] == 1 else 'You need %d crystals to enter.') % world.crystals_needed_for_gt[player]
    tt['sign_ganon'] = ('You need %d crystal to beat Ganon.' if world.crystals_needed_for_ganon[player] == 1 else 'You need %d crystals to beat Ganon.') % world.crystals_needed_for_ganon[player]

    if world.goal[player] in ['dungeons']:
        tt['sign_ganon'] = 'You need to complete all the dungeons.'

    tt['uncle_leaving_text'] = Uncle_texts[random.randint(0, len(Uncle_texts) - 1)]
    tt['end_triforce'] = "{NOBORDER}\n" + Triforce_texts[random.randint(0, len(Triforce_texts) - 1)]
    tt['bomb_shop_big_bomb'] = BombShop2_texts[random.randint(0, len(BombShop2_texts) - 1)]

    # this is what shows after getting the green pendant item in rando
    tt['sahasrahla_quest_have_master_sword'] = Sahasrahla2_texts[random.randint(0, len(Sahasrahla2_texts) - 1)]
    tt['blind_by_the_light'] = Blind_texts[random.randint(0, len(Blind_texts) - 1)]

    if world.goal[player] in ['triforcehunt']:
        tt['ganon_fall_in_alt'] = 'Why are you even here?\n You can\'t even hurt me! Get the Triforce Pieces.'
        tt['ganon_phase_3_alt'] = 'Seriously? Go Away, I will not Die.'
        tt['sign_ganon'] = 'Go find the Triforce pieces... Ganon is invincible!'
        tt['murahdahla'] = "Hello @. I\nam Murahdahla, brother of\nSahasrahla and Aginah. Behold the power of\ninvisibility.\n\n\n\n… … …\n\nWait! you can see me? I knew I should have\nhidden in  a hollow tree. If you bring\n%d triforce pieces, I can reassemble it." % world.treasure_hunt_count[player]
    elif world.goal[player] in ['pedestal']:
        tt['ganon_fall_in_alt'] = 'Why are you even here?\n You can\'t even hurt me! Your goal is at the pedestal.'
        tt['ganon_phase_3_alt'] = 'Seriously? Go Away, I will not Die.'
        tt['sign_ganon'] = 'You need to get to the pedestal... Ganon is invincible!'
    else:
        tt['ganon_fall_in'] = Ganon1_texts[random.randint(0, len(Ganon1_texts) - 1)]
        tt['ganon_fall_in_alt'] = 'You cannot defeat me until you finish your goal!'
        tt['ganon_phase_3_alt'] = 'Got wax in\nyour ears?\nI can not die!'

    tt['kakariko_tavern_fisherman'] = TavernMan_texts[random.randint(0, len(TavernMan_texts) - 1)]

    pedestalitem = world.get_location('Master Sword Pedestal', player).item
    pedestal_text = 'Some Hot Air' if pedestalitem is None else hint_text(pedestalitem, True) if pedestalitem.pedestal_hint_text is not None else 'Unknown Item'
    tt['mastersword_pedestal_translated'] = pedestal_text
    pedestal_credit_text = 'and the Hot Air' if pedestalitem is None else pedestalitem.pedestal_credit_text if pedestalitem.pedestal_credit_text is not None else 'and the Unknown Item'

    etheritem = world.get_location('Ether Tablet', player).item
    ether_text = 'Some Hot Air' if etheritem is None else hint_text(etheritem, True) if etheritem.pedestal_hint_text is not None else 'Unknown Item'
    tt['tablet_ether_book'] = ether_text
    bombositem = world.get_location('Bombos Tablet', player).item
    bombos_text = 'Some Hot Air' if bombositem is None else hint_text(bombositem, True) if bombositem.pedestal_hint_text is not None else 'Unknown Item'
    tt['tablet_bombos_book'] = bombos_text

    # inverted spawn menu changes
    if world.mode[player] == 'inverted':
        tt['menu_start_2'] = "{MENU}\n{SPEED0}\n≥@'s house\n Dark Chapel\n{CHOICE3}"
        tt['menu_start_3'] = "{MENU}\n{SPEED0}\n≥@'s house\n Dark Chapel\n Mountain Cave\n{CHOICE2}"
        tt['intro_main'] = CompressedTextMapper.convert(
                            "{INTRO}\n Episode  III\n{PAUSE3}\n A Link to\n   the Past\n"
                            + "{PAUSE3}\nInverted\n  Randomizer\n{PAUSE3}\nAfter mostly disregarding what happened in the first two games.\n"
                            + "{PAUSE3}\nLink has been transported to the Dark World\n{PAUSE3}\nWhile he was slumbering\n"
                            + "{PAUSE3}\nWhatever will happen?\n{PAUSE3}\n{CHANGEPIC}\nGanon has moved around all the items in Hyrule.\n"
                            + "{PAUSE7}\nYou will have to find all the items necessary to beat Ganon.\n"
                            + "{PAUSE7}\nThis is your chance to be a hero.\n{PAUSE3}\n{CHANGEPIC}\n"
                            + "You must get the 7 crystals to beat Ganon.\n{PAUSE9}\n{CHANGEPIC}", False)
    rom.write_bytes(0xE0000, tt.getBytes())

    credits = Credits()

    sickkiditem = world.get_location('Sick Kid', player).item
    sickkiditem_text = random.choice(SickKid_texts) if sickkiditem is None or sickkiditem.sickkid_credit_text is None else sickkiditem.sickkid_credit_text

    zoraitem = world.get_location('King Zora', player).item
    zoraitem_text = random.choice(Zora_texts) if zoraitem is None or zoraitem.zora_credit_text is None else zoraitem.zora_credit_text

    magicshopitem = world.get_location('Potion Shop', player).item
    magicshopitem_text = random.choice(MagicShop_texts) if magicshopitem is None or magicshopitem.magicshop_credit_text is None else magicshopitem.magicshop_credit_text

    fluteboyitem = world.get_location('Flute Spot', player).item
    fluteboyitem_text = random.choice(FluteBoy_texts) if fluteboyitem is None or fluteboyitem.fluteboy_credit_text is None else fluteboyitem.fluteboy_credit_text

    credits.update_credits_line('castle', 0, random.choice(KingsReturn_texts))
    credits.update_credits_line('sanctuary', 0, random.choice(Sanctuary_texts))

    credits.update_credits_line('kakariko', 0, random.choice(Kakariko_texts).format(random.choice(Sahasrahla_names)))
    credits.update_credits_line('desert', 0, random.choice(DesertPalace_texts))
    credits.update_credits_line('hera', 0, random.choice(MountainTower_texts))
    credits.update_credits_line('house', 0, random.choice(LinksHouse_texts))
    credits.update_credits_line('zora', 0, zoraitem_text)
    credits.update_credits_line('witch', 0, magicshopitem_text)
    credits.update_credits_line('lumberjacks', 0, random.choice(Lumberjacks_texts))
    credits.update_credits_line('grove', 0, fluteboyitem_text)
    credits.update_credits_line('well', 0, random.choice(WishingWell_texts))
    credits.update_credits_line('smithy', 0, random.choice(Blacksmiths_texts))
    credits.update_credits_line('kakariko2', 0, sickkiditem_text)
    credits.update_credits_line('bridge', 0, random.choice(DeathMountain_texts))
    credits.update_credits_line('woods', 0, random.choice(LostWoods_texts))
    credits.update_credits_line('pedestal', 0, pedestal_credit_text)

    (pointers, data) = credits.get_bytes()
    rom.write_bytes(0x181500, data)
    rom.write_bytes(0x76CC0, [byte for p in pointers for byte in [p & 0xFF, p >> 8 & 0xFF]])

def set_inverted_mode(world, player, rom):
    rom.write_byte(snes_to_pc(0x0283E0), 0xF0)  # residual portals
    rom.write_byte(snes_to_pc(0x02B34D), 0xF0)
    rom.write_byte(snes_to_pc(0x06DB78), 0x8B)
    rom.write_byte(snes_to_pc(0x05AF79), 0xF0)
    rom.write_byte(snes_to_pc(0x0DB3C5), 0xC6)
    rom.write_byte(snes_to_pc(0x07A3F4), 0xF0)  # duck
    write_int16s(rom, snes_to_pc(0x02E849), [0x0043, 0x0056, 0x0058, 0x006C, 0x006F, 0x0070, 0x007B, 0x007F, 0x001B])  # dw flute
    write_int16(rom, snes_to_pc(0x02E8D5), 0x07C8)
    write_int16(rom, snes_to_pc(0x02E8F7), 0x01F8)
    rom.write_byte(snes_to_pc(0x08D40C), 0xD0)  # morph proof
    # the following bytes should only be written in vanilla
    # or they'll overwrite the randomizer's shuffles
    if world.shuffle[player] == 'vanilla':
        rom.write_byte(0xDBB73 + 0x23, 0x37)  # switch AT and GT
        rom.write_byte(0xDBB73 + 0x36, 0x24)
        write_int16(rom, 0x15AEE + 2*0x38, 0x00E0)
        write_int16(rom, 0x15AEE + 2*0x25, 0x000C)
    if world.shuffle[player] in ['vanilla', 'dungeonssimple', 'dungeonsfull']:
        rom.write_byte(0x15B8C, 0x6C)
        rom.write_byte(0xDBB73 + 0x00, 0x53)  # switch bomb shop and links house
        rom.write_byte(0xDBB73 + 0x52, 0x01)
        rom.write_byte(0xDBB73 + 0x15, 0x06)  # bumper and old man cave
        write_int16(rom, 0x15AEE + 2*0x17, 0x00F0)
        rom.write_byte(0xDBB73 + 0x05, 0x16)
        write_int16(rom, 0x15AEE + 2*0x07, 0x00FB)
        rom.write_byte(0xDBB73 + 0x2D, 0x17)
        write_int16(rom, 0x15AEE + 2*0x2F, 0x00EB)
        rom.write_byte(0xDBB73 + 0x06, 0x2E)
        write_int16(rom, 0x15AEE + 2*0x08, 0x00E6)
        rom.write_byte(0xDBB73 + 0x16, 0x5E)
        rom.write_byte(0xDBB73 + 0x6F, 0x07)  # DDM fairy to old man cave
        write_int16(rom, 0x15AEE + 2*0x18, 0x00F1)
        rom.write_byte(0x15B8C + 0x18, 0x43)
        write_int16(rom, 0x15BDB + 2 * 0x18, 0x1400)
        write_int16(rom, 0x15C79 + 2 * 0x18, 0x0294)
        write_int16(rom, 0x15D17 + 2 * 0x18, 0x0600)
        write_int16(rom, 0x15DB5 + 2 * 0x18, 0x02E8)
        write_int16(rom, 0x15E53 + 2 * 0x18, 0x0678)
        write_int16(rom, 0x15EF1 + 2 * 0x18, 0x0303)
        write_int16(rom, 0x15F8F + 2 * 0x18, 0x0685)
        rom.write_byte(0x1602D + 0x18, 0x0A)
        rom.write_byte(0x1607C + 0x18, 0xF6)
        write_int16(rom, 0x160CB + 2 * 0x18, 0x0000)
        write_int16(rom, 0x16169 + 2 * 0x18, 0x0000)
    write_int16(rom, 0x15AEE + 2 * 0x3D, 0x0003)  # pyramid exit and houlihan
    rom.write_byte(0x15B8C + 0x3D, 0x5B)
    write_int16(rom, 0x15BDB + 2 * 0x3D, 0x0B0E)
    write_int16(rom, 0x15C79 + 2 * 0x3D, 0x075A)
    write_int16(rom, 0x15D17 + 2 * 0x3D, 0x0674)
    write_int16(rom, 0x15DB5 + 2 * 0x3D, 0x07A8)
    write_int16(rom, 0x15E53 + 2 * 0x3D, 0x06E8)
    write_int16(rom, 0x15EF1 + 2 * 0x3D, 0x07C7)
    write_int16(rom, 0x15F8F + 2 * 0x3D, 0x06F3)
    rom.write_byte(0x1602D + 0x3D, 0x06)
    rom.write_byte(0x1607C + 0x3D, 0xFA)
    write_int16(rom, 0x160CB + 2 * 0x3D, 0x0000)
    write_int16(rom, 0x16169 + 2 * 0x3D, 0x0000)
    write_int16(rom, snes_to_pc(0x02D8D4), 0x112)  # change sactuary spawn point to dark sanc
    rom.write_bytes(snes_to_pc(0x02D8E8), [0x22, 0x22, 0x22, 0x23, 0x04, 0x04, 0x04, 0x05])
    write_int16(rom, snes_to_pc(0x02D91A), 0x0400)
    write_int16(rom, snes_to_pc(0x02D928), 0x222E)
    write_int16(rom, snes_to_pc(0x02D936), 0x229A)
    write_int16(rom, snes_to_pc(0x02D944), 0x0480)
    write_int16(rom, snes_to_pc(0x02D952), 0x00A5)
    write_int16(rom, snes_to_pc(0x02D960), 0x007F)
    rom.write_byte(snes_to_pc(0x02D96D), 0x14)
    rom.write_byte(snes_to_pc(0x02D974), 0x00)
    rom.write_byte(snes_to_pc(0x02D97B), 0xFF)
    rom.write_byte(snes_to_pc(0x02D982), 0x00)
    rom.write_byte(snes_to_pc(0x02D989), 0x02)
    rom.write_byte(snes_to_pc(0x02D990), 0x00)
    write_int16(rom, snes_to_pc(0x02D998), 0x0000)
    write_int16(rom, snes_to_pc(0x02D9A6), 0x005A)
    rom.write_byte(snes_to_pc(0x02D9B3), 0x12)
    # keep the old man spawn point at old man house unless shuffle is vanilla
    if world.shuffle[player] in ['vanilla', 'dungeonsfull', 'dungeonssimple']:
        rom.write_bytes(snes_to_pc(0x308350), [0x00, 0x00, 0x01])
        write_int16(rom, snes_to_pc(0x02D8DE), 0x00F1)
        rom.write_bytes(snes_to_pc(0x02D910), [0x1F, 0x1E, 0x1F, 0x1F, 0x03, 0x02, 0x03, 0x03])
        write_int16(rom, snes_to_pc(0x02D924), 0x0300)
        write_int16(rom, snes_to_pc(0x02D932), 0x1F10)
        write_int16(rom, snes_to_pc(0x02D940), 0x1FC0)
        write_int16(rom, snes_to_pc(0x02D94E), 0x0378)
        write_int16(rom, snes_to_pc(0x02D95C), 0x0187)
        write_int16(rom, snes_to_pc(0x02D96A), 0x017F)
        rom.write_byte(snes_to_pc(0x02D972), 0x06)
        rom.write_byte(snes_to_pc(0x02D979), 0x00)
        rom.write_byte(snes_to_pc(0x02D980), 0xFF)
        rom.write_byte(snes_to_pc(0x02D987), 0x00)
        rom.write_byte(snes_to_pc(0x02D98E), 0x22)
        rom.write_byte(snes_to_pc(0x02D995), 0x12)
        write_int16(rom, snes_to_pc(0x02D9A2), 0x0000)
        write_int16(rom, snes_to_pc(0x02D9B0), 0x0007)
        rom.write_byte(snes_to_pc(0x02D9B8), 0x12)
        rom.write_bytes(0x180247, [0x00, 0x5A, 0x00, 0x00, 0x00, 0x00, 0x00])
    write_int16(rom, 0x15AEE + 2 * 0x06, 0x0020)  # post aga hyrule castle spawn
    rom.write_byte(0x15B8C + 0x06, 0x1B)
    write_int16(rom, 0x15BDB + 2 * 0x06, 0x00AE)
    write_int16(rom, 0x15C79 + 2 * 0x06, 0x0610)
    write_int16(rom, 0x15D17 + 2 * 0x06, 0x077E)
    write_int16(rom, 0x15DB5 + 2 * 0x06, 0x0672)
    write_int16(rom, 0x15E53 + 2 * 0x06, 0x07F8)
    write_int16(rom, 0x15EF1 + 2 * 0x06, 0x067D)
    write_int16(rom, 0x15F8F + 2 * 0x06, 0x0803)
    rom.write_byte(0x1602D + 0x06, 0x00)
    rom.write_byte(0x1607C + 0x06, 0xF2)
    write_int16(rom, 0x160CB + 2 * 0x06, 0x0000)
    write_int16(rom, 0x16169 + 2 * 0x06, 0x0000)
    write_int16(rom, snes_to_pc(0x02E87B), 0x00AE)  # move flute splot 9
    write_int16(rom, snes_to_pc(0x02E89D), 0x0610)
    write_int16(rom, snes_to_pc(0x02E8BF), 0x077E)
    write_int16(rom, snes_to_pc(0x02E8E1), 0x0672)
    write_int16(rom, snes_to_pc(0x02E903), 0x07F8)
    write_int16(rom, snes_to_pc(0x02E925), 0x067D)
    write_int16(rom, snes_to_pc(0x02E947), 0x0803)
    write_int16(rom, snes_to_pc(0x02E969), 0x0000)
    write_int16(rom, snes_to_pc(0x02E98B), 0xFFF2)
    rom.write_byte(snes_to_pc(0x1AF696), 0xF0)  # bat sprite retreat
    rom.write_byte(snes_to_pc(0x1AF6B2), 0x33)
    rom.write_bytes(snes_to_pc(0x1AF730), [0x6A, 0x9E, 0x0C, 0x00, 0x7A, 0x9E, 0x0C,
                                           0x00, 0x8A, 0x9E, 0x0C, 0x00, 0x6A, 0xAE,
                                           0x0C, 0x00, 0x7A, 0xAE, 0x0C, 0x00, 0x8A,
                                           0xAE, 0x0C, 0x00, 0x67, 0x97, 0x0C, 0x00,
                                           0x8D, 0x97, 0x0C, 0x00])
    write_int16s(rom, snes_to_pc(0x0FF1C8), [0x190F, 0x190F, 0x190F, 0x194C, 0x190F,
                                                 0x194B, 0x190F, 0x195C, 0x594B, 0x194C,
                                                 0x19EE, 0x19EE, 0x194B, 0x19EE, 0x19EE,
                                                 0x19EE, 0x594B, 0x190F, 0x595C, 0x190F,
                                                 0x190F, 0x195B, 0x190F, 0x190F, 0x19EE,
                                                 0x19EE, 0x195C, 0x19EE, 0x19EE, 0x19EE,
                                                 0x19EE, 0x595C, 0x595B, 0x190F, 0x190F,
                                                 0x190F])
    write_int16s(rom, snes_to_pc(0x0FA480), [0x190F, 0x196B, 0x9D04, 0x9D04, 0x196B,
                                                 0x190F, 0x9D04, 0x9D04])
    write_int16s(rom, snes_to_pc(0x1bb810), [0x00BE, 0x00C0, 0x013E])
    write_int16s(rom, snes_to_pc(0x1bb836), [0x001B, 0x001B, 0x001B])
    write_int16(rom, snes_to_pc(0x308300), 0x0140) # new pyramid hole entrance
    write_int16(rom, snes_to_pc(0x308320), 0x001B)
    if world.shuffle[player] in ['vanilla', 'dungeonssimple', 'dungeonsfull']:
        rom.write_byte(snes_to_pc(0x308340), 0x7B)
    write_int16(rom, snes_to_pc(0x1af504), 0x148B)
    write_int16(rom, snes_to_pc(0x1af50c), 0x149B)
    write_int16(rom, snes_to_pc(0x1af514), 0x14A4)
    write_int16(rom, snes_to_pc(0x1af51c), 0x1489)
    write_int16(rom, snes_to_pc(0x1af524), 0x14AC)
    write_int16(rom, snes_to_pc(0x1af52c), 0x54AC)
    write_int16(rom, snes_to_pc(0x1af534), 0x148C)
    write_int16(rom, snes_to_pc(0x1af53c), 0x548C)
    write_int16(rom, snes_to_pc(0x1af544), 0x1484)
    write_int16(rom, snes_to_pc(0x1af54c), 0x5484)
    write_int16(rom, snes_to_pc(0x1af554), 0x14A2)
    write_int16(rom, snes_to_pc(0x1af55c), 0x54A2)
    write_int16(rom, snes_to_pc(0x1af564), 0x14A0)
    write_int16(rom, snes_to_pc(0x1af56c), 0x54A0)
    write_int16(rom, snes_to_pc(0x1af574), 0x148E)
    write_int16(rom, snes_to_pc(0x1af57c), 0x548E)
    write_int16(rom, snes_to_pc(0x1af584), 0x14AE)
    write_int16(rom, snes_to_pc(0x1af58c), 0x54AE)
    rom.write_byte(snes_to_pc(0x00DB9D), 0x1A)  # castle hole graphics
    rom.write_byte(snes_to_pc(0x00DC09), 0x1A)
    rom.write_byte(snes_to_pc(0x00D009), 0x31)
    rom.write_byte(snes_to_pc(0x00D0e8), 0xE0)
    rom.write_byte(snes_to_pc(0x00D1c7), 0x00)
    write_int16(rom, snes_to_pc(0x1BE8DA), 0x39AD)
    rom.write_byte(0xF6E58, 0x80)  # no whirlpool under castle gate
    rom.write_bytes(0x0086E, [0x5C, 0x00, 0xA0, 0xA1])  # TR tail
    rom.write_bytes(snes_to_pc(0x1BC67A), [0x2E, 0x0B, 0x82])  # add warps under rocks
    rom.write_bytes(snes_to_pc(0x1BC81E), [0x94, 0x1D, 0x82])
    rom.write_bytes(snes_to_pc(0x1BC655), [0x4A, 0x1D, 0x82])
    rom.write_bytes(snes_to_pc(0x1BC80D), [0xB2, 0x0B, 0x82])
    rom.write_bytes(snes_to_pc(0x1BC3DF), [0xD8, 0xD1])
    rom.write_bytes(snes_to_pc(0x1BD1D8), [0xA8, 0x02, 0x82, 0xFF, 0xFF])
    rom.write_bytes(snes_to_pc(0x1BC85A), [0x50, 0x0F, 0x82])
    write_int16(rom, 0xDB96F + 2 * 0x35, 0x001B)  # move pyramid exit door
    write_int16(rom, 0xDBA71 + 2 * 0x35, 0x06A4)
    if world.shuffle[player] in ['vanilla', 'dungeonssimple', 'dungeonsfull']:
        rom.write_byte(0xDBB73 + 0x35, 0x36)
    rom.write_byte(snes_to_pc(0x09D436), 0xF3)  # remove castle gate warp
    if world.shuffle[player] in ['vanilla', 'dungeonssimple', 'dungeonsfull']:
        write_int16(rom, 0x15AEE + 2 * 0x37, 0x0010)  # pyramid exit to new hc area
        rom.write_byte(0x15B8C + 0x37, 0x1B)
        write_int16(rom, 0x15BDB + 2 * 0x37, 0x0418)
        write_int16(rom, 0x15C79 + 2 * 0x37, 0x0679)
        write_int16(rom, 0x15D17 + 2 * 0x37, 0x06B4)
        write_int16(rom, 0x15DB5 + 2 * 0x37, 0x06C6)
        write_int16(rom, 0x15E53 + 2 * 0x37, 0x0738)
        write_int16(rom, 0x15EF1 + 2 * 0x37, 0x06E6)
        write_int16(rom, 0x15F8F + 2 * 0x37, 0x0733)
        rom.write_byte(0x1602D + 0x37, 0x07)
        rom.write_byte(0x1607C + 0x37, 0xF9)
        write_int16(rom, 0x160CB + 2 * 0x37, 0x0000)
        write_int16(rom, 0x16169 + 2 * 0x37, 0x0000)
    rom.write_bytes(snes_to_pc(0x1BC387), [0xDD, 0xD1])
    rom.write_bytes(snes_to_pc(0x1BD1DD), [0xA4, 0x06, 0x82, 0x9E, 0x06, 0x82, 0xFF, 0xFF])
    rom.write_byte(0x180089, 0x01)  # open TR after exit
    rom.write_byte(snes_to_pc(0x0ABFBB), 0x90)
    rom.write_byte(snes_to_pc(0x0280A6), 0xD0)
    rom.write_bytes(snes_to_pc(0x06B2AB), [0xF0, 0xE1, 0x05])

def patch_shuffled_dark_sanc(world, rom, player):
    dark_sanc_entrance = str(world.get_region('Inverted Dark Sanctuary', player).entrances[0].name)
    room_id, ow_area, vram_loc, scroll_y, scroll_x, link_y, link_x, camera_y, camera_x, unknown_1, unknown_2, door_1, door_2 = door_addresses[dark_sanc_entrance][1]
    door_index = door_addresses[str(dark_sanc_entrance)][0]
    
    rom.write_byte(0x180241, 0x01)
    rom.write_byte(0x180248, door_index + 1) 
    write_int16(rom, 0x180250, room_id)
    rom.write_byte(0x180252, ow_area)
    write_int16s(rom, 0x180253, [vram_loc, scroll_y, scroll_x, link_y, link_x, camera_y, camera_x])
    rom.write_bytes(0x180262, [unknown_1, unknown_2, 0x00])


# 24B116 and 20BAD8
compass_r_addr = 0x123116  # a9 90 24 8f 9a c7 7e
compass_w_addr = 0x103ad8  # e2 20 ad 0c 04 c9 00 d0


def compass_code_good(rom):
    if isinstance(rom, LocalRom):
        # a990248f9ac77e
        if rom.buffer[compass_r_addr] != 0xa9 or rom.buffer[compass_r_addr+1] != 0x90 or rom.buffer[compass_r_addr+2] != 0x24:
            return False
        if rom.buffer[compass_r_addr+3] != 0x8f or rom.buffer[compass_r_addr+4] != 0x9a or rom.buffer[compass_r_addr+5] != 0xc7:
            return False
        if rom.buffer[compass_w_addr] != 0xe2 or rom.buffer[compass_w_addr+1] != 0x20 or rom.buffer[compass_w_addr+2] != 0xad:
            return False
        if rom.buffer[compass_w_addr+3] != 0x0c or rom.buffer[compass_w_addr+4] != 0x04 or rom.buffer[compass_w_addr+5] != 0xc9:
            return False
    return True


def update_compasses(rom, world, player):
    layouts = world.dungeon_layouts[player]
    # cmp XX : bne escape
    # cpy 32 : bne escape
    # brl .itemCounts
    # c9 02 d0 eastern
    # nop #2
    new_code = [0x07, 0xC0, 0x32, 0xD0, 0x03, 0x82, 0xB9, 0x01, 0xC9, 0x02, 0xD0, 0x10, 0xEA, 0xEA]
    rom.write_bytes(compass_w_addr + 8, new_code)
    # 05 06 07 08
    # C9 00 D0 02 80 04 C9 02 D0 15 C0 32 D0 03 82 B3 01
    # C9 XX D0 07 C0 32 D0 03 82 B9 01 C9 02 D0 10 EA EA

    for name, builder in layouts.items():
        digit_offset, sram_byte, write_offset, jmp_nop_flag, dungeon_id = compass_data[name]
        digit1 = builder.location_cnt // 10
        digit2 = builder.location_cnt % 10
        rom.write_byte(compass_r_addr+digit_offset, 0x90+digit1)
        rom.write_byte(compass_r_addr+digit_offset+7, 0x90+digit2)

        # read compass count code
        start_address = compass_r_addr+digit_offset+15

        # -0x59 relative to compass_r_addr, +8000 because rom -120000 to get rid of high byte
        jmp_address = compass_r_addr-0x118059
        # lda $7ef4(sb); jmp $jmp_address
        rom.write_bytes(start_address, [0xaf, sram_byte, 0xf4, 0x7e, 0x4c, jmp_address % 0x100, jmp_address // 0x100])

        # write compass count code
        write_address = compass_w_addr+write_offset
        # 0x186 relative to compass_r_addr, +8000 because rom -100000 to get rid of high byte
        jmp_address = compass_w_addr-0xf7e7a
        # lda $7ef4(sb); inc; sta $7ef4(sb)
        rom.write_bytes(write_address, [0xaf, sram_byte, 0xf4, 0x7e, 0x1a, 0x8f, sram_byte, 0xf4, 0x7e])
        if jmp_nop_flag == 0:
            rom.write_bytes(write_address+9, [0x4c, jmp_address % 0x100, jmp_address // 0x100])  # jmp $jmp_address
        else:
            for i in range(0, jmp_nop_flag):
                rom.write_byte(write_address+9+i, 0xea)  # nop
        if builder.bk_provided:
            rom.write_byte(compass_w_addr+6, dungeon_id)


InconvenientDungeonEntrances = {'Turtle Rock': 'Turtle Rock Main',
                                'Misery Mire': 'Misery Mire',
                                'Ice Palace': 'Ice Palace',
                                'Skull Woods Final Section': 'The back of Skull Woods',
                                }

InconvenientOtherEntrances = {'Death Mountain Return Cave (West)': 'The SW DM foothills cave',
                              'Mimic Cave': 'Mimic Ledge',
                              'Dark World Hammer Peg Cave': 'The rows of pegs',
                              'Pyramid Fairy': 'The crack on the pyramid'
                              }

ConnectorEntrances = {'Elder House (East)': 'Elder House',
                      'Elder House (West)': 'Elder House',
                      'Two Brothers House (East)': 'Eastern Quarreling Brothers\' house',
                      'Old Man Cave (West)': 'The lower DM entrance',
                      'Bumper Cave (Bottom)': 'The lower Bumper Cave',
                      'Superbunny Cave (Top)': 'The summit of dark DM cave',
                      'Superbunny Cave (Bottom)': 'The base of east dark DM',
                      'Hookshot Cave': 'The rock on dark DM',
                      'Two Brothers House (West)': 'The door near the race game',
                      'Old Man Cave (East)': 'The SW-most cave on west DM',
                      'Old Man House (Bottom)': 'A cave with a door on west DM',
                      'Old Man House (Top)': 'The eastmost cave on west DM',
                      'Death Mountain Return Cave (East)': 'The westmost cave on west DM',
                      'Spectacle Rock Cave Peak': 'The highest cave on west DM',
                      'Spectacle Rock Cave': 'The right ledge on west DM',
                      'Spectacle Rock Cave (Bottom)': 'The left ledge on west DM',
                      'Paradox Cave (Bottom)': 'The right paired cave on east DM',
                      'Paradox Cave (Middle)': 'The southmost cave on east DM',
                      'Paradox Cave (Top)': 'The east DM summit cave',
                      'Fairy Ascension Cave (Bottom)': 'The east DM cave behind rocks',
                      'Fairy Ascension Cave (Top)': 'The central ledge on east DM',
                      'Spiral Cave': 'The left ledge on east DM',
                      'Spiral Cave (Bottom)': 'The SWmost cave on east DM'
                      }

DungeonEntrances = {'Eastern Palace': 'Eastern Palace',
                    'Hyrule Castle Entrance (South)': 'The ground level castle door',
                    'Thieves Town': 'Thieves\' Town',
                    'Swamp Palace': 'Swamp Palace',
                    'Dark Death Mountain Ledge (West)': 'The East dark DM connector ledge',
                    'Dark Death Mountain Ledge (East)': 'The East dark DM connector ledge',
                    'Desert Palace Entrance (South)': 'The book sealed passage',
                    'Tower of Hera': 'The Tower of Hera',
                    'Palace of Darkness': 'Palace of Darkness',
                    'Hyrule Castle Entrance (West)': 'The left castle door',
                    'Hyrule Castle Entrance (East)': 'The right castle door',
                    'Desert Palace Entrance (West)': 'The westmost building in the desert',
                    'Desert Palace Entrance (North)': 'The northmost cave in the desert'
                    }

OtherEntrances = {'Blinds Hideout': 'Blind\'s old house',
                  'Lake Hylia Fairy': 'A cave NE of Lake Hylia',
                  'Light Hype Fairy': 'The cave south of your house',
                  'Desert Fairy': 'The cave near the desert',
                  'Chicken House': 'The chicken lady\'s house',
                  'Aginahs Cave': 'The open desert cave',
                  'Sahasrahlas Hut': 'The house near armos',
                  'Cave Shop (Lake Hylia)': 'The cave NW Lake Hylia',
                  'Blacksmiths Hut': 'The old smithery',
                  'Sick Kids House': 'The central house in Kakariko',
                  'Lost Woods Gamble': 'A tree trunk door',
                  'Fortune Teller (Light)': 'A building NE of Kakariko',
                  'Snitch Lady (East)': 'A house guarded by a snitch',
                  'Snitch Lady (West)': 'A house guarded by a snitch',
                  'Bush Covered House': 'A house with an uncut lawn',
                  'Tavern (Front)': 'A building with a backdoor',
                  'Light World Bomb Hut': 'A Kakariko building with no door',
                  'Kakariko Shop': 'The old Kakariko shop',
                  'Mini Moldorm Cave': 'The cave south of Lake Hylia',
                  'Long Fairy Cave': 'The eastmost portal cave',
                  'Good Bee Cave': 'The open cave SE Lake Hylia',
                  '20 Rupee Cave': 'The rock SE Lake Hylia',
                  '50 Rupee Cave': 'The rock near the desert',
                  'Ice Rod Cave': 'The sealed cave SE Lake Hylia',
                  'Library': 'The old library',
                  'Potion Shop': 'The witch\'s building',
                  'Dam': 'The old dam',
                  'Lumberjack House': 'The lumberjack house',
                  'Lake Hylia Fortune Teller': 'The building NW Lake Hylia',
                  'Kakariko Gamble Game': 'The old Kakariko gambling den',
                  'Waterfall of Wishing': 'Going behind the waterfall',
                  'Capacity Upgrade': 'The cave on the island',
                  'Bonk Rock Cave': 'The rock pile near Sanctuary',
                  'Graveyard Cave': 'The graveyard ledge',
                  'Checkerboard Cave': 'The NE desert ledge',
                  'Cave 45': 'The ledge south of haunted grove',
                  'Kings Grave': 'The northeastmost grave',
                  'Bonk Fairy (Light)': 'The rock pile near your home',
                  'Hookshot Fairy': 'The left paired cave on east DM',
				  'Bonk Fairy (Dark)': 'The rock pile near the old bomb shop',
                  'Dark Lake Hylia Fairy': 'The cave NE dark Lake Hylia',
                  'C-Shaped House': 'The NE house in Village of Outcasts',
                  'Dark Death Mountain Fairy': 'The SW cave on dark DM',
                  'Dark Lake Hylia Shop': 'The building NW dark Lake Hylia',
                  'Dark World Shop': 'The hammer sealed building',
                  'Red Shield Shop': 'The fenced in building',
                  'Mire Shed': 'The western hut in the mire',
                  'East Dark World Hint': 'The dark cave near the eastmost portal',
                  'Dark Desert Hint': 'The cave east of the mire',
                  'Spike Cave': 'The ledge cave on west dark DM',
                  'Palace of Darkness Hint': 'The building south of Kiki',
                  'Dark Lake Hylia Ledge Spike Cave': 'The rock SE dark Lake Hylia',
                  'Cave Shop (Dark Death Mountain)': 'The base of east dark DM',
                  'Dark World Potion Shop': 'The building near the catfish',
                  'Archery Game': 'The old archery game',
                  'Dark World Lumberjack Shop': 'The northmost Dark World building',
                  'Hype Cave': 'The cave south of the old bomb shop',
                  'Brewery': 'The Village of Outcasts building with no door',
                  'Dark Lake Hylia Ledge Hint': 'The open cave SE dark Lake Hylia',
                  'Chest Game': 'The westmost building in the Village of Outcasts',
                  'Dark Desert Fairy': 'The eastern hut in the mire',
                  'Dark Lake Hylia Ledge Fairy': 'The sealed cave SE dark Lake Hylia',
                  'Fortune Teller (Dark)': 'The building NE the Village of Outcasts'
                  }

InsanityEntrances = {'Sanctuary': 'Sanctuary',
                     'Lumberjack Tree Cave': 'The cave Behind Lumberjacks',
                     'Lost Woods Hideout Stump': 'The stump in Lost Woods',
                     'North Fairy Cave': 'The cave East of Graveyard',
                     'Bat Cave Cave': 'The cave in eastern Kakariko',
                     'Kakariko Well Cave': 'The cave in northern Kakariko',
                     'Hyrule Castle Secret Entrance Stairs': 'The tunnel near the castle',
                     'Skull Woods First Section Door': 'The southeastmost skull',
                     'Skull Woods Second Section Door (East)': 'The central open skull',
                     'Skull Woods Second Section Door (West)': 'The westmost open skull',
                     'Desert Palace Entrance (East)': 'The eastern building in the desert',
                     'Turtle Rock Isolated Ledge Entrance': 'The isolated ledge on east dark DM',
                     'Bumper Cave (Top)': 'The upper Bumper Cave',
                     'Hookshot Cave Back Entrance': 'The stairs on the floating island'
                     }

HintLocations = ['telepathic_tile_eastern_palace',
                 'telepathic_tile_tower_of_hera_floor_4',
                 'telepathic_tile_spectacle_rock',
                 'telepathic_tile_swamp_entrance',
                 'telepathic_tile_thieves_town_upstairs',
                 'telepathic_tile_misery_mire',
                 'telepathic_tile_palace_of_darkness',
                 'telepathic_tile_desert_bonk_torch_room',
                 'telepathic_tile_castle_tower',
                 'telepathic_tile_ice_large_room',
                 'telepathic_tile_turtle_rock',
                 'telepathic_tile_ice_entrance',
                 'telepathic_tile_ice_stalfos_knights_room',
                 'telepathic_tile_tower_of_hera_entrance',
                 'telepathic_tile_south_east_darkworld_cave',
                 'dark_palace_tree_dude',
                 'dark_sanctuary_hint_0',
                 'dark_sanctuary_hint_1',
                 'dark_sanctuary_yes',
                 'dark_sanctuary_hint_2']

InconvenientLocations = ['Spike Cave',
                         'Sahasrahla',
                         'Purple Chest',
                         'Tower of Hera - Big Key Chest',
                         'Magic Bat']

InconvenientDungeonLocations = ['Swamp Left',
                                'Mire Left',
                                'Eastern Palace - Big Key Chest',
                                'Thieves\' Town - Big Chest',
                                'Ice Palace - Big Chest',
                                'Ganons Tower - Big Chest']

InconvenientVanillaLocations = ['Graveyard Cave',
                                'Mimic Cave']

RelevantItems = ['Bow',
                 'Progressive Bow',
                 'Book of Mudora',
                 'Hammer',
                 'Hookshot',
                 'Magic Mirror',
                 'Flute',
                 'Pegasus Boots',
                 'Power Glove',
                 'Cape',
                 'Mushroom',
                 'Shovel',
                 'Lamp',
                 'Magic Powder',
                 'Moon Pearl',
                 'Cane of Somaria',
                 'Fire Rod',
                 'Flippers',
                 'Ice Rod',
                 'Titans Mitts',
                 'Ether',
                 'Bombos',
                 'Quake',
                 'Bottle',
                 'Bottle (Red Potion)',
                 'Bottle (Green Potion)',
                 'Bottle (Blue Potion)',
                 'Bottle (Fairy)',
                 'Bottle (Bee)',
                 'Bottle (Good Bee)',
                 'Master Sword',
                 'Tempered Sword',
                 'Fighter Sword',
                 'Golden Sword',
                 'Progressive Sword',
                 'Progressive Glove',
                 'Master Sword',
                 'Power Star',
                 'Triforce Piece',
                 'Single Arrow',
                 'Blue Mail',
                 'Red Mail',
                 'Progressive Armor',
                 'Blue Boomerang',
                 'Red Boomerang',
                 'Blue Shield',
                 'Red Shield',
                 'Mirror Shield',
                 'Progressive Shield',
                 'Bug Catching Net',
                 'Cane of Byrna',
                 'Magic Upgrade (1/2)',
                 'Magic Upgrade (1/4)'
                 ]

SmallKeys = ['Small Key (Eastern Palace)',
             'Small Key (Escape)',
             'Small Key (Desert Palace)',
             'Small Key (Tower of Hera)',
             'Small Key (Agahnims Tower)',
             'Small Key (Palace of Darkness)',
             'Small Key (Thieves Town)',
             'Small Key (Swamp Palace)',
             'Small Key (Skull Woods)',
             'Small Key (Ice Palace)',
             'Small Key (Misery Mire)',
             'Small Key (Turtle Rock)',
             'Small Key (Ganons Tower)',
             ]

BigKeys = ['Big Key (Eastern Palace)',
           'Big Key (Desert Palace)',
           'Big Key (Tower of Hera)',
           'Big Key (Palace of Darkness)',
           'Big Key (Thieves Town)',
           'Big Key (Swamp Palace)',
           'Big Key (Skull Woods)',
           'Big Key (Ice Palace)',
           'Big Key (Misery Mire)',
           'Big Key (Turtle Rock)',
           'Big Key (Ganons Tower)'
           ]

hash_alphabet = [
    "Bow", "Boomerang", "Hookshot", "Bomb", "Mushroom", "Powder", "Rod", "Pendant", "Bombos", "Ether", "Quake",
    "Lamp", "Hammer", "Shovel", "Flute", "Bug Net", "Book", "Bottle", "Potion", "Cane", "Cape", "Mirror", "Boots",
    "Gloves", "Flippers", "Pearl", "Shield", "Tunic", "Heart", "Map", "Compass", "Key"
]<|MERGE_RESOLUTION|>--- conflicted
+++ resolved
@@ -752,10 +752,10 @@
                      difficulty.progressive_shield_limit, overflow_replacement,
                      difficulty.progressive_armor_limit, overflow_replacement,
                      difficulty.progressive_bottle_limit, overflow_replacement])
-    
+
     #Work around for json patch ordering issues - write bow limit separately so that it is replaced in the patch
     rom.write_bytes(0x180098, [difficulty.progressive_bow_limit, overflow_replacement])
-    
+
     if difficulty.progressive_bow_limit < 2 and world.swords == 'swordless':
         rom.write_bytes(0x180098, [2, overflow_replacement])
         rom.write_byte(0x180181, 0x01) # Make silver arrows work only on ganon
@@ -1150,11 +1150,7 @@
     rom.write_byte(0x18003B, 0x01 if world.mapshuffle[player] else 0x00)  # maps showing crystals on overworld
 
     # compasses showing dungeon count
-<<<<<<< HEAD
     if world.clock_mode[player] or not world.dungeon_counters[player]:
-=======
-    if world.clock_mode[player]:
->>>>>>> e3beb702
         rom.write_byte(0x18003C, 0x00)  # Currently must be off if timer is on, because they use same HUD location
     elif world.dungeon_counters[player] == True:
         rom.write_byte(0x18003C, 0x02)  # always on
