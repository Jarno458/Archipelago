import bisect
import io
import json
import hashlib
import logging
import os
import random
import struct
import sys
import subprocess

from BaseClasses import CollectionState, ShopType, Region, Location, DoorType
from DoorShuffle import compass_data, DROptions
from Dungeons import dungeon_music_addresses
from Regions import location_table
from Text import MultiByteTextMapper, CompressedTextMapper, text_addresses, Credits, TextTable
from Text import Uncle_texts, Ganon1_texts, TavernMan_texts, Sahasrahla2_texts, Triforce_texts, Blind_texts, BombShop2_texts, junk_texts
from Text import KingsReturn_texts, Sanctuary_texts, Kakariko_texts, Blacksmiths_texts, DeathMountain_texts, LostWoods_texts, WishingWell_texts, DesertPalace_texts, MountainTower_texts, LinksHouse_texts, Lumberjacks_texts, SickKid_texts, FluteBoy_texts, Zora_texts, MagicShop_texts, Sahasrahla_names
from Utils import output_path, local_path, int16_as_bytes, int32_as_bytes, snes_to_pc
from Items import ItemFactory
from EntranceShuffle import door_addresses, exit_ids


JAP10HASH = '03a63945398191337e896e5771f77173'
RANDOMIZERBASEHASH = '746b52b20a116648b624ebe58af9e54b'


class JsonRom(object):

    def __init__(self, name=None, hash=None):
        self.name = name
        self.hash = hash
        self.orig_buffer = None
        self.patches = {}
        self.addresses = []

    def write_byte(self, address, value):
        self.write_bytes(address, [value])

    def write_bytes(self, startaddress, values):
        if not values:
            return
        values = list(values)

        pos = bisect.bisect_right(self.addresses, startaddress)
        intervalstart = self.addresses[pos-1] if pos else None
        intervalpatch = self.patches[str(intervalstart)] if pos else None

        if pos and startaddress <= intervalstart + len(intervalpatch): # merge with previous segment
            offset = startaddress - intervalstart
            intervalpatch[offset:offset+len(values)] = values
            startaddress = intervalstart
            values = intervalpatch
        else: # new segment
            self.addresses.insert(pos, startaddress)
            self.patches[str(startaddress)] = values
            pos = pos + 1

        while pos < len(self.addresses) and self.addresses[pos] <= startaddress + len(values): # merge the next segment into this one
            intervalstart = self.addresses[pos]
            values.extend(self.patches[str(intervalstart)][startaddress+len(values)-intervalstart:])
            del self.patches[str(intervalstart)]
            del self.addresses[pos]

    def write_to_file(self, file):
        with open(file, 'w') as stream:
            json.dump([self.patches], stream)

    def get_hash(self):
        h = hashlib.md5()
        h.update(json.dumps([self.patches]).encode('utf-8'))
        return h.hexdigest()


class LocalRom(object):

    def __init__(self, file, patch=True, name=None, hash=None):
        self.name = name
        self.hash = hash
        self.orig_buffer = None
        with open(file, 'rb') as stream:
            self.buffer = read_rom(stream)
        if patch:
            self.patch_base_rom()
            self.orig_buffer = self.buffer.copy()

    def write_byte(self, address, value):
        self.buffer[address] = value

    def write_bytes(self, startaddress, values):
        for i, value in enumerate(values):
            self.write_byte(startaddress + i, value)

    def write_to_file(self, file):
        with open(file, 'wb') as outfile:
            outfile.write(self.buffer)

    @staticmethod
    def fromJsonRom(rom, file, rom_size = 0x200000):
        ret = LocalRom(file, True, rom.name, rom.hash)
        ret.buffer.extend(bytearray([0x00] * (rom_size - len(ret.buffer))))
        for address, values in rom.patches.items():
            ret.write_bytes(int(address), values)
        return ret

    def patch_base_rom(self):
        # verify correct checksum of baserom
        basemd5 = hashlib.md5()
        basemd5.update(self.buffer)
        if JAP10HASH != basemd5.hexdigest():
            logging.getLogger('').warning('Supplied Base Rom does not match known MD5 for JAP(1.0) release. Will try to patch anyway.')

        # extend to 2MB
        self.buffer.extend(bytearray([0x00] * (0x200000 - len(self.buffer))))

        # load randomizer patches
        with open(local_path('data/base2current.json'), 'r') as stream:
            patches = json.load(stream)
        for patch in patches:
            if isinstance(patch, dict):
                for baseaddress, values in patch.items():
                    self.write_bytes(int(baseaddress), values)

        # verify md5
        patchedmd5 = hashlib.md5()
        patchedmd5.update(self.buffer)
        if RANDOMIZERBASEHASH != patchedmd5.hexdigest():
            raise RuntimeError('Provided Base Rom unsuitable for patching. Please provide a JAP(1.0) "Zelda no Densetsu - Kamigami no Triforce (Japan).sfc" rom to use as a base.')

    def write_crc(self):
        crc = (sum(self.buffer[:0x7FDC] + self.buffer[0x7FE0:]) + 0x01FE) & 0xFFFF
        inv = crc ^ 0xFFFF
        self.write_bytes(0x7FDC, [inv & 0xFF, (inv >> 8) & 0xFF, crc & 0xFF, (crc >> 8) & 0xFF])

    def get_hash(self):
        h = hashlib.md5()
        h.update(self.buffer)
        return h.hexdigest()

def write_int16(rom, address, value):
    rom.write_bytes(address, int16_as_bytes(value))

def write_int32(rom, address, value):
    rom.write_bytes(address, int32_as_bytes(value))

def write_int16s(rom,  startaddress, values):
    for i, value in enumerate(values):
        write_int16(rom, startaddress + (i * 2), value)

def write_int32s(rom, startaddress, values):
    for i, value in enumerate(values):
        write_int32(rom, startaddress + (i * 4), value)

def read_rom(stream):
    "Reads rom into bytearray and strips off any smc header"
    buffer = bytearray(stream.read())
    if len(buffer)%0x400 == 0x200:
        buffer = buffer[0x200:]
    return buffer

def patch_enemizer(world, player, rom, baserom_path, enemizercli, shufflepots, random_sprite_on_hit):
    baserom_path = os.path.abspath(baserom_path)
    basepatch_path = os.path.abspath(local_path('data/base2current.json'))
    enemizer_basepatch_path = os.path.join(os.path.dirname(enemizercli), "enemizerBasePatch.json")
    randopatch_path = os.path.abspath(output_path('enemizer_randopatch.json'))
    options_path = os.path.abspath(output_path('enemizer_options.json'))
    enemizer_output_path = os.path.abspath(output_path('enemizer_output.json'))

    # write options file for enemizer
    options = {
        'RandomizeEnemies': world.enemy_shuffle[player] != 'none',
        'RandomizeEnemiesType': 3,
        'RandomizeBushEnemyChance': world.enemy_shuffle[player] == 'chaos',
        'RandomizeEnemyHealthRange': world.enemy_health[player] != 'default',
        'RandomizeEnemyHealthType': {'default': 0, 'easy': 0, 'normal': 1, 'hard': 2, 'expert': 3}[world.enemy_health[player]],
        'OHKO': False,
        'RandomizeEnemyDamage': world.enemy_damage[player] != 'default',
        'AllowEnemyZeroDamage': True,
        'ShuffleEnemyDamageGroups': world.enemy_damage[player] != 'default',
        'EnemyDamageChaosMode': world.enemy_damage[player] == 'chaos',
        'EasyModeEscape': False,
        'EnemiesAbsorbable': False,
        'AbsorbableSpawnRate': 10,
        'AbsorbableTypes': {
            'FullMagic': True, 'SmallMagic': True, 'Bomb_1': True, 'BlueRupee': True, 'Heart': True, 'BigKey': True, 'Key': True,
            'Fairy': True, 'Arrow_10': True, 'Arrow_5': True, 'Bomb_8': True, 'Bomb_4': True, 'GreenRupee': True, 'RedRupee': True
        },
        'BossMadness': False,
        'RandomizeBosses': True,
        'RandomizeBossesType': 0,
        'RandomizeBossHealth': False,
        'RandomizeBossHealthMinAmount': 0,
        'RandomizeBossHealthMaxAmount': 300,
        'RandomizeBossDamage': False,
        'RandomizeBossDamageMinAmount': 0,
        'RandomizeBossDamageMaxAmount': 200,
        'RandomizeBossBehavior': False,
        'RandomizeDungeonPalettes': False,
        'SetBlackoutMode': False,
        'RandomizeOverworldPalettes': False,
        'RandomizeSpritePalettes': False,
        'SetAdvancedSpritePalettes': False,
        'PukeMode': False,
        'NegativeMode': False,
        'GrayscaleMode': False,
        'GenerateSpoilers': False,
        'RandomizeLinkSpritePalette': False,
        'RandomizePots': shufflepots,
        'ShuffleMusic': False,
        'BootlegMagic': True,
        'CustomBosses': False,
        'AndyMode': False,
        'HeartBeepSpeed': 0,
        'AlternateGfx': False,
        'ShieldGraphics': "shield_gfx/normal.gfx",
        'SwordGraphics': "sword_gfx/normal.gfx",
        'BeeMizer': False,
        'BeesLevel': 0,
        'RandomizeTileTrapPattern': world.enemy_shuffle[player] == 'chaos',
        'RandomizeTileTrapFloorTile': False,
        'AllowKillableThief': bool(random.randint(0,1)) if world.enemy_shuffle[player] == 'chaos' else world.enemy_shuffle[player] != 'none',
        'RandomizeSpriteOnHit': random_sprite_on_hit,
        'DebugMode': False,
        'DebugForceEnemy': False,
        'DebugForceEnemyId': 0,
        'DebugForceBoss': False,
        'DebugForceBossId': 0,
        'DebugOpenShutterDoors': False,
        'DebugForceEnemyDamageZero': False,
        'DebugShowRoomIdInRupeeCounter': False,
        'UseManualBosses': True,
        'ManualBosses': {
            'EasternPalace': world.get_dungeon("Eastern Palace", player).boss.enemizer_name,
            'DesertPalace': world.get_dungeon("Desert Palace", player).boss.enemizer_name,
            'TowerOfHera': world.get_dungeon("Tower of Hera", player).boss.enemizer_name,
            'AgahnimsTower': 'Agahnim',
            'PalaceOfDarkness': world.get_dungeon("Palace of Darkness", player).boss.enemizer_name,
            'SwampPalace': world.get_dungeon("Swamp Palace", player).boss.enemizer_name,
            'SkullWoods': world.get_dungeon("Skull Woods", player).boss.enemizer_name,
            'ThievesTown': world.get_dungeon("Thieves Town", player).boss.enemizer_name,
            'IcePalace': world.get_dungeon("Ice Palace", player).boss.enemizer_name,
            'MiseryMire': world.get_dungeon("Misery Mire", player).boss.enemizer_name,
            'TurtleRock': world.get_dungeon("Turtle Rock", player).boss.enemizer_name,
            'GanonsTower1': [x for x in world.dungeons if x.player == player and 'bottom' in x.bosses.keys()][0].bosses['bottom'].enemizer_name,
            'GanonsTower2': [x for x in world.dungeons if x.player == player and 'middle' in x.bosses.keys()][0].bosses['middle'].enemizer_name,
            'GanonsTower3': [x for x in world.dungeons if x.player == player and 'top' in x.bosses.keys()][0].bosses['top'].enemizer_name,
            'GanonsTower4': 'Agahnim2',
            'Ganon': 'Ganon',
        }
    }

    rom.write_to_file(randopatch_path)

    with open(options_path, 'w') as f:
        json.dump(options, f)

    subprocess.check_call([os.path.abspath(enemizercli),
                           '--rom', baserom_path,
                           '--seed', str(world.rom_seeds[player]),
                           '--base', basepatch_path,
                           '--randomizer', randopatch_path,
                           '--enemizer', options_path,
                           '--output', enemizer_output_path],
                          cwd=os.path.dirname(enemizercli), stdout=subprocess.DEVNULL)

    with open(enemizer_basepatch_path, 'r') as f:
        for patch in json.load(f):
            rom.write_bytes(patch["address"], patch["patchData"])

    with open(enemizer_output_path, 'r') as f:
        for patch in json.load(f):
            rom.write_bytes(patch["address"], patch["patchData"])

    if random_sprite_on_hit:
        _populate_sprite_table()
        sprites = list(_sprite_table.values())
        if sprites:
            while len(sprites) < 32:
                sprites.extend(sprites)
            random.shuffle(sprites)

            for i, path in enumerate(sprites[:32]):
                sprite = Sprite(path)
                rom.write_bytes(0x300000 + (i * 0x8000), sprite.sprite)
                rom.write_bytes(0x307000 + (i * 0x8000), sprite.palette)
                rom.write_bytes(0x307078 + (i * 0x8000), sprite.glove_palette)

    try:
        os.remove(randopatch_path)
    except OSError:
        pass

    try:
        os.remove(options_path)
    except OSError:
        pass

    try:
        os.remove(enemizer_output_path)
    except OSError:
        pass

_sprite_table = {}
def _populate_sprite_table():
    if not _sprite_table:
        for dir in [local_path('data/sprites/official'), local_path('data/sprites/unofficial')]:
            for file in os.listdir(dir):
                filepath = os.path.join(dir, file)
                if not os.path.isfile(filepath):
                    continue
                sprite = Sprite(filepath)
                if sprite.valid:
                    _sprite_table[sprite.name.lower()] = filepath

def get_sprite_from_name(name):
    _populate_sprite_table()
    name = name.lower()
    if name in ['random', 'randomonhit']:
        return Sprite(random.choice(list(_sprite_table.values())))
    return Sprite(_sprite_table[name]) if name in _sprite_table else None

class Sprite(object):
    default_palette = [255, 127, 126, 35, 183, 17, 158, 54, 165, 20, 255, 1, 120, 16, 157,
                       89, 71, 54, 104, 59, 74, 10, 239, 18, 92, 42, 113, 21, 24, 122,
                       255, 127, 126, 35, 183, 17, 158, 54, 165, 20, 255, 1, 120, 16, 157,
                       89, 128, 105, 145, 118, 184, 38, 127, 67, 92, 42, 153, 17, 24, 122,
                       255, 127, 126, 35, 183, 17, 158, 54, 165, 20, 255, 1, 120, 16, 157,
                       89, 87, 16, 126, 69, 243, 109, 185, 126, 92, 42, 39, 34, 24, 122,
                       255, 127, 126, 35, 218, 17, 158, 54, 165, 20, 255, 1, 120, 16, 151,
                       61, 71, 54, 104, 59, 74, 10, 239, 18, 126, 86, 114, 24, 24, 122]

    default_glove_palette = [246, 82, 118, 3]

    def __init__(self, filename):
        with open(filename, 'rb') as file:
            filedata = bytearray(file.read())
        self.name = os.path.basename(filename)
        self.author_name = None
        self.valid = True
        if len(filedata) == 0x7000:
            # sprite file with graphics and without palette data
            self.sprite = filedata[:0x7000]
            self.palette = list(self.default_palette)
            self.glove_palette = list(self.default_glove_palette)
        elif len(filedata) == 0x7078:
            # sprite file with graphics and palette data
            self.sprite = filedata[:0x7000]
            self.palette = filedata[0x7000:]
            self.glove_palette = filedata[0x7036:0x7038] + filedata[0x7054:0x7056]
        elif len(filedata) == 0x707C:
            # sprite file with graphics and palette data including gloves
            self.sprite = filedata[:0x7000]
            self.palette = filedata[0x7000:0x7078]
            self.glove_palette = filedata[0x7078:]
        elif len(filedata) in [0x100000, 0x200000]:
            # full rom with patched sprite, extract it
            self.sprite = filedata[0x80000:0x87000]
            self.palette = filedata[0xDD308:0xDD380]
            self.glove_palette = filedata[0xDEDF5:0xDEDF9]
        elif filedata.startswith(b'ZSPR'):
            result = self.parse_zspr(filedata, 1)
            if result is None:
                self.valid = False
                return
            (sprite, palette, self.name, self.author_name) = result
            if len(sprite) != 0x7000:
                self.valid = False
                return
            self.sprite = sprite
            if len(palette) == 0:
                self.palette = list(self.default_palette)
                self.glove_palette = list(self.default_glove_palette)
            elif len(palette) == 0x78:
                self.palette = palette
                self.glove_palette = list(self.default_glove_palette)
            elif len(palette) == 0x7C:
                self.palette = palette[:0x78]
                self.glove_palette = palette[0x78:]
            else:
                self.valid = False
        else:
            self.valid = False

    @staticmethod
    def default_link_sprite():
        return Sprite(local_path('data/default.zspr'))

    def decode8(self, pos):
        arr = [[0 for _ in range(8)] for _ in range(8)]
        for y in range(8):
            for x in range(8):
                position = 1<<(7-x)
                val = 0
                if self.sprite[pos+2*y] & position:
                    val += 1
                if self.sprite[pos+2*y+1] & position:
                    val += 2
                if self.sprite[pos+2*y+16] & position:
                    val += 4
                if self.sprite[pos+2*y+17] & position:
                    val += 8
                arr[y][x] = val
        return arr

    def decode16(self, pos):
        arr = [[0 for _ in range(16)] for _ in range(16)]
        top_left = self.decode8(pos)
        top_right = self.decode8(pos+0x20)
        bottom_left = self.decode8(pos+0x200)
        bottom_right = self.decode8(pos+0x220)
        for x in range(8):
            for y in range(8):
                arr[y][x] = top_left[y][x]
                arr[y][x+8] = top_right[y][x]
                arr[y+8][x] = bottom_left[y][x]
                arr[y+8][x+8] = bottom_right[y][x]
        return arr

    def parse_zspr(self, filedata, expected_kind):
        logger = logging.getLogger('')
        headerstr = "<4xBHHIHIHH6x"
        headersize = struct.calcsize(headerstr)
        if len(filedata) < headersize:
            return None
        (version, csum, icsum, sprite_offset, sprite_size, palette_offset, palette_size, kind) = struct.unpack_from(headerstr, filedata)
        if version not in [1]:
            logger.error('Error parsing ZSPR file: Version %g not supported', version)
            return None
        if kind != expected_kind:
            return None

        stream = io.BytesIO(filedata)
        stream.seek(headersize)

        def read_utf16le(stream):
            "Decodes a null-terminated UTF-16_LE string of unknown size from a stream"
            raw = bytearray()
            while True:
                char = stream.read(2)
                if char in [b'', b'\x00\x00']:
                    break
                raw += char
            return raw.decode('utf-16_le')

        sprite_name = read_utf16le(stream)
        author_name = read_utf16le(stream)

        # Ignoring the Author Rom name for the time being.

        real_csum = sum(filedata) % 0x10000
        if real_csum != csum or real_csum ^ 0xFFFF != icsum:
            logger.warning('ZSPR file has incorrect checksum. It may be corrupted.')

        sprite = filedata[sprite_offset:sprite_offset + sprite_size]
        palette = filedata[palette_offset:palette_offset + palette_size]

        if len(sprite) != sprite_size or len(palette) != palette_size:
            logger.error('Error parsing ZSPR file: Unexpected end of file')
            return None

        return (sprite, palette, sprite_name, author_name)

    def decode_palette(self):
        "Returns the palettes as an array of arrays of 15 colors"
        def array_chunk(arr, size):
            return list(zip(*[iter(arr)] * size))
        def make_int16(pair):
            return pair[1]<<8 | pair[0]
        def expand_color(i):
            return ((i & 0x1F) * 8, (i>>5 & 0x1F) * 8, (i>>10 & 0x1F) * 8)
        raw_palette = self.palette
        if raw_palette is None:
            raw_palette = Sprite.default_palette
        # turn palette data into a list of RGB tuples with 8 bit values
        palette_as_colors = [expand_color(make_int16(chnk)) for chnk in array_chunk(raw_palette, 2)]

        # split into palettes of 15 colors
        return array_chunk(palette_as_colors, 15)

def patch_rom(world, rom, player, team, enemized):
    random.seed(world.rom_seeds[player])

    # progressive bow silver arrow hint hack
    prog_bow_locs = world.find_items('Progressive Bow', player)
    if len(prog_bow_locs) > 1:
        # only pick a distingushed bow if we have at least two
        distinguished_prog_bow_loc = random.choice(prog_bow_locs)
        distinguished_prog_bow_loc.item.code = 0x65

    # patch items
    for location in world.get_locations():
        if location.player != player:
            continue

        itemid = location.item.code if location.item is not None else 0x5A

        if location.address is None:
            continue

        if not location.crystal:
            if location.item is not None:
                # Keys in their native dungeon should use the orignal item code for keys
                if location.parent_region.dungeon:
                    if location.parent_region.dungeon.is_dungeon_item(location.item):
                        if location.item.bigkey:
                            itemid = 0x32
                        if location.item.smallkey:
                            itemid = 0x24
                        if location.item.map:
                            itemid = 0x33
                        if location.item.compass:
                            itemid = 0x25
                if world.remote_items[player]:
                    itemid = list(location_table.keys()).index(location.name) + 1
                    assert itemid < 0x100
                    rom.write_byte(location.player_address, 0xFF)
                elif location.item.player != player:
                    if location.player_address is not None:
                        rom.write_byte(location.player_address, location.item.player)
                    else:
                        itemid = 0x5A
            rom.write_byte(location.address, itemid)
        else:
            # crystals
            for address, value in zip(location.address, itemid):
                rom.write_byte(address, value)

            # patch music
            music_addresses = dungeon_music_addresses[location.name]
            if world.mapshuffle[player]:
                music = random.choice([0x11, 0x16])
            else:
                music = 0x11 if 'Pendant' in location.item.name else 0x16
            for music_address in music_addresses:
                rom.write_byte(music_address, music)

    if world.mapshuffle[player]:
        rom.write_byte(0x155C9, random.choice([0x11, 0x16]))  # Randomize GT music too with map shuffle

    # patch entrance/exits/holes
    for region in world.regions:
        for exit in region.exits:
            if exit.target is not None and exit.player == player:
                if isinstance(exit.addresses, tuple):
                    offset = exit.target
                    room_id, ow_area, vram_loc, scroll_y, scroll_x, link_y, link_x, camera_y, camera_x, unknown_1, unknown_2, door_1, door_2 = exit.addresses
                    #room id is deliberately not written


                    rom.write_byte(0x15B8C + offset, ow_area)
                    write_int16(rom, 0x15BDB + 2 * offset, vram_loc)
                    write_int16(rom, 0x15C79 + 2 * offset, scroll_y)
                    write_int16(rom, 0x15D17 + 2 * offset, scroll_x)

                    # for positioning fixups we abuse the roomid as a way of identifying which exit data we are appling
                    # Thanks to Zarby89 for originally finding these values
                    # todo fix screen scrolling

                    if world.shuffle[player] not in ['insanity', 'insanity_legacy', 'madness_legacy'] and \
                            exit.name in ['Eastern Palace Exit', 'Tower of Hera Exit', 'Thieves Town Exit', 'Ice Palace Exit', 'Misery Mire Exit',
                                          'Palace of Darkness Exit', 'Swamp Palace Exit', 'Ganons Tower Exit', 'Desert Palace Exit (North)', 'Agahnims Tower Exit', 'Spiral Cave Exit (Top)',
                                          'Superbunny Cave Exit (Bottom)', 'Turtle Rock Ledge Exit (East)']:
                        # For exits that connot be reached from another, no need to apply offset fixes.
                        write_int16(rom, 0x15DB5 + 2 * offset, link_y) # same as final else
                    elif room_id == 0x0059 and world.fix_skullwoods_exit[player]:
                        write_int16(rom, 0x15DB5 + 2 * offset, 0x00F8)
                    elif room_id == 0x004a and world.fix_palaceofdarkness_exit[player]:
                        write_int16(rom, 0x15DB5 + 2 * offset, 0x0640)
                    elif room_id == 0x00d6 and world.fix_trock_exit[player]:
                        write_int16(rom, 0x15DB5 + 2 * offset, 0x0134)
                    elif room_id == 0x000c and world.fix_gtower_exit: # fix ganons tower exit point
                        write_int16(rom, 0x15DB5 + 2 * offset, 0x00A4)
                    else:
                        write_int16(rom, 0x15DB5 + 2 * offset, link_y)

                    write_int16(rom, 0x15E53 + 2 * offset, link_x)
                    write_int16(rom, 0x15EF1 + 2 * offset, camera_y)
                    write_int16(rom, 0x15F8F + 2 * offset, camera_x)
                    rom.write_byte(0x1602D + offset, unknown_1)
                    rom.write_byte(0x1607C + offset, unknown_2)
                    write_int16(rom, 0x160CB + 2 * offset, door_1)
                    write_int16(rom, 0x16169 + 2 * offset, door_2)
                elif isinstance(exit.addresses, list):
                    # is hole
                    for address in exit.addresses:
                        rom.write_byte(address, exit.target)
                else:
                    # patch door table
                    rom.write_byte(0xDBB73 + exit.addresses, exit.target)
    if world.mode[player] == 'inverted':
        patch_shuffled_dark_sanc(world, rom, player)

    # patch doors
    dr_flags = DROptions.Eternal_Mini_Bosses if not world.experimental[player] else DROptions.Town_Portal
    if world.doorShuffle[player] == 'crossed':
        rom.write_byte(0x139004, 2)
        rom.write_byte(0x151f1, 2)
        rom.write_byte(0x15270, 2)
        rom.write_byte(0x1597b, 2)
        if compass_code_good(rom):
            update_compasses(rom, world, player)
        else:
            logging.getLogger('').warning('Randomizer rom update! Compasses in crossed are borken')
    if world.doorShuffle[player] == 'basic':
        rom.write_byte(0x139004, 1)
    for door in world.doors:
        if door.dest is not None and door.player == player and door.type in [DoorType.Normal, DoorType.SpiralStairs]:
            rom.write_bytes(door.getAddress(), door.dest.getTarget(door.toggle))
    for room in world.rooms:
        if room.player == player and room.modified:
            rom.write_bytes(room.address(), room.rom_data())
    for paired_door in world.paired_doors[player]:
        rom.write_bytes(paired_door.address_a(world, player), paired_door.rom_data_a(world, player))
        rom.write_bytes(paired_door.address_b(world, player), paired_door.rom_data_b(world, player))
    if world.doorShuffle[player] != 'vanilla':
        for builder in world.dungeon_layouts[player].values():
            if builder.pre_open_stonewall:
                if builder.pre_open_stonewall.name == 'Desert Wall Slide NW':
                    dr_flags |= DROptions.Open_Desert_Wall
    rom.write_byte(0x139006, dr_flags.value)
    if dr_flags & DROptions.Town_Portal and world.mode[player] == 'inverted':
        rom.write_byte(0x139008, 1)

    # fix skull woods exit, if not fixed during exit patching
    if world.fix_skullwoods_exit[player] and world.shuffle[player] == 'vanilla':
        write_int16(rom, 0x15DB5 + 2 * exit_ids['Skull Woods Final Section Exit'][1], 0x00F8)

    write_custom_shops(rom, world, player)

    # patch medallion requirements
    if world.required_medallions[player][0] == 'Bombos':
        rom.write_byte(0x180022, 0x00)  # requirement
        rom.write_byte(0x4FF2, 0x31)  # sprite
        rom.write_byte(0x50D1, 0x80)
        rom.write_byte(0x51B0, 0x00)
    elif world.required_medallions[player][0] == 'Quake':
        rom.write_byte(0x180022, 0x02)  # requirement
        rom.write_byte(0x4FF2, 0x31)  # sprite
        rom.write_byte(0x50D1, 0x88)
        rom.write_byte(0x51B0, 0x00)
    if world.required_medallions[player][1] == 'Bombos':
        rom.write_byte(0x180023, 0x00)  # requirement
        rom.write_byte(0x5020, 0x31)  # sprite
        rom.write_byte(0x50FF, 0x90)
        rom.write_byte(0x51DE, 0x00)
    elif world.required_medallions[player][1] == 'Ether':
        rom.write_byte(0x180023, 0x01)  # requirement
        rom.write_byte(0x5020, 0x31)  # sprite
        rom.write_byte(0x50FF, 0x98)
        rom.write_byte(0x51DE, 0x00)

    # set open mode:
    if world.mode[player] in ['open', 'inverted']:
        rom.write_byte(0x180032, 0x01)  # open mode
    if world.mode[player] == 'inverted':
        set_inverted_mode(world, player, rom)
    elif world.mode[player] == 'standard':
        rom.write_byte(0x180032, 0x00)  # standard mode

    uncle_location = world.get_location('Link\'s Uncle', player)
    if uncle_location.item is None or uncle_location.item.name not in ['Master Sword', 'Tempered Sword', 'Fighter Sword', 'Golden Sword', 'Progressive Sword']:
        # disable sword sprite from uncle
        rom.write_bytes(0x6D263, [0x00, 0x00, 0xf6, 0xff, 0x00, 0x0E])
        rom.write_bytes(0x6D26B, [0x00, 0x00, 0xf6, 0xff, 0x00, 0x0E])
        rom.write_bytes(0x6D293, [0x00, 0x00, 0xf6, 0xff, 0x00, 0x0E])
        rom.write_bytes(0x6D29B, [0x00, 0x00, 0xf7, 0xff, 0x00, 0x0E])
        rom.write_bytes(0x6D2B3, [0x00, 0x00, 0xf6, 0xff, 0x02, 0x0E])
        rom.write_bytes(0x6D2BB, [0x00, 0x00, 0xf6, 0xff, 0x02, 0x0E])
        rom.write_bytes(0x6D2E3, [0x00, 0x00, 0xf7, 0xff, 0x02, 0x0E])
        rom.write_bytes(0x6D2EB, [0x00, 0x00, 0xf7, 0xff, 0x02, 0x0E])
        rom.write_bytes(0x6D31B, [0x00, 0x00, 0xe4, 0xff, 0x08, 0x0E])
        rom.write_bytes(0x6D323, [0x00, 0x00, 0xe4, 0xff, 0x08, 0x0E])

    # set light cones
    rom.write_byte(0x180038, 0x01 if world.sewer_light_cone[player] else 0x00)
    rom.write_byte(0x180039, 0x01 if world.light_world_light_cone else 0x00)
    rom.write_byte(0x18003A, 0x01 if world.dark_world_light_cone else 0x00)

    GREEN_TWENTY_RUPEES = 0x47
    TRIFORCE_PIECE = ItemFactory('Triforce Piece', player).code
    GREEN_CLOCK = ItemFactory('Green Clock', player).code

    rom.write_byte(0x18004F, 0x01) # Byrna Invulnerability: on

    # handle difficulty_adjustments
    if world.difficulty_adjustments[player] == 'hard':
        rom.write_byte(0x180181, 0x01) # Make silver arrows work only on ganon
        rom.write_byte(0x180182, 0x00) # Don't auto equip silvers on pickup
        # Powdered Fairies Prize
        rom.write_byte(0x36DD0, 0xD8)  # One Heart
        # potion heal amount
        rom.write_byte(0x180084, 0x38)  # Seven Hearts
        # potion magic restore amount
        rom.write_byte(0x180085, 0x40)  # Half Magic
        #Cape magic cost
        rom.write_bytes(0x3ADA7, [0x02, 0x04, 0x08])
        # Byrna Invulnerability: off
        rom.write_byte(0x18004F, 0x00)
        #Disable catching fairies
        rom.write_byte(0x34FD6, 0x80)
        overflow_replacement = GREEN_TWENTY_RUPEES
        # Rupoor negative value
        write_int16(rom, 0x180036, world.rupoor_cost)
        # Set stun items
        rom.write_byte(0x180180, 0x02) # Hookshot only
    elif world.difficulty_adjustments[player] == 'expert':
        rom.write_byte(0x180181, 0x01) # Make silver arrows work only on ganon
        rom.write_byte(0x180182, 0x00) # Don't auto equip silvers on pickup
        # Powdered Fairies Prize
        rom.write_byte(0x36DD0, 0xD8)  # One Heart
        # potion heal amount
        rom.write_byte(0x180084, 0x20)  # 4 Hearts
        # potion magic restore amount
        rom.write_byte(0x180085, 0x20)  # Quarter Magic
        #Cape magic cost
        rom.write_bytes(0x3ADA7, [0x02, 0x04, 0x08])
        # Byrna Invulnerability: off
        rom.write_byte(0x18004F, 0x00)
        #Disable catching fairies
        rom.write_byte(0x34FD6, 0x80)
        overflow_replacement = GREEN_TWENTY_RUPEES
        # Rupoor negative value
        write_int16(rom, 0x180036, world.rupoor_cost)
        # Set stun items
        rom.write_byte(0x180180, 0x00) # Nothing
    else:
        rom.write_byte(0x180181, 0x00) # Make silver arrows freely usable
        rom.write_byte(0x180182, 0x01) # auto equip silvers on pickup
        # Powdered Fairies Prize
        rom.write_byte(0x36DD0, 0xE3)  # fairy
        # potion heal amount
        rom.write_byte(0x180084, 0xA0)  # full
        # potion magic restore amount
        rom.write_byte(0x180085, 0x80)  # full
        #Cape magic cost
        rom.write_bytes(0x3ADA7, [0x04, 0x08, 0x10])
        # Byrna Invulnerability: on
        rom.write_byte(0x18004F, 0x01)
        #Enable catching fairies
        rom.write_byte(0x34FD6, 0xF0)
        # Rupoor negative value
        write_int16(rom, 0x180036, world.rupoor_cost)
        # Set stun items
        rom.write_byte(0x180180, 0x03) # All standard items
        #Set overflow items for progressive equipment
        if world.timer in ['timed', 'timed-countdown', 'timed-ohko']:
            overflow_replacement = GREEN_CLOCK
        else:
            overflow_replacement = GREEN_TWENTY_RUPEES

    #Byrna residual magic cost
    rom.write_bytes(0x45C42, [0x04, 0x02, 0x01])

    difficulty = world.difficulty_requirements[player]

    #Set overflow items for progressive equipment
    rom.write_bytes(0x180090,
                    [difficulty.progressive_sword_limit if world.swords[player] != 'swordless' else 0, overflow_replacement,
                     difficulty.progressive_shield_limit, overflow_replacement,
                     difficulty.progressive_armor_limit, overflow_replacement,
                     difficulty.progressive_bottle_limit, overflow_replacement])
    
    #Work around for json patch ordering issues - write bow limit separately so that it is replaced in the patch
    rom.write_bytes(0x180098, [difficulty.progressive_bow_limit, overflow_replacement])
    
    if difficulty.progressive_bow_limit < 2 and world.swords == 'swordless':
        rom.write_bytes(0x180098, [2, overflow_replacement])
        rom.write_byte(0x180181, 0x01) # Make silver arrows work only on ganon
        rom.write_byte(0x180182, 0x00) # Don't auto equip silvers on pickup

    # set up game internal RNG seed
    for i in range(1024):
        rom.write_byte(0x178000 + i, random.randint(0, 255))

    # shuffle prize packs
    prizes = [0xD8, 0xD8, 0xD8, 0xD8, 0xD9, 0xD8, 0xD8, 0xD9, 0xDA, 0xD9, 0xDA, 0xDB, 0xDA, 0xD9, 0xDA, 0xDA, 0xE0, 0xDF, 0xDF, 0xDA, 0xE0, 0xDF, 0xD8, 0xDF,
              0xDC, 0xDC, 0xDC, 0xDD, 0xDC, 0xDC, 0xDE, 0xDC, 0xE1, 0xD8, 0xE1, 0xE2, 0xE1, 0xD8, 0xE1, 0xE2, 0xDF, 0xD9, 0xD8, 0xE1, 0xDF, 0xDC, 0xD9, 0xD8,
              0xD8, 0xE3, 0xE0, 0xDB, 0xDE, 0xD8, 0xDB, 0xE2, 0xD9, 0xDA, 0xDB, 0xD9, 0xDB, 0xD9, 0xDB]
    dig_prizes = [0xB2, 0xD8, 0xD8, 0xD8, 0xD8, 0xD8, 0xD8, 0xD8, 0xD8,
                  0xD9, 0xD9, 0xD9, 0xD9, 0xD9, 0xDA, 0xDA, 0xDA, 0xDA, 0xDA,
                  0xDB, 0xDB, 0xDB, 0xDB, 0xDB, 0xDC, 0xDC, 0xDC, 0xDC, 0xDC,
                  0xDD, 0xDD, 0xDD, 0xDD, 0xDD, 0xDE, 0xDE, 0xDE, 0xDE, 0xDE,
                  0xDF, 0xDF, 0xDF, 0xDF, 0xDF, 0xE0, 0xE0, 0xE0, 0xE0, 0xE0,
                  0xE1, 0xE1, 0xE1, 0xE1, 0xE1, 0xE2, 0xE2, 0xE2, 0xE2, 0xE2,
                  0xE3, 0xE3, 0xE3, 0xE3, 0xE3]

    def chunk(l,n):
        return [l[i:i+n] for i in range(0, len(l), n)]

    # randomize last 7 slots
    prizes [-7:] = random.sample(prizes, 7)

    #shuffle order of 7 main packs
    packs = chunk(prizes[:56], 8)
    random.shuffle(packs)
    prizes[:56] = [drop for pack in packs for drop in pack]

    if world.difficulty_adjustments[player] in ['hard', 'expert']:
        prize_replacements = {0xE0: 0xDF, # Fairy -> heart
                              0xE3: 0xD8} # Big magic -> small magic
        prizes = [prize_replacements.get(prize, prize) for prize in prizes]
        dig_prizes = [prize_replacements.get(prize, prize) for prize in dig_prizes]

    if world.retro[player]:
        prize_replacements = {0xE1: 0xDA, #5 Arrows -> Blue Rupee
                              0xE2: 0xDB} #10 Arrows -> Red Rupee
        prizes = [prize_replacements.get(prize, prize) for prize in prizes]
        dig_prizes = [prize_replacements.get(prize, prize) for prize in dig_prizes]
    rom.write_bytes(0x180100, dig_prizes)

    # write tree pull prizes
    rom.write_byte(0xEFBD4, prizes.pop())
    rom.write_byte(0xEFBD5, prizes.pop())
    rom.write_byte(0xEFBD6, prizes.pop())

    # rupee crab prizes
    rom.write_byte(0x329C8, prizes.pop())  # first prize
    rom.write_byte(0x329C4, prizes.pop())  # final prize

    # stunned enemy prize
    rom.write_byte(0x37993, prizes.pop())

    # saved fish prize
    rom.write_byte(0xE82CC, prizes.pop())

    # fill enemy prize packs
    rom.write_bytes(0x37A78, prizes)

    # set bonk prizes
    bonk_prizes = [0x79, 0xE3, 0x79, 0xAC, 0xAC, 0xE0, 0xDC, 0xAC, 0xE3, 0xE3, 0xDA, 0xE3, 0xDA, 0xD8, 0xAC, 0xAC, 0xE3, 0xD8, 0xE3, 0xE3, 0xE3, 0xE3, 0xE3, 0xE3, 0xDC, 0xDB, 0xE3, 0xDA, 0x79, 0x79, 0xE3, 0xE3,
                   0xDA, 0x79, 0xAC, 0xAC, 0x79, 0xE3, 0x79, 0xAC, 0xAC, 0xE0, 0xDC, 0xE3, 0x79, 0xDE, 0xE3, 0xAC, 0xDB, 0x79, 0xE3, 0xD8, 0xAC, 0x79, 0xE3, 0xDB, 0xDB, 0xE3, 0xE3, 0x79, 0xD8, 0xDD]
    bonk_addresses = [0x4CF6C, 0x4CFBA, 0x4CFE0, 0x4CFFB, 0x4D018, 0x4D01B, 0x4D028, 0x4D03C, 0x4D059, 0x4D07A, 0x4D09E, 0x4D0A8, 0x4D0AB, 0x4D0AE, 0x4D0BE, 0x4D0DD,
                      0x4D16A, 0x4D1E5, 0x4D1EE, 0x4D20B, 0x4CBBF, 0x4CBBF, 0x4CC17, 0x4CC1A, 0x4CC4A, 0x4CC4D, 0x4CC53, 0x4CC69, 0x4CC6F, 0x4CC7C, 0x4CCEF, 0x4CD51,
                      0x4CDC0, 0x4CDC3, 0x4CDC6, 0x4CE37, 0x4D2DE, 0x4D32F, 0x4D355, 0x4D367, 0x4D384, 0x4D387, 0x4D397, 0x4D39E, 0x4D3AB, 0x4D3AE, 0x4D3D1, 0x4D3D7,
                      0x4D3F8, 0x4D416, 0x4D420, 0x4D423, 0x4D42D, 0x4D449, 0x4D48C, 0x4D4D9, 0x4D4DC, 0x4D4E3, 0x4D504, 0x4D507, 0x4D55E, 0x4D56A]
    if world.shuffle_bonk_prizes:
        random.shuffle(bonk_prizes)
    for prize, address in zip(bonk_prizes, bonk_addresses):
        rom.write_byte(address, prize)

    # Fill in item substitutions table
    rom.write_bytes(0x184000, [
        # original_item, limit, replacement_item, filler
        0x12, 0x01, 0x35, 0xFF, # lamp -> 5 rupees
        0x51, 0x06, 0x52, 0xFF, # 6 +5 bomb upgrades -> +10 bomb upgrade
        0x53, 0x06, 0x54, 0xFF, # 6 +5 arrow upgrades -> +10 arrow upgrade
        0x58, 0x01, 0x36 if world.retro[player] else 0x43, 0xFF, # silver arrows -> single arrow (red 20 in retro mode)
        0x3E, difficulty.boss_heart_container_limit, 0x47, 0xff, # boss heart -> green 20
        0x17, difficulty.heart_piece_limit, 0x47, 0xff, # piece of heart -> green 20
        0xFF, 0xFF, 0xFF, 0xFF, # end of table sentinel
    ])

    # set Fountain bottle exchange items
    if world.difficulty[player] in ['hard', 'expert']:
        rom.write_byte(0x348FF, [0x16, 0x2B, 0x2C, 0x2D, 0x3C, 0x48][random.randint(0, 5)])
        rom.write_byte(0x3493B, [0x16, 0x2B, 0x2C, 0x2D, 0x3C, 0x48][random.randint(0, 5)])
    else:
        rom.write_byte(0x348FF, [0x16, 0x2B, 0x2C, 0x2D, 0x3C, 0x3D, 0x48][random.randint(0, 6)])
        rom.write_byte(0x3493B, [0x16, 0x2B, 0x2C, 0x2D, 0x3C, 0x3D, 0x48][random.randint(0, 6)])

    #enable Fat Fairy Chests
    rom.write_bytes(0x1FC16, [0xB1, 0xC6, 0xF9, 0xC9, 0xC6, 0xF9])
    # set Fat Fairy Bow/Sword prizes to be disappointing
    rom.write_byte(0x34914, 0x3A)  # Bow and Arrow
    rom.write_byte(0x180028, 0x49)  # Fighter Sword
    # enable Waterfall fairy chests
    rom.write_bytes(0xE9AE, [0x14, 0x01])
    rom.write_bytes(0xE9CF, [0x14, 0x01])
    rom.write_bytes(0x1F714, [225, 0, 16, 172, 13, 41, 154, 1, 88, 152, 15, 17, 177, 97, 252, 77, 129, 32, 218, 2, 44, 225, 97, 252, 190, 129, 97, 177, 98, 84, 218, 2,
                              253, 141, 131, 68, 225, 98, 253, 30, 131, 49, 165, 201, 49, 164, 105, 49, 192, 34, 77, 164, 105, 49, 198, 249, 73, 198, 249, 16, 153, 160, 92, 153,
                              162, 11, 152, 96, 13, 232, 192, 85, 232, 192, 11, 146, 0, 115, 152, 96, 254, 105, 0, 152, 163, 97, 254, 107, 129, 254, 171, 133, 169, 200, 97, 254,
                              174, 129, 255, 105, 2, 216, 163, 98, 255, 107, 131, 255, 43, 135, 201, 200, 98, 255, 46, 131, 254, 161, 0, 170, 33, 97, 254, 166, 129, 255, 33, 2,
                              202, 33, 98, 255, 38, 131, 187, 35, 250, 195, 35, 250, 187, 43, 250, 195, 43, 250, 187, 83, 250, 195, 83, 250, 176, 160, 61, 152, 19, 192, 152, 82,
                              192, 136, 0, 96, 144, 0, 96, 232, 0, 96, 240, 0, 96, 152, 202, 192, 216, 202, 192, 216, 19, 192, 216, 82, 192, 252, 189, 133, 253, 29, 135, 255,
                              255, 255, 255, 240, 255, 128, 46, 97, 14, 129, 14, 255, 255])
    # set Waterfall fairy prizes to be disappointing
    rom.write_byte(0x348DB, 0x3A)  # Red Boomerang becomes Red Boomerang
    rom.write_byte(0x348EB, 0x05)  # Blue Shield becomes Blue Shield

    # Remove Statues for upgrade fairy
    rom.write_bytes(0x01F810, [0x1A, 0x1E, 0x01, 0x1A, 0x1E, 0x01])


    rom.write_byte(0x180029, 0x01) # Smithy quick item give

    # set swordless mode settings
    rom.write_byte(0x18003F, 0x01 if world.swords[player] == 'swordless' else 0x00)  # hammer can harm ganon
    rom.write_byte(0x180040, 0x01 if world.swords[player] == 'swordless' else 0x00)  # open curtains
    rom.write_byte(0x180041, 0x01 if world.swords[player] == 'swordless' else 0x00)  # swordless medallions
    rom.write_byte(0x180043, 0xFF if world.swords[player] == 'swordless' else 0x00)  # starting sword for link
    rom.write_byte(0x180044, 0x01 if world.swords[player] == 'swordless' else 0x00)  # hammer activates tablets

    # set up clocks for timed modes
    if world.shuffle[player] == 'vanilla':
        ERtimeincrease = 0
    elif world.shuffle[player] in ['dungeonssimple', 'dungeonsfull']:
        ERtimeincrease = 10
    else:
        ERtimeincrease = 20
    if world.keyshuffle[player] or world.bigkeyshuffle[player] or world.mapshuffle[player]:
        ERtimeincrease = ERtimeincrease + 15
    if world.clock_mode == 'off':
        rom.write_bytes(0x180190, [0x00, 0x00, 0x00])  # turn off clock mode
        write_int32(rom, 0x180200, 0)  # red clock adjustment time (in frames, sint32)
        write_int32(rom, 0x180204, 0)  # blue clock adjustment time (in frames, sint32)
        write_int32(rom, 0x180208, 0)  # green clock adjustment time (in frames, sint32)
        write_int32(rom, 0x18020C, 0)  # starting time (in frames, sint32)
    elif world.clock_mode == 'ohko':
        rom.write_bytes(0x180190, [0x01, 0x02, 0x01])  # ohko timer with resetable timer functionality
        write_int32(rom, 0x180200, 0)  # red clock adjustment time (in frames, sint32)
        write_int32(rom, 0x180204, 0)  # blue clock adjustment time (in frames, sint32)
        write_int32(rom, 0x180208, 0)  # green clock adjustment time (in frames, sint32)
        write_int32(rom, 0x18020C, 0)  # starting time (in frames, sint32)
    elif world.clock_mode == 'countdown-ohko':
        rom.write_bytes(0x180190, [0x01, 0x02, 0x01])  # ohko timer with resetable timer functionality
        write_int32(rom, 0x180200, -100 * 60 * 60 * 60)  # red clock adjustment time (in frames, sint32)
        write_int32(rom, 0x180204, 2 * 60 * 60)  # blue clock adjustment time (in frames, sint32)
        write_int32(rom, 0x180208, 4 * 60 * 60)  # green clock adjustment time (in frames, sint32)
        if world.difficulty_adjustments[player] == 'normal':
            write_int32(rom, 0x18020C, (10 + ERtimeincrease) * 60 * 60)  # starting time (in frames, sint32)
        else:
            write_int32(rom, 0x18020C, int((5 + ERtimeincrease / 2) * 60 * 60))  # starting time (in frames, sint32)
    if world.clock_mode == 'stopwatch':
        rom.write_bytes(0x180190, [0x02, 0x01, 0x00])  # set stopwatch mode
        write_int32(rom, 0x180200, -2 * 60 * 60)  # red clock adjustment time (in frames, sint32)
        write_int32(rom, 0x180204, 2 * 60 * 60)  # blue clock adjustment time (in frames, sint32)
        write_int32(rom, 0x180208, 4 * 60 * 60)  # green clock adjustment time (in frames, sint32)
        write_int32(rom, 0x18020C, 0)  # starting time (in frames, sint32)
    if world.clock_mode == 'countdown':
        rom.write_bytes(0x180190, [0x01, 0x01, 0x00])  # set countdown, with no reset available
        write_int32(rom, 0x180200, -2 * 60 * 60)  # red clock adjustment time (in frames, sint32)
        write_int32(rom, 0x180204, 2 * 60 * 60)  # blue clock adjustment time (in frames, sint32)
        write_int32(rom, 0x180208, 4 * 60 * 60)  # green clock adjustment time (in frames, sint32)
        write_int32(rom, 0x18020C, (40 + ERtimeincrease) * 60 * 60)  # starting time (in frames, sint32)

    # set up goals for treasure hunt
    rom.write_bytes(0x180165, [0x0E, 0x28] if world.treasure_hunt_icon[player] == 'Triforce Piece' else [0x0D, 0x28])
    rom.write_byte(0x180167, world.treasure_hunt_count[player] % 256)
    rom.write_byte(0x180194, 1) # Must turn in triforced pieces (instant win not enabled)

    rom.write_bytes(0x180213, [0x00, 0x01]) # Not a Tournament Seed

    gametype = 0x04 # item
    if world.shuffle[player] != 'vanilla':
        gametype |= 0x02 # entrance
    if enemized:
        gametype |= 0x01 # enemizer
    rom.write_byte(0x180211, gametype) # Game type

    # assorted fixes
    rom.write_byte(0x1800A2, 0x01)  # remain in real dark world when dying in dark world dungeon before killing aga1
    rom.write_byte(0x180169, 0x01 if world.lock_aga_door_in_escape else 0x00)  # Lock or unlock aga tower door during escape sequence.
    if world.mode[player] == 'inverted':
        rom.write_byte(0x180169, 0x02)  # lock aga/ganon tower door with crystals in inverted
    rom.write_byte(0x180171, 0x01 if world.ganon_at_pyramid[player] else 0x00)  # Enable respawning on pyramid after ganon death
    rom.write_byte(0x180173, 0x01) # Bob is enabled
    rom.write_byte(0x180168, 0x08)  # Spike Cave Damage
    rom.write_bytes(0x18016B, [0x04, 0x02, 0x01]) #Set spike cave and MM spike room Cape usage
    rom.write_bytes(0x18016E, [0x04, 0x08, 0x10]) #Set spike cave and MM spike room Cape usage
    rom.write_bytes(0x50563, [0x3F, 0x14]) # disable below ganon chest
    rom.write_byte(0x50599, 0x00) # disable below ganon chest
    rom.write_bytes(0xE9A5, [0x7E, 0x00, 0x24]) # disable below ganon chest
    rom.write_byte(0x18008B, 0x01 if world.open_pyramid[player] else 0x00) # pre-open Pyramid Hole
    rom.write_byte(0x18008C, 0x01 if world.crystals_needed_for_gt[player] == 0 else 0x00) # GT pre-opened if crystal requirement is 0
    rom.write_byte(0xF5D73, 0xF0) # bees are catchable
    rom.write_byte(0xF5F10, 0xF0) # bees are catchable
    rom.write_byte(0x180086, 0x00 if world.aga_randomness else 0x01)  # set blue ball and ganon warp randomness
    rom.write_byte(0x1800A0, 0x01)  # return to light world on s+q without mirror
    rom.write_byte(0x1800A1, 0x01)  # enable overworld screen transition draining for water level inside swamp
    rom.write_byte(0x180174, 0x01 if world.fix_fake_world[player] else 0x00)
    rom.write_byte(0x18017E, 0x01) # Fairy fountains only trade in bottles

    # Starting equipment
    equip = [0] * (0x340 + 0x4F)
    equip[0x36C] = 0x18
    equip[0x36D] = 0x18
    equip[0x379] = 0x68
    starting_max_bombs = 10
    starting_max_arrows = 30

    startingstate = CollectionState(world)

    if startingstate.has('Bow', player):
        equip[0x340] = 1
        equip[0x38E] |= 0x20 # progressive flag to get the correct hint in all cases
        if not world.retro[player]:
            equip[0x38E] |= 0x80
    if startingstate.has('Silver Arrows', player):
        equip[0x38E] |= 0x40

    if startingstate.has('Titans Mitts', player):
        equip[0x354] = 2
    elif startingstate.has('Power Glove', player):
        equip[0x354] = 1

    if startingstate.has('Golden Sword', player):
        equip[0x359] = 4
    elif startingstate.has('Tempered Sword', player):
        equip[0x359] = 3
    elif startingstate.has('Master Sword', player):
        equip[0x359] = 2
    elif startingstate.has('Fighter Sword', player):
        equip[0x359] = 1

    if startingstate.has('Mirror Shield', player):
        equip[0x35A] = 3
    elif startingstate.has('Red Shield', player):
        equip[0x35A] = 2
    elif startingstate.has('Blue Shield', player):
        equip[0x35A] = 1

    if startingstate.has('Red Mail', player):
        equip[0x35B] = 2
    elif startingstate.has('Blue Mail', player):
        equip[0x35B] = 1

    if startingstate.has('Magic Upgrade (1/4)', player):
        equip[0x37B] = 2
        equip[0x36E] = 0x80
    elif startingstate.has('Magic Upgrade (1/2)', player):
        equip[0x37B] = 1
        equip[0x36E] = 0x80

    for item in world.precollected_items:
        if item.player != player:
            continue

        if item.name in ['Bow', 'Silver Arrows', 'Progressive Bow', 'Progressive Bow (Alt)',
                         'Titans Mitts', 'Power Glove', 'Progressive Glove',
                         'Golden Sword', 'Tempered Sword', 'Master Sword', 'Fighter Sword', 'Progressive Sword',
                         'Mirror Shield', 'Red Shield', 'Blue Shield', 'Progressive Shield',
                         'Red Mail', 'Blue Mail', 'Progressive Armor',
                         'Magic Upgrade (1/4)', 'Magic Upgrade (1/2)']:
            continue

        set_table = {'Book of Mudora': (0x34E, 1), 'Hammer': (0x34B, 1), 'Bug Catching Net': (0x34D, 1), 'Hookshot': (0x342, 1), 'Magic Mirror': (0x353, 2),
                     'Cape': (0x352, 1), 'Lamp': (0x34A, 1), 'Moon Pearl': (0x357, 1), 'Cane of Somaria': (0x350, 1), 'Cane of Byrna': (0x351, 1),
                     'Fire Rod': (0x345, 1), 'Ice Rod': (0x346, 1), 'Bombos': (0x347, 1), 'Ether': (0x348, 1), 'Quake': (0x349, 1)}
        or_table = {'Green Pendant': (0x374, 0x04), 'Red Pendant': (0x374, 0x01), 'Blue Pendant': (0x374, 0x02),
                    'Crystal 1': (0x37A, 0x02), 'Crystal 2': (0x37A, 0x10), 'Crystal 3': (0x37A, 0x40), 'Crystal 4': (0x37A, 0x20),
                    'Crystal 5': (0x37A, 0x04), 'Crystal 6': (0x37A, 0x01), 'Crystal 7': (0x37A, 0x08),
                    'Big Key (Eastern Palace)': (0x367, 0x20), 'Compass (Eastern Palace)': (0x365, 0x20), 'Map (Eastern Palace)': (0x369, 0x20),
                    'Big Key (Desert Palace)': (0x367, 0x10), 'Compass (Desert Palace)': (0x365, 0x10), 'Map (Desert Palace)': (0x369, 0x10),
                    'Big Key (Tower of Hera)': (0x366, 0x20), 'Compass (Tower of Hera)': (0x364, 0x20), 'Map (Tower of Hera)': (0x368, 0x20),
                    'Big Key (Escape)': (0x367, 0xC0), 'Compass (Escape)': (0x365, 0xC0), 'Map (Escape)': (0x369, 0xC0),
                    'Big Key (Palace of Darkness)': (0x367, 0x02), 'Compass (Palace of Darkness)': (0x365, 0x02), 'Map (Palace of Darkness)': (0x369, 0x02),
                    'Big Key (Thieves Town)': (0x366, 0x10), 'Compass (Thieves Town)': (0x364, 0x10), 'Map (Thieves Town)': (0x368, 0x10),
                    'Big Key (Skull Woods)': (0x366, 0x80), 'Compass (Skull Woods)': (0x364, 0x80), 'Map (Skull Woods)': (0x368, 0x80),
                    'Big Key (Swamp Palace)': (0x367, 0x04), 'Compass (Swamp Palace)': (0x365, 0x04), 'Map (Swamp Palace)': (0x369, 0x04),
                    'Big Key (Ice Palace)': (0x366, 0x40), 'Compass (Ice Palace)': (0x364, 0x40), 'Map (Ice Palace)': (0x368, 0x40),
                    'Big Key (Misery Mire)': (0x367, 0x01), 'Compass (Misery Mire)': (0x365, 0x01), 'Map (Misery Mire)': (0x369, 0x01),
                    'Big Key (Turtle Rock)': (0x366, 0x08), 'Compass (Turtle Rock)': (0x364, 0x08), 'Map (Turtle Rock)': (0x368, 0x08),
                    'Big Key (Ganons Tower)': (0x366, 0x04), 'Compass (Ganons Tower)': (0x364, 0x04), 'Map (Ganons Tower)': (0x368, 0x04)}
        set_or_table = {'Flippers': (0x356, 1, 0x379, 0x02),'Pegasus Boots': (0x355, 1, 0x379, 0x04),
                        'Shovel': (0x34C, 1, 0x38C, 0x04), 'Ocarina': (0x34C, 3, 0x38C, 0x01),
                        'Mushroom': (0x344, 1, 0x38C, 0x20 | 0x08), 'Magic Powder': (0x344, 2, 0x38C, 0x10),
                        'Blue Boomerang': (0x341, 1, 0x38C, 0x80), 'Red Boomerang': (0x341, 2, 0x38C, 0x40)}
        keys = {'Small Key (Eastern Palace)': [0x37E], 'Small Key (Desert Palace)': [0x37F],
                'Small Key (Tower of Hera)': [0x386],
                'Small Key (Agahnims Tower)': [0x380], 'Small Key (Palace of Darkness)': [0x382],
                'Small Key (Thieves Town)': [0x387],
                'Small Key (Skull Woods)': [0x384], 'Small Key (Swamp Palace)': [0x381],
                'Small Key (Ice Palace)': [0x385],
                'Small Key (Misery Mire)': [0x383], 'Small Key (Turtle Rock)': [0x388],
                'Small Key (Ganons Tower)': [0x389],
                'Small Key (Universal)': [0x38B], 'Small Key (Escape)': [0x37C, 0x37D]}
        bottles = {'Bottle': 2, 'Bottle (Red Potion)': 3, 'Bottle (Green Potion)': 4, 'Bottle (Blue Potion)': 5,
                   'Bottle (Fairy)': 6, 'Bottle (Bee)': 7, 'Bottle (Good Bee)': 8}
        rupees = {'Rupee (1)': 1, 'Rupees (5)': 5, 'Rupees (20)': 20, 'Rupees (50)': 50, 'Rupees (100)': 100, 'Rupees (300)': 300}
        bomb_caps = {'Bomb Upgrade (+5)': 5, 'Bomb Upgrade (+10)': 10}
        arrow_caps = {'Arrow Upgrade (+5)': 5, 'Arrow Upgrade (+10)': 10}
        bombs = {'Single Bomb': 1, 'Bombs (3)': 3, 'Bombs (10)': 10}
        arrows = {'Single Arrow': 1, 'Arrows (10)': 10}

        if item.name in set_table:
            equip[set_table[item.name][0]] = set_table[item.name][1]
        elif item.name in or_table:
            equip[or_table[item.name][0]] |= or_table[item.name][1]
        elif item.name in set_or_table:
            equip[set_or_table[item.name][0]] = set_or_table[item.name][1]
            equip[set_or_table[item.name][2]] |= set_or_table[item.name][3]
        elif item.name in keys:
            for address in keys[item.name]:
                equip[address] = min(equip[address] + 1, 99)
        elif item.name in bottles:
            if equip[0x34F] < world.difficulty_requirements[player].progressive_bottle_limit:
                equip[0x35C + equip[0x34F]] = bottles[item.name]
                equip[0x34F] += 1
        elif item.name in rupees:
            equip[0x360:0x362] = list(min(equip[0x360] + (equip[0x361] << 8) + rupees[item.name], 9999).to_bytes(2, byteorder='little', signed=False))
            equip[0x362:0x364] = list(min(equip[0x362] + (equip[0x363] << 8) + rupees[item.name], 9999).to_bytes(2, byteorder='little', signed=False))
        elif item.name in bomb_caps:
            starting_max_bombs = min(starting_max_bombs + bomb_caps[item.name], 50)
        elif item.name in arrow_caps:
            starting_max_arrows = min(starting_max_arrows + arrow_caps[item.name], 70)
        elif item.name in bombs:
            equip[0x343] += bombs[item.name]
        elif item.name in arrows:
            if world.retro[player]:
                equip[0x38E] |= 0x80
                equip[0x377] = 1
            else:
                equip[0x377] += arrows[item.name]
        elif item.name in ['Piece of Heart', 'Boss Heart Container', 'Sanctuary Heart Container']:
            if item.name == 'Piece of Heart':
                equip[0x36B] = (equip[0x36B] + 1) % 4
            if item.name != 'Piece of Heart' or equip[0x36B] == 0:
                equip[0x36C] = min(equip[0x36C] + 0x08, 0xA0)
                equip[0x36D] = min(equip[0x36D] + 0x08, 0xA0)
        else:
            raise RuntimeError(f'Unsupported item in starting equipment: {item.name}')

    equip[0x343] = min(equip[0x343], starting_max_bombs)
    rom.write_byte(0x180034, starting_max_bombs)
    equip[0x377] = min(equip[0x377], starting_max_arrows)
    rom.write_byte(0x180035, starting_max_arrows)
    rom.write_bytes(0x180046, equip[0x360:0x362])
    if equip[0x359]:
        rom.write_byte(0x180043, equip[0x359])

    assert equip[:0x340] == [0] * 0x340
    rom.write_bytes(0x183000, equip[0x340:])
    rom.write_bytes(0x271A6, equip[0x340:0x340+60])

    rom.write_byte(0x18004A, 0x00 if world.mode[player] != 'inverted' else 0x01)  # Inverted mode
    rom.write_byte(0x18005D, 0x00) # Hammer always breaks barrier
    rom.write_byte(0x2AF79, 0xD0 if world.mode[player] != 'inverted' else 0xF0) # vortexes: Normal  (D0=light to dark, F0=dark to light, 42 = both)
    rom.write_byte(0x3A943, 0xD0 if world.mode[player] != 'inverted' else 0xF0) # Mirror: Normal  (D0=Dark to Light, F0=light to dark, 42 = both)
    rom.write_byte(0x3A96D, 0xF0 if world.mode[player] != 'inverted' else 0xD0) # Residual Portal: Normal  (F0= Light Side, D0=Dark Side, 42 = both (Darth Vader))
    rom.write_byte(0x3A9A7, 0xD0) # Residual Portal: Normal  (D0= Light Side, F0=Dark Side, 42 = both (Darth Vader))

    rom.write_bytes(0x180080, [50, 50, 70, 70]) # values to fill for Capacity Upgrades (Bomb5, Bomb10, Arrow5, Arrow10)

    rom.write_byte(0x18004D, ((0x01 if 'arrows' in world.escape_assist[player] else 0x00) |
                              (0x02 if 'bombs' in world.escape_assist[player] else 0x00) |
                              (0x04 if 'magic' in world.escape_assist[player] else 0x00))) # Escape assist

    if world.goal[player] in ['pedestal', 'triforcehunt']:
        rom.write_byte(0x18003E, 0x01)  # make ganon invincible
    elif world.goal[player] in ['dungeons']:
        rom.write_byte(0x18003E, 0x02)  # make ganon invincible until all dungeons are beat
    elif world.goal[player] in ['crystals']:
        rom.write_byte(0x18003E, 0x04)  # make ganon invincible until all crystals
    else:
        rom.write_byte(0x18003E, 0x03)  # make ganon invincible until all crystals and aga 2 are collected

    rom.write_byte(0x18005E, world.crystals_needed_for_gt[player])
    rom.write_byte(0x18005F, world.crystals_needed_for_ganon[player])

    # block HC upstairs doors in rain state in standard mode
    rom.write_byte(0x18008A, 0x01 if world.mode[player] == "standard" and world.shuffle[player] != 'vanilla' else 0x00)

    rom.write_byte(0x18016A, 0x10 | ((0x01 if world.keyshuffle[player] else 0x00)
                                     | (0x02 if world.compassshuffle[player] else 0x00)
                                     | (0x04 if world.mapshuffle[player] else 0x00)
                                     | (0x08 if world.bigkeyshuffle[player] else 0x00)))  # free roaming item text boxes
    rom.write_byte(0x18003B, 0x01 if world.mapshuffle[player] else 0x00)  # maps showing crystals on overworld

    # compasses showing dungeon count
    if world.clock_mode != 'off' or world.dungeon_counters[player] == 'off':
        rom.write_byte(0x18003C, 0x00)  # Currently must be off if timer is on, because they use same HUD location
<<<<<<< HEAD
    elif world.dungeon_counters[player] == 'on':
        rom.write_byte(0x18003C, 0x02)  # always on
    elif world.compassshuffle[player] or world.doorShuffle[player] != 'vanilla' or world.dungeon_counters[player] == 'pickup':
=======
    elif world.dungeon_counters[player]:
        rom.write_byte(0x18003C, 0x02)  # show always
    elif world.compassshuffle[player] or world.doorShuffle[player] != 'vanilla':
>>>>>>> 2116bb6d
        rom.write_byte(0x18003C, 0x01)  # show on pickup
    else:
        rom.write_byte(0x18003C, 0x00)

    rom.write_byte(0x180045, ((0x01 if world.keyshuffle[player] else 0x00)
                              | (0x02 if world.bigkeyshuffle[player] else 0x00)
                              | (0x04 if world.compassshuffle[player] else 0x00)
                              | (0x08 if world.mapshuffle[player] else 0x00)))  # free roaming items in menu

    # Map reveals
    reveal_bytes = {
        "Eastern Palace": 0x2000,
        "Desert Palace": 0x1000,
        "Tower of Hera": 0x0020,
        "Palace of Darkness": 0x0200,
        "Thieves Town": 0x0010,
        "Skull Woods": 0x0080,
        "Swamp Palace": 0x0400,
        "Ice Palace": 0x0040,
        "Misery Mire'": 0x0100,
        "Turtle Rock": 0x0008,
    }

    def get_reveal_bytes(itemName):
        locations = world.find_items(itemName, player)
        if len(locations) < 1:
            return 0x0000
        location = locations[0]
        if location.parent_region and location.parent_region.dungeon:
            return reveal_bytes.get(location.parent_region.dungeon.name, 0x0000)
        return 0x0000

    write_int16(rom, 0x18017A, get_reveal_bytes('Green Pendant') if world.mapshuffle[player] else 0x0000) # Sahasrahla reveal
    write_int16(rom, 0x18017C, get_reveal_bytes('Crystal 5')|get_reveal_bytes('Crystal 6') if world.mapshuffle[player] else 0x0000) # Bomb Shop Reveal

    rom.write_byte(0x180172, 0x01 if world.retro[player] else 0x00)  # universal keys
    rom.write_byte(0x180175, 0x01 if world.retro[player] else 0x00)  # rupee bow
    rom.write_byte(0x180176, 0x0A if world.retro[player] else 0x00)  # wood arrow cost
    rom.write_byte(0x180178, 0x32 if world.retro[player] else 0x00)  # silver arrow cost
    rom.write_byte(0x301FC, 0xDA if world.retro[player] else 0xE1)  # rupees replace arrows under pots
    rom.write_byte(0x30052, 0xDB if world.retro[player] else 0xE2) # replace arrows in fish prize from bottle merchant
    rom.write_bytes(0xECB4E, [0xA9, 0x00, 0xEA, 0xEA] if world.retro[player] else [0xAF, 0x77, 0xF3, 0x7E])  # Thief steals rupees instead of arrows
    rom.write_bytes(0xF0D96, [0xA9, 0x00, 0xEA, 0xEA] if world.retro[player] else [0xAF, 0x77, 0xF3, 0x7E])  # Pikit steals rupees instead of arrows
    rom.write_bytes(0xEDA5, [0x35, 0x41] if world.retro[player] else [0x43, 0x44])  # Chest game gives rupees instead of arrows
    digging_game_rng = random.randint(1, 30)  # set rng for digging game
    rom.write_byte(0x180020, digging_game_rng)
    rom.write_byte(0xEFD95, digging_game_rng)
    rom.write_byte(0x1800A3, 0x01)  # enable correct world setting behaviour after agahnim kills
    rom.write_byte(0x1800A4, 0x01 if world.logic[player] != 'nologic' else 0x00)  # enable POD EG fix
    rom.write_byte(0x180042, 0x01 if world.save_and_quit_from_boss else 0x00)  # Allow Save and Quit after boss kill

    # remove shield from uncle
    rom.write_bytes(0x6D253, [0x00, 0x00, 0xf6, 0xff, 0x00, 0x0E])
    rom.write_bytes(0x6D25B, [0x00, 0x00, 0xf6, 0xff, 0x00, 0x0E])
    rom.write_bytes(0x6D283, [0x00, 0x00, 0xf6, 0xff, 0x00, 0x0E])
    rom.write_bytes(0x6D28B, [0x00, 0x00, 0xf7, 0xff, 0x00, 0x0E])
    rom.write_bytes(0x6D2CB, [0x00, 0x00, 0xf6, 0xff, 0x02, 0x0E])
    rom.write_bytes(0x6D2FB, [0x00, 0x00, 0xf7, 0xff, 0x02, 0x0E])
    rom.write_bytes(0x6D313, [0x00, 0x00, 0xe4, 0xff, 0x08, 0x0E])

    rom.write_byte(0x18004E, 0) # Escape Fill (nothing)
    write_int16(rom, 0x180183, 300) # Escape fill rupee bow
    rom.write_bytes(0x180185, [0,0,0]) # Uncle respawn refills (magic, bombs, arrows)
    rom.write_bytes(0x180188, [0,0,0]) # Zelda respawn refills (magic, bombs, arrows)
    rom.write_bytes(0x18018B, [0,0,0]) # Mantle respawn refills (magic, bombs, arrows)
    if world.mode[player] == 'standard':
        if uncle_location.item is not None and uncle_location.item.name in ['Bow', 'Progressive Bow']:
            rom.write_byte(0x18004E, 1) # Escape Fill (arrows)
            write_int16(rom, 0x180183, 300) # Escape fill rupee bow
            rom.write_bytes(0x180185, [0,0,70]) # Uncle respawn refills (magic, bombs, arrows)
            rom.write_bytes(0x180188, [0,0,10]) # Zelda respawn refills (magic, bombs, arrows)
            rom.write_bytes(0x18018B, [0,0,10]) # Mantle respawn refills (magic, bombs, arrows)
        elif uncle_location.item is not None and uncle_location.item.name in ['Bombs (10)']:
            rom.write_byte(0x18004E, 2) # Escape Fill (bombs)
            rom.write_bytes(0x180185, [0,50,0]) # Uncle respawn refills (magic, bombs, arrows)
            rom.write_bytes(0x180188, [0,3,0]) # Zelda respawn refills (magic, bombs, arrows)
            rom.write_bytes(0x18018B, [0,3,0]) # Mantle respawn refills (magic, bombs, arrows)
        elif uncle_location.item is not None and uncle_location.item.name in ['Cane of Somaria', 'Cane of Byrna', 'Fire Rod']:
            rom.write_byte(0x18004E, 4) # Escape Fill (magic)
            rom.write_bytes(0x180185, [0x80,0,0]) # Uncle respawn refills (magic, bombs, arrows)
            rom.write_bytes(0x180188, [0x20,0,0]) # Zelda respawn refills (magic, bombs, arrows)
            rom.write_bytes(0x18018B, [0x20,0,0]) # Mantle respawn refills (magic, bombs, arrows)

    # patch swamp: Need to enable permanent drain of water as dam or swamp were moved
    rom.write_byte(0x18003D, 0x01 if world.swamp_patch_required[player] else 0x00)

    # powder patch: remove the need to leave the screen after powder, since it causes problems for potion shop at race game
    # temporarally we are just nopping out this check we will conver this to a rom fix soon.
    rom.write_bytes(0x02F539, [0xEA, 0xEA, 0xEA, 0xEA, 0xEA] if world.powder_patch_required[player] else [0xAD, 0xBF, 0x0A, 0xF0, 0x4F])

    # allow smith into multi-entrance caves in appropriate shuffles
    if world.shuffle[player] in ['restricted', 'full', 'crossed', 'insanity']:
        rom.write_byte(0x18004C, 0x01)

    # set correct flag for hera basement item
    hera_basement = world.get_location('Tower of Hera - Basement Cage', player)
    if hera_basement.item is not None and hera_basement.item.name == 'Small Key (Tower of Hera)' and hera_basement.item.player == player:
        rom.write_byte(0x4E3BB, 0xE4)
    else:
        rom.write_byte(0x4E3BB, 0xEB)

    # fix trock doors for reverse entrances
    if world.fix_trock_doors[player]:
        rom.write_byte(0xFED31, 0x0E)  # preopen bombable exit
        rom.write_byte(0xFEE41, 0x0E)  # preopen bombable exit
        # included unconditionally in base2current
        #rom.write_byte(0xFE465, 0x1E)  # remove small key door on backside of big key door
    else:
        rom.write_byte(0xFED31, 0x2A)  # preopen bombable exit
        rom.write_byte(0xFEE41, 0x2A)  # preopen bombable exit

    write_strings(rom, world, player, team)

    rom.write_byte(0x18636C, 1 if world.remote_items[player] else 0)

    # set rom name
    # 21 bytes
    from Main import __version__
    # todo: change to DR when Enemizer is okay with DR
    rom.name = bytearray(f'ER{__version__.split("-")[0].replace(".","")[0:3]}_{team+1}_{player}_{world.seed:09}\0', 'utf8')[:21]
    rom.name.extend([0] * (21 - len(rom.name)))
    rom.write_bytes(0x7FC0, rom.name)

    # set player names
    for p in range(1, min(world.players, 64) + 1):
        rom.write_bytes(0x186380 + ((p - 1) * 32), hud_format_text(world.player_names[p][team]))

    # Write title screen Code
    hashint = int(rom.get_hash(), 16)
    code = [
        (hashint >> 20) & 0x1F,
        (hashint >> 15) & 0x1F,
        (hashint >> 10) & 0x1F,
        (hashint >> 5) & 0x1F,
        hashint & 0x1F,
    ]
    rom.write_bytes(0x180215, code)
    rom.hash = code

    return rom

try:
    import RaceRom
except ImportError:
    RaceRom = None

def patch_race_rom(rom):
    rom.write_bytes(0x180213, [0x01, 0x00]) # Tournament Seed

    if 'RaceRom' in sys.modules:
        RaceRom.encrypt(rom)

def write_custom_shops(rom, world, player):
    shops = [shop for shop in world.shops if shop.custom and shop.region.player == player]

    shop_data = bytearray()
    items_data = bytearray()
    sram_offset = 0

    for shop_id, shop in enumerate(shops):
        if shop_id == len(shops) - 1:
            shop_id = 0xFF
        bytes = shop.get_bytes()
        bytes[0] = shop_id
        bytes[-1] = sram_offset
        if shop.type == ShopType.TakeAny:
            sram_offset += 1
        else:
            sram_offset += shop.item_count
        shop_data.extend(bytes)
        # [id][item][price-low][price-high][max][repl_id][repl_price-low][repl_price-high]
        for item in shop.inventory:
            if item is None:
                break
            item_data = [shop_id, ItemFactory(item['item'], player).code] + int16_as_bytes(item['price']) + [item['max'], ItemFactory(item['replacement'], player).code if item['replacement'] else 0xFF] + int16_as_bytes(item['replacement_price'])
            items_data.extend(item_data)

    rom.write_bytes(0x184800, shop_data)

    items_data.extend([0xFF, 0xFF, 0xFF, 0xFF, 0xFF, 0xFF, 0xFF, 0xFF])
    rom.write_bytes(0x184900, items_data)


def hud_format_text(text):
    output = bytes()
    for char in text.lower():
        if 'a' <= char <= 'z':
            output += bytes([0x5d + ord(char) - ord('a'), 0x29])
        elif '0' <= char <= '8':
            output += bytes([0x77 + ord(char) - ord('0'), 0x29])
        elif char == '9':
            output += b'\x4b\x29'
        elif char == ' ':
            output += b'\x7f\x00'
        else:
            output += b'\x2a\x29'
    while len(output) < 32:
        output += b'\x7f\x00'
    return output[:32]


def apply_rom_settings(rom, beep, color, quickswap, fastmenu, disable_music, sprite, ow_palettes, uw_palettes):
    if sprite and not isinstance(sprite, Sprite):
        sprite = Sprite(sprite) if os.path.isfile(sprite) else get_sprite_from_name(sprite)

    # enable instant item menu
    if fastmenu == 'instant':
        rom.write_byte(0x6DD9A, 0x20)
        rom.write_byte(0x6DF2A, 0x20)
        rom.write_byte(0x6E0E9, 0x20)
    else:
        rom.write_byte(0x6DD9A, 0x11)
        rom.write_byte(0x6DF2A, 0x12)
        rom.write_byte(0x6E0E9, 0x12)
    if fastmenu == 'instant':
        rom.write_byte(0x180048, 0xE8)
    elif fastmenu == 'double':
        rom.write_byte(0x180048, 0x10)
    elif fastmenu == 'triple':
        rom.write_byte(0x180048, 0x18)
    elif fastmenu == 'quadruple':
        rom.write_byte(0x180048, 0x20)
    elif fastmenu == 'half':
        rom.write_byte(0x180048, 0x04)
    else:
        rom.write_byte(0x180048, 0x08)

    rom.write_byte(0x18004B, 0x01 if quickswap else 0x00)

    rom.write_byte(0x0CFE18, 0x00 if disable_music else rom.orig_buffer[0x0CFE18] if rom.orig_buffer else 0x70)
    rom.write_byte(0x0CFEC1, 0x00 if disable_music else rom.orig_buffer[0x0CFEC1] if rom.orig_buffer else 0xC0)
    rom.write_bytes(0x0D0000, [0x00, 0x00] if disable_music else rom.orig_buffer[0x0D0000:0x0D0002] if rom.orig_buffer else [0xDA, 0x58])
    rom.write_bytes(0x0D00E7, [0xC4, 0x58] if disable_music else rom.orig_buffer[0x0D00E7:0x0D00E9] if rom.orig_buffer else [0xDA, 0x58])

    rom.write_byte(0x18021A, 1 if disable_music else 0x00)

    # set heart beep rate
    rom.write_byte(0x180033, {'off': 0x00, 'half': 0x40, 'quarter': 0x80, 'normal': 0x20, 'double': 0x10}[beep])

    # set heart color
    if color == 'random':
        color = random.choice(['red', 'blue', 'green', 'yellow'])
    rom.write_byte(0x6FA1E, {'red': 0x24, 'blue': 0x2C, 'green': 0x3C, 'yellow': 0x28}[color])
    rom.write_byte(0x6FA20, {'red': 0x24, 'blue': 0x2C, 'green': 0x3C, 'yellow': 0x28}[color])
    rom.write_byte(0x6FA22, {'red': 0x24, 'blue': 0x2C, 'green': 0x3C, 'yellow': 0x28}[color])
    rom.write_byte(0x6FA24, {'red': 0x24, 'blue': 0x2C, 'green': 0x3C, 'yellow': 0x28}[color])
    rom.write_byte(0x6FA26, {'red': 0x24, 'blue': 0x2C, 'green': 0x3C, 'yellow': 0x28}[color])
    rom.write_byte(0x6FA28, {'red': 0x24, 'blue': 0x2C, 'green': 0x3C, 'yellow': 0x28}[color])
    rom.write_byte(0x6FA2A, {'red': 0x24, 'blue': 0x2C, 'green': 0x3C, 'yellow': 0x28}[color])
    rom.write_byte(0x6FA2C, {'red': 0x24, 'blue': 0x2C, 'green': 0x3C, 'yellow': 0x28}[color])
    rom.write_byte(0x6FA2E, {'red': 0x24, 'blue': 0x2C, 'green': 0x3C, 'yellow': 0x28}[color])
    rom.write_byte(0x6FA30, {'red': 0x24, 'blue': 0x2C, 'green': 0x3C, 'yellow': 0x28}[color])
    rom.write_byte(0x65561, {'red': 0x05, 'blue': 0x0D, 'green': 0x19, 'yellow': 0x09}[color])

    # write link sprite if required
    if sprite is not None:
        write_sprite(rom, sprite)

    default_ow_palettes(rom)
    if ow_palettes == 'random':
        randomize_ow_palettes(rom)
    elif ow_palettes == 'blackout':
        blackout_ow_palettes(rom)

    default_uw_palettes(rom)
    if uw_palettes == 'random':
        randomize_uw_palettes(rom)
    elif uw_palettes == 'blackout':
        blackout_uw_palettes(rom)

    if isinstance(rom, LocalRom):
        rom.write_crc()


def write_sprite(rom, sprite):
    if not sprite.valid:
        return
    rom.write_bytes(0x80000, sprite.sprite)
    rom.write_bytes(0xDD308, sprite.palette)
    rom.write_bytes(0xDEDF5, sprite.glove_palette)

def set_color(rom, address, color, shade):
    r = round(min(color[0], 0xFF) * pow(0.8, shade) * 0x1F / 0xFF)
    g = round(min(color[1], 0xFF) * pow(0.8, shade) * 0x1F / 0xFF)
    b = round(min(color[2], 0xFF) * pow(0.8, shade) * 0x1F / 0xFF)

    rom.write_bytes(address, ((b << 10) | (g << 5) | (r << 0)).to_bytes(2, byteorder='little', signed=False))

def default_ow_palettes(rom):
    if not rom.orig_buffer:
        return
    rom.write_bytes(0xDE604, rom.orig_buffer[0xDE604:0xDEBB4])

    for address in [0x067FB4, 0x067F94, 0x067FC6, 0x067FE6, 0x067FE1, 0x05FEA9, 0x05FEB3]:
        rom.write_bytes(address, rom.orig_buffer[address:address+2])

def randomize_ow_palettes(rom):
    grass, grass2, grass3, dirt, dirt2, water, clouds, dwdirt,\
        dwgrass, dwwater, dwdmdirt, dwdmgrass, dwdmclouds1, dwdmclouds2 = [[random.randint(60, 215) for _ in range(3)] for _ in range(14)]
    dwtree = [c + random.randint(-20, 10) for c in dwgrass]
    treeleaf = [c + random.randint(-20, 10) for c in grass]

    patches = {0x067FB4: (grass, 0), 0x067F94: (grass, 0), 0x067FC6: (grass, 0), 0x067FE6: (grass, 0), 0x067FE1: (grass, 3), 0x05FEA9: (grass, 0), 0x05FEB3: (dwgrass, 1),
               0x0DD4AC: (grass, 2), 0x0DE6DE: (grass2, 2), 0x0DE6E0: (grass2, 1), 0x0DD4AE: (grass2, 1), 0x0DE9FA: (grass2, 1), 0x0DEA0E: (grass2, 1), 0x0DE9FE: (grass2, 0),
               0x0DD3D2: (grass2, 2), 0x0DE88C: (grass2, 2), 0x0DE8A8: (grass2, 2), 0x0DE9F8: (grass2, 2), 0x0DEA4E: (grass2, 2), 0x0DEAF6: (grass2, 2), 0x0DEB2E: (grass2, 2), 0x0DEB4A: (grass2, 2),
               0x0DE892: (grass, 1), 0x0DE886: (grass, 0), 0x0DE6D2: (grass, 0), 0x0DE6FA: (grass, 3), 0x0DE6FC: (grass, 0), 0x0DE6FE: (grass, 0), 0x0DE70A: (grass, 0), 0x0DE708: (grass, 2), 0x0DE70C: (grass, 1),
               0x0DE6D4: (dirt, 2), 0x0DE6CA: (dirt, 5), 0x0DE6CC: (dirt, 4), 0x0DE6CE: (dirt, 3), 0x0DE6E2: (dirt, 2), 0x0DE6D8: (dirt, 5), 0x0DE6DA: (dirt, 4), 0x0DE6DC: (dirt, 2),
               0x0DE6F0: (dirt, 2), 0x0DE6E6: (dirt, 5), 0x0DE6E8: (dirt, 4), 0x0DE6EA: (dirt, 2), 0x0DE6EC: (dirt, 4), 0x0DE6EE: (dirt, 2),
               0x0DE91E: (grass, 0),
               0x0DE920: (dirt, 2), 0x0DE916: (dirt, 3), 0x0DE934: (dirt, 3),
               0x0DE92C: (grass, 0), 0x0DE93A: (grass, 0), 0x0DE91C: (grass, 1), 0x0DE92A: (grass, 1), 0x0DEA1C: (grass, 0), 0x0DEA2A: (grass, 0), 0x0DEA30: (grass, 0),
               0x0DEA2E: (dirt, 5),
               0x0DE884: (grass, 3), 0x0DE8AE: (grass, 3), 0x0DE8BE: (grass, 3), 0x0DE8E4: (grass, 3), 0x0DE938: (grass, 3), 0x0DE9C4: (grass, 3), 0x0DE6D0: (grass, 4),
               0x0DE890: (treeleaf, 1), 0x0DE894: (treeleaf, 0),
               0x0DE924: (water, 3), 0x0DE668: (water, 3), 0x0DE66A: (water, 2), 0x0DE670: (water, 1), 0x0DE918: (water, 1), 0x0DE66C: (water, 0), 0x0DE91A: (water, 0), 0x0DE92E: (water, 1), 0x0DEA1A: (water, 1), 0x0DEA16: (water, 3), 0x0DEA10: (water, 4),
               0x0DE66E: (dirt, 3), 0x0DE672: (dirt, 2), 0x0DE932: (dirt, 4), 0x0DE936: (dirt, 2), 0x0DE93C: (dirt, 1),
               0x0DE756: (dirt2, 4), 0x0DE764: (dirt2, 4), 0x0DE772: (dirt2, 4), 0x0DE994: (dirt2, 4), 0x0DE9A2: (dirt2, 4), 0x0DE758: (dirt2, 3), 0x0DE766: (dirt2, 3), 0x0DE774: (dirt2, 3),
               0x0DE996: (dirt2, 3), 0x0DE9A4: (dirt2, 3), 0x0DE75A: (dirt2, 2), 0x0DE768: (dirt2, 2), 0x0DE776: (dirt2, 2), 0x0DE778: (dirt2, 2), 0x0DE998: (dirt2, 2), 0x0DE9A6: (dirt2, 2),
               0x0DE9AC: (dirt2, 1), 0x0DE99E: (dirt2, 1), 0x0DE760: (dirt2, 1), 0x0DE77A: (dirt2, 1), 0x0DE77C: (dirt2, 1), 0x0DE798: (dirt2, 1), 0x0DE980: (dirt2, 1),
               0x0DE75C: (grass3, 2), 0x0DE786: (grass3, 2), 0x0DE794: (grass3, 2), 0x0DE99A: (grass3, 2), 0x0DE75E: (grass3, 1), 0x0DE788: (grass3, 1), 0x0DE796: (grass3, 1), 0x0DE99C: (grass3, 1),
               0x0DE76A: (clouds, 2), 0x0DE9A8: (clouds, 2), 0x0DE76E: (clouds, 0), 0x0DE9AA: (clouds, 0), 0x0DE8DA: (clouds, 0), 0x0DE8D8: (clouds, 0), 0x0DE8D0: (clouds, 0), 0x0DE98C: (clouds, 2), 0x0DE990: (clouds, 0),
               0x0DEB34: (dwtree, 4), 0x0DEB30: (dwtree, 3), 0x0DEB32: (dwtree, 1),
               0x0DE710: (dwdirt, 5), 0x0DE71E: (dwdirt, 5), 0x0DE72C: (dwdirt, 5), 0x0DEAD6: (dwdirt, 5), 0x0DE712: (dwdirt, 4), 0x0DE720: (dwdirt, 4), 0x0DE72E: (dwdirt, 4), 0x0DE660: (dwdirt, 4),
               0x0DEAD8: (dwdirt, 4), 0x0DEADA: (dwdirt, 3), 0x0DE714: (dwdirt, 3), 0x0DE722: (dwdirt, 3), 0x0DE730: (dwdirt, 3), 0x0DE732: (dwdirt, 3), 0x0DE734: (dwdirt, 2), 0x0DE736: (dwdirt, 2),
               0x0DE728: (dwdirt, 2), 0x0DE71A: (dwdirt, 2), 0x0DE664: (dwdirt, 2), 0x0DEAE0: (dwdirt, 2),
               0x0DE716: (dwgrass, 3), 0x0DE740: (dwgrass, 3), 0x0DE74E: (dwgrass, 3), 0x0DEAC0: (dwgrass, 3), 0x0DEACE: (dwgrass, 3), 0x0DEADC: (dwgrass, 3), 0x0DEB24: (dwgrass, 3), 0x0DE752: (dwgrass, 2),
               0x0DE718: (dwgrass, 1), 0x0DE742: (dwgrass, 1), 0x0DE750: (dwgrass, 1), 0x0DEB26: (dwgrass, 1), 0x0DEAC2: (dwgrass, 1), 0x0DEAD0: (dwgrass, 1), 0x0DEADE: (dwgrass, 1),
               0x0DE65A: (dwwater, 5), 0x0DE65C: (dwwater, 3), 0x0DEAC8: (dwwater, 3), 0x0DEAD2: (dwwater, 2), 0x0DEABC: (dwwater, 2), 0x0DE662: (dwwater, 2), 0x0DE65E: (dwwater, 1), 0x0DEABE: (dwwater, 1), 0x0DEA98: (dwwater, 2),
               0x0DE79A: (dwdmdirt, 6), 0x0DE7A8: (dwdmdirt, 6), 0x0DE7B6: (dwdmdirt, 6), 0x0DEB60: (dwdmdirt, 6), 0x0DEB6E: (dwdmdirt, 6), 0x0DE93E: (dwdmdirt, 6), 0x0DE94C: (dwdmdirt, 6), 0x0DEBA6: (dwdmdirt, 6),
               0x0DE79C: (dwdmdirt, 4), 0x0DE7AA: (dwdmdirt, 4), 0x0DE7B8: (dwdmdirt, 4), 0x0DEB70: (dwdmdirt, 4), 0x0DEBA8: (dwdmdirt, 4), 0x0DEB72: (dwdmdirt, 3), 0x0DEB74: (dwdmdirt, 3), 0x0DE79E: (dwdmdirt, 3), 0x0DE7AC: (dwdmdirt, 3), 0x0DEBAA: (dwdmdirt, 3), 0x0DE7A0: (dwdmdirt, 3),
               0x0DE7BC: (dwdmgrass, 3),
               0x0DEBAC: (dwdmdirt, 2), 0x0DE7AE: (dwdmdirt, 2), 0x0DE7C2: (dwdmdirt, 2), 0x0DE7A6: (dwdmdirt, 2), 0x0DEB7A: (dwdmdirt, 2), 0x0DEB6C: (dwdmdirt, 2), 0x0DE7C0: (dwdmdirt, 2),
               0x0DE7A2: (dwdmgrass, 3), 0x0DE7BE: (dwdmgrass, 3), 0x0DE7CC: (dwdmgrass, 3), 0x0DE7DA: (dwdmgrass, 3), 0x0DEB6A: (dwdmgrass, 3), 0x0DE948: (dwdmgrass, 3), 0x0DE956: (dwdmgrass, 3), 0x0DE964: (dwdmgrass, 3), 0x0DE7CE: (dwdmgrass, 1), 0x0DE7A4: (dwdmgrass, 1), 0x0DEBA2: (dwdmgrass, 1), 0x0DEBB0: (dwdmgrass, 1),
               0x0DE644: (dwdmclouds1, 2), 0x0DEB84: (dwdmclouds1, 2), 0x0DE648: (dwdmclouds1, 1), 0x0DEB88: (dwdmclouds1, 1),
               0x0DEBAE: (dwdmclouds2, 2), 0x0DE7B0: (dwdmclouds2, 2), 0x0DE7B4: (dwdmclouds2, 0), 0x0DEB78: (dwdmclouds2, 0), 0x0DEBB2: (dwdmclouds2, 0)
               }
    for address, (color, shade) in patches.items():
        set_color(rom, address, color, shade)

def blackout_ow_palettes(rom):
    rom.write_bytes(0xDE604, [0] * 0xC4)
    for i in range(0xDE6C8, 0xDE86C, 70):
        rom.write_bytes(i, [0] * 64)
        rom.write_bytes(i+66, [0] * 4)
    rom.write_bytes(0xDE86C, [0] * 0x348)

    for address in [0x067FB4, 0x067F94, 0x067FC6, 0x067FE6, 0x067FE1, 0x05FEA9, 0x05FEB3]:
        rom.write_bytes(address, [0,0])

def default_uw_palettes(rom):
    if not rom.orig_buffer:
        return
    rom.write_bytes(0xDD734, rom.orig_buffer[0xDD734:0xDE544])

def randomize_uw_palettes(rom):
    for dungeon in range(20):
        wall, pot, chest, floor1, floor2, floor3 = [[random.randint(60, 240) for _ in range(3)] for _ in range(6)]

        for i in range(5):
            shade = 10 - (i * 2)
            set_color(rom, 0x0DD734 + (0xB4 * dungeon) + (i * 2), wall, shade)
            set_color(rom, 0x0DD770 + (0xB4 * dungeon) + (i * 2), wall, shade)
            set_color(rom, 0x0DD744 + (0xB4 * dungeon) + (i * 2), wall, shade)
            if dungeon == 0:
                set_color(rom, 0x0DD7CA + (0xB4 * dungeon) + (i * 2), wall, shade)

        if dungeon == 2:
            set_color(rom, 0x0DD74E + (0xB4 * dungeon), wall, 3)
            set_color(rom, 0x0DD750 + (0xB4 * dungeon), wall, 5)
            set_color(rom, 0x0DD73E + (0xB4 * dungeon), wall, 3)
            set_color(rom, 0x0DD740 + (0xB4 * dungeon), wall, 5)

        set_color(rom, 0x0DD7E4 + (0xB4 * dungeon), wall, 4)
        set_color(rom, 0x0DD7E6 + (0xB4 * dungeon), wall, 2)

        set_color(rom, 0xDD7DA + (0xB4 * dungeon), wall, 10)
        set_color(rom, 0xDD7DC + (0xB4 * dungeon), wall, 8)

        set_color(rom, 0x0DD75A + (0xB4 * dungeon), pot, 7)
        set_color(rom, 0x0DD75C + (0xB4 * dungeon), pot, 1)
        set_color(rom, 0x0DD75E + (0xB4 * dungeon), pot, 3)

        set_color(rom, 0x0DD76A + (0xB4 * dungeon), wall, 7)
        set_color(rom, 0x0DD76C + (0xB4 * dungeon), wall, 2)
        set_color(rom, 0x0DD76E + (0xB4 * dungeon), wall, 4)

        set_color(rom, 0x0DD7AE + (0xB4 * dungeon), chest, 2)
        set_color(rom, 0x0DD7B0 + (0xB4 * dungeon), chest, 0)

        for i in range(3):
            shade = 6 - (i * 2)
            set_color(rom, 0x0DD764 + (0xB4 * dungeon) + (i * 2), floor1, shade)
            set_color(rom, 0x0DD782 + (0xB4 * dungeon) + (i * 2), floor1, shade + 3)

            set_color(rom, 0x0DD7A0 + (0xB4 * dungeon) + (i * 2), floor2, shade)
            set_color(rom, 0x0DD7BE + (0xB4 * dungeon) + (i * 2), floor2, shade + 3)

        set_color(rom, 0x0DD7E2 + (0xB4 * dungeon), floor3, 3)
        set_color(rom, 0x0DD796 + (0xB4 * dungeon), floor3, 4)

def blackout_uw_palettes(rom):
    for i in range(0xDD734, 0xDE544, 180):
        rom.write_bytes(i, [0] * 38)
        rom.write_bytes(i+44, [0] * 76)
        rom.write_bytes(i+136, [0] * 44)

def get_hash_string(hash):
    return ", ".join([hash_alphabet[code & 0x1F] for code in hash])

def write_string_to_rom(rom, target, string):
    address, maxbytes = text_addresses[target]
    rom.write_bytes(address, MultiByteTextMapper.convert(string, maxbytes))


def write_strings(rom, world, player, team):
    tt = TextTable()
    tt.removeUnwantedText()

    # Let's keep this guy's text accurate to the shuffle setting.
    if world.shuffle[player] in ['vanilla', 'dungeonsfull', 'dungeonssimple']:
        tt['kakariko_flophouse_man_no_flippers'] = 'I really hate mowing my yard.\n{PAGEBREAK}\nI should move.'
        tt['kakariko_flophouse_man'] = 'I really hate mowing my yard.\n{PAGEBREAK}\nI should move.'

    def hint_text(dest, ped_hint=False):
        if not dest:
            return "nothing"
        if ped_hint:
            hint = dest.pedestal_hint_text if dest.pedestal_hint_text else "unknown item"
        else:
            hint = dest.hint_text if dest.hint_text else "something"
        if dest.player != player:
            if ped_hint:
                hint += f" for {world.player_names[dest.player][team]}!"
            elif type(dest) in [Region, Location]:
                hint += f" in {world.player_names[dest.player][team]}'s world"
            else:
                hint += f" for {world.player_names[dest.player][team]}"
        return hint

    # For hints, first we write hints about entrances, some from the inconvenient list others from all reasonable entrances.
    if world.hints[player]:
        tt['sign_north_of_links_house'] = '> Randomizer The telepathic tiles can have hints!'
        hint_locations = HintLocations.copy()
        random.shuffle(hint_locations)
        all_entrances = [entrance for entrance in world.get_entrances() if entrance.player == player]
        random.shuffle(all_entrances)

        #First we take care of the one inconvenient dungeon in the appropriately simple shuffles.
        entrances_to_hint = {}
        entrances_to_hint.update(InconvenientDungeonEntrances)
        if world.shuffle_ganon:
            if world.mode[player] == 'inverted':
                entrances_to_hint.update({'Inverted Ganons Tower': 'The sealed castle door'})
            else:
                entrances_to_hint.update({'Ganons Tower': 'Ganon\'s Tower'})
        if world.shuffle[player] in ['simple', 'restricted', 'restricted_legacy']:
            for entrance in all_entrances:
                if entrance.name in entrances_to_hint:
                    this_hint = entrances_to_hint[entrance.name] + ' leads to ' + hint_text(entrance.connected_region) + '.'
                    tt[hint_locations.pop(0)] = this_hint
                    entrances_to_hint = {}
                    break
        #Now we write inconvenient locations for most shuffles and finish taking care of the less chaotic ones.
        entrances_to_hint.update(InconvenientOtherEntrances)
        if world.shuffle[player] in ['vanilla', 'dungeonssimple', 'dungeonsfull']:
            hint_count = 0
        elif world.shuffle[player] in ['simple', 'restricted', 'restricted_legacy']:
            hint_count = 2
        else:
            hint_count = 4
        for entrance in all_entrances:
            if entrance.name in entrances_to_hint:
                if hint_count > 0:
                    this_hint = entrances_to_hint[entrance.name] + ' leads to ' + hint_text(entrance.connected_region) + '.'
                    tt[hint_locations.pop(0)] = this_hint
                    entrances_to_hint.pop(entrance.name)
                    hint_count -= 1
                else:
                    break

        #Next we handle hints for randomly selected other entrances, curating the selection intelligently based on shuffle.
        if world.shuffle[player] not in ['simple', 'restricted', 'restricted_legacy']:
            entrances_to_hint.update(ConnectorEntrances)
            entrances_to_hint.update(DungeonEntrances)
            if world.mode[player] == 'inverted':
                entrances_to_hint.update({'Inverted Agahnims Tower': 'The dark mountain tower'})
            else:
                entrances_to_hint.update({'Agahnims Tower': 'The sealed castle door'})
        elif world.shuffle[player] == 'restricted':
            entrances_to_hint.update(ConnectorEntrances)
        entrances_to_hint.update(OtherEntrances)
        if world.mode[player] == 'inverted':
            entrances_to_hint.update({'Inverted Dark Sanctuary': 'The dark sanctuary cave'})
            entrances_to_hint.update({'Inverted Big Bomb Shop': 'The old hero\'s dark home'})
            entrances_to_hint.update({'Inverted Links House': 'The old hero\'s light home'})
        else:
            entrances_to_hint.update({'Dark Sanctuary Hint': 'The dark sanctuary cave'})
            entrances_to_hint.update({'Big Bomb Shop': 'The old bomb shop'})
        if world.shuffle[player] in ['insanity', 'madness_legacy', 'insanity_legacy']:
            entrances_to_hint.update(InsanityEntrances)
            if world.shuffle_ganon:
                if world.mode[player] == 'inverted':
                    entrances_to_hint.update({'Inverted Pyramid Entrance': 'The extra castle passage'})
                else:
                    entrances_to_hint.update({'Pyramid Ledge': 'The pyramid ledge'})
        hint_count = 4 if world.shuffle[player] not in ['vanilla', 'dungeonssimple', 'dungeonsfull'] else 0
        for entrance in all_entrances:
            if entrance.name in entrances_to_hint:
                if hint_count > 0:
                    this_hint = entrances_to_hint[entrance.name] + ' leads to ' + hint_text(entrance.connected_region) + '.'
                    tt[hint_locations.pop(0)] = this_hint
                    entrances_to_hint.pop(entrance.name)
                    hint_count -= 1
                else:
                    break

        # Next we write a few hints for specific inconvenient locations. We don't make many because in entrance this is highly unpredictable.
        locations_to_hint = InconvenientLocations.copy()
        if world.doorShuffle[player] != 'crossed':
            locations_to_hint.extend(InconvenientDungeonLocations)
        if world.shuffle[player] in ['vanilla', 'dungeonssimple', 'dungeonsfull']:
            locations_to_hint.extend(InconvenientVanillaLocations)
        random.shuffle(locations_to_hint)
        hint_count = 3 if world.shuffle[player] not in ['vanilla', 'dungeonssimple', 'dungeonsfull'] else 5
        hint_count -= 2 if world.doorShuffle[player] == 'crossed' else 0
        del locations_to_hint[hint_count:]
        for location in locations_to_hint:
            if location == 'Swamp Left':
                if random.randint(0, 1) == 0:
                    first_item = hint_text(world.get_location('Swamp Palace - West Chest', player).item)
                    second_item = hint_text(world.get_location('Swamp Palace - Big Key Chest', player).item)
                else:
                    second_item = hint_text(world.get_location('Swamp Palace - West Chest', player).item)
                    first_item = hint_text(world.get_location('Swamp Palace - Big Key Chest', player).item)
                this_hint = ('The westmost chests in Swamp Palace contain ' + first_item + ' and ' + second_item + '.')
                tt[hint_locations.pop(0)] = this_hint
            elif location == 'Mire Left':
                if random.randint(0, 1) == 0:
                    first_item = hint_text(world.get_location('Misery Mire - Compass Chest', player).item)
                    second_item = hint_text(world.get_location('Misery Mire - Big Key Chest', player).item)
                else:
                    second_item = hint_text(world.get_location('Misery Mire - Compass Chest', player).item)
                    first_item = hint_text(world.get_location('Misery Mire - Big Key Chest', player).item)
                this_hint = ('The westmost chests in Misery Mire contain ' + first_item + ' and ' + second_item + '.')
                tt[hint_locations.pop(0)] = this_hint
            elif location == 'Tower of Hera - Big Key Chest':
                this_hint = 'Waiting in the Tower of Hera basement leads to ' + hint_text(world.get_location(location, player).item) + '.'
                tt[hint_locations.pop(0)] = this_hint
            elif location == 'Ganons Tower - Big Chest':
                this_hint = 'The big chest in Ganon\'s Tower contains ' + hint_text(world.get_location(location, player).item) + '.'
                tt[hint_locations.pop(0)] = this_hint
            elif location == 'Thieves\' Town - Big Chest':
                this_hint = 'The big chest in Thieves\' Town contains ' + hint_text(world.get_location(location, player).item) + '.'
                tt[hint_locations.pop(0)] = this_hint
            elif location == 'Ice Palace - Big Chest':
                this_hint = 'The big chest in Ice Palace contains ' + hint_text(world.get_location(location, player).item) + '.'
                tt[hint_locations.pop(0)] = this_hint
            elif location == 'Eastern Palace - Big Key Chest':
                this_hint = 'The antifairy guarded chest in Eastern Palace contains ' + hint_text(world.get_location(location, player).item) + '.'
                tt[hint_locations.pop(0)] = this_hint
            elif location == 'Sahasrahla':
                this_hint = 'Sahasrahla seeks a green pendant for ' + hint_text(world.get_location(location, player).item) + '.'
                tt[hint_locations.pop(0)] = this_hint
            elif location == 'Graveyard Cave':
                this_hint = 'The cave north of the graveyard contains ' + hint_text(world.get_location(location, player).item) + '.'
                tt[hint_locations.pop(0)] = this_hint
            else:
                this_hint = location + ' contains ' + hint_text(world.get_location(location, player).item) + '.'
                tt[hint_locations.pop(0)] = this_hint

        # Lastly we write hints to show where certain interesting items are. It is done the way it is to re-use the silver code and also to give one hint per each type of item regardless of how many exist. This supports many settings well.
        items_to_hint = RelevantItems.copy()
        if world.keyshuffle[player]:
            items_to_hint.extend(SmallKeys)
        if world.bigkeyshuffle[player]:
            items_to_hint.extend(BigKeys)
        random.shuffle(items_to_hint)
        hint_count = 5 if world.shuffle[player] not in ['vanilla', 'dungeonssimple', 'dungeonsfull'] else 8
        hint_count += 2 if world.doorShuffle[player] == 'crossed' else 0
        while hint_count > 0:
            this_item = items_to_hint.pop(0)
            this_location = world.find_items_not_key_only(this_item, player)
            random.shuffle(this_location)
            if this_location:
                this_hint = this_location[0].item.hint_text + ' can be found ' + hint_text(this_location[0]) + '.'
                tt[hint_locations.pop(0)] = this_hint
                hint_count -= 1

        # Adding a hint for the Thieves' Town Attic location in Crossed door shuffle.
        if world.doorShuffle[player] in ['crossed']:
            attic_hint = world.get_location("Thieves' Town - Attic", player).parent_region.dungeon.name
            this_hint = 'A cracked floor can be found in ' + attic_hint + '.'
            if hint_locations[0] == 'telepathic_tile_thieves_town_upstairs':
                tt[hint_locations.pop(1)] = this_hint
            else:
                tt[hint_locations.pop(0)] = this_hint

        # All remaining hint slots are filled with junk hints. It is done this way to ensure the same junk hint isn't selected twice.
        junk_hints = junk_texts.copy()
        random.shuffle(junk_hints)
        for location in hint_locations:
            tt[location] = junk_hints.pop(0)

    # We still need the older hints of course. Those are done here.


    silverarrows = world.find_items('Silver Arrows', player)
    random.shuffle(silverarrows)
    silverarrow_hint = (' %s?' % hint_text(silverarrows[0]).replace('Ganon\'s', 'my')) if silverarrows else '?\nI think not!'
    tt['ganon_phase_3_no_silvers'] = 'Did you find the silver arrows%s' % silverarrow_hint
    tt['ganon_phase_3_no_silvers_alt'] = 'Did you find the silver arrows%s' % silverarrow_hint

    prog_bow_locs = world.find_items('Progressive Bow', player)
    distinguished_prog_bow_loc = next((location for location in prog_bow_locs if location.item.code == 0x65), None)
    if distinguished_prog_bow_loc:
        prog_bow_locs.remove(distinguished_prog_bow_loc)
        silverarrow_hint = (' %s?' % hint_text(distinguished_prog_bow_loc).replace('Ganon\'s', 'my'))
        tt['ganon_phase_3_no_silvers'] = 'Did you find the silver arrows%s' % silverarrow_hint

    if any(prog_bow_locs):
        silverarrow_hint = (' %s?' % hint_text(random.choice(prog_bow_locs)).replace('Ganon\'s', 'my'))
        tt['ganon_phase_3_no_silvers_alt'] = 'Did you find the silver arrows%s' % silverarrow_hint


    crystal5 = world.find_items('Crystal 5', player)[0]
    crystal6 = world.find_items('Crystal 6', player)[0]
    tt['bomb_shop'] = 'Big Bomb?\nMy supply is blocked until you clear %s and %s.' % (crystal5.hint_text, crystal6.hint_text)

    greenpendant = world.find_items('Green Pendant', player)[0]
    tt['sahasrahla_bring_courage'] = 'I lost my family heirloom in %s' % greenpendant.hint_text

    tt['sign_ganons_tower'] = ('You need %d crystal to enter.' if world.crystals_needed_for_gt[player] == 1 else 'You need %d crystals to enter.') % world.crystals_needed_for_gt[player]
    tt['sign_ganon'] = ('You need %d crystal to beat Ganon.' if world.crystals_needed_for_ganon[player] == 1 else 'You need %d crystals to beat Ganon.') % world.crystals_needed_for_ganon[player]

    if world.goal[player] in ['dungeons']:
        tt['sign_ganon'] = 'You need to complete all the dungeons.'

    tt['uncle_leaving_text'] = Uncle_texts[random.randint(0, len(Uncle_texts) - 1)]
    tt['end_triforce'] = "{NOBORDER}\n" + Triforce_texts[random.randint(0, len(Triforce_texts) - 1)]
    tt['bomb_shop_big_bomb'] = BombShop2_texts[random.randint(0, len(BombShop2_texts) - 1)]

    # this is what shows after getting the green pendant item in rando
    tt['sahasrahla_quest_have_master_sword'] = Sahasrahla2_texts[random.randint(0, len(Sahasrahla2_texts) - 1)]
    tt['blind_by_the_light'] = Blind_texts[random.randint(0, len(Blind_texts) - 1)]

    if world.goal[player] in ['triforcehunt']:
        tt['ganon_fall_in_alt'] = 'Why are you even here?\n You can\'t even hurt me! Get the Triforce Pieces.'
        tt['ganon_phase_3_alt'] = 'Seriously? Go Away, I will not Die.'
        tt['sign_ganon'] = 'Go find the Triforce pieces... Ganon is invincible!'
        tt['murahdahla'] = "Hello @. I\nam Murahdahla, brother of\nSahasrahla and Aginah. Behold the power of\ninvisibility.\n\n\n\n… … …\n\nWait! you can see me? I knew I should have\nhidden in  a hollow tree. If you bring\n%d triforce pieces, I can reassemble it." % world.treasure_hunt_count[player]
    elif world.goal[player] in ['pedestal']:
        tt['ganon_fall_in_alt'] = 'Why are you even here?\n You can\'t even hurt me! Your goal is at the pedestal.'
        tt['ganon_phase_3_alt'] = 'Seriously? Go Away, I will not Die.'
        tt['sign_ganon'] = 'You need to get to the pedestal... Ganon is invincible!'
    else:
        tt['ganon_fall_in'] = Ganon1_texts[random.randint(0, len(Ganon1_texts) - 1)]
        tt['ganon_fall_in_alt'] = 'You cannot defeat me until you finish your goal!'
        tt['ganon_phase_3_alt'] = 'Got wax in\nyour ears?\nI can not die!'

    tt['kakariko_tavern_fisherman'] = TavernMan_texts[random.randint(0, len(TavernMan_texts) - 1)]

    pedestalitem = world.get_location('Master Sword Pedestal', player).item
    pedestal_text = 'Some Hot Air' if pedestalitem is None else hint_text(pedestalitem, True) if pedestalitem.pedestal_hint_text is not None else 'Unknown Item'
    tt['mastersword_pedestal_translated'] = pedestal_text
    pedestal_credit_text = 'and the Hot Air' if pedestalitem is None else pedestalitem.pedestal_credit_text if pedestalitem.pedestal_credit_text is not None else 'and the Unknown Item'

    etheritem = world.get_location('Ether Tablet', player).item
    ether_text = 'Some Hot Air' if etheritem is None else hint_text(etheritem, True) if etheritem.pedestal_hint_text is not None else 'Unknown Item'
    tt['tablet_ether_book'] = ether_text
    bombositem = world.get_location('Bombos Tablet', player).item
    bombos_text = 'Some Hot Air' if bombositem is None else hint_text(bombositem, True) if bombositem.pedestal_hint_text is not None else 'Unknown Item'
    tt['tablet_bombos_book'] = bombos_text

    # inverted spawn menu changes
    if world.mode[player] == 'inverted':
        tt['menu_start_2'] = "{MENU}\n{SPEED0}\n≥@'s house\n Dark Chapel\n{CHOICE3}"
        tt['menu_start_3'] = "{MENU}\n{SPEED0}\n≥@'s house\n Dark Chapel\n Mountain Cave\n{CHOICE2}"
        tt['intro_main'] = CompressedTextMapper.convert(
                            "{INTRO}\n Episode  III\n{PAUSE3}\n A Link to\n   the Past\n"
                            + "{PAUSE3}\nInverted\n  Randomizer\n{PAUSE3}\nAfter mostly disregarding what happened in the first two games.\n"
                            + "{PAUSE3}\nLink has been transported to the Dark World\n{PAUSE3}\nWhile he was slumbering\n"
                            + "{PAUSE3}\nWhatever will happen?\n{PAUSE3}\n{CHANGEPIC}\nGanon has moved around all the items in Hyrule.\n"
                            + "{PAUSE7}\nYou will have to find all the items necessary to beat Ganon.\n"
                            + "{PAUSE7}\nThis is your chance to be a hero.\n{PAUSE3}\n{CHANGEPIC}\n"
                            + "You must get the 7 crystals to beat Ganon.\n{PAUSE9}\n{CHANGEPIC}", False)
    rom.write_bytes(0xE0000, tt.getBytes())

    credits = Credits()

    sickkiditem = world.get_location('Sick Kid', player).item
    sickkiditem_text = random.choice(SickKid_texts) if sickkiditem is None or sickkiditem.sickkid_credit_text is None else sickkiditem.sickkid_credit_text

    zoraitem = world.get_location('King Zora', player).item
    zoraitem_text = random.choice(Zora_texts) if zoraitem is None or zoraitem.zora_credit_text is None else zoraitem.zora_credit_text

    magicshopitem = world.get_location('Potion Shop', player).item
    magicshopitem_text = random.choice(MagicShop_texts) if magicshopitem is None or magicshopitem.magicshop_credit_text is None else magicshopitem.magicshop_credit_text

    fluteboyitem = world.get_location('Flute Spot', player).item
    fluteboyitem_text = random.choice(FluteBoy_texts) if fluteboyitem is None or fluteboyitem.fluteboy_credit_text is None else fluteboyitem.fluteboy_credit_text

    credits.update_credits_line('castle', 0, random.choice(KingsReturn_texts))
    credits.update_credits_line('sanctuary', 0, random.choice(Sanctuary_texts))

    credits.update_credits_line('kakariko', 0, random.choice(Kakariko_texts).format(random.choice(Sahasrahla_names)))
    credits.update_credits_line('desert', 0, random.choice(DesertPalace_texts))
    credits.update_credits_line('hera', 0, random.choice(MountainTower_texts))
    credits.update_credits_line('house', 0, random.choice(LinksHouse_texts))
    credits.update_credits_line('zora', 0, zoraitem_text)
    credits.update_credits_line('witch', 0, magicshopitem_text)
    credits.update_credits_line('lumberjacks', 0, random.choice(Lumberjacks_texts))
    credits.update_credits_line('grove', 0, fluteboyitem_text)
    credits.update_credits_line('well', 0, random.choice(WishingWell_texts))
    credits.update_credits_line('smithy', 0, random.choice(Blacksmiths_texts))
    credits.update_credits_line('kakariko2', 0, sickkiditem_text)
    credits.update_credits_line('bridge', 0, random.choice(DeathMountain_texts))
    credits.update_credits_line('woods', 0, random.choice(LostWoods_texts))
    credits.update_credits_line('pedestal', 0, pedestal_credit_text)

    (pointers, data) = credits.get_bytes()
    rom.write_bytes(0x181500, data)
    rom.write_bytes(0x76CC0, [byte for p in pointers for byte in [p & 0xFF, p >> 8 & 0xFF]])

def set_inverted_mode(world, player, rom):
    rom.write_byte(snes_to_pc(0x0283E0), 0xF0)  # residual portals
    rom.write_byte(snes_to_pc(0x02B34D), 0xF0)
    rom.write_byte(snes_to_pc(0x06DB78), 0x8B)
    rom.write_byte(snes_to_pc(0x05AF79), 0xF0)
    rom.write_byte(snes_to_pc(0x0DB3C5), 0xC6)
    rom.write_byte(snes_to_pc(0x07A3F4), 0xF0)  # duck
    write_int16s(rom, snes_to_pc(0x02E849), [0x0043, 0x0056, 0x0058, 0x006C, 0x006F, 0x0070, 0x007B, 0x007F, 0x001B])  # dw flute
    write_int16(rom, snes_to_pc(0x02E8D5), 0x07C8)
    write_int16(rom, snes_to_pc(0x02E8F7), 0x01F8)
    rom.write_byte(snes_to_pc(0x08D40C), 0xD0)  # morph proof
    # the following bytes should only be written in vanilla
    # or they'll overwrite the randomizer's shuffles
    if world.shuffle[player] == 'vanilla':
        rom.write_byte(0xDBB73 + 0x23, 0x37)  # switch AT and GT
        rom.write_byte(0xDBB73 + 0x36, 0x24)
        write_int16(rom, 0x15AEE + 2*0x38, 0x00E0)
        write_int16(rom, 0x15AEE + 2*0x25, 0x000C)
    if world.shuffle[player] in ['vanilla', 'dungeonssimple', 'dungeonsfull']:
        rom.write_byte(0x15B8C, 0x6C)
        rom.write_byte(0xDBB73 + 0x00, 0x53)  # switch bomb shop and links house
        rom.write_byte(0xDBB73 + 0x52, 0x01)
        rom.write_byte(0xDBB73 + 0x15, 0x06)  # bumper and old man cave
        write_int16(rom, 0x15AEE + 2*0x17, 0x00F0)
        rom.write_byte(0xDBB73 + 0x05, 0x16)
        write_int16(rom, 0x15AEE + 2*0x07, 0x00FB)
        rom.write_byte(0xDBB73 + 0x2D, 0x17)
        write_int16(rom, 0x15AEE + 2*0x2F, 0x00EB)
        rom.write_byte(0xDBB73 + 0x06, 0x2E)
        write_int16(rom, 0x15AEE + 2*0x08, 0x00E6)
        rom.write_byte(0xDBB73 + 0x16, 0x5E)
        rom.write_byte(0xDBB73 + 0x6F, 0x07)  # DDM fairy to old man cave
        write_int16(rom, 0x15AEE + 2*0x18, 0x00F1)
        rom.write_byte(0x15B8C + 0x18, 0x43)
        write_int16(rom, 0x15BDB + 2 * 0x18, 0x1400)
        write_int16(rom, 0x15C79 + 2 * 0x18, 0x0294)
        write_int16(rom, 0x15D17 + 2 * 0x18, 0x0600)
        write_int16(rom, 0x15DB5 + 2 * 0x18, 0x02E8)
        write_int16(rom, 0x15E53 + 2 * 0x18, 0x0678)
        write_int16(rom, 0x15EF1 + 2 * 0x18, 0x0303)
        write_int16(rom, 0x15F8F + 2 * 0x18, 0x0685)
        rom.write_byte(0x1602D + 0x18, 0x0A)
        rom.write_byte(0x1607C + 0x18, 0xF6)
        write_int16(rom, 0x160CB + 2 * 0x18, 0x0000)
        write_int16(rom, 0x16169 + 2 * 0x18, 0x0000)
    write_int16(rom, 0x15AEE + 2 * 0x3D, 0x0003)  # pyramid exit and houlihan
    rom.write_byte(0x15B8C + 0x3D, 0x5B)
    write_int16(rom, 0x15BDB + 2 * 0x3D, 0x0B0E)
    write_int16(rom, 0x15C79 + 2 * 0x3D, 0x075A)
    write_int16(rom, 0x15D17 + 2 * 0x3D, 0x0674)
    write_int16(rom, 0x15DB5 + 2 * 0x3D, 0x07A8)
    write_int16(rom, 0x15E53 + 2 * 0x3D, 0x06E8)
    write_int16(rom, 0x15EF1 + 2 * 0x3D, 0x07C7)
    write_int16(rom, 0x15F8F + 2 * 0x3D, 0x06F3)
    rom.write_byte(0x1602D + 0x3D, 0x06)
    rom.write_byte(0x1607C + 0x3D, 0xFA)
    write_int16(rom, 0x160CB + 2 * 0x3D, 0x0000)
    write_int16(rom, 0x16169 + 2 * 0x3D, 0x0000)
    write_int16(rom, snes_to_pc(0x02D8D4), 0x112)  # change sactuary spawn point to dark sanc
    rom.write_bytes(snes_to_pc(0x02D8E8), [0x22, 0x22, 0x22, 0x23, 0x04, 0x04, 0x04, 0x05])
    write_int16(rom, snes_to_pc(0x02D91A), 0x0400)
    write_int16(rom, snes_to_pc(0x02D928), 0x222E)
    write_int16(rom, snes_to_pc(0x02D936), 0x229A)
    write_int16(rom, snes_to_pc(0x02D944), 0x0480)
    write_int16(rom, snes_to_pc(0x02D952), 0x00A5)
    write_int16(rom, snes_to_pc(0x02D960), 0x007F)
    rom.write_byte(snes_to_pc(0x02D96D), 0x14)
    rom.write_byte(snes_to_pc(0x02D974), 0x00)
    rom.write_byte(snes_to_pc(0x02D97B), 0xFF)
    rom.write_byte(snes_to_pc(0x02D982), 0x00)
    rom.write_byte(snes_to_pc(0x02D989), 0x02)
    rom.write_byte(snes_to_pc(0x02D990), 0x00)
    write_int16(rom, snes_to_pc(0x02D998), 0x0000)
    write_int16(rom, snes_to_pc(0x02D9A6), 0x005A)
    rom.write_byte(snes_to_pc(0x02D9B3), 0x12)
    # keep the old man spawn point at old man house unless shuffle is vanilla
    if world.shuffle[player] in ['vanilla', 'dungeonsfull', 'dungeonssimple']:
        rom.write_bytes(snes_to_pc(0x308350), [0x00, 0x00, 0x01])
        write_int16(rom, snes_to_pc(0x02D8DE), 0x00F1)
        rom.write_bytes(snes_to_pc(0x02D910), [0x1F, 0x1E, 0x1F, 0x1F, 0x03, 0x02, 0x03, 0x03])
        write_int16(rom, snes_to_pc(0x02D924), 0x0300)
        write_int16(rom, snes_to_pc(0x02D932), 0x1F10)
        write_int16(rom, snes_to_pc(0x02D940), 0x1FC0)
        write_int16(rom, snes_to_pc(0x02D94E), 0x0378)
        write_int16(rom, snes_to_pc(0x02D95C), 0x0187)
        write_int16(rom, snes_to_pc(0x02D96A), 0x017F)
        rom.write_byte(snes_to_pc(0x02D972), 0x06)
        rom.write_byte(snes_to_pc(0x02D979), 0x00)
        rom.write_byte(snes_to_pc(0x02D980), 0xFF)
        rom.write_byte(snes_to_pc(0x02D987), 0x00)
        rom.write_byte(snes_to_pc(0x02D98E), 0x22)
        rom.write_byte(snes_to_pc(0x02D995), 0x12)
        write_int16(rom, snes_to_pc(0x02D9A2), 0x0000)
        write_int16(rom, snes_to_pc(0x02D9B0), 0x0007)
        rom.write_byte(snes_to_pc(0x02D9B8), 0x12)
        rom.write_bytes(0x180247, [0x00, 0x5A, 0x00, 0x00, 0x00, 0x00, 0x00])
    write_int16(rom, 0x15AEE + 2 * 0x06, 0x0020)  # post aga hyrule castle spawn
    rom.write_byte(0x15B8C + 0x06, 0x1B)
    write_int16(rom, 0x15BDB + 2 * 0x06, 0x00AE)
    write_int16(rom, 0x15C79 + 2 * 0x06, 0x0610)
    write_int16(rom, 0x15D17 + 2 * 0x06, 0x077E)
    write_int16(rom, 0x15DB5 + 2 * 0x06, 0x0672)
    write_int16(rom, 0x15E53 + 2 * 0x06, 0x07F8)
    write_int16(rom, 0x15EF1 + 2 * 0x06, 0x067D)
    write_int16(rom, 0x15F8F + 2 * 0x06, 0x0803)
    rom.write_byte(0x1602D + 0x06, 0x00)
    rom.write_byte(0x1607C + 0x06, 0xF2)
    write_int16(rom, 0x160CB + 2 * 0x06, 0x0000)
    write_int16(rom, 0x16169 + 2 * 0x06, 0x0000)
    write_int16(rom, snes_to_pc(0x02E87B), 0x00AE)  # move flute splot 9
    write_int16(rom, snes_to_pc(0x02E89D), 0x0610)
    write_int16(rom, snes_to_pc(0x02E8BF), 0x077E)
    write_int16(rom, snes_to_pc(0x02E8E1), 0x0672)
    write_int16(rom, snes_to_pc(0x02E903), 0x07F8)
    write_int16(rom, snes_to_pc(0x02E925), 0x067D)
    write_int16(rom, snes_to_pc(0x02E947), 0x0803)
    write_int16(rom, snes_to_pc(0x02E969), 0x0000)
    write_int16(rom, snes_to_pc(0x02E98B), 0xFFF2)
    rom.write_byte(snes_to_pc(0x1AF696), 0xF0)  # bat sprite retreat
    rom.write_byte(snes_to_pc(0x1AF6B2), 0x33)
    rom.write_bytes(snes_to_pc(0x1AF730), [0x6A, 0x9E, 0x0C, 0x00, 0x7A, 0x9E, 0x0C,
                                           0x00, 0x8A, 0x9E, 0x0C, 0x00, 0x6A, 0xAE,
                                           0x0C, 0x00, 0x7A, 0xAE, 0x0C, 0x00, 0x8A,
                                           0xAE, 0x0C, 0x00, 0x67, 0x97, 0x0C, 0x00,
                                           0x8D, 0x97, 0x0C, 0x00])
    write_int16s(rom, snes_to_pc(0x0FF1C8), [0x190F, 0x190F, 0x190F, 0x194C, 0x190F,
                                                 0x194B, 0x190F, 0x195C, 0x594B, 0x194C,
                                                 0x19EE, 0x19EE, 0x194B, 0x19EE, 0x19EE,
                                                 0x19EE, 0x594B, 0x190F, 0x595C, 0x190F,
                                                 0x190F, 0x195B, 0x190F, 0x190F, 0x19EE,
                                                 0x19EE, 0x195C, 0x19EE, 0x19EE, 0x19EE,
                                                 0x19EE, 0x595C, 0x595B, 0x190F, 0x190F,
                                                 0x190F])
    write_int16s(rom, snes_to_pc(0x0FA480), [0x190F, 0x196B, 0x9D04, 0x9D04, 0x196B,
                                                 0x190F, 0x9D04, 0x9D04])
    write_int16s(rom, snes_to_pc(0x1bb810), [0x00BE, 0x00C0, 0x013E])
    write_int16s(rom, snes_to_pc(0x1bb836), [0x001B, 0x001B, 0x001B])
    write_int16(rom, snes_to_pc(0x308300), 0x0140) # new pyramid hole entrance
    write_int16(rom, snes_to_pc(0x308320), 0x001B)
    if world.shuffle[player] in ['vanilla', 'dungeonssimple', 'dungeonsfull']:
        rom.write_byte(snes_to_pc(0x308340), 0x7B)
    write_int16(rom, snes_to_pc(0x1af504), 0x148B)
    write_int16(rom, snes_to_pc(0x1af50c), 0x149B)
    write_int16(rom, snes_to_pc(0x1af514), 0x14A4)
    write_int16(rom, snes_to_pc(0x1af51c), 0x1489)
    write_int16(rom, snes_to_pc(0x1af524), 0x14AC)
    write_int16(rom, snes_to_pc(0x1af52c), 0x54AC)
    write_int16(rom, snes_to_pc(0x1af534), 0x148C)
    write_int16(rom, snes_to_pc(0x1af53c), 0x548C)
    write_int16(rom, snes_to_pc(0x1af544), 0x1484)
    write_int16(rom, snes_to_pc(0x1af54c), 0x5484)
    write_int16(rom, snes_to_pc(0x1af554), 0x14A2)
    write_int16(rom, snes_to_pc(0x1af55c), 0x54A2)
    write_int16(rom, snes_to_pc(0x1af564), 0x14A0)
    write_int16(rom, snes_to_pc(0x1af56c), 0x54A0)
    write_int16(rom, snes_to_pc(0x1af574), 0x148E)
    write_int16(rom, snes_to_pc(0x1af57c), 0x548E)
    write_int16(rom, snes_to_pc(0x1af584), 0x14AE)
    write_int16(rom, snes_to_pc(0x1af58c), 0x54AE)
    rom.write_byte(snes_to_pc(0x00DB9D), 0x1A)  # castle hole graphics
    rom.write_byte(snes_to_pc(0x00DC09), 0x1A)
    rom.write_byte(snes_to_pc(0x00D009), 0x31)
    rom.write_byte(snes_to_pc(0x00D0e8), 0xE0)
    rom.write_byte(snes_to_pc(0x00D1c7), 0x00)
    write_int16(rom, snes_to_pc(0x1BE8DA), 0x39AD)
    rom.write_byte(0xF6E58, 0x80)  # no whirlpool under castle gate
    rom.write_bytes(0x0086E, [0x5C, 0x00, 0xA0, 0xA1])  # TR tail
    rom.write_bytes(snes_to_pc(0x1BC67A), [0x2E, 0x0B, 0x82])  # add warps under rocks
    rom.write_bytes(snes_to_pc(0x1BC81E), [0x94, 0x1D, 0x82])
    rom.write_bytes(snes_to_pc(0x1BC655), [0x4A, 0x1D, 0x82])
    rom.write_bytes(snes_to_pc(0x1BC80D), [0xB2, 0x0B, 0x82])
    rom.write_bytes(snes_to_pc(0x1BC3DF), [0xD8, 0xD1])
    rom.write_bytes(snes_to_pc(0x1BD1D8), [0xA8, 0x02, 0x82, 0xFF, 0xFF])
    rom.write_bytes(snes_to_pc(0x1BC85A), [0x50, 0x0F, 0x82])
    write_int16(rom, 0xDB96F + 2 * 0x35, 0x001B)  # move pyramid exit door
    write_int16(rom, 0xDBA71 + 2 * 0x35, 0x06A4)
    if world.shuffle[player] in ['vanilla', 'dungeonssimple', 'dungeonsfull']:
        rom.write_byte(0xDBB73 + 0x35, 0x36)
    rom.write_byte(snes_to_pc(0x09D436), 0xF3)  # remove castle gate warp
    if world.shuffle[player] in ['vanilla', 'dungeonssimple', 'dungeonsfull']:
        write_int16(rom, 0x15AEE + 2 * 0x37, 0x0010)  # pyramid exit to new hc area
        rom.write_byte(0x15B8C + 0x37, 0x1B)
        write_int16(rom, 0x15BDB + 2 * 0x37, 0x0418)
        write_int16(rom, 0x15C79 + 2 * 0x37, 0x0679)
        write_int16(rom, 0x15D17 + 2 * 0x37, 0x06B4)
        write_int16(rom, 0x15DB5 + 2 * 0x37, 0x06C6)
        write_int16(rom, 0x15E53 + 2 * 0x37, 0x0738)
        write_int16(rom, 0x15EF1 + 2 * 0x37, 0x06E6)
        write_int16(rom, 0x15F8F + 2 * 0x37, 0x0733)
        rom.write_byte(0x1602D + 0x37, 0x07)
        rom.write_byte(0x1607C + 0x37, 0xF9)
        write_int16(rom, 0x160CB + 2 * 0x37, 0x0000)
        write_int16(rom, 0x16169 + 2 * 0x37, 0x0000)
    rom.write_bytes(snes_to_pc(0x1BC387), [0xDD, 0xD1])
    rom.write_bytes(snes_to_pc(0x1BD1DD), [0xA4, 0x06, 0x82, 0x9E, 0x06, 0x82, 0xFF, 0xFF])
    rom.write_byte(0x180089, 0x01)  # open TR after exit
    rom.write_byte(snes_to_pc(0x0ABFBB), 0x90)
    rom.write_byte(snes_to_pc(0x0280A6), 0xD0)
    rom.write_bytes(snes_to_pc(0x06B2AB), [0xF0, 0xE1, 0x05])

def patch_shuffled_dark_sanc(world, rom, player):
    dark_sanc_entrance = str(world.get_region('Inverted Dark Sanctuary', player).entrances[0].name)
    room_id, ow_area, vram_loc, scroll_y, scroll_x, link_y, link_x, camera_y, camera_x, unknown_1, unknown_2, door_1, door_2 = door_addresses[dark_sanc_entrance][1]
    door_index = door_addresses[str(dark_sanc_entrance)][0]
    
    rom.write_byte(0x180241, 0x01)
    rom.write_byte(0x180248, door_index + 1) 
    write_int16(rom, 0x180250, room_id)
    rom.write_byte(0x180252, ow_area)
    write_int16s(rom, 0x180253, [vram_loc, scroll_y, scroll_x, link_y, link_x, camera_y, camera_x])
    rom.write_bytes(0x180262, [unknown_1, unknown_2, 0x00])


# 24B116 and 20BAD8
compass_r_addr = 0x123116  # a9 90 24 8f 9a c7 7e
compass_w_addr = 0x103ad8  # e2 20 ad 0c 04 c9 00 d0


def compass_code_good(rom):
    if isinstance(rom, LocalRom):
        # a990248f9ac77e
        if rom.buffer[compass_r_addr] != 0xa9 or rom.buffer[compass_r_addr+1] != 0x90 or rom.buffer[compass_r_addr+2] != 0x24:
            return False
        if rom.buffer[compass_r_addr+3] != 0x8f or rom.buffer[compass_r_addr+4] != 0x9a or rom.buffer[compass_r_addr+5] != 0xc7:
            return False
        if rom.buffer[compass_w_addr] != 0xe2 or rom.buffer[compass_w_addr+1] != 0x20 or rom.buffer[compass_w_addr+2] != 0xad:
            return False
        if rom.buffer[compass_w_addr+3] != 0x0c or rom.buffer[compass_w_addr+4] != 0x04 or rom.buffer[compass_w_addr+5] != 0xc9:
            return False
    return True


def update_compasses(rom, world, player):
    layouts = world.dungeon_layouts[player]
    # cmp XX : bne escape
    # cpy 32 : bne escape
    # brl .itemCounts
    # c9 02 d0 eastern
    # nop #2
    new_code = [0x07, 0xC0, 0x32, 0xD0, 0x03, 0x82, 0xB9, 0x01, 0xC9, 0x02, 0xD0, 0x10, 0xEA, 0xEA]
    rom.write_bytes(compass_w_addr + 8, new_code)
    # 05 06 07 08
    # C9 00 D0 02 80 04 C9 02 D0 15 C0 32 D0 03 82 B3 01
    # C9 XX D0 07 C0 32 D0 03 82 B9 01 C9 02 D0 10 EA EA

    for name, builder in layouts.items():
        digit_offset, sram_byte, write_offset, jmp_nop_flag, dungeon_id = compass_data[name]
        digit1 = builder.location_cnt // 10
        digit2 = builder.location_cnt % 10
        rom.write_byte(compass_r_addr+digit_offset, 0x90+digit1)
        rom.write_byte(compass_r_addr+digit_offset+7, 0x90+digit2)

        # read compass count code
        start_address = compass_r_addr+digit_offset+15

        # -0x59 relative to compass_r_addr, +8000 because rom -120000 to get rid of high byte
        jmp_address = compass_r_addr-0x118059
        # lda $7ef4(sb); jmp $jmp_address
        rom.write_bytes(start_address, [0xaf, sram_byte, 0xf4, 0x7e, 0x4c, jmp_address % 0x100, jmp_address // 0x100])

        # write compass count code
        write_address = compass_w_addr+write_offset
        # 0x186 relative to compass_r_addr, +8000 because rom -100000 to get rid of high byte
        jmp_address = compass_w_addr-0xf7e7a
        # lda $7ef4(sb); inc; sta $7ef4(sb)
        rom.write_bytes(write_address, [0xaf, sram_byte, 0xf4, 0x7e, 0x1a, 0x8f, sram_byte, 0xf4, 0x7e])
        if jmp_nop_flag == 0:
            rom.write_bytes(write_address+9, [0x4c, jmp_address % 0x100, jmp_address // 0x100])  # jmp $jmp_address
        else:
            for i in range(0, jmp_nop_flag):
                rom.write_byte(write_address+9+i, 0xea)  # nop
        if builder.bk_provided:
            rom.write_byte(compass_w_addr+6, dungeon_id)


InconvenientDungeonEntrances = {'Turtle Rock': 'Turtle Rock Main',
                                'Misery Mire': 'Misery Mire',
                                'Ice Palace': 'Ice Palace',
                                'Skull Woods Final Section': 'The back of Skull Woods',
                                }

InconvenientOtherEntrances = {'Death Mountain Return Cave (West)': 'The SW DM foothills cave',
                              'Mimic Cave': 'Mimic Ledge',
                              'Dark World Hammer Peg Cave': 'The rows of pegs',
                              'Pyramid Fairy': 'The crack on the pyramid'
                              }

ConnectorEntrances = {'Elder House (East)': 'Elder House',
                      'Elder House (West)': 'Elder House',
                      'Two Brothers House (East)': 'Eastern Quarreling Brothers\' house',
                      'Old Man Cave (West)': 'The lower DM entrance',
                      'Bumper Cave (Bottom)': 'The lower Bumper Cave',
                      'Superbunny Cave (Top)': 'The summit of dark DM cave',
                      'Superbunny Cave (Bottom)': 'The base of east dark DM',
                      'Hookshot Cave': 'The rock on dark DM',
                      'Two Brothers House (West)': 'The door near the race game',
                      'Old Man Cave (East)': 'The SW-most cave on west DM',
                      'Old Man House (Bottom)': 'A cave with a door on west DM',
                      'Old Man House (Top)': 'The eastmost cave on west DM',
                      'Death Mountain Return Cave (East)': 'The westmost cave on west DM',
                      'Spectacle Rock Cave Peak': 'The highest cave on west DM',
                      'Spectacle Rock Cave': 'The right ledge on west DM',
                      'Spectacle Rock Cave (Bottom)': 'The left ledge on west DM',
                      'Paradox Cave (Bottom)': 'The right paired cave on east DM',
                      'Paradox Cave (Middle)': 'The southmost cave on east DM',
                      'Paradox Cave (Top)': 'The east DM summit cave',
                      'Fairy Ascension Cave (Bottom)': 'The east DM cave behind rocks',
                      'Fairy Ascension Cave (Top)': 'The central ledge on east DM',
                      'Spiral Cave': 'The left ledge on east DM',
                      'Spiral Cave (Bottom)': 'The SWmost cave on east DM'
                      }

DungeonEntrances = {'Eastern Palace': 'Eastern Palace',
                    'Hyrule Castle Entrance (South)': 'The ground level castle door',
                    'Thieves Town': 'Thieves\' Town',
                    'Swamp Palace': 'Swamp Palace',
                    'Dark Death Mountain Ledge (West)': 'The East dark DM connector ledge',
                    'Dark Death Mountain Ledge (East)': 'The East dark DM connector ledge',
                    'Desert Palace Entrance (South)': 'The book sealed passage',
                    'Tower of Hera': 'The Tower of Hera',
                    'Palace of Darkness': 'Palace of Darkness',
                    'Hyrule Castle Entrance (West)': 'The left castle door',
                    'Hyrule Castle Entrance (East)': 'The right castle door',
                    'Desert Palace Entrance (West)': 'The westmost building in the desert',
                    'Desert Palace Entrance (North)': 'The northmost cave in the desert'
                    }

OtherEntrances = {'Blinds Hideout': 'Blind\'s old house',
                  'Lake Hylia Fairy': 'A cave NE of Lake Hylia',
                  'Light Hype Fairy': 'The cave south of your house',
                  'Desert Fairy': 'The cave near the desert',
                  'Chicken House': 'The chicken lady\'s house',
                  'Aginahs Cave': 'The open desert cave',
                  'Sahasrahlas Hut': 'The house near armos',
                  'Cave Shop (Lake Hylia)': 'The cave NW Lake Hylia',
                  'Blacksmiths Hut': 'The old smithery',
                  'Sick Kids House': 'The central house in Kakariko',
                  'Lost Woods Gamble': 'A tree trunk door',
                  'Fortune Teller (Light)': 'A building NE of Kakariko',
                  'Snitch Lady (East)': 'A house guarded by a snitch',
                  'Snitch Lady (West)': 'A house guarded by a snitch',
                  'Bush Covered House': 'A house with an uncut lawn',
                  'Tavern (Front)': 'A building with a backdoor',
                  'Light World Bomb Hut': 'A Kakariko building with no door',
                  'Kakariko Shop': 'The old Kakariko shop',
                  'Mini Moldorm Cave': 'The cave south of Lake Hylia',
                  'Long Fairy Cave': 'The eastmost portal cave',
                  'Good Bee Cave': 'The open cave SE Lake Hylia',
                  '20 Rupee Cave': 'The rock SE Lake Hylia',
                  '50 Rupee Cave': 'The rock near the desert',
                  'Ice Rod Cave': 'The sealed cave SE Lake Hylia',
                  'Library': 'The old library',
                  'Potion Shop': 'The witch\'s building',
                  'Dam': 'The old dam',
                  'Lumberjack House': 'The lumberjack house',
                  'Lake Hylia Fortune Teller': 'The building NW Lake Hylia',
                  'Kakariko Gamble Game': 'The old Kakariko gambling den',
                  'Waterfall of Wishing': 'Going behind the waterfall',
                  'Capacity Upgrade': 'The cave on the island',
                  'Bonk Rock Cave': 'The rock pile near Sanctuary',
                  'Graveyard Cave': 'The graveyard ledge',
                  'Checkerboard Cave': 'The NE desert ledge',
                  'Cave 45': 'The ledge south of haunted grove',
                  'Kings Grave': 'The northeastmost grave',
                  'Bonk Fairy (Light)': 'The rock pile near your home',
                  'Hookshot Fairy': 'The left paired cave on east DM',
				  'Bonk Fairy (Dark)': 'The rock pile near the old bomb shop',
                  'Dark Lake Hylia Fairy': 'The cave NE dark Lake Hylia',
                  'C-Shaped House': 'The NE house in Village of Outcasts',
                  'Dark Death Mountain Fairy': 'The SW cave on dark DM',
                  'Dark Lake Hylia Shop': 'The building NW dark Lake Hylia',
                  'Dark World Shop': 'The hammer sealed building',
                  'Red Shield Shop': 'The fenced in building',
                  'Mire Shed': 'The western hut in the mire',
                  'East Dark World Hint': 'The dark cave near the eastmost portal',
                  'Dark Desert Hint': 'The cave east of the mire',
                  'Spike Cave': 'The ledge cave on west dark DM',
                  'Palace of Darkness Hint': 'The building south of Kiki',
                  'Dark Lake Hylia Ledge Spike Cave': 'The rock SE dark Lake Hylia',
                  'Cave Shop (Dark Death Mountain)': 'The base of east dark DM',
                  'Dark World Potion Shop': 'The building near the catfish',
                  'Archery Game': 'The old archery game',
                  'Dark World Lumberjack Shop': 'The northmost Dark World building',
                  'Hype Cave': 'The cave south of the old bomb shop',
                  'Brewery': 'The Village of Outcasts building with no door',
                  'Dark Lake Hylia Ledge Hint': 'The open cave SE dark Lake Hylia',
                  'Chest Game': 'The westmost building in the Village of Outcasts',
                  'Dark Desert Fairy': 'The eastern hut in the mire',
                  'Dark Lake Hylia Ledge Fairy': 'The sealed cave SE dark Lake Hylia',
                  'Fortune Teller (Dark)': 'The building NE the Village of Outcasts'
                  }

InsanityEntrances = {'Sanctuary': 'Sanctuary',
                     'Lumberjack Tree Cave': 'The cave Behind Lumberjacks',
                     'Lost Woods Hideout Stump': 'The stump in Lost Woods',
                     'North Fairy Cave': 'The cave East of Graveyard',
                     'Bat Cave Cave': 'The cave in eastern Kakariko',
                     'Kakariko Well Cave': 'The cave in northern Kakariko',
                     'Hyrule Castle Secret Entrance Stairs': 'The tunnel near the castle',
                     'Skull Woods First Section Door': 'The southeastmost skull',
                     'Skull Woods Second Section Door (East)': 'The central open skull',
                     'Skull Woods Second Section Door (West)': 'The westmost open skull',
                     'Desert Palace Entrance (East)': 'The eastern building in the desert',
                     'Turtle Rock Isolated Ledge Entrance': 'The isolated ledge on east dark DM',
                     'Bumper Cave (Top)': 'The upper Bumper Cave',
                     'Hookshot Cave Back Entrance': 'The stairs on the floating island'
                     }

HintLocations = ['telepathic_tile_eastern_palace',
                 'telepathic_tile_tower_of_hera_floor_4',
                 'telepathic_tile_spectacle_rock',
                 'telepathic_tile_swamp_entrance',
                 'telepathic_tile_thieves_town_upstairs',
                 'telepathic_tile_misery_mire',
                 'telepathic_tile_palace_of_darkness',
                 'telepathic_tile_desert_bonk_torch_room',
                 'telepathic_tile_castle_tower',
                 'telepathic_tile_ice_large_room',
                 'telepathic_tile_turtle_rock',
                 'telepathic_tile_ice_entrance',
                 'telepathic_tile_ice_stalfos_knights_room',
                 'telepathic_tile_tower_of_hera_entrance',
                 'telepathic_tile_south_east_darkworld_cave',
                 'dark_palace_tree_dude',
                 'dark_sanctuary_hint_0',
                 'dark_sanctuary_hint_1',
                 'dark_sanctuary_yes',
                 'dark_sanctuary_hint_2']

InconvenientLocations = ['Spike Cave',
                         'Sahasrahla',
                         'Purple Chest',
                         'Tower of Hera - Big Key Chest',
                         'Magic Bat']

InconvenientDungeonLocations = ['Swamp Left',
                                'Mire Left',
                                'Eastern Palace - Big Key Chest',
                                'Thieves\' Town - Big Chest',
                                'Ice Palace - Big Chest',
                                'Ganons Tower - Big Chest']

InconvenientVanillaLocations = ['Graveyard Cave',
                                'Mimic Cave']

RelevantItems = ['Bow',
                 'Progressive Bow',
                 'Book of Mudora',
                 'Hammer',
                 'Hookshot',
                 'Magic Mirror',
                 'Ocarina',
                 'Pegasus Boots',
                 'Power Glove',
                 'Cape',
                 'Mushroom',
                 'Shovel',
                 'Lamp',
                 'Magic Powder',
                 'Moon Pearl',
                 'Cane of Somaria',
                 'Fire Rod',
                 'Flippers',
                 'Ice Rod',
                 'Titans Mitts',
                 'Ether',
                 'Bombos',
                 'Quake',
                 'Bottle',
                 'Bottle (Red Potion)',
                 'Bottle (Green Potion)',
                 'Bottle (Blue Potion)',
                 'Bottle (Fairy)',
                 'Bottle (Bee)',
                 'Bottle (Good Bee)',
                 'Master Sword',
                 'Tempered Sword',
                 'Fighter Sword',
                 'Golden Sword',
                 'Progressive Sword',
                 'Progressive Glove',
                 'Master Sword',
                 'Power Star',
                 'Triforce Piece',
                 'Single Arrow',
                 'Blue Mail',
                 'Red Mail',
                 'Progressive Armor',
                 'Blue Boomerang',
                 'Red Boomerang',
                 'Blue Shield',
                 'Red Shield',
                 'Mirror Shield',
                 'Progressive Shield',
                 'Bug Catching Net',
                 'Cane of Byrna',
                 'Magic Upgrade (1/2)',
                 'Magic Upgrade (1/4)'
                 ]

SmallKeys = ['Small Key (Eastern Palace)',
             'Small Key (Escape)',
             'Small Key (Desert Palace)',
             'Small Key (Tower of Hera)',
             'Small Key (Agahnims Tower)',
             'Small Key (Palace of Darkness)',
             'Small Key (Thieves Town)',
             'Small Key (Swamp Palace)',
             'Small Key (Skull Woods)',
             'Small Key (Ice Palace)',
             'Small Key (Misery Mire)',
             'Small Key (Turtle Rock)',
             'Small Key (Ganons Tower)',
             ]

BigKeys = ['Big Key (Eastern Palace)',
           'Big Key (Desert Palace)',
           'Big Key (Tower of Hera)',
           'Big Key (Palace of Darkness)',
           'Big Key (Thieves Town)',
           'Big Key (Swamp Palace)',
           'Big Key (Skull Woods)',
           'Big Key (Ice Palace)',
           'Big Key (Misery Mire)',
           'Big Key (Turtle Rock)',
           'Big Key (Ganons Tower)'
           ]

hash_alphabet = [
    "Bow", "Boomerang", "Hookshot", "Bomb", "Mushroom", "Powder", "Rod", "Pendant", "Bombos", "Ether", "Quake",
    "Lamp", "Hammer", "Shovel", "Ocarina", "Bug Net", "Book", "Bottle", "Potion", "Cane", "Cape", "Mirror", "Boots",
    "Gloves", "Flippers", "Pearl", "Shield", "Tunic", "Heart", "Map", "Compass", "Key"
]<|MERGE_RESOLUTION|>--- conflicted
+++ resolved
@@ -1159,15 +1159,9 @@
     # compasses showing dungeon count
     if world.clock_mode != 'off' or world.dungeon_counters[player] == 'off':
         rom.write_byte(0x18003C, 0x00)  # Currently must be off if timer is on, because they use same HUD location
-<<<<<<< HEAD
     elif world.dungeon_counters[player] == 'on':
         rom.write_byte(0x18003C, 0x02)  # always on
     elif world.compassshuffle[player] or world.doorShuffle[player] != 'vanilla' or world.dungeon_counters[player] == 'pickup':
-=======
-    elif world.dungeon_counters[player]:
-        rom.write_byte(0x18003C, 0x02)  # show always
-    elif world.compassshuffle[player] or world.doorShuffle[player] != 'vanilla':
->>>>>>> 2116bb6d
         rom.write_byte(0x18003C, 0x01)  # show on pickup
     else:
         rom.write_byte(0x18003C, 0x00)
