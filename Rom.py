import bisect
import io
import json
import hashlib
import logging
import os
import random
import struct
import sys
import subprocess

from BaseClasses import CollectionState, ShopType, Region, Location, Item, DoorType
from DoorShuffle import compass_data
from Dungeons import dungeon_music_addresses
from Regions import location_table
from Text import MultiByteTextMapper, CompressedTextMapper, text_addresses, Credits, TextTable
from Text import Uncle_texts, Ganon1_texts, TavernMan_texts, Sahasrahla2_texts, Triforce_texts, Blind_texts, BombShop2_texts, junk_texts
from Text import KingsReturn_texts, Sanctuary_texts, Kakariko_texts, Blacksmiths_texts, DeathMountain_texts, LostWoods_texts, WishingWell_texts, DesertPalace_texts, MountainTower_texts, LinksHouse_texts, Lumberjacks_texts, SickKid_texts, FluteBoy_texts, Zora_texts, MagicShop_texts, Sahasrahla_names
from Utils import output_path, local_path, int16_as_bytes, int32_as_bytes, snes_to_pc
from Items import ItemFactory
from EntranceShuffle import door_addresses, exit_ids


JAP10HASH = '03a63945398191337e896e5771f77173'
RANDOMIZERBASEHASH = 'c1361fcf13239f8677bacc6f9bc5e9dd'


class JsonRom(object):

    def __init__(self, name=None, hash=None):
        self.name = name
        self.hash = hash
        self.orig_buffer = None
        self.patches = {}
        self.addresses = []

    def write_byte(self, address, value):
        self.write_bytes(address, [value])

    def write_bytes(self, startaddress, values):
        if not values:
            return
        values = list(values)

        pos = bisect.bisect_right(self.addresses, startaddress)
        intervalstart = self.addresses[pos-1] if pos else None
        intervalpatch = self.patches[str(intervalstart)] if pos else None

        if pos and startaddress <= intervalstart + len(intervalpatch): # merge with previous segment
            offset = startaddress - intervalstart
            intervalpatch[offset:offset+len(values)] = values
            startaddress = intervalstart
            values = intervalpatch
        else: # new segment
            self.addresses.insert(pos, startaddress)
            self.patches[str(startaddress)] = values
            pos = pos + 1

        while pos < len(self.addresses) and self.addresses[pos] <= startaddress + len(values): # merge the next segment into this one
            intervalstart = self.addresses[pos]
            values.extend(self.patches[str(intervalstart)][startaddress+len(values)-intervalstart:])
            del self.patches[str(intervalstart)]
            del self.addresses[pos]

    def write_to_file(self, file):
        with open(file, 'w') as stream:
            json.dump([self.patches], stream)

    def get_hash(self):
        h = hashlib.md5()
        h.update(json.dumps([self.patches]).encode('utf-8'))
        return h.hexdigest()


class LocalRom(object):

    def __init__(self, file, patch=True, name=None, hash=None):
        self.name = name
        self.hash = hash
        self.orig_buffer = None
        with open(file, 'rb') as stream:
            self.buffer = read_rom(stream)
        if patch:
            self.patch_base_rom()
            self.orig_buffer = self.buffer.copy()

    def write_byte(self, address, value):
        self.buffer[address] = value

    def write_bytes(self, startaddress, values):
        for i, value in enumerate(values):
            self.write_byte(startaddress + i, value)

    def write_to_file(self, file):
        with open(file, 'wb') as outfile:
            outfile.write(self.buffer)

    @staticmethod
    def fromJsonRom(rom, file, rom_size = 0x200000):
        ret = LocalRom(file, True, rom.name, rom.hash)
        ret.buffer.extend(bytearray([0x00] * (rom_size - len(ret.buffer))))
        for address, values in rom.patches.items():
            ret.write_bytes(int(address), values)
        return ret

    def patch_base_rom(self):
        # verify correct checksum of baserom
        basemd5 = hashlib.md5()
        basemd5.update(self.buffer)
        if JAP10HASH != basemd5.hexdigest():
            logging.getLogger('').warning('Supplied Base Rom does not match known MD5 for JAP(1.0) release. Will try to patch anyway.')

        # extend to 2MB
        self.buffer.extend(bytearray([0x00] * (0x200000 - len(self.buffer))))

        # load randomizer patches
        with open(local_path('data/base2current.json'), 'r') as stream:
            patches = json.load(stream)
        for patch in patches:
            if isinstance(patch, dict):
                for baseaddress, values in patch.items():
                    self.write_bytes(int(baseaddress), values)

        # verify md5
        patchedmd5 = hashlib.md5()
        patchedmd5.update(self.buffer)
        if RANDOMIZERBASEHASH != patchedmd5.hexdigest():
            raise RuntimeError('Provided Base Rom unsuitable for patching. Please provide a JAP(1.0) "Zelda no Densetsu - Kamigami no Triforce (Japan).sfc" rom to use as a base.')

    def write_crc(self):
        crc = (sum(self.buffer[:0x7FDC] + self.buffer[0x7FE0:]) + 0x01FE) & 0xFFFF
        inv = crc ^ 0xFFFF
        self.write_bytes(0x7FDC, [inv & 0xFF, (inv >> 8) & 0xFF, crc & 0xFF, (crc >> 8) & 0xFF])

    def get_hash(self):
        h = hashlib.md5()
        h.update(self.buffer)
        return h.hexdigest()

def write_int16(rom, address, value):
    rom.write_bytes(address, int16_as_bytes(value))

def write_int32(rom, address, value):
    rom.write_bytes(address, int32_as_bytes(value))

def write_int16s(rom,  startaddress, values):
    for i, value in enumerate(values):
        write_int16(rom, startaddress + (i * 2), value)

def write_int32s(rom, startaddress, values):
    for i, value in enumerate(values):
        write_int32(rom, startaddress + (i * 4), value)

def read_rom(stream):
    "Reads rom into bytearray and strips off any smc header"
    buffer = bytearray(stream.read())
    if len(buffer)%0x400 == 0x200:
        buffer = buffer[0x200:]
    return buffer

def patch_enemizer(world, player, rom, baserom_path, enemizercli, shufflepots, random_sprite_on_hit):
    baserom_path = os.path.abspath(baserom_path)
    basepatch_path = os.path.abspath(local_path('data/base2current.json'))
    enemizer_basepatch_path = os.path.join(os.path.dirname(enemizercli), "enemizerBasePatch.json")
    randopatch_path = os.path.abspath(output_path('enemizer_randopatch.json'))
    options_path = os.path.abspath(output_path('enemizer_options.json'))
    enemizer_output_path = os.path.abspath(output_path('enemizer_output.json'))

    # write options file for enemizer
    options = {
        'RandomizeEnemies': world.enemy_shuffle[player] != 'none',
        'RandomizeEnemiesType': 3,
        'RandomizeBushEnemyChance': world.enemy_shuffle[player] == 'chaos',
        'RandomizeEnemyHealthRange': world.enemy_health[player] != 'default',
        'RandomizeEnemyHealthType': {'default': 0, 'easy': 0, 'normal': 1, 'hard': 2, 'expert': 3}[world.enemy_health[player]],
        'OHKO': False,
        'RandomizeEnemyDamage': world.enemy_damage[player] != 'default',
        'AllowEnemyZeroDamage': True,
        'ShuffleEnemyDamageGroups': world.enemy_damage[player] != 'default',
        'EnemyDamageChaosMode': world.enemy_damage[player] == 'chaos',
        'EasyModeEscape': False,
        'EnemiesAbsorbable': False,
        'AbsorbableSpawnRate': 10,
        'AbsorbableTypes': {
            'FullMagic': True, 'SmallMagic': True, 'Bomb_1': True, 'BlueRupee': True, 'Heart': True, 'BigKey': True, 'Key': True,
            'Fairy': True, 'Arrow_10': True, 'Arrow_5': True, 'Bomb_8': True, 'Bomb_4': True, 'GreenRupee': True, 'RedRupee': True
        },
        'BossMadness': False,
        'RandomizeBosses': True,
        'RandomizeBossesType': 0,
        'RandomizeBossHealth': False,
        'RandomizeBossHealthMinAmount': 0,
        'RandomizeBossHealthMaxAmount': 300,
        'RandomizeBossDamage': False,
        'RandomizeBossDamageMinAmount': 0,
        'RandomizeBossDamageMaxAmount': 200,
        'RandomizeBossBehavior': False,
        'RandomizeDungeonPalettes': False,
        'SetBlackoutMode': False,
        'RandomizeOverworldPalettes': False,
        'RandomizeSpritePalettes': False,
        'SetAdvancedSpritePalettes': False,
        'PukeMode': False,
        'NegativeMode': False,
        'GrayscaleMode': False,
        'GenerateSpoilers': False,
        'RandomizeLinkSpritePalette': False,
        'RandomizePots': shufflepots,
        'ShuffleMusic': False,
        'BootlegMagic': True,
        'CustomBosses': False,
        'AndyMode': False,
        'HeartBeepSpeed': 0,
        'AlternateGfx': False,
        'ShieldGraphics': "shield_gfx/normal.gfx",
        'SwordGraphics': "sword_gfx/normal.gfx",
        'BeeMizer': False,
        'BeesLevel': 0,
        'RandomizeTileTrapPattern': world.enemy_shuffle[player] == 'chaos',
        'RandomizeTileTrapFloorTile': False,
        'AllowKillableThief': bool(random.randint(0,1)) if world.enemy_shuffle[player] == 'chaos' else world.enemy_shuffle[player] != 'none',
        'RandomizeSpriteOnHit': random_sprite_on_hit,
        'DebugMode': False,
        'DebugForceEnemy': False,
        'DebugForceEnemyId': 0,
        'DebugForceBoss': False,
        'DebugForceBossId': 0,
        'DebugOpenShutterDoors': False,
        'DebugForceEnemyDamageZero': False,
        'DebugShowRoomIdInRupeeCounter': False,
        'UseManualBosses': True,
        'ManualBosses': {
            'EasternPalace': world.get_dungeon("Eastern Palace", player).boss.enemizer_name,
            'DesertPalace': world.get_dungeon("Desert Palace", player).boss.enemizer_name,
            'TowerOfHera': world.get_dungeon("Tower of Hera", player).boss.enemizer_name,
            'AgahnimsTower': 'Agahnim',
            'PalaceOfDarkness': world.get_dungeon("Palace of Darkness", player).boss.enemizer_name,
            'SwampPalace': world.get_dungeon("Swamp Palace", player).boss.enemizer_name,
            'SkullWoods': world.get_dungeon("Skull Woods", player).boss.enemizer_name,
            'ThievesTown': world.get_dungeon("Thieves Town", player).boss.enemizer_name,
            'IcePalace': world.get_dungeon("Ice Palace", player).boss.enemizer_name,
            'MiseryMire': world.get_dungeon("Misery Mire", player).boss.enemizer_name,
            'TurtleRock': world.get_dungeon("Turtle Rock", player).boss.enemizer_name,
            'GanonsTower1': world.get_dungeon('Ganons Tower' if world.mode[player] != 'inverted' else 'Inverted Ganons Tower', player).bosses['bottom'].enemizer_name,
            'GanonsTower2': world.get_dungeon('Ganons Tower' if world.mode[player] != 'inverted' else 'Inverted Ganons Tower', player).bosses['middle'].enemizer_name,
            'GanonsTower3': world.get_dungeon('Ganons Tower' if world.mode[player] != 'inverted' else 'Inverted Ganons Tower', player).bosses['top'].enemizer_name,
            'GanonsTower4': 'Agahnim2',
            'Ganon': 'Ganon',
        }
    }

    rom.write_to_file(randopatch_path)

    with open(options_path, 'w') as f:
        json.dump(options, f)

    subprocess.check_call([os.path.abspath(enemizercli),
                           '--rom', baserom_path,
                           '--seed', str(world.rom_seeds[player]),
                           '--base', basepatch_path,
                           '--randomizer', randopatch_path,
                           '--enemizer', options_path,
                           '--output', enemizer_output_path],
                          cwd=os.path.dirname(enemizercli), stdout=subprocess.DEVNULL)

    with open(enemizer_basepatch_path, 'r') as f:
        for patch in json.load(f):
            rom.write_bytes(patch["address"], patch["patchData"])

    with open(enemizer_output_path, 'r') as f:
        for patch in json.load(f):
            rom.write_bytes(patch["address"], patch["patchData"])

    if random_sprite_on_hit:
        _populate_sprite_table()
        sprites = list(_sprite_table.values())
        if sprites:
            while len(sprites) < 32:
                sprites.extend(sprites)
            random.shuffle(sprites)

            for i, path in enumerate(sprites[:32]):
                sprite = Sprite(path)
                rom.write_bytes(0x300000 + (i * 0x8000), sprite.sprite)
                rom.write_bytes(0x307000 + (i * 0x8000), sprite.palette)
                rom.write_bytes(0x307078 + (i * 0x8000), sprite.glove_palette)

    try:
        os.remove(randopatch_path)
    except OSError:
        pass

    try:
        os.remove(options_path)
    except OSError:
        pass

    try:
        os.remove(enemizer_output_path)
    except OSError:
        pass

_sprite_table = {}
def _populate_sprite_table():
    if not _sprite_table:
        for dir in [local_path('data/sprites/official'), local_path('data/sprites/unofficial')]:
            for file in os.listdir(dir):
                filepath = os.path.join(dir, file)
                if not os.path.isfile(filepath):
                    continue
                sprite = Sprite(filepath)
                if sprite.valid:
                    _sprite_table[sprite.name.lower()] = filepath

def get_sprite_from_name(name):
    _populate_sprite_table()
    name = name.lower()
    if name in ['random', 'randomonhit']:
        return Sprite(random.choice(list(_sprite_table.values())))
    return Sprite(_sprite_table[name]) if name in _sprite_table else None

class Sprite(object):
    default_palette = [255, 127, 126, 35, 183, 17, 158, 54, 165, 20, 255, 1, 120, 16, 157,
                       89, 71, 54, 104, 59, 74, 10, 239, 18, 92, 42, 113, 21, 24, 122,
                       255, 127, 126, 35, 183, 17, 158, 54, 165, 20, 255, 1, 120, 16, 157,
                       89, 128, 105, 145, 118, 184, 38, 127, 67, 92, 42, 153, 17, 24, 122,
                       255, 127, 126, 35, 183, 17, 158, 54, 165, 20, 255, 1, 120, 16, 157,
                       89, 87, 16, 126, 69, 243, 109, 185, 126, 92, 42, 39, 34, 24, 122,
                       255, 127, 126, 35, 218, 17, 158, 54, 165, 20, 255, 1, 120, 16, 151,
                       61, 71, 54, 104, 59, 74, 10, 239, 18, 126, 86, 114, 24, 24, 122]

    default_glove_palette = [246, 82, 118, 3]

    def __init__(self, filename):
        with open(filename, 'rb') as file:
            filedata = bytearray(file.read())
        self.name = os.path.basename(filename)
        self.author_name = None
        self.valid = True
        if len(filedata) == 0x7000:
            # sprite file with graphics and without palette data
            self.sprite = filedata[:0x7000]
            self.palette = list(self.default_palette)
            self.glove_palette = list(self.default_glove_palette)
        elif len(filedata) == 0x7078:
            # sprite file with graphics and palette data
            self.sprite = filedata[:0x7000]
            self.palette = filedata[0x7000:]
            self.glove_palette = filedata[0x7036:0x7038] + filedata[0x7054:0x7056]
        elif len(filedata) == 0x707C:
            # sprite file with graphics and palette data including gloves
            self.sprite = filedata[:0x7000]
            self.palette = filedata[0x7000:0x7078]
            self.glove_palette = filedata[0x7078:]
        elif len(filedata) in [0x100000, 0x200000]:
            # full rom with patched sprite, extract it
            self.sprite = filedata[0x80000:0x87000]
            self.palette = filedata[0xDD308:0xDD380]
            self.glove_palette = filedata[0xDEDF5:0xDEDF9]
        elif filedata.startswith(b'ZSPR'):
            result = self.parse_zspr(filedata, 1)
            if result is None:
                self.valid = False
                return
            (sprite, palette, self.name, self.author_name) = result
            if len(sprite) != 0x7000:
                self.valid = False
                return
            self.sprite = sprite
            if len(palette) == 0:
                self.palette = list(self.default_palette)
                self.glove_palette = list(self.default_glove_palette)
            elif len(palette) == 0x78:
                self.palette = palette
                self.glove_palette = list(self.default_glove_palette)
            elif len(palette) == 0x7C:
                self.palette = palette[:0x78]
                self.glove_palette = palette[0x78:]
            else:
                self.valid = False
        else:
            self.valid = False

    @staticmethod
    def default_link_sprite():
        return Sprite(local_path('data/default.zspr'))

    def decode8(self, pos):
        arr = [[0 for _ in range(8)] for _ in range(8)]
        for y in range(8):
            for x in range(8):
                position = 1<<(7-x)
                val = 0
                if self.sprite[pos+2*y] & position:
                    val += 1
                if self.sprite[pos+2*y+1] & position:
                    val += 2
                if self.sprite[pos+2*y+16] & position:
                    val += 4
                if self.sprite[pos+2*y+17] & position:
                    val += 8
                arr[y][x] = val
        return arr

    def decode16(self, pos):
        arr = [[0 for _ in range(16)] for _ in range(16)]
        top_left = self.decode8(pos)
        top_right = self.decode8(pos+0x20)
        bottom_left = self.decode8(pos+0x200)
        bottom_right = self.decode8(pos+0x220)
        for x in range(8):
            for y in range(8):
                arr[y][x] = top_left[y][x]
                arr[y][x+8] = top_right[y][x]
                arr[y+8][x] = bottom_left[y][x]
                arr[y+8][x+8] = bottom_right[y][x]
        return arr

    def parse_zspr(self, filedata, expected_kind):
        logger = logging.getLogger('')
        headerstr = "<4xBHHIHIHH6x"
        headersize = struct.calcsize(headerstr)
        if len(filedata) < headersize:
            return None
        (version, csum, icsum, sprite_offset, sprite_size, palette_offset, palette_size, kind) = struct.unpack_from(headerstr, filedata)
        if version not in [1]:
            logger.error('Error parsing ZSPR file: Version %g not supported', version)
            return None
        if kind != expected_kind:
            return None

        stream = io.BytesIO(filedata)
        stream.seek(headersize)

        def read_utf16le(stream):
            "Decodes a null-terminated UTF-16_LE string of unknown size from a stream"
            raw = bytearray()
            while True:
                char = stream.read(2)
                if char in [b'', b'\x00\x00']:
                    break
                raw += char
            return raw.decode('utf-16_le')

        sprite_name = read_utf16le(stream)
        author_name = read_utf16le(stream)

        # Ignoring the Author Rom name for the time being.

        real_csum = sum(filedata) % 0x10000
        if real_csum != csum or real_csum ^ 0xFFFF != icsum:
            logger.warning('ZSPR file has incorrect checksum. It may be corrupted.')

        sprite = filedata[sprite_offset:sprite_offset + sprite_size]
        palette = filedata[palette_offset:palette_offset + palette_size]

        if len(sprite) != sprite_size or len(palette) != palette_size:
            logger.error('Error parsing ZSPR file: Unexpected end of file')
            return None

        return (sprite, palette, sprite_name, author_name)

    def decode_palette(self):
        "Returns the palettes as an array of arrays of 15 colors"
        def array_chunk(arr, size):
            return list(zip(*[iter(arr)] * size))
        def make_int16(pair):
            return pair[1]<<8 | pair[0]
        def expand_color(i):
            return ((i & 0x1F) * 8, (i>>5 & 0x1F) * 8, (i>>10 & 0x1F) * 8)
        raw_palette = self.palette
        if raw_palette is None:
            raw_palette = Sprite.default_palette
        # turn palette data into a list of RGB tuples with 8 bit values
        palette_as_colors = [expand_color(make_int16(chnk)) for chnk in array_chunk(raw_palette, 2)]

        # split into palettes of 15 colors
        return array_chunk(palette_as_colors, 15)

def patch_rom(world, rom, player, team, enemized):
    random.seed(world.rom_seeds[player])

    # progressive bow silver arrow hint hack
    prog_bow_locs = world.find_items('Progressive Bow', player)
    if len(prog_bow_locs) > 1:
        # only pick a distingushed bow if we have at least two
        distinguished_prog_bow_loc = random.choice(prog_bow_locs)
        distinguished_prog_bow_loc.item.code = 0x65

    # patch items
    for location in world.get_locations():
        if location.player != player:
            continue

        itemid = location.item.code if location.item is not None else 0x5A

        if location.address is None:
            continue

        if not location.crystal:
            if location.item is not None:
                # Keys in their native dungeon should use the orignal item code for keys
                if location.parent_region.dungeon:
                    if location.parent_region.dungeon.is_dungeon_item(location.item):
                        if location.item.bigkey:
                            itemid = 0x32
                        if location.item.smallkey:
                            itemid = 0x24
                        if location.item.map:
                            itemid = 0x33
                        if location.item.compass:
                            itemid = 0x25
                if world.remote_items[player]:
                    itemid = list(location_table.keys()).index(location.name) + 1
                    assert itemid < 0x100
                    rom.write_byte(location.player_address, 0xFF)
                elif location.item.player != player:
                    if location.player_address is not None:
                        rom.write_byte(location.player_address, location.item.player)
                    else:
                        itemid = 0x5A
            rom.write_byte(location.address, itemid)
        else:
            # crystals
            for address, value in zip(location.address, itemid):
                rom.write_byte(address, value)

            # patch music
            music_addresses = dungeon_music_addresses[location.name]
            if world.mapshuffle[player]:
                music = random.choice([0x11, 0x16])
            else:
                music = 0x11 if 'Pendant' in location.item.name else 0x16
            for music_address in music_addresses:
                rom.write_byte(music_address, music)

    if world.mapshuffle[player]:
        rom.write_byte(0x155C9, random.choice([0x11, 0x16]))  # Randomize GT music too with map shuffle

    # patch entrance/exits/holes
    for region in world.regions:
        for exit in region.exits:
            if exit.target is not None and exit.player == player:
                if isinstance(exit.addresses, tuple):
                    offset = exit.target
                    room_id, ow_area, vram_loc, scroll_y, scroll_x, link_y, link_x, camera_y, camera_x, unknown_1, unknown_2, door_1, door_2 = exit.addresses
                    #room id is deliberately not written


                    rom.write_byte(0x15B8C + offset, ow_area)
                    write_int16(rom, 0x15BDB + 2 * offset, vram_loc)
                    write_int16(rom, 0x15C79 + 2 * offset, scroll_y)
                    write_int16(rom, 0x15D17 + 2 * offset, scroll_x)

                    # for positioning fixups we abuse the roomid as a way of identifying which exit data we are appling
                    # Thanks to Zarby89 for originally finding these values
                    # todo fix screen scrolling

                    if world.shuffle[player] not in ['insanity', 'insanity_legacy', 'madness_legacy'] and \
                            exit.name in ['Eastern Palace Exit', 'Tower of Hera Exit', 'Thieves Town Exit', 'Skull Woods Final Section Exit', 'Ice Palace Exit', 'Misery Mire Exit',
                                          'Palace of Darkness Exit', 'Swamp Palace Exit', 'Ganons Tower Exit', 'Desert Palace Exit (North)', 'Agahnims Tower Exit', 'Spiral Cave Exit (Top)',
                                          'Superbunny Cave Exit (Bottom)', 'Turtle Rock Ledge Exit (East)']:
                        # For exits that connot be reached from another, no need to apply offset fixes.
                        write_int16(rom, 0x15DB5 + 2 * offset, link_y) # same as final else
                    elif room_id == 0x0059 and world.fix_skullwoods_exit[player]:
                        write_int16(rom, 0x15DB5 + 2 * offset, 0x00F8)
                    elif room_id == 0x004a and world.fix_palaceofdarkness_exit[player]:
                        write_int16(rom, 0x15DB5 + 2 * offset, 0x0640)
                    elif room_id == 0x00d6 and world.fix_trock_exit[player]:
                        write_int16(rom, 0x15DB5 + 2 * offset, 0x0134)
                    elif room_id == 0x000c and world.fix_gtower_exit: # fix ganons tower exit point
                        write_int16(rom, 0x15DB5 + 2 * offset, 0x00A4)
                    else:
                        write_int16(rom, 0x15DB5 + 2 * offset, link_y)

                    write_int16(rom, 0x15E53 + 2 * offset, link_x)
                    write_int16(rom, 0x15EF1 + 2 * offset, camera_y)
                    write_int16(rom, 0x15F8F + 2 * offset, camera_x)
                    rom.write_byte(0x1602D + offset, unknown_1)
                    rom.write_byte(0x1607C + offset, unknown_2)
                    write_int16(rom, 0x160CB + 2 * offset, door_1)
                    write_int16(rom, 0x16169 + 2 * offset, door_2)
                elif isinstance(exit.addresses, list):
                    # is hole
                    for address in exit.addresses:
                        rom.write_byte(address, exit.target)
                else:
                    # patch door table
                    rom.write_byte(0xDBB73 + exit.addresses, exit.target)
    if world.mode[player] == 'inverted':
        patch_shuffled_dark_sanc(world, rom, player)

    # patch doors
    if world.doorShuffle[player] == 'crossed':
        rom.write_byte(0x151f1, 2)
        rom.write_byte(0x15270, 2)
        rom.write_byte(0x1597b, 2)
        if compass_code_good(rom):
            update_compasses(rom, world, player)
        else:
            logging.getLogger('').warning('Randomizer rom update! Compasses in crossed are borken')
    for door in world.doors:
        if door.dest is not None and door.player == player and door.type in [DoorType.Normal, DoorType.SpiralStairs]:
            rom.write_bytes(door.getAddress(), door.dest.getTarget(door.toggle))
    for room in world.rooms:
        if room.player == player and room.modified:
            rom.write_bytes(room.address(), room.rom_data())
    for paired_door in world.paired_doors[player]:
        rom.write_bytes(paired_door.address_a(world, player), paired_door.rom_data_a(world, player))
        rom.write_bytes(paired_door.address_b(world, player), paired_door.rom_data_b(world, player))
    if world.fix_skullwoods_exit and world.shuffle in ['vanilla', 'simple', 'restricted', 'dungeonssimple']:
        connect = world.get_entrance('Skull Woods Final Section', player).connected_region
        exit_name = None
        for ext in connect.exits:
            if ext.connected_region.name == 'Skull Woods Forest (West)':
                exit_name = ext.name
                break
        if exit_name is not None and exit_name == 'Skull Woods Final Section Exit':
            rom.write_int16(0x15DB5 + 2 * exit_ids['Skull Woods Final Section Exit'][1], 0x00F8)
    # todo: fix other exits if ER enabled and similar situation happens

    write_custom_shops(rom, world, player)

    # patch medallion requirements
    if world.required_medallions[player][0] == 'Bombos':
        rom.write_byte(0x180022, 0x00)  # requirement
        rom.write_byte(0x4FF2, 0x31)  # sprite
        rom.write_byte(0x50D1, 0x80)
        rom.write_byte(0x51B0, 0x00)
    elif world.required_medallions[player][0] == 'Quake':
        rom.write_byte(0x180022, 0x02)  # requirement
        rom.write_byte(0x4FF2, 0x31)  # sprite
        rom.write_byte(0x50D1, 0x88)
        rom.write_byte(0x51B0, 0x00)
    if world.required_medallions[player][1] == 'Bombos':
        rom.write_byte(0x180023, 0x00)  # requirement
        rom.write_byte(0x5020, 0x31)  # sprite
        rom.write_byte(0x50FF, 0x90)
        rom.write_byte(0x51DE, 0x00)
    elif world.required_medallions[player][1] == 'Ether':
        rom.write_byte(0x180023, 0x01)  # requirement
        rom.write_byte(0x5020, 0x31)  # sprite
        rom.write_byte(0x50FF, 0x98)
        rom.write_byte(0x51DE, 0x00)

    # set open mode:
    if world.mode[player] in ['open', 'inverted']:
        rom.write_byte(0x180032, 0x01)  # open mode
    if world.mode[player] == 'inverted':
        set_inverted_mode(world, player, rom)
    elif world.mode[player] == 'standard':
        rom.write_byte(0x180032, 0x00)  # standard mode

    uncle_location = world.get_location('Link\'s Uncle', player)
    if uncle_location.item is None or uncle_location.item.name not in ['Master Sword', 'Tempered Sword', 'Fighter Sword', 'Golden Sword', 'Progressive Sword']:
        # disable sword sprite from uncle
        rom.write_bytes(0x6D263, [0x00, 0x00, 0xf6, 0xff, 0x00, 0x0E])
        rom.write_bytes(0x6D26B, [0x00, 0x00, 0xf6, 0xff, 0x00, 0x0E])
        rom.write_bytes(0x6D293, [0x00, 0x00, 0xf6, 0xff, 0x00, 0x0E])
        rom.write_bytes(0x6D29B, [0x00, 0x00, 0xf7, 0xff, 0x00, 0x0E])
        rom.write_bytes(0x6D2B3, [0x00, 0x00, 0xf6, 0xff, 0x02, 0x0E])
        rom.write_bytes(0x6D2BB, [0x00, 0x00, 0xf6, 0xff, 0x02, 0x0E])
        rom.write_bytes(0x6D2E3, [0x00, 0x00, 0xf7, 0xff, 0x02, 0x0E])
        rom.write_bytes(0x6D2EB, [0x00, 0x00, 0xf7, 0xff, 0x02, 0x0E])
        rom.write_bytes(0x6D31B, [0x00, 0x00, 0xe4, 0xff, 0x08, 0x0E])
        rom.write_bytes(0x6D323, [0x00, 0x00, 0xe4, 0xff, 0x08, 0x0E])

    # set light cones
    rom.write_byte(0x180038, 0x01 if world.sewer_light_cone[player] else 0x00)
    rom.write_byte(0x180039, 0x01 if world.light_world_light_cone else 0x00)
    rom.write_byte(0x18003A, 0x01 if world.dark_world_light_cone else 0x00)

    GREEN_TWENTY_RUPEES = 0x47
    TRIFORCE_PIECE = ItemFactory('Triforce Piece', player).code
    GREEN_CLOCK = ItemFactory('Green Clock', player).code

    rom.write_byte(0x18004F, 0x01) # Byrna Invulnerability: on

    # handle difficulty_adjustments
    if world.difficulty_adjustments[player] == 'hard':
        rom.write_byte(0x180181, 0x01) # Make silver arrows work only on ganon
        rom.write_byte(0x180182, 0x00) # Don't auto equip silvers on pickup
        # Powdered Fairies Prize
        rom.write_byte(0x36DD0, 0xD8)  # One Heart
        # potion heal amount
        rom.write_byte(0x180084, 0x38)  # Seven Hearts
        # potion magic restore amount
        rom.write_byte(0x180085, 0x40)  # Half Magic
        #Cape magic cost
        rom.write_bytes(0x3ADA7, [0x02, 0x04, 0x08])
        # Byrna Invulnerability: off
        rom.write_byte(0x18004F, 0x00)
        #Disable catching fairies
        rom.write_byte(0x34FD6, 0x80)
        overflow_replacement = GREEN_TWENTY_RUPEES
        # Rupoor negative value
        write_int16(rom, 0x180036, world.rupoor_cost)
        # Set stun items
        rom.write_byte(0x180180, 0x02) # Hookshot only
    elif world.difficulty_adjustments[player] == 'expert':
        rom.write_byte(0x180181, 0x01) # Make silver arrows work only on ganon
        rom.write_byte(0x180182, 0x00) # Don't auto equip silvers on pickup
        # Powdered Fairies Prize
        rom.write_byte(0x36DD0, 0xD8)  # One Heart
        # potion heal amount
        rom.write_byte(0x180084, 0x20)  # 4 Hearts
        # potion magic restore amount
        rom.write_byte(0x180085, 0x20)  # Quarter Magic
        #Cape magic cost
        rom.write_bytes(0x3ADA7, [0x02, 0x04, 0x08])
        # Byrna Invulnerability: off
        rom.write_byte(0x18004F, 0x00)
        #Disable catching fairies
        rom.write_byte(0x34FD6, 0x80)
        overflow_replacement = GREEN_TWENTY_RUPEES
        # Rupoor negative value
        write_int16(rom, 0x180036, world.rupoor_cost)
        # Set stun items
        rom.write_byte(0x180180, 0x00) # Nothing
    else:
        rom.write_byte(0x180181, 0x00) # Make silver arrows freely usable
        rom.write_byte(0x180182, 0x01) # auto equip silvers on pickup
        # Powdered Fairies Prize
        rom.write_byte(0x36DD0, 0xE3)  # fairy
        # potion heal amount
        rom.write_byte(0x180084, 0xA0)  # full
        # potion magic restore amount
        rom.write_byte(0x180085, 0x80)  # full
        #Cape magic cost
        rom.write_bytes(0x3ADA7, [0x04, 0x08, 0x10])
        # Byrna Invulnerability: on
        rom.write_byte(0x18004F, 0x01)
        #Enable catching fairies
        rom.write_byte(0x34FD6, 0xF0)
        # Rupoor negative value
        write_int16(rom, 0x180036, world.rupoor_cost)
        # Set stun items
        rom.write_byte(0x180180, 0x03) # All standard items
        #Set overflow items for progressive equipment
        if world.timer in ['timed', 'timed-countdown', 'timed-ohko']:
            overflow_replacement = GREEN_CLOCK
        else:
            overflow_replacement = GREEN_TWENTY_RUPEES

    #Byrna residual magic cost
    rom.write_bytes(0x45C42, [0x04, 0x02, 0x01])

    difficulty = world.difficulty_requirements[player]

    #Set overflow items for progressive equipment
    rom.write_bytes(0x180090,
                    [difficulty.progressive_sword_limit if world.swords[player] != 'swordless' else 0, overflow_replacement,
                     difficulty.progressive_shield_limit, overflow_replacement,
                     difficulty.progressive_armor_limit, overflow_replacement,
                     difficulty.progressive_bottle_limit, overflow_replacement])
    
    #Work around for json patch ordering issues - write bow limit separately so that it is replaced in the patch
    rom.write_bytes(0x180098, [difficulty.progressive_bow_limit, overflow_replacement])
    
    if difficulty.progressive_bow_limit < 2 and world.swords == 'swordless':
        rom.write_bytes(0x180098, [2, overflow_replacement])
        rom.write_byte(0x180181, 0x01) # Make silver arrows work only on ganon
        rom.write_byte(0x180182, 0x00) # Don't auto equip silvers on pickup

    # set up game internal RNG seed
    for i in range(1024):
        rom.write_byte(0x178000 + i, random.randint(0, 255))

    # shuffle prize packs
    prizes = [0xD8, 0xD8, 0xD8, 0xD8, 0xD9, 0xD8, 0xD8, 0xD9, 0xDA, 0xD9, 0xDA, 0xDB, 0xDA, 0xD9, 0xDA, 0xDA, 0xE0, 0xDF, 0xDF, 0xDA, 0xE0, 0xDF, 0xD8, 0xDF,
              0xDC, 0xDC, 0xDC, 0xDD, 0xDC, 0xDC, 0xDE, 0xDC, 0xE1, 0xD8, 0xE1, 0xE2, 0xE1, 0xD8, 0xE1, 0xE2, 0xDF, 0xD9, 0xD8, 0xE1, 0xDF, 0xDC, 0xD9, 0xD8,
              0xD8, 0xE3, 0xE0, 0xDB, 0xDE, 0xD8, 0xDB, 0xE2, 0xD9, 0xDA, 0xDB, 0xD9, 0xDB, 0xD9, 0xDB]
    dig_prizes = [0xB2, 0xD8, 0xD8, 0xD8, 0xD8, 0xD8, 0xD8, 0xD8, 0xD8,
                  0xD9, 0xD9, 0xD9, 0xD9, 0xD9, 0xDA, 0xDA, 0xDA, 0xDA, 0xDA,
                  0xDB, 0xDB, 0xDB, 0xDB, 0xDB, 0xDC, 0xDC, 0xDC, 0xDC, 0xDC,
                  0xDD, 0xDD, 0xDD, 0xDD, 0xDD, 0xDE, 0xDE, 0xDE, 0xDE, 0xDE,
                  0xDF, 0xDF, 0xDF, 0xDF, 0xDF, 0xE0, 0xE0, 0xE0, 0xE0, 0xE0,
                  0xE1, 0xE1, 0xE1, 0xE1, 0xE1, 0xE2, 0xE2, 0xE2, 0xE2, 0xE2,
                  0xE3, 0xE3, 0xE3, 0xE3, 0xE3]

    def chunk(l,n):
        return [l[i:i+n] for i in range(0, len(l), n)]

    # randomize last 7 slots
    prizes [-7:] = random.sample(prizes, 7)

    #shuffle order of 7 main packs
    packs = chunk(prizes[:56], 8)
    random.shuffle(packs)
    prizes[:56] = [drop for pack in packs for drop in pack]

    if world.difficulty_adjustments[player] in ['hard', 'expert']:
        prize_replacements = {0xE0: 0xDF, # Fairy -> heart
                              0xE3: 0xD8} # Big magic -> small magic
        prizes = [prize_replacements.get(prize, prize) for prize in prizes]
        dig_prizes = [prize_replacements.get(prize, prize) for prize in dig_prizes]

    if world.retro[player]:
        prize_replacements = {0xE1: 0xDA, #5 Arrows -> Blue Rupee
                              0xE2: 0xDB} #10 Arrows -> Red Rupee
        prizes = [prize_replacements.get(prize, prize) for prize in prizes]
        dig_prizes = [prize_replacements.get(prize, prize) for prize in dig_prizes]
    rom.write_bytes(0x180100, dig_prizes)

    # write tree pull prizes
    rom.write_byte(0xEFBD4, prizes.pop())
    rom.write_byte(0xEFBD5, prizes.pop())
    rom.write_byte(0xEFBD6, prizes.pop())

    # rupee crab prizes
    rom.write_byte(0x329C8, prizes.pop())  # first prize
    rom.write_byte(0x329C4, prizes.pop())  # final prize

    # stunned enemy prize
    rom.write_byte(0x37993, prizes.pop())

    # saved fish prize
    rom.write_byte(0xE82CC, prizes.pop())

    # fill enemy prize packs
    rom.write_bytes(0x37A78, prizes)

    # set bonk prizes
    bonk_prizes = [0x79, 0xE3, 0x79, 0xAC, 0xAC, 0xE0, 0xDC, 0xAC, 0xE3, 0xE3, 0xDA, 0xE3, 0xDA, 0xD8, 0xAC, 0xAC, 0xE3, 0xD8, 0xE3, 0xE3, 0xE3, 0xE3, 0xE3, 0xE3, 0xDC, 0xDB, 0xE3, 0xDA, 0x79, 0x79, 0xE3, 0xE3,
                   0xDA, 0x79, 0xAC, 0xAC, 0x79, 0xE3, 0x79, 0xAC, 0xAC, 0xE0, 0xDC, 0xE3, 0x79, 0xDE, 0xE3, 0xAC, 0xDB, 0x79, 0xE3, 0xD8, 0xAC, 0x79, 0xE3, 0xDB, 0xDB, 0xE3, 0xE3, 0x79, 0xD8, 0xDD]
    bonk_addresses = [0x4CF6C, 0x4CFBA, 0x4CFE0, 0x4CFFB, 0x4D018, 0x4D01B, 0x4D028, 0x4D03C, 0x4D059, 0x4D07A, 0x4D09E, 0x4D0A8, 0x4D0AB, 0x4D0AE, 0x4D0BE, 0x4D0DD,
                      0x4D16A, 0x4D1E5, 0x4D1EE, 0x4D20B, 0x4CBBF, 0x4CBBF, 0x4CC17, 0x4CC1A, 0x4CC4A, 0x4CC4D, 0x4CC53, 0x4CC69, 0x4CC6F, 0x4CC7C, 0x4CCEF, 0x4CD51,
                      0x4CDC0, 0x4CDC3, 0x4CDC6, 0x4CE37, 0x4D2DE, 0x4D32F, 0x4D355, 0x4D367, 0x4D384, 0x4D387, 0x4D397, 0x4D39E, 0x4D3AB, 0x4D3AE, 0x4D3D1, 0x4D3D7,
                      0x4D3F8, 0x4D416, 0x4D420, 0x4D423, 0x4D42D, 0x4D449, 0x4D48C, 0x4D4D9, 0x4D4DC, 0x4D4E3, 0x4D504, 0x4D507, 0x4D55E, 0x4D56A]
    if world.shuffle_bonk_prizes:
        random.shuffle(bonk_prizes)
    for prize, address in zip(bonk_prizes, bonk_addresses):
        rom.write_byte(address, prize)

    # Fill in item substitutions table
    rom.write_bytes(0x184000, [
        # original_item, limit, replacement_item, filler
        0x12, 0x01, 0x35, 0xFF, # lamp -> 5 rupees
        0x51, 0x06, 0x52, 0xFF, # 6 +5 bomb upgrades -> +10 bomb upgrade
        0x53, 0x06, 0x54, 0xFF, # 6 +5 arrow upgrades -> +10 arrow upgrade
        0x58, 0x01, 0x36 if world.retro[player] else 0x43, 0xFF, # silver arrows -> single arrow (red 20 in retro mode)
        0x3E, difficulty.boss_heart_container_limit, 0x47, 0xff, # boss heart -> green 20
        0x17, difficulty.heart_piece_limit, 0x47, 0xff, # piece of heart -> green 20
        0xFF, 0xFF, 0xFF, 0xFF, # end of table sentinel
    ])

    # set Fountain bottle exchange items
    if world.difficulty[player] in ['hard', 'expert']:
        rom.write_byte(0x348FF, [0x16, 0x2B, 0x2C, 0x2D, 0x3C, 0x48][random.randint(0, 5)])
        rom.write_byte(0x3493B, [0x16, 0x2B, 0x2C, 0x2D, 0x3C, 0x48][random.randint(0, 5)])
    else:
        rom.write_byte(0x348FF, [0x16, 0x2B, 0x2C, 0x2D, 0x3C, 0x3D, 0x48][random.randint(0, 6)])
        rom.write_byte(0x3493B, [0x16, 0x2B, 0x2C, 0x2D, 0x3C, 0x3D, 0x48][random.randint(0, 6)])

    #enable Fat Fairy Chests
    rom.write_bytes(0x1FC16, [0xB1, 0xC6, 0xF9, 0xC9, 0xC6, 0xF9])
    # set Fat Fairy Bow/Sword prizes to be disappointing
    rom.write_byte(0x34914, 0x3A)  # Bow and Arrow
    rom.write_byte(0x180028, 0x49)  # Fighter Sword
    # enable Waterfall fairy chests
    rom.write_bytes(0xE9AE, [0x14, 0x01])
    rom.write_bytes(0xE9CF, [0x14, 0x01])
    rom.write_bytes(0x1F714, [225, 0, 16, 172, 13, 41, 154, 1, 88, 152, 15, 17, 177, 97, 252, 77, 129, 32, 218, 2, 44, 225, 97, 252, 190, 129, 97, 177, 98, 84, 218, 2,
                              253, 141, 131, 68, 225, 98, 253, 30, 131, 49, 165, 201, 49, 164, 105, 49, 192, 34, 77, 164, 105, 49, 198, 249, 73, 198, 249, 16, 153, 160, 92, 153,
                              162, 11, 152, 96, 13, 232, 192, 85, 232, 192, 11, 146, 0, 115, 152, 96, 254, 105, 0, 152, 163, 97, 254, 107, 129, 254, 171, 133, 169, 200, 97, 254,
                              174, 129, 255, 105, 2, 216, 163, 98, 255, 107, 131, 255, 43, 135, 201, 200, 98, 255, 46, 131, 254, 161, 0, 170, 33, 97, 254, 166, 129, 255, 33, 2,
                              202, 33, 98, 255, 38, 131, 187, 35, 250, 195, 35, 250, 187, 43, 250, 195, 43, 250, 187, 83, 250, 195, 83, 250, 176, 160, 61, 152, 19, 192, 152, 82,
                              192, 136, 0, 96, 144, 0, 96, 232, 0, 96, 240, 0, 96, 152, 202, 192, 216, 202, 192, 216, 19, 192, 216, 82, 192, 252, 189, 133, 253, 29, 135, 255,
                              255, 255, 255, 240, 255, 128, 46, 97, 14, 129, 14, 255, 255])
    # set Waterfall fairy prizes to be disappointing
    rom.write_byte(0x348DB, 0x3A)  # Red Boomerang becomes Red Boomerang
    rom.write_byte(0x348EB, 0x05)  # Blue Shield becomes Blue Shield

    # Remove Statues for upgrade fairy
    rom.write_bytes(0x01F810, [0x1A, 0x1E, 0x01, 0x1A, 0x1E, 0x01])


    rom.write_byte(0x180029, 0x01) # Smithy quick item give

    # set swordless mode settings
    rom.write_byte(0x18003F, 0x01 if world.swords[player] == 'swordless' else 0x00)  # hammer can harm ganon
    rom.write_byte(0x180040, 0x01 if world.swords[player] == 'swordless' else 0x00)  # open curtains
    rom.write_byte(0x180041, 0x01 if world.swords[player] == 'swordless' else 0x00)  # swordless medallions
    rom.write_byte(0x180043, 0xFF if world.swords[player] == 'swordless' else 0x00)  # starting sword for link
    rom.write_byte(0x180044, 0x01 if world.swords[player] == 'swordless' else 0x00)  # hammer activates tablets

    # set up clocks for timed modes
    if world.shuffle[player] == 'vanilla':
        ERtimeincrease = 0
    elif world.shuffle[player] in ['dungeonssimple', 'dungeonsfull']:
        ERtimeincrease = 10
    else:
        ERtimeincrease = 20
    if world.keyshuffle[player] or world.bigkeyshuffle[player] or world.mapshuffle[player]:
        ERtimeincrease = ERtimeincrease + 15
    if world.clock_mode == 'off':
        rom.write_bytes(0x180190, [0x00, 0x00, 0x00])  # turn off clock mode
        write_int32(rom, 0x180200, 0)  # red clock adjustment time (in frames, sint32)
        write_int32(rom, 0x180204, 0)  # blue clock adjustment time (in frames, sint32)
        write_int32(rom, 0x180208, 0)  # green clock adjustment time (in frames, sint32)
        write_int32(rom, 0x18020C, 0)  # starting time (in frames, sint32)
    elif world.clock_mode == 'ohko':
        rom.write_bytes(0x180190, [0x01, 0x02, 0x01])  # ohko timer with resetable timer functionality
        write_int32(rom, 0x180200, 0)  # red clock adjustment time (in frames, sint32)
        write_int32(rom, 0x180204, 0)  # blue clock adjustment time (in frames, sint32)
        write_int32(rom, 0x180208, 0)  # green clock adjustment time (in frames, sint32)
        write_int32(rom, 0x18020C, 0)  # starting time (in frames, sint32)
    elif world.clock_mode == 'countdown-ohko':
        rom.write_bytes(0x180190, [0x01, 0x02, 0x01])  # ohko timer with resetable timer functionality
        write_int32(rom, 0x180200, -100 * 60 * 60 * 60)  # red clock adjustment time (in frames, sint32)
        write_int32(rom, 0x180204, 2 * 60 * 60)  # blue clock adjustment time (in frames, sint32)
        write_int32(rom, 0x180208, 4 * 60 * 60)  # green clock adjustment time (in frames, sint32)
        if world.difficulty_adjustments[player] == 'normal':
            write_int32(rom, 0x18020C, (10 + ERtimeincrease) * 60 * 60)  # starting time (in frames, sint32)
        else:
            write_int32(rom, 0x18020C, int((5 + ERtimeincrease / 2) * 60 * 60))  # starting time (in frames, sint32)
    if world.clock_mode == 'stopwatch':
        rom.write_bytes(0x180190, [0x02, 0x01, 0x00])  # set stopwatch mode
        write_int32(rom, 0x180200, -2 * 60 * 60)  # red clock adjustment time (in frames, sint32)
        write_int32(rom, 0x180204, 2 * 60 * 60)  # blue clock adjustment time (in frames, sint32)
        write_int32(rom, 0x180208, 4 * 60 * 60)  # green clock adjustment time (in frames, sint32)
        write_int32(rom, 0x18020C, 0)  # starting time (in frames, sint32)
    if world.clock_mode == 'countdown':
        rom.write_bytes(0x180190, [0x01, 0x01, 0x00])  # set countdown, with no reset available
        write_int32(rom, 0x180200, -2 * 60 * 60)  # red clock adjustment time (in frames, sint32)
        write_int32(rom, 0x180204, 2 * 60 * 60)  # blue clock adjustment time (in frames, sint32)
        write_int32(rom, 0x180208, 4 * 60 * 60)  # green clock adjustment time (in frames, sint32)
        write_int32(rom, 0x18020C, (40 + ERtimeincrease) * 60 * 60)  # starting time (in frames, sint32)

    # set up goals for treasure hunt
    rom.write_bytes(0x180165, [0x0E, 0x28] if world.treasure_hunt_icon[player] == 'Triforce Piece' else [0x0D, 0x28])
    rom.write_byte(0x180167, world.treasure_hunt_count[player] % 256)
    rom.write_byte(0x180194, 1) # Must turn in triforced pieces (instant win not enabled)

    rom.write_bytes(0x180213, [0x00, 0x01]) # Not a Tournament Seed

    gametype = 0x04 # item
    if world.shuffle[player] != 'vanilla':
        gametype |= 0x02 # entrance
    if enemized:
        gametype |= 0x01 # enemizer
    rom.write_byte(0x180211, gametype) # Game type

    # assorted fixes
    rom.write_byte(0x1800A2, 0x01)  # remain in real dark world when dying in dark world dungeon before killing aga1
    rom.write_byte(0x180169, 0x01 if world.lock_aga_door_in_escape else 0x00)  # Lock or unlock aga tower door during escape sequence.
    if world.mode[player] == 'inverted':
        rom.write_byte(0x180169, 0x02)  # lock aga/ganon tower door with crystals in inverted
    rom.write_byte(0x180171, 0x01 if world.ganon_at_pyramid[player] else 0x00)  # Enable respawning on pyramid after ganon death
    rom.write_byte(0x180173, 0x01) # Bob is enabled
    rom.write_byte(0x180168, 0x08)  # Spike Cave Damage
    rom.write_bytes(0x18016B, [0x04, 0x02, 0x01]) #Set spike cave and MM spike room Cape usage
    rom.write_bytes(0x18016E, [0x04, 0x08, 0x10]) #Set spike cave and MM spike room Cape usage
    rom.write_bytes(0x50563, [0x3F, 0x14]) # disable below ganon chest
    rom.write_byte(0x50599, 0x00) # disable below ganon chest
    rom.write_bytes(0xE9A5, [0x7E, 0x00, 0x24]) # disable below ganon chest
    rom.write_byte(0x18008B, 0x01 if world.open_pyramid[player] else 0x00) # pre-open Pyramid Hole
    rom.write_byte(0x18008C, 0x01 if world.crystals_needed_for_gt[player] == 0 else 0x00) # GT pre-opened if crystal requirement is 0
    rom.write_byte(0xF5D73, 0xF0) # bees are catchable
    rom.write_byte(0xF5F10, 0xF0) # bees are catchable
    rom.write_byte(0x180086, 0x00 if world.aga_randomness else 0x01)  # set blue ball and ganon warp randomness
    rom.write_byte(0x1800A0, 0x01)  # return to light world on s+q without mirror
    rom.write_byte(0x1800A1, 0x01)  # enable overworld screen transition draining for water level inside swamp
    rom.write_byte(0x180174, 0x01 if world.fix_fake_world[player] else 0x00)
    rom.write_byte(0x18017E, 0x01) # Fairy fountains only trade in bottles

    # Starting equipment
    equip = [0] * (0x340 + 0x4F)
    equip[0x36C] = 0x18
    equip[0x36D] = 0x18
    equip[0x379] = 0x68
    starting_max_bombs = 10
    starting_max_arrows = 30

    startingstate = CollectionState(world)

    if startingstate.has('Bow', player):
        equip[0x340] = 1
        equip[0x38E] |= 0x20 # progressive flag to get the correct hint in all cases
        if not world.retro[player]:
            equip[0x38E] |= 0x80
    if startingstate.has('Silver Arrows', player):
        equip[0x38E] |= 0x40

    if startingstate.has('Titans Mitts', player):
        equip[0x354] = 2
    elif startingstate.has('Power Glove', player):
        equip[0x354] = 1

    if startingstate.has('Golden Sword', player):
        equip[0x359] = 4
    elif startingstate.has('Tempered Sword', player):
        equip[0x359] = 3
    elif startingstate.has('Master Sword', player):
        equip[0x359] = 2
    elif startingstate.has('Fighter Sword', player):
        equip[0x359] = 1

    if startingstate.has('Mirror Shield', player):
        equip[0x35A] = 3
    elif startingstate.has('Red Shield', player):
        equip[0x35A] = 2
    elif startingstate.has('Blue Shield', player):
        equip[0x35A] = 1

    if startingstate.has('Red Mail', player):
        equip[0x35B] = 2
    elif startingstate.has('Blue Mail', player):
        equip[0x35B] = 1

    if startingstate.has('Magic Upgrade (1/4)', player):
        equip[0x37B] = 2
        equip[0x36E] = 0x80
    elif startingstate.has('Magic Upgrade (1/2)', player):
        equip[0x37B] = 1
        equip[0x36E] = 0x80

    for item in world.precollected_items:
        if item.player != player:
            continue

        if item.name in ['Bow', 'Silver Arrows', 'Progressive Bow', 'Progressive Bow (Alt)',
                         'Titans Mitts', 'Power Glove', 'Progressive Glove',
                         'Golden Sword', 'Tempered Sword', 'Master Sword', 'Fighter Sword', 'Progressive Sword',
                         'Mirror Shield', 'Red Shield', 'Blue Shield', 'Progressive Shield',
                         'Red Mail', 'Blue Mail', 'Progressive Armor',
                         'Magic Upgrade (1/4)', 'Magic Upgrade (1/2)']:
            continue

        set_table = {'Book of Mudora': (0x34E, 1), 'Hammer': (0x34B, 1), 'Bug Catching Net': (0x34D, 1), 'Hookshot': (0x342, 1), 'Magic Mirror': (0x353, 2),
                     'Cape': (0x352, 1), 'Lamp': (0x34A, 1), 'Moon Pearl': (0x357, 1), 'Cane of Somaria': (0x350, 1), 'Cane of Byrna': (0x351, 1),
                     'Fire Rod': (0x345, 1), 'Ice Rod': (0x346, 1), 'Bombos': (0x347, 1), 'Ether': (0x348, 1), 'Quake': (0x349, 1)}
        or_table = {'Green Pendant': (0x374, 0x04), 'Red Pendant': (0x374, 0x01), 'Blue Pendant': (0x374, 0x02),
                    'Crystal 1': (0x37A, 0x02), 'Crystal 2': (0x37A, 0x10), 'Crystal 3': (0x37A, 0x40), 'Crystal 4': (0x37A, 0x20),
                    'Crystal 5': (0x37A, 0x04), 'Crystal 6': (0x37A, 0x01), 'Crystal 7': (0x37A, 0x08),
                    'Big Key (Eastern Palace)': (0x367, 0x20), 'Compass (Eastern Palace)': (0x365, 0x20), 'Map (Eastern Palace)': (0x369, 0x20),
                    'Big Key (Desert Palace)': (0x367, 0x10), 'Compass (Desert Palace)': (0x365, 0x10), 'Map (Desert Palace)': (0x369, 0x10),
                    'Big Key (Tower of Hera)': (0x366, 0x20), 'Compass (Tower of Hera)': (0x364, 0x20), 'Map (Tower of Hera)': (0x368, 0x20),
                    'Big Key (Escape)': (0x367, 0xC0), 'Compass (Escape)': (0x365, 0xC0), 'Map (Escape)': (0x369, 0xC0),
                    'Big Key (Palace of Darkness)': (0x367, 0x02), 'Compass (Palace of Darkness)': (0x365, 0x02), 'Map (Palace of Darkness)': (0x369, 0x02),
                    'Big Key (Thieves Town)': (0x366, 0x10), 'Compass (Thieves Town)': (0x364, 0x10), 'Map (Thieves Town)': (0x368, 0x10),
                    'Big Key (Skull Woods)': (0x366, 0x80), 'Compass (Skull Woods)': (0x364, 0x80), 'Map (Skull Woods)': (0x368, 0x80),
                    'Big Key (Swamp Palace)': (0x367, 0x04), 'Compass (Swamp Palace)': (0x365, 0x04), 'Map (Swamp Palace)': (0x369, 0x04),
                    'Big Key (Ice Palace)': (0x366, 0x40), 'Compass (Ice Palace)': (0x364, 0x40), 'Map (Ice Palace)': (0x368, 0x40),
                    'Big Key (Misery Mire)': (0x367, 0x01), 'Compass (Misery Mire)': (0x365, 0x01), 'Map (Misery Mire)': (0x369, 0x01),
                    'Big Key (Turtle Rock)': (0x366, 0x08), 'Compass (Turtle Rock)': (0x364, 0x08), 'Map (Turtle Rock)': (0x368, 0x08),
                    'Big Key (Ganons Tower)': (0x366, 0x04), 'Compass (Ganons Tower)': (0x364, 0x04), 'Map (Ganons Tower)': (0x368, 0x04)}
        set_or_table = {'Flippers': (0x356, 1, 0x379, 0x02),'Pegasus Boots': (0x355, 1, 0x379, 0x04),
                        'Shovel': (0x34C, 1, 0x38C, 0x04), 'Ocarina': (0x34C, 3, 0x38C, 0x01),
                        'Mushroom': (0x344, 1, 0x38C, 0x20 | 0x08), 'Magic Powder': (0x344, 2, 0x38C, 0x10),
                        'Blue Boomerang': (0x341, 1, 0x38C, 0x80), 'Red Boomerang': (0x341, 2, 0x38C, 0x40)}
        keys = {'Small Key (Eastern Palace)': [0x37E], 'Small Key (Desert Palace)': [0x37F],
                'Small Key (Tower of Hera)': [0x386],
                'Small Key (Agahnims Tower)': [0x380], 'Small Key (Palace of Darkness)': [0x382],
                'Small Key (Thieves Town)': [0x387],
                'Small Key (Skull Woods)': [0x384], 'Small Key (Swamp Palace)': [0x381],
                'Small Key (Ice Palace)': [0x385],
                'Small Key (Misery Mire)': [0x383], 'Small Key (Turtle Rock)': [0x388],
                'Small Key (Ganons Tower)': [0x389],
                'Small Key (Universal)': [0x38B], 'Small Key (Escape)': [0x37C, 0x37D]}
        bottles = {'Bottle': 2, 'Bottle (Red Potion)': 3, 'Bottle (Green Potion)': 4, 'Bottle (Blue Potion)': 5,
                   'Bottle (Fairy)': 6, 'Bottle (Bee)': 7, 'Bottle (Good Bee)': 8}
        rupees = {'Rupee (1)': 1, 'Rupees (5)': 5, 'Rupees (20)': 20, 'Rupees (50)': 50, 'Rupees (100)': 100, 'Rupees (300)': 300}
        bomb_caps = {'Bomb Upgrade (+5)': 5, 'Bomb Upgrade (+10)': 10}
        arrow_caps = {'Arrow Upgrade (+5)': 5, 'Arrow Upgrade (+10)': 10}
        bombs = {'Single Bomb': 1, 'Bombs (3)': 3, 'Bombs (10)': 10}
        arrows = {'Single Arrow': 1, 'Arrows (10)': 10}

        if item.name in set_table:
            equip[set_table[item.name][0]] = set_table[item.name][1]
        elif item.name in or_table:
            equip[or_table[item.name][0]] |= or_table[item.name][1]
        elif item.name in set_or_table:
            equip[set_or_table[item.name][0]] = set_or_table[item.name][1]
            equip[set_or_table[item.name][2]] |= set_or_table[item.name][3]
        elif item.name in keys:
            for address in keys[item.name]:
                equip[address] = min(equip[address] + 1, 99)
        elif item.name in bottles:
            if equip[0x34F] < world.difficulty_requirements[player].progressive_bottle_limit:
                equip[0x35C + equip[0x34F]] = bottles[item.name]
                equip[0x34F] += 1
        elif item.name in rupees:
            equip[0x360:0x362] = list(min(equip[0x360] + (equip[0x361] << 8) + rupees[item.name], 9999).to_bytes(2, byteorder='little', signed=False))
            equip[0x362:0x364] = list(min(equip[0x362] + (equip[0x363] << 8) + rupees[item.name], 9999).to_bytes(2, byteorder='little', signed=False))
        elif item.name in bomb_caps:
            starting_max_bombs = min(starting_max_bombs + bomb_caps[item.name], 50)
        elif item.name in arrow_caps:
            starting_max_arrows = min(starting_max_arrows + arrow_caps[item.name], 70)
        elif item.name in bombs:
            equip[0x343] += bombs[item.name]
        elif item.name in arrows:
            if world.retro[player]:
                equip[0x38E] |= 0x80
                equip[0x377] = 1
            else:
                equip[0x377] += arrows[item.name]
        elif item.name in ['Piece of Heart', 'Boss Heart Container', 'Sanctuary Heart Container']:
            if item.name == 'Piece of Heart':
                equip[0x36B] = (equip[0x36B] + 1) % 4
            if item.name != 'Piece of Heart' or equip[0x36B] == 0:
                equip[0x36C] = min(equip[0x36C] + 0x08, 0xA0)
                equip[0x36D] = min(equip[0x36D] + 0x08, 0xA0)
        else:
            raise RuntimeError(f'Unsupported item in starting equipment: {item.name}')

    equip[0x343] = min(equip[0x343], starting_max_bombs)
    rom.write_byte(0x180034, starting_max_bombs)
    equip[0x377] = min(equip[0x377], starting_max_arrows)
    rom.write_byte(0x180035, starting_max_arrows)
    rom.write_bytes(0x180046, equip[0x360:0x362])
    if equip[0x359]:
        rom.write_byte(0x180043, equip[0x359])

    assert equip[:0x340] == [0] * 0x340
    rom.write_bytes(0x183000, equip[0x340:])
    rom.write_bytes(0x271A6, equip[0x340:0x340+60])

    rom.write_byte(0x18004A, 0x00 if world.mode[player] != 'inverted' else 0x01)  # Inverted mode
    rom.write_byte(0x18005D, 0x00) # Hammer always breaks barrier
    rom.write_byte(0x2AF79, 0xD0 if world.mode[player] != 'inverted' else 0xF0) # vortexes: Normal  (D0=light to dark, F0=dark to light, 42 = both)
    rom.write_byte(0x3A943, 0xD0 if world.mode[player] != 'inverted' else 0xF0) # Mirror: Normal  (D0=Dark to Light, F0=light to dark, 42 = both)
    rom.write_byte(0x3A96D, 0xF0 if world.mode[player] != 'inverted' else 0xD0) # Residual Portal: Normal  (F0= Light Side, D0=Dark Side, 42 = both (Darth Vader))
    rom.write_byte(0x3A9A7, 0xD0) # Residual Portal: Normal  (D0= Light Side, F0=Dark Side, 42 = both (Darth Vader))

    rom.write_bytes(0x180080, [50, 50, 70, 70]) # values to fill for Capacity Upgrades (Bomb5, Bomb10, Arrow5, Arrow10)

    rom.write_byte(0x18004D, ((0x01 if 'arrows' in world.escape_assist[player] else 0x00) |
                              (0x02 if 'bombs' in world.escape_assist[player] else 0x00) |
                              (0x04 if 'magic' in world.escape_assist[player] else 0x00))) # Escape assist

    if world.goal[player] in ['pedestal', 'triforcehunt']:
        rom.write_byte(0x18003E, 0x01)  # make ganon invincible
    elif world.goal[player] in ['dungeons']:
        rom.write_byte(0x18003E, 0x02)  # make ganon invincible until all dungeons are beat
    elif world.goal[player] in ['crystals']:
        rom.write_byte(0x18003E, 0x04)  # make ganon invincible until all crystals
    else:
        rom.write_byte(0x18003E, 0x03)  # make ganon invincible until all crystals and aga 2 are collected

    rom.write_byte(0x18005E, world.crystals_needed_for_gt[player])
    rom.write_byte(0x18005F, world.crystals_needed_for_ganon[player])

    # block HC upstairs doors in rain state in standard mode
    rom.write_byte(0x18008A, 0x01 if world.mode[player] == "standard" and world.shuffle[player] != 'vanilla' else 0x00)

    rom.write_byte(0x18016A, 0x10 | ((0x01 if world.keyshuffle[player] else 0x00)
                                     | (0x02 if world.compassshuffle[player] else 0x00)
                                     | (0x04 if world.mapshuffle[player] else 0x00)
                                     | (0x08 if world.bigkeyshuffle[player] else 0x00)))  # free roaming item text boxes
    rom.write_byte(0x18003B, 0x01 if world.mapshuffle[player] else 0x00)  # maps showing crystals on overworld

    # compasses showing dungeon count
    if world.clock_mode != 'off':
        rom.write_byte(0x18003C, 0x00)  # Currently must be off if timer is on, because they use same HUD location
    elif world.compassshuffle[player] or world.doorShuffle[player] != 'vanilla':
        rom.write_byte(0x18003C, 0x01)  # show on pickup
    else:
        rom.write_byte(0x18003C, 0x00)

    rom.write_byte(0x180045, ((0x01 if world.keyshuffle[player] else 0x00)
                              | (0x02 if world.bigkeyshuffle[player] else 0x00)
                              | (0x04 if world.compassshuffle[player] else 0x00)
                              | (0x08 if world.mapshuffle[player] else 0x00)))  # free roaming items in menu

    # Map reveals
    reveal_bytes = {
        "Eastern Palace": 0x2000,
        "Desert Palace": 0x1000,
        "Tower of Hera": 0x0020,
        "Palace of Darkness": 0x0200,
        "Thieves Town": 0x0010,
        "Skull Woods": 0x0080,
        "Swamp Palace": 0x0400,
        "Ice Palace": 0x0040,
        "Misery Mire'": 0x0100,
        "Turtle Rock": 0x0008,
    }

    def get_reveal_bytes(itemName):
        locations = world.find_items(itemName, player)
        if len(locations) < 1:
            return 0x0000
        location = locations[0]
        if location.parent_region and location.parent_region.dungeon:
            return reveal_bytes.get(location.parent_region.dungeon.name, 0x0000)
        return 0x0000

    write_int16(rom, 0x18017A, get_reveal_bytes('Green Pendant') if world.mapshuffle[player] else 0x0000) # Sahasrahla reveal
    write_int16(rom, 0x18017C, get_reveal_bytes('Crystal 5')|get_reveal_bytes('Crystal 6') if world.mapshuffle[player] else 0x0000) # Bomb Shop Reveal

    rom.write_byte(0x180172, 0x01 if world.retro[player] else 0x00)  # universal keys
    rom.write_byte(0x180175, 0x01 if world.retro[player] else 0x00)  # rupee bow
    rom.write_byte(0x180176, 0x0A if world.retro[player] else 0x00)  # wood arrow cost
    rom.write_byte(0x180178, 0x32 if world.retro[player] else 0x00)  # silver arrow cost
    rom.write_byte(0x301FC, 0xDA if world.retro[player] else 0xE1)  # rupees replace arrows under pots
    rom.write_byte(0x30052, 0xDB if world.retro[player] else 0xE2) # replace arrows in fish prize from bottle merchant
    rom.write_bytes(0xECB4E, [0xA9, 0x00, 0xEA, 0xEA] if world.retro[player] else [0xAF, 0x77, 0xF3, 0x7E])  # Thief steals rupees instead of arrows
    rom.write_bytes(0xF0D96, [0xA9, 0x00, 0xEA, 0xEA] if world.retro[player] else [0xAF, 0x77, 0xF3, 0x7E])  # Pikit steals rupees instead of arrows
    rom.write_bytes(0xEDA5, [0x35, 0x41] if world.retro[player] else [0x43, 0x44])  # Chest game gives rupees instead of arrows
    digging_game_rng = random.randint(1, 30)  # set rng for digging game
    rom.write_byte(0x180020, digging_game_rng)
    rom.write_byte(0xEFD95, digging_game_rng)
    rom.write_byte(0x1800A3, 0x01)  # enable correct world setting behaviour after agahnim kills
    rom.write_byte(0x1800A4, 0x01 if world.logic[player] != 'nologic' else 0x00)  # enable POD EG fix
    rom.write_byte(0x180042, 0x01 if world.save_and_quit_from_boss else 0x00)  # Allow Save and Quit after boss kill

    # remove shield from uncle
    rom.write_bytes(0x6D253, [0x00, 0x00, 0xf6, 0xff, 0x00, 0x0E])
    rom.write_bytes(0x6D25B, [0x00, 0x00, 0xf6, 0xff, 0x00, 0x0E])
    rom.write_bytes(0x6D283, [0x00, 0x00, 0xf6, 0xff, 0x00, 0x0E])
    rom.write_bytes(0x6D28B, [0x00, 0x00, 0xf7, 0xff, 0x00, 0x0E])
    rom.write_bytes(0x6D2CB, [0x00, 0x00, 0xf6, 0xff, 0x02, 0x0E])
    rom.write_bytes(0x6D2FB, [0x00, 0x00, 0xf7, 0xff, 0x02, 0x0E])
    rom.write_bytes(0x6D313, [0x00, 0x00, 0xe4, 0xff, 0x08, 0x0E])

    rom.write_byte(0x18004E, 0) # Escape Fill (nothing)
    write_int16(rom, 0x180183, 300) # Escape fill rupee bow
    rom.write_bytes(0x180185, [0,0,0]) # Uncle respawn refills (magic, bombs, arrows)
    rom.write_bytes(0x180188, [0,0,0]) # Zelda respawn refills (magic, bombs, arrows)
    rom.write_bytes(0x18018B, [0,0,0]) # Mantle respawn refills (magic, bombs, arrows)
    if world.mode[player] == 'standard':
        if uncle_location.item is not None and uncle_location.item.name in ['Bow', 'Progressive Bow']:
            rom.write_byte(0x18004E, 1) # Escape Fill (arrows)
            write_int16(rom, 0x180183, 300) # Escape fill rupee bow
            rom.write_bytes(0x180185, [0,0,70]) # Uncle respawn refills (magic, bombs, arrows)
            rom.write_bytes(0x180188, [0,0,10]) # Zelda respawn refills (magic, bombs, arrows)
            rom.write_bytes(0x18018B, [0,0,10]) # Mantle respawn refills (magic, bombs, arrows)
        elif uncle_location.item is not None and uncle_location.item.name in ['Bombs (10)']:
            rom.write_byte(0x18004E, 2) # Escape Fill (bombs)
            rom.write_bytes(0x180185, [0,50,0]) # Uncle respawn refills (magic, bombs, arrows)
            rom.write_bytes(0x180188, [0,3,0]) # Zelda respawn refills (magic, bombs, arrows)
            rom.write_bytes(0x18018B, [0,3,0]) # Mantle respawn refills (magic, bombs, arrows)
        elif uncle_location.item is not None and uncle_location.item.name in ['Cane of Somaria', 'Cane of Byrna', 'Fire Rod']:
            rom.write_byte(0x18004E, 4) # Escape Fill (magic)
            rom.write_bytes(0x180185, [0x80,0,0]) # Uncle respawn refills (magic, bombs, arrows)
            rom.write_bytes(0x180188, [0x20,0,0]) # Zelda respawn refills (magic, bombs, arrows)
            rom.write_bytes(0x18018B, [0x20,0,0]) # Mantle respawn refills (magic, bombs, arrows)

    # patch swamp: Need to enable permanent drain of water as dam or swamp were moved
    rom.write_byte(0x18003D, 0x01 if world.swamp_patch_required[player] else 0x00)

    # powder patch: remove the need to leave the screen after powder, since it causes problems for potion shop at race game
    # temporarally we are just nopping out this check we will conver this to a rom fix soon.
    rom.write_bytes(0x02F539, [0xEA, 0xEA, 0xEA, 0xEA, 0xEA] if world.powder_patch_required[player] else [0xAD, 0xBF, 0x0A, 0xF0, 0x4F])

    # allow smith into multi-entrance caves in appropriate shuffles
    if world.shuffle[player] in ['restricted', 'full', 'crossed', 'insanity']:
        rom.write_byte(0x18004C, 0x01)

    # set correct flag for hera basement item
    hera_basement = world.get_location('Tower of Hera - Basement Cage', player)
    if hera_basement.item is not None and hera_basement.item.name == 'Small Key (Tower of Hera)' and hera_basement.item.player == player:
        rom.write_byte(0x4E3BB, 0xE4)
    else:
        rom.write_byte(0x4E3BB, 0xEB)

    # fix trock doors for reverse entrances
    if world.fix_trock_doors[player]:
        rom.write_byte(0xFED31, 0x0E)  # preopen bombable exit
        rom.write_byte(0xFEE41, 0x0E)  # preopen bombable exit
        # included unconditionally in base2current
        #rom.write_byte(0xFE465, 0x1E)  # remove small key door on backside of big key door
    else:
        rom.write_byte(0xFED31, 0x2A)  # preopen bombable exit
        rom.write_byte(0xFEE41, 0x2A)  # preopen bombable exit

    write_strings(rom, world, player, team)

    rom.write_byte(0x18636C, 1 if world.remote_items[player] else 0)

    # set rom name
    # 21 bytes
    from Main import __version__
    # todo: change to DR when Enemizer is okay with DR
    rom.name = bytearray(f'ER{__version__.split("-")[0].replace(".","")[0:3]}_{team+1}_{player}_{world.seed:09}\0', 'utf8')[:21]
    rom.name.extend([0] * (21 - len(rom.name)))
    rom.write_bytes(0x7FC0, rom.name)

    # set player names
    for p in range(1, min(world.players, 64) + 1):
        rom.write_bytes(0x186380 + ((p - 1) * 32), hud_format_text(world.player_names[p][team]))

    # Write title screen Code
    hashint = int(rom.get_hash(), 16)
    code = [
        (hashint >> 20) & 0x1F,
        (hashint >> 15) & 0x1F,
        (hashint >> 10) & 0x1F,
        (hashint >> 5) & 0x1F,
        hashint & 0x1F,
    ]
    rom.write_bytes(0x180215, code)
    rom.hash = code

    return rom

try:
    import RaceRom
except ImportError:
    RaceRom = None

def patch_race_rom(rom):
    rom.write_bytes(0x180213, [0x01, 0x00]) # Tournament Seed

    if 'RaceRom' in sys.modules:
        RaceRom.encrypt(rom)

def write_custom_shops(rom, world, player):
    shops = [shop for shop in world.shops if shop.custom and shop.region.player == player]

    shop_data = bytearray()
    items_data = bytearray()
    sram_offset = 0

    for shop_id, shop in enumerate(shops):
        if shop_id == len(shops) - 1:
            shop_id = 0xFF
        bytes = shop.get_bytes()
        bytes[0] = shop_id
        bytes[-1] = sram_offset
        if shop.type == ShopType.TakeAny:
            sram_offset += 1
        else:
            sram_offset += shop.item_count
        shop_data.extend(bytes)
        # [id][item][price-low][price-high][max][repl_id][repl_price-low][repl_price-high]
        for item in shop.inventory:
            if item is None:
                break
            item_data = [shop_id, ItemFactory(item['item'], player).code] + int16_as_bytes(item['price']) + [item['max'], ItemFactory(item['replacement'], player).code if item['replacement'] else 0xFF] + int16_as_bytes(item['replacement_price'])
            items_data.extend(item_data)

    rom.write_bytes(0x184800, shop_data)

    items_data.extend([0xFF, 0xFF, 0xFF, 0xFF, 0xFF, 0xFF, 0xFF, 0xFF])
    rom.write_bytes(0x184900, items_data)


def hud_format_text(text):
    output = bytes()
    for char in text.lower():
        if 'a' <= char <= 'z':
            output += bytes([0x5d + ord(char) - ord('a'), 0x29])
        elif '0' <= char <= '8':
            output += bytes([0x77 + ord(char) - ord('0'), 0x29])
        elif char == '9':
            output += b'\x4b\x29'
        elif char == ' ':
            output += b'\x7f\x00'
        else:
            output += b'\x2a\x29'
    while len(output) < 32:
        output += b'\x7f\x00'
    return output[:32]


def apply_rom_settings(rom, beep, color, quickswap, fastmenu, disable_music, sprite, ow_palettes, uw_palettes):
    if sprite and not isinstance(sprite, Sprite):
        sprite = Sprite(sprite) if os.path.isfile(sprite) else get_sprite_from_name(sprite)

    # enable instant item menu
    if fastmenu == 'instant':
        rom.write_byte(0x6DD9A, 0x20)
        rom.write_byte(0x6DF2A, 0x20)
        rom.write_byte(0x6E0E9, 0x20)
    else:
        rom.write_byte(0x6DD9A, 0x11)
        rom.write_byte(0x6DF2A, 0x12)
        rom.write_byte(0x6E0E9, 0x12)
    if fastmenu == 'instant':
        rom.write_byte(0x180048, 0xE8)
    elif fastmenu == 'double':
        rom.write_byte(0x180048, 0x10)
    elif fastmenu == 'triple':
        rom.write_byte(0x180048, 0x18)
    elif fastmenu == 'quadruple':
        rom.write_byte(0x180048, 0x20)
    elif fastmenu == 'half':
        rom.write_byte(0x180048, 0x04)
    else:
        rom.write_byte(0x180048, 0x08)

    rom.write_byte(0x18004B, 0x01 if quickswap else 0x00)

    rom.write_byte(0x0CFE18, 0x00 if disable_music else rom.orig_buffer[0x0CFE18] if rom.orig_buffer else 0x70)
    rom.write_byte(0x0CFEC1, 0x00 if disable_music else rom.orig_buffer[0x0CFEC1] if rom.orig_buffer else 0xC0)
    rom.write_bytes(0x0D0000, [0x00, 0x00] if disable_music else rom.orig_buffer[0x0D0000:0x0D0002] if rom.orig_buffer else [0xDA, 0x58])
    rom.write_bytes(0x0D00E7, [0xC4, 0x58] if disable_music else rom.orig_buffer[0x0D00E7:0x0D00E9] if rom.orig_buffer else [0xDA, 0x58])

    rom.write_byte(0x18021A, 1 if disable_music else 0x00)

    # set heart beep rate
    rom.write_byte(0x180033, {'off': 0x00, 'half': 0x40, 'quarter': 0x80, 'normal': 0x20, 'double': 0x10}[beep])

    # set heart color
    if color == 'random':
        color = random.choice(['red', 'blue', 'green', 'yellow'])
    rom.write_byte(0x6FA1E, {'red': 0x24, 'blue': 0x2C, 'green': 0x3C, 'yellow': 0x28}[color])
    rom.write_byte(0x6FA20, {'red': 0x24, 'blue': 0x2C, 'green': 0x3C, 'yellow': 0x28}[color])
    rom.write_byte(0x6FA22, {'red': 0x24, 'blue': 0x2C, 'green': 0x3C, 'yellow': 0x28}[color])
    rom.write_byte(0x6FA24, {'red': 0x24, 'blue': 0x2C, 'green': 0x3C, 'yellow': 0x28}[color])
    rom.write_byte(0x6FA26, {'red': 0x24, 'blue': 0x2C, 'green': 0x3C, 'yellow': 0x28}[color])
    rom.write_byte(0x6FA28, {'red': 0x24, 'blue': 0x2C, 'green': 0x3C, 'yellow': 0x28}[color])
    rom.write_byte(0x6FA2A, {'red': 0x24, 'blue': 0x2C, 'green': 0x3C, 'yellow': 0x28}[color])
    rom.write_byte(0x6FA2C, {'red': 0x24, 'blue': 0x2C, 'green': 0x3C, 'yellow': 0x28}[color])
    rom.write_byte(0x6FA2E, {'red': 0x24, 'blue': 0x2C, 'green': 0x3C, 'yellow': 0x28}[color])
    rom.write_byte(0x6FA30, {'red': 0x24, 'blue': 0x2C, 'green': 0x3C, 'yellow': 0x28}[color])
    rom.write_byte(0x65561, {'red': 0x05, 'blue': 0x0D, 'green': 0x19, 'yellow': 0x09}[color])

    # write link sprite if required
    if sprite is not None:
        write_sprite(rom, sprite)

    default_ow_palettes(rom)
    if ow_palettes == 'random':
        randomize_ow_palettes(rom)
    elif ow_palettes == 'blackout':
        blackout_ow_palettes(rom)

    default_uw_palettes(rom)
    if uw_palettes == 'random':
        randomize_uw_palettes(rom)
    elif uw_palettes == 'blackout':
        blackout_uw_palettes(rom)

    if isinstance(rom, LocalRom):
        rom.write_crc()


def write_sprite(rom, sprite):
    if not sprite.valid:
        return
    rom.write_bytes(0x80000, sprite.sprite)
    rom.write_bytes(0xDD308, sprite.palette)
    rom.write_bytes(0xDEDF5, sprite.glove_palette)

def set_color(rom, address, color, shade):
    r = round(min(color[0], 0xFF) * pow(0.8, shade) * 0x1F / 0xFF)
    g = round(min(color[1], 0xFF) * pow(0.8, shade) * 0x1F / 0xFF)
    b = round(min(color[2], 0xFF) * pow(0.8, shade) * 0x1F / 0xFF)

    rom.write_bytes(address, ((b << 10) | (g << 5) | (r << 0)).to_bytes(2, byteorder='little', signed=False))

def default_ow_palettes(rom):
    if not rom.orig_buffer:
        return
    rom.write_bytes(0xDE604, rom.orig_buffer[0xDE604:0xDEBB4])

    for address in [0x067FB4, 0x067F94, 0x067FC6, 0x067FE6, 0x067FE1, 0x05FEA9, 0x05FEB3]:
        rom.write_bytes(address, rom.orig_buffer[address:address+2])

def randomize_ow_palettes(rom):
    grass, grass2, grass3, dirt, dirt2, water, clouds, dwdirt,\
        dwgrass, dwwater, dwdmdirt, dwdmgrass, dwdmclouds1, dwdmclouds2 = [[random.randint(60, 215) for _ in range(3)] for _ in range(14)]
    dwtree = [c + random.randint(-20, 10) for c in dwgrass]
    treeleaf = [c + random.randint(-20, 10) for c in grass]

    patches = {0x067FB4: (grass, 0), 0x067F94: (grass, 0), 0x067FC6: (grass, 0), 0x067FE6: (grass, 0), 0x067FE1: (grass, 3), 0x05FEA9: (grass, 0), 0x05FEB3: (dwgrass, 1),
               0x0DD4AC: (grass, 2), 0x0DE6DE: (grass2, 2), 0x0DE6E0: (grass2, 1), 0x0DD4AE: (grass2, 1), 0x0DE9FA: (grass2, 1), 0x0DEA0E: (grass2, 1), 0x0DE9FE: (grass2, 0),
               0x0DD3D2: (grass2, 2), 0x0DE88C: (grass2, 2), 0x0DE8A8: (grass2, 2), 0x0DE9F8: (grass2, 2), 0x0DEA4E: (grass2, 2), 0x0DEAF6: (grass2, 2), 0x0DEB2E: (grass2, 2), 0x0DEB4A: (grass2, 2),
               0x0DE892: (grass, 1), 0x0DE886: (grass, 0), 0x0DE6D2: (grass, 0), 0x0DE6FA: (grass, 3), 0x0DE6FC: (grass, 0), 0x0DE6FE: (grass, 0), 0x0DE70A: (grass, 0), 0x0DE708: (grass, 2), 0x0DE70C: (grass, 1),
               0x0DE6D4: (dirt, 2), 0x0DE6CA: (dirt, 5), 0x0DE6CC: (dirt, 4), 0x0DE6CE: (dirt, 3), 0x0DE6E2: (dirt, 2), 0x0DE6D8: (dirt, 5), 0x0DE6DA: (dirt, 4), 0x0DE6DC: (dirt, 2),
               0x0DE6F0: (dirt, 2), 0x0DE6E6: (dirt, 5), 0x0DE6E8: (dirt, 4), 0x0DE6EA: (dirt, 2), 0x0DE6EC: (dirt, 4), 0x0DE6EE: (dirt, 2),
               0x0DE91E: (grass, 0),
               0x0DE920: (dirt, 2), 0x0DE916: (dirt, 3), 0x0DE934: (dirt, 3),
               0x0DE92C: (grass, 0), 0x0DE93A: (grass, 0), 0x0DE91C: (grass, 1), 0x0DE92A: (grass, 1), 0x0DEA1C: (grass, 0), 0x0DEA2A: (grass, 0), 0x0DEA30: (grass, 0),
               0x0DEA2E: (dirt, 5),
               0x0DE884: (grass, 3), 0x0DE8AE: (grass, 3), 0x0DE8BE: (grass, 3), 0x0DE8E4: (grass, 3), 0x0DE938: (grass, 3), 0x0DE9C4: (grass, 3), 0x0DE6D0: (grass, 4),
               0x0DE890: (treeleaf, 1), 0x0DE894: (treeleaf, 0),
               0x0DE924: (water, 3), 0x0DE668: (water, 3), 0x0DE66A: (water, 2), 0x0DE670: (water, 1), 0x0DE918: (water, 1), 0x0DE66C: (water, 0), 0x0DE91A: (water, 0), 0x0DE92E: (water, 1), 0x0DEA1A: (water, 1), 0x0DEA16: (water, 3), 0x0DEA10: (water, 4),
               0x0DE66E: (dirt, 3), 0x0DE672: (dirt, 2), 0x0DE932: (dirt, 4), 0x0DE936: (dirt, 2), 0x0DE93C: (dirt, 1),
               0x0DE756: (dirt2, 4), 0x0DE764: (dirt2, 4), 0x0DE772: (dirt2, 4), 0x0DE994: (dirt2, 4), 0x0DE9A2: (dirt2, 4), 0x0DE758: (dirt2, 3), 0x0DE766: (dirt2, 3), 0x0DE774: (dirt2, 3),
               0x0DE996: (dirt2, 3), 0x0DE9A4: (dirt2, 3), 0x0DE75A: (dirt2, 2), 0x0DE768: (dirt2, 2), 0x0DE776: (dirt2, 2), 0x0DE778: (dirt2, 2), 0x0DE998: (dirt2, 2), 0x0DE9A6: (dirt2, 2),
               0x0DE9AC: (dirt2, 1), 0x0DE99E: (dirt2, 1), 0x0DE760: (dirt2, 1), 0x0DE77A: (dirt2, 1), 0x0DE77C: (dirt2, 1), 0x0DE798: (dirt2, 1), 0x0DE980: (dirt2, 1),
               0x0DE75C: (grass3, 2), 0x0DE786: (grass3, 2), 0x0DE794: (grass3, 2), 0x0DE99A: (grass3, 2), 0x0DE75E: (grass3, 1), 0x0DE788: (grass3, 1), 0x0DE796: (grass3, 1), 0x0DE99C: (grass3, 1),
               0x0DE76A: (clouds, 2), 0x0DE9A8: (clouds, 2), 0x0DE76E: (clouds, 0), 0x0DE9AA: (clouds, 0), 0x0DE8DA: (clouds, 0), 0x0DE8D8: (clouds, 0), 0x0DE8D0: (clouds, 0), 0x0DE98C: (clouds, 2), 0x0DE990: (clouds, 0),
               0x0DEB34: (dwtree, 4), 0x0DEB30: (dwtree, 3), 0x0DEB32: (dwtree, 1),
               0x0DE710: (dwdirt, 5), 0x0DE71E: (dwdirt, 5), 0x0DE72C: (dwdirt, 5), 0x0DEAD6: (dwdirt, 5), 0x0DE712: (dwdirt, 4), 0x0DE720: (dwdirt, 4), 0x0DE72E: (dwdirt, 4), 0x0DE660: (dwdirt, 4),
               0x0DEAD8: (dwdirt, 4), 0x0DEADA: (dwdirt, 3), 0x0DE714: (dwdirt, 3), 0x0DE722: (dwdirt, 3), 0x0DE730: (dwdirt, 3), 0x0DE732: (dwdirt, 3), 0x0DE734: (dwdirt, 2), 0x0DE736: (dwdirt, 2),
               0x0DE728: (dwdirt, 2), 0x0DE71A: (dwdirt, 2), 0x0DE664: (dwdirt, 2), 0x0DEAE0: (dwdirt, 2),
               0x0DE716: (dwgrass, 3), 0x0DE740: (dwgrass, 3), 0x0DE74E: (dwgrass, 3), 0x0DEAC0: (dwgrass, 3), 0x0DEACE: (dwgrass, 3), 0x0DEADC: (dwgrass, 3), 0x0DEB24: (dwgrass, 3), 0x0DE752: (dwgrass, 2),
               0x0DE718: (dwgrass, 1), 0x0DE742: (dwgrass, 1), 0x0DE750: (dwgrass, 1), 0x0DEB26: (dwgrass, 1), 0x0DEAC2: (dwgrass, 1), 0x0DEAD0: (dwgrass, 1), 0x0DEADE: (dwgrass, 1),
               0x0DE65A: (dwwater, 5), 0x0DE65C: (dwwater, 3), 0x0DEAC8: (dwwater, 3), 0x0DEAD2: (dwwater, 2), 0x0DEABC: (dwwater, 2), 0x0DE662: (dwwater, 2), 0x0DE65E: (dwwater, 1), 0x0DEABE: (dwwater, 1), 0x0DEA98: (dwwater, 2),
               0x0DE79A: (dwdmdirt, 6), 0x0DE7A8: (dwdmdirt, 6), 0x0DE7B6: (dwdmdirt, 6), 0x0DEB60: (dwdmdirt, 6), 0x0DEB6E: (dwdmdirt, 6), 0x0DE93E: (dwdmdirt, 6), 0x0DE94C: (dwdmdirt, 6), 0x0DEBA6: (dwdmdirt, 6),
               0x0DE79C: (dwdmdirt, 4), 0x0DE7AA: (dwdmdirt, 4), 0x0DE7B8: (dwdmdirt, 4), 0x0DEB70: (dwdmdirt, 4), 0x0DEBA8: (dwdmdirt, 4), 0x0DEB72: (dwdmdirt, 3), 0x0DEB74: (dwdmdirt, 3), 0x0DE79E: (dwdmdirt, 3), 0x0DE7AC: (dwdmdirt, 3), 0x0DEBAA: (dwdmdirt, 3), 0x0DE7A0: (dwdmdirt, 3),
               0x0DE7BC: (dwdmgrass, 3),
               0x0DEBAC: (dwdmdirt, 2), 0x0DE7AE: (dwdmdirt, 2), 0x0DE7C2: (dwdmdirt, 2), 0x0DE7A6: (dwdmdirt, 2), 0x0DEB7A: (dwdmdirt, 2), 0x0DEB6C: (dwdmdirt, 2), 0x0DE7C0: (dwdmdirt, 2),
               0x0DE7A2: (dwdmgrass, 3), 0x0DE7BE: (dwdmgrass, 3), 0x0DE7CC: (dwdmgrass, 3), 0x0DE7DA: (dwdmgrass, 3), 0x0DEB6A: (dwdmgrass, 3), 0x0DE948: (dwdmgrass, 3), 0x0DE956: (dwdmgrass, 3), 0x0DE964: (dwdmgrass, 3), 0x0DE7CE: (dwdmgrass, 1), 0x0DE7A4: (dwdmgrass, 1), 0x0DEBA2: (dwdmgrass, 1), 0x0DEBB0: (dwdmgrass, 1),
               0x0DE644: (dwdmclouds1, 2), 0x0DEB84: (dwdmclouds1, 2), 0x0DE648: (dwdmclouds1, 1), 0x0DEB88: (dwdmclouds1, 1),
               0x0DEBAE: (dwdmclouds2, 2), 0x0DE7B0: (dwdmclouds2, 2), 0x0DE7B4: (dwdmclouds2, 0), 0x0DEB78: (dwdmclouds2, 0), 0x0DEBB2: (dwdmclouds2, 0)
               }
    for address, (color, shade) in patches.items():
        set_color(rom, address, color, shade)

def blackout_ow_palettes(rom):
    rom.write_bytes(0xDE604, [0] * 0xC4)
    for i in range(0xDE6C8, 0xDE86C, 70):
        rom.write_bytes(i, [0] * 64)
        rom.write_bytes(i+66, [0] * 4)
    rom.write_bytes(0xDE86C, [0] * 0x348)

    for address in [0x067FB4, 0x067F94, 0x067FC6, 0x067FE6, 0x067FE1, 0x05FEA9, 0x05FEB3]:
        rom.write_bytes(address, [0,0])

def default_uw_palettes(rom):
    if not rom.orig_buffer:
        return
    rom.write_bytes(0xDD734, rom.orig_buffer[0xDD734:0xDE544])

def randomize_uw_palettes(rom):
    for dungeon in range(20):
        wall, pot, chest, floor1, floor2, floor3 = [[random.randint(60, 240) for _ in range(3)] for _ in range(6)]

        for i in range(5):
            shade = 10 - (i * 2)
            set_color(rom, 0x0DD734 + (0xB4 * dungeon) + (i * 2), wall, shade)
            set_color(rom, 0x0DD770 + (0xB4 * dungeon) + (i * 2), wall, shade)
            set_color(rom, 0x0DD744 + (0xB4 * dungeon) + (i * 2), wall, shade)
            if dungeon == 0:
                set_color(rom, 0x0DD7CA + (0xB4 * dungeon) + (i * 2), wall, shade)

        if dungeon == 2:
            set_color(rom, 0x0DD74E + (0xB4 * dungeon), wall, 3)
            set_color(rom, 0x0DD750 + (0xB4 * dungeon), wall, 5)
            set_color(rom, 0x0DD73E + (0xB4 * dungeon), wall, 3)
            set_color(rom, 0x0DD740 + (0xB4 * dungeon), wall, 5)

        set_color(rom, 0x0DD7E4 + (0xB4 * dungeon), wall, 4)
        set_color(rom, 0x0DD7E6 + (0xB4 * dungeon), wall, 2)

        set_color(rom, 0xDD7DA + (0xB4 * dungeon), wall, 10)
        set_color(rom, 0xDD7DC + (0xB4 * dungeon), wall, 8)

        set_color(rom, 0x0DD75A + (0xB4 * dungeon), pot, 7)
        set_color(rom, 0x0DD75C + (0xB4 * dungeon), pot, 1)
        set_color(rom, 0x0DD75E + (0xB4 * dungeon), pot, 3)

        set_color(rom, 0x0DD76A + (0xB4 * dungeon), wall, 7)
        set_color(rom, 0x0DD76C + (0xB4 * dungeon), wall, 2)
        set_color(rom, 0x0DD76E + (0xB4 * dungeon), wall, 4)

        set_color(rom, 0x0DD7AE + (0xB4 * dungeon), chest, 2)
        set_color(rom, 0x0DD7B0 + (0xB4 * dungeon), chest, 0)

        for i in range(3):
            shade = 6 - (i * 2)
            set_color(rom, 0x0DD764 + (0xB4 * dungeon) + (i * 2), floor1, shade)
            set_color(rom, 0x0DD782 + (0xB4 * dungeon) + (i * 2), floor1, shade + 3)

            set_color(rom, 0x0DD7A0 + (0xB4 * dungeon) + (i * 2), floor2, shade)
            set_color(rom, 0x0DD7BE + (0xB4 * dungeon) + (i * 2), floor2, shade + 3)

        set_color(rom, 0x0DD7E2 + (0xB4 * dungeon), floor3, 3)
        set_color(rom, 0x0DD796 + (0xB4 * dungeon), floor3, 4)

def blackout_uw_palettes(rom):
    for i in range(0xDD734, 0xDE544, 180):
        rom.write_bytes(i, [0] * 38)
        rom.write_bytes(i+44, [0] * 76)
        rom.write_bytes(i+136, [0] * 44)

def get_hash_string(hash):
    return ", ".join([hash_alphabet[code & 0x1F] for code in hash])

def write_string_to_rom(rom, target, string):
    address, maxbytes = text_addresses[target]
    rom.write_bytes(address, MultiByteTextMapper.convert(string, maxbytes))


def write_strings(rom, world, player, team):
    tt = TextTable()
    tt.removeUnwantedText()

    # Let's keep this guy's text accurate to the shuffle setting.
    if world.shuffle[player] in ['vanilla', 'dungeonsfull', 'dungeonssimple']:
        tt['kakariko_flophouse_man_no_flippers'] = 'I really hate mowing my yard.\n{PAGEBREAK}\nI should move.'
        tt['kakariko_flophouse_man'] = 'I really hate mowing my yard.\n{PAGEBREAK}\nI should move.'

    def hint_text(dest, ped_hint=False):
        if not dest:
            return "nothing"
        if ped_hint:
            hint = dest.pedestal_hint_text if dest.pedestal_hint_text else "unknown item"
        else:
            hint = dest.hint_text if dest.hint_text else "something"
        if dest.player != player:
            if ped_hint:
                hint += f" for {world.player_names[dest.player][team]}!"
            elif type(dest) in [Region, Location]:
                hint += f" in {world.player_names[dest.player][team]}'s world"
            else:
                hint += f" for {world.player_names[dest.player][team]}"
        return hint

    # For hints, first we write hints about entrances, some from the inconvenient list others from all reasonable entrances.
    if world.hints[player]:
        tt['sign_north_of_links_house'] = '> Randomizer The telepathic tiles can have hints!'
        hint_locations = HintLocations.copy()
        random.shuffle(hint_locations)
        all_entrances = [entrance for entrance in world.get_entrances() if entrance.player == player]
        random.shuffle(all_entrances)

        #First we take care of the one inconvenient dungeon in the appropriately simple shuffles.
        entrances_to_hint = {}
        entrances_to_hint.update(InconvenientDungeonEntrances)
        if world.shuffle_ganon:
            if world.mode[player] == 'inverted':
                entrances_to_hint.update({'Inverted Ganons Tower': 'The sealed castle door'})
            else:
                entrances_to_hint.update({'Ganons Tower': 'Ganon\'s Tower'})
        if world.shuffle[player] in ['simple', 'restricted', 'restricted_legacy']:
            for entrance in all_entrances:
                if entrance.name in entrances_to_hint:
                    this_hint = entrances_to_hint[entrance.name] + ' leads to ' + hint_text(entrance.connected_region) + '.'
                    tt[hint_locations.pop(0)] = this_hint
                    entrances_to_hint = {}
                    break
        #Now we write inconvenient locations for most shuffles and finish taking care of the less chaotic ones.
        entrances_to_hint.update(InconvenientOtherEntrances)
        if world.shuffle[player] in ['vanilla', 'dungeonssimple', 'dungeonsfull']:
            hint_count = 0
        elif world.shuffle[player] in ['simple', 'restricted', 'restricted_legacy']:
            hint_count = 2
        else:
            hint_count = 4
        for entrance in all_entrances:
            if entrance.name in entrances_to_hint:
                if hint_count > 0:
                    this_hint = entrances_to_hint[entrance.name] + ' leads to ' + hint_text(entrance.connected_region) + '.'
                    tt[hint_locations.pop(0)] = this_hint
                    entrances_to_hint.pop(entrance.name)
                    hint_count -= 1
                else:
                    break

        #Next we handle hints for randomly selected other entrances, curating the selection intelligently based on shuffle.
        if world.shuffle[player] not in ['simple', 'restricted', 'restricted_legacy']:
            entrances_to_hint.update(ConnectorEntrances)
            entrances_to_hint.update(DungeonEntrances)
            if world.mode[player] == 'inverted':
                entrances_to_hint.update({'Inverted Agahnims Tower': 'The dark mountain tower'})
            else:
                entrances_to_hint.update({'Agahnims Tower': 'The sealed castle door'})
        elif world.shuffle[player] == 'restricted':
            entrances_to_hint.update(ConnectorEntrances)
        entrances_to_hint.update(OtherEntrances)
        if world.mode[player] == 'inverted':
            entrances_to_hint.update({'Inverted Dark Sanctuary': 'The dark sanctuary cave'})
            entrances_to_hint.update({'Inverted Big Bomb Shop': 'The old hero\'s dark home'})
            entrances_to_hint.update({'Inverted Links House': 'The old hero\'s light home'})
        else:
            entrances_to_hint.update({'Dark Sanctuary Hint': 'The dark sanctuary cave'})
            entrances_to_hint.update({'Big Bomb Shop': 'The old bomb shop'})
        if world.shuffle[player] in ['insanity', 'madness_legacy', 'insanity_legacy']:
            entrances_to_hint.update(InsanityEntrances)
            if world.shuffle_ganon:
                if world.mode[player] == 'inverted':
                    entrances_to_hint.update({'Inverted Pyramid Entrance': 'The extra castle passage'})
                else:
                    entrances_to_hint.update({'Pyramid Ledge': 'The pyramid ledge'})
        hint_count = 4 if world.shuffle[player] not in ['vanilla', 'dungeonssimple', 'dungeonsfull'] else 0
        for entrance in all_entrances:
            if entrance.name in entrances_to_hint:
                if hint_count > 0:
                    this_hint = entrances_to_hint[entrance.name] + ' leads to ' + hint_text(entrance.connected_region) + '.'
                    tt[hint_locations.pop(0)] = this_hint
                    entrances_to_hint.pop(entrance.name)
                    hint_count -= 1
                else:
                    break

        # Next we write a few hints for specific inconvenient locations. We don't make many because in entrance this is highly unpredictable.
        locations_to_hint = InconvenientLocations.copy()
        if world.shuffle[player] in ['vanilla', 'dungeonssimple', 'dungeonsfull']:
            locations_to_hint.extend(InconvenientVanillaLocations)
        random.shuffle(locations_to_hint)
        hint_count = 3 if world.shuffle[player] not in ['vanilla', 'dungeonssimple', 'dungeonsfull'] else 5
        del locations_to_hint[hint_count:]
        for location in locations_to_hint:
            if location == 'Swamp Left':
                if random.randint(0, 1) == 0:
                    first_item = hint_text(world.get_location('Swamp Palace - West Chest', player).item)
                    second_item = hint_text(world.get_location('Swamp Palace - Big Key Chest', player).item)
                else:
                    second_item = hint_text(world.get_location('Swamp Palace - West Chest', player).item)
                    first_item = hint_text(world.get_location('Swamp Palace - Big Key Chest', player).item)
                this_hint = ('The westmost chests in Swamp Palace contain ' + first_item + ' and ' + second_item + '.')
                tt[hint_locations.pop(0)] = this_hint
            elif location == 'Mire Left':
                if random.randint(0, 1) == 0:
                    first_item = hint_text(world.get_location('Misery Mire - Compass Chest', player).item)
                    second_item = hint_text(world.get_location('Misery Mire - Big Key Chest', player).item)
                else:
                    second_item = hint_text(world.get_location('Misery Mire - Compass Chest', player).item)
                    first_item = hint_text(world.get_location('Misery Mire - Big Key Chest', player).item)
                this_hint = ('The westmost chests in Misery Mire contain ' + first_item + ' and ' + second_item + '.')
                tt[hint_locations.pop(0)] = this_hint
            elif location == 'Tower of Hera - Big Key Chest':
                this_hint = 'Waiting in the Tower of Hera basement leads to ' + hint_text(world.get_location(location, player).item) + '.'
                tt[hint_locations.pop(0)] = this_hint
            elif location == 'Ganons Tower - Big Chest':
                this_hint = 'The big chest in Ganon\'s Tower contains ' + hint_text(world.get_location(location, player).item) + '.'
                tt[hint_locations.pop(0)] = this_hint
            elif location == 'Thieves\' Town - Big Chest':
                this_hint = 'The big chest in Thieves\' Town contains ' + hint_text(world.get_location(location, player).item) + '.'
                tt[hint_locations.pop(0)] = this_hint
            elif location == 'Ice Palace - Big Chest':
                this_hint = 'The big chest in Ice Palace contains ' + hint_text(world.get_location(location, player).item) + '.'
                tt[hint_locations.pop(0)] = this_hint
            elif location == 'Eastern Palace - Big Key Chest':
                this_hint = 'The antifairy guarded chest in Eastern Palace contains ' + hint_text(world.get_location(location, player).item) + '.'
                tt[hint_locations.pop(0)] = this_hint
            elif location == 'Sahasrahla':
                this_hint = 'Sahasrahla seeks a green pendant for ' + hint_text(world.get_location(location, player).item) + '.'
                tt[hint_locations.pop(0)] = this_hint
            elif location == 'Graveyard Cave':
                this_hint = 'The cave north of the graveyard contains ' + hint_text(world.get_location(location, player).item) + '.'
                tt[hint_locations.pop(0)] = this_hint
            else:
                this_hint = location + ' contains ' + hint_text(world.get_location(location, player).item) + '.'
                tt[hint_locations.pop(0)] = this_hint

        # Lastly we write hints to show where certain interesting items are. It is done the way it is to re-use the silver code and also to give one hint per each type of item regardless of how many exist. This supports many settings well.
        items_to_hint = RelevantItems.copy()
        if world.keyshuffle[player]:
            items_to_hint.extend(SmallKeys)
        if world.bigkeyshuffle[player]:
            items_to_hint.extend(BigKeys)
        random.shuffle(items_to_hint)
        hint_count = 5 if world.shuffle[player] not in ['vanilla', 'dungeonssimple', 'dungeonsfull'] else 8
        while hint_count > 0:
            this_item = items_to_hint.pop(0)
            this_location = world.find_items(this_item, player)
            random.shuffle(this_location)
            #This looks dumb but prevents hints for Skull Woods Pinball Room's key safely with any item pool.
            if this_location:
                if this_location[0].name == 'Skull Woods - Pinball Room':
                    this_location.pop(0)
            if this_location:
                this_hint = this_location[0].item.hint_text + ' can be found ' + hint_text(this_location[0]) + '.'
                tt[hint_locations.pop(0)] = this_hint
                hint_count -= 1

        # All remaining hint slots are filled with junk hints. It is done this way to ensure the same junk hint isn't selected twice.
        junk_hints = junk_texts.copy()
        random.shuffle(junk_hints)
        for location in hint_locations:
            tt[location] = junk_hints.pop(0)

    # We still need the older hints of course. Those are done here.


    silverarrows = world.find_items('Silver Arrows', player)
    random.shuffle(silverarrows)
    silverarrow_hint = (' %s?' % hint_text(silverarrows[0]).replace('Ganon\'s', 'my')) if silverarrows else '?\nI think not!'
    tt['ganon_phase_3_no_silvers'] = 'Did you find the silver arrows%s' % silverarrow_hint
    tt['ganon_phase_3_no_silvers_alt'] = 'Did you find the silver arrows%s' % silverarrow_hint

    prog_bow_locs = world.find_items('Progressive Bow', player)
    distinguished_prog_bow_loc = next((location for location in prog_bow_locs if location.item.code == 0x65), None)
    if distinguished_prog_bow_loc:
        prog_bow_locs.remove(distinguished_prog_bow_loc)
        silverarrow_hint = (' %s?' % hint_text(distinguished_prog_bow_loc).replace('Ganon\'s', 'my'))
        tt['ganon_phase_3_no_silvers'] = 'Did you find the silver arrows%s' % silverarrow_hint

    if any(prog_bow_locs):
        silverarrow_hint = (' %s?' % hint_text(random.choice(prog_bow_locs)).replace('Ganon\'s', 'my'))
        tt['ganon_phase_3_no_silvers_alt'] = 'Did you find the silver arrows%s' % silverarrow_hint


    crystal5 = world.find_items('Crystal 5', player)[0]
    crystal6 = world.find_items('Crystal 6', player)[0]
    tt['bomb_shop'] = 'Big Bomb?\nMy supply is blocked until you clear %s and %s.' % (crystal5.hint_text, crystal6.hint_text)

    greenpendant = world.find_items('Green Pendant', player)[0]
    tt['sahasrahla_bring_courage'] = 'I lost my family heirloom in %s' % greenpendant.hint_text

    tt['sign_ganons_tower'] = ('You need %d crystal to enter.' if world.crystals_needed_for_gt[player] == 1 else 'You need %d crystals to enter.') % world.crystals_needed_for_gt[player]
    tt['sign_ganon'] = ('You need %d crystal to beat Ganon.' if world.crystals_needed_for_ganon[player] == 1 else 'You need %d crystals to beat Ganon.') % world.crystals_needed_for_ganon[player]

    if world.goal[player] in ['dungeons']:
        tt['sign_ganon'] = 'You need to complete all the dungeons.'

    tt['uncle_leaving_text'] = Uncle_texts[random.randint(0, len(Uncle_texts) - 1)]
    tt['end_triforce'] = "{NOBORDER}\n" + Triforce_texts[random.randint(0, len(Triforce_texts) - 1)]
    tt['bomb_shop_big_bomb'] = BombShop2_texts[random.randint(0, len(BombShop2_texts) - 1)]

    # this is what shows after getting the green pendant item in rando
    tt['sahasrahla_quest_have_master_sword'] = Sahasrahla2_texts[random.randint(0, len(Sahasrahla2_texts) - 1)]
    tt['blind_by_the_light'] = Blind_texts[random.randint(0, len(Blind_texts) - 1)]

    if world.goal[player] in ['triforcehunt']:
        tt['ganon_fall_in_alt'] = 'Why are you even here?\n You can\'t even hurt me! Get the Triforce Pieces.'
        tt['ganon_phase_3_alt'] = 'Seriously? Go Away, I will not Die.'
        tt['sign_ganon'] = 'Go find the Triforce pieces... Ganon is invincible!'
        tt['murahdahla'] = "Hello @. I\nam Murahdahla, brother of\nSahasrahla and Aginah. Behold the power of\ninvisibility.\n\n\n\n… … …\n\nWait! you can see me? I knew I should have\nhidden in  a hollow tree. If you bring\n%d triforce pieces, I can reassemble it." % world.treasure_hunt_count[player]
    elif world.goal[player] in ['pedestal']:
        tt['ganon_fall_in_alt'] = 'Why are you even here?\n You can\'t even hurt me! Your goal is at the pedestal.'
        tt['ganon_phase_3_alt'] = 'Seriously? Go Away, I will not Die.'
        tt['sign_ganon'] = 'You need to get to the pedestal... Ganon is invincible!'
    else:
        tt['ganon_fall_in'] = Ganon1_texts[random.randint(0, len(Ganon1_texts) - 1)]
        tt['ganon_fall_in_alt'] = 'You cannot defeat me until you finish your goal!'
        tt['ganon_phase_3_alt'] = 'Got wax in\nyour ears?\nI can not die!'

    tt['kakariko_tavern_fisherman'] = TavernMan_texts[random.randint(0, len(TavernMan_texts) - 1)]

    pedestalitem = world.get_location('Master Sword Pedestal', player).item
    pedestal_text = 'Some Hot Air' if pedestalitem is None else hint_text(pedestalitem, True) if pedestalitem.pedestal_hint_text is not None else 'Unknown Item'
    tt['mastersword_pedestal_translated'] = pedestal_text
    pedestal_credit_text = 'and the Hot Air' if pedestalitem is None else pedestalitem.pedestal_credit_text if pedestalitem.pedestal_credit_text is not None else 'and the Unknown Item'

    etheritem = world.get_location('Ether Tablet', player).item
    ether_text = 'Some Hot Air' if etheritem is None else hint_text(etheritem, True) if etheritem.pedestal_hint_text is not None else 'Unknown Item'
    tt['tablet_ether_book'] = ether_text
    bombositem = world.get_location('Bombos Tablet', player).item
    bombos_text = 'Some Hot Air' if bombositem is None else hint_text(bombositem, True) if bombositem.pedestal_hint_text is not None else 'Unknown Item'
    tt['tablet_bombos_book'] = bombos_text

    # inverted spawn menu changes
    if world.mode[player] == 'inverted':
        tt['menu_start_2'] = "{MENU}\n{SPEED0}\n≥@'s house\n Dark Chapel\n{CHOICE3}"
        tt['menu_start_3'] = "{MENU}\n{SPEED0}\n≥@'s house\n Dark Chapel\n Mountain Cave\n{CHOICE2}"
        tt['intro_main'] = CompressedTextMapper.convert(
                            "{INTRO}\n Episode  III\n{PAUSE3}\n A Link to\n   the Past\n"
                            + "{PAUSE3}\nInverted\n  Randomizer\n{PAUSE3}\nAfter mostly disregarding what happened in the first two games.\n"
                            + "{PAUSE3}\nLink has been transported to the Dark World\n{PAUSE3}\nWhile he was slumbering\n"
                            + "{PAUSE3}\nWhatever will happen?\n{PAUSE3}\n{CHANGEPIC}\nGanon has moved around all the items in Hyrule.\n"
                            + "{PAUSE7}\nYou will have to find all the items necessary to beat Ganon.\n"
                            + "{PAUSE7}\nThis is your chance to be a hero.\n{PAUSE3}\n{CHANGEPIC}\n"
                            + "You must get the 7 crystals to beat Ganon.\n{PAUSE9}\n{CHANGEPIC}", False)
    rom.write_bytes(0xE0000, tt.getBytes())

    credits = Credits()

    sickkiditem = world.get_location('Sick Kid', player).item
    sickkiditem_text = random.choice(SickKid_texts) if sickkiditem is None or sickkiditem.sickkid_credit_text is None else sickkiditem.sickkid_credit_text

    zoraitem = world.get_location('King Zora', player).item
    zoraitem_text = random.choice(Zora_texts) if zoraitem is None or zoraitem.zora_credit_text is None else zoraitem.zora_credit_text

    magicshopitem = world.get_location('Potion Shop', player).item
    magicshopitem_text = random.choice(MagicShop_texts) if magicshopitem is None or magicshopitem.magicshop_credit_text is None else magicshopitem.magicshop_credit_text

    fluteboyitem = world.get_location('Flute Spot', player).item
    fluteboyitem_text = random.choice(FluteBoy_texts) if fluteboyitem is None or fluteboyitem.fluteboy_credit_text is None else fluteboyitem.fluteboy_credit_text

    credits.update_credits_line('castle', 0, random.choice(KingsReturn_texts))
    credits.update_credits_line('sanctuary', 0, random.choice(Sanctuary_texts))

    credits.update_credits_line('kakariko', 0, random.choice(Kakariko_texts).format(random.choice(Sahasrahla_names)))
    credits.update_credits_line('desert', 0, random.choice(DesertPalace_texts))
    credits.update_credits_line('hera', 0, random.choice(MountainTower_texts))
    credits.update_credits_line('house', 0, random.choice(LinksHouse_texts))
    credits.update_credits_line('zora', 0, zoraitem_text)
    credits.update_credits_line('witch', 0, magicshopitem_text)
    credits.update_credits_line('lumberjacks', 0, random.choice(Lumberjacks_texts))
    credits.update_credits_line('grove', 0, fluteboyitem_text)
    credits.update_credits_line('well', 0, random.choice(WishingWell_texts))
    credits.update_credits_line('smithy', 0, random.choice(Blacksmiths_texts))
    credits.update_credits_line('kakariko2', 0, sickkiditem_text)
    credits.update_credits_line('bridge', 0, random.choice(DeathMountain_texts))
    credits.update_credits_line('woods', 0, random.choice(LostWoods_texts))
    credits.update_credits_line('pedestal', 0, pedestal_credit_text)

    (pointers, data) = credits.get_bytes()
    rom.write_bytes(0x181500, data)
    rom.write_bytes(0x76CC0, [byte for p in pointers for byte in [p & 0xFF, p >> 8 & 0xFF]])

def set_inverted_mode(world, player, rom):
    rom.write_byte(snes_to_pc(0x0283E0), 0xF0)  # residual portals
    rom.write_byte(snes_to_pc(0x02B34D), 0xF0)
    rom.write_byte(snes_to_pc(0x06DB78), 0x8B)
    rom.write_byte(snes_to_pc(0x05AF79), 0xF0)
    rom.write_byte(snes_to_pc(0x0DB3C5), 0xC6)
    rom.write_byte(snes_to_pc(0x07A3F4), 0xF0)  # duck
    write_int16s(rom, snes_to_pc(0x02E849), [0x0043, 0x0056, 0x0058, 0x006C, 0x006F, 0x0070, 0x007B, 0x007F, 0x001B])  # dw flute
    write_int16(rom, snes_to_pc(0x02E8D5), 0x07C8)
    write_int16(rom, snes_to_pc(0x02E8F7), 0x01F8)
    rom.write_byte(snes_to_pc(0x08D40C), 0xD0)  # morph proof
    # the following bytes should only be written in vanilla
    # or they'll overwrite the randomizer's shuffles
    if world.shuffle[player] == 'vanilla':
        rom.write_byte(0xDBB73 + 0x23, 0x37)  # switch AT and GT
        rom.write_byte(0xDBB73 + 0x36, 0x24)
        write_int16(rom, 0x15AEE + 2*0x38, 0x00E0)
        write_int16(rom, 0x15AEE + 2*0x25, 0x000C)
    if world.shuffle[player] in ['vanilla', 'dungeonssimple', 'dungeonsfull']:
        rom.write_byte(0x15B8C, 0x6C)
        rom.write_byte(0xDBB73 + 0x00, 0x53)  # switch bomb shop and links house
        rom.write_byte(0xDBB73 + 0x52, 0x01)
        rom.write_byte(0xDBB73 + 0x15, 0x06)  # bumper and old man cave
        write_int16(rom, 0x15AEE + 2*0x17, 0x00F0)
        rom.write_byte(0xDBB73 + 0x05, 0x16)
        write_int16(rom, 0x15AEE + 2*0x07, 0x00FB)
        rom.write_byte(0xDBB73 + 0x2D, 0x17)
        write_int16(rom, 0x15AEE + 2*0x2F, 0x00EB)
        rom.write_byte(0xDBB73 + 0x06, 0x2E)
        write_int16(rom, 0x15AEE + 2*0x08, 0x00E6)
        rom.write_byte(0xDBB73 + 0x16, 0x5E)
        rom.write_byte(0xDBB73 + 0x6F, 0x07)  # DDM fairy to old man cave
        write_int16(rom, 0x15AEE + 2*0x18, 0x00F1)
        rom.write_byte(0x15B8C + 0x18, 0x43)
        write_int16(rom, 0x15BDB + 2 * 0x18, 0x1400)
        write_int16(rom, 0x15C79 + 2 * 0x18, 0x0294)
        write_int16(rom, 0x15D17 + 2 * 0x18, 0x0600)
        write_int16(rom, 0x15DB5 + 2 * 0x18, 0x02E8)
        write_int16(rom, 0x15E53 + 2 * 0x18, 0x0678)
        write_int16(rom, 0x15EF1 + 2 * 0x18, 0x0303)
        write_int16(rom, 0x15F8F + 2 * 0x18, 0x0685)
        rom.write_byte(0x1602D + 0x18, 0x0A)
        rom.write_byte(0x1607C + 0x18, 0xF6)
        write_int16(rom, 0x160CB + 2 * 0x18, 0x0000)
        write_int16(rom, 0x16169 + 2 * 0x18, 0x0000)
    write_int16(rom, 0x15AEE + 2 * 0x3D, 0x0003)  # pyramid exit and houlihan
    rom.write_byte(0x15B8C + 0x3D, 0x5B)
    write_int16(rom, 0x15BDB + 2 * 0x3D, 0x0B0E)
    write_int16(rom, 0x15C79 + 2 * 0x3D, 0x075A)
    write_int16(rom, 0x15D17 + 2 * 0x3D, 0x0674)
    write_int16(rom, 0x15DB5 + 2 * 0x3D, 0x07A8)
    write_int16(rom, 0x15E53 + 2 * 0x3D, 0x06E8)
    write_int16(rom, 0x15EF1 + 2 * 0x3D, 0x07C7)
    write_int16(rom, 0x15F8F + 2 * 0x3D, 0x06F3)
    rom.write_byte(0x1602D + 0x3D, 0x06)
    rom.write_byte(0x1607C + 0x3D, 0xFA)
    write_int16(rom, 0x160CB + 2 * 0x3D, 0x0000)
    write_int16(rom, 0x16169 + 2 * 0x3D, 0x0000)
    write_int16(rom, snes_to_pc(0x02D8D4), 0x112)  # change sactuary spawn point to dark sanc
    rom.write_bytes(snes_to_pc(0x02D8E8), [0x22, 0x22, 0x22, 0x23, 0x04, 0x04, 0x04, 0x05])
    write_int16(rom, snes_to_pc(0x02D91A), 0x0400)
    write_int16(rom, snes_to_pc(0x02D928), 0x222E)
    write_int16(rom, snes_to_pc(0x02D936), 0x229A)
    write_int16(rom, snes_to_pc(0x02D944), 0x0480)
    write_int16(rom, snes_to_pc(0x02D952), 0x00A5)
    write_int16(rom, snes_to_pc(0x02D960), 0x007F)
    rom.write_byte(snes_to_pc(0x02D96D), 0x14)
    rom.write_byte(snes_to_pc(0x02D974), 0x00)
    rom.write_byte(snes_to_pc(0x02D97B), 0xFF)
    rom.write_byte(snes_to_pc(0x02D982), 0x00)
    rom.write_byte(snes_to_pc(0x02D989), 0x02)
    rom.write_byte(snes_to_pc(0x02D990), 0x00)
    write_int16(rom, snes_to_pc(0x02D998), 0x0000)
    write_int16(rom, snes_to_pc(0x02D9A6), 0x005A)
    rom.write_byte(snes_to_pc(0x02D9B3), 0x12)
    # keep the old man spawn point at old man house unless shuffle is vanilla
    if world.shuffle[player] in ['vanilla', 'dungeonsfull', 'dungeonssimple']:
        rom.write_bytes(snes_to_pc(0x308350), [0x00, 0x00, 0x01])
        write_int16(rom, snes_to_pc(0x02D8DE), 0x00F1)
        rom.write_bytes(snes_to_pc(0x02D910), [0x1F, 0x1E, 0x1F, 0x1F, 0x03, 0x02, 0x03, 0x03])
        write_int16(rom, snes_to_pc(0x02D924), 0x0300)
        write_int16(rom, snes_to_pc(0x02D932), 0x1F10)
        write_int16(rom, snes_to_pc(0x02D940), 0x1FC0)
        write_int16(rom, snes_to_pc(0x02D94E), 0x0378)
        write_int16(rom, snes_to_pc(0x02D95C), 0x0187)
        write_int16(rom, snes_to_pc(0x02D96A), 0x017F)
        rom.write_byte(snes_to_pc(0x02D972), 0x06)
        rom.write_byte(snes_to_pc(0x02D979), 0x00)
        rom.write_byte(snes_to_pc(0x02D980), 0xFF)
        rom.write_byte(snes_to_pc(0x02D987), 0x00)
        rom.write_byte(snes_to_pc(0x02D98E), 0x22)
        rom.write_byte(snes_to_pc(0x02D995), 0x12)
        write_int16(rom, snes_to_pc(0x02D9A2), 0x0000)
        write_int16(rom, snes_to_pc(0x02D9B0), 0x0007)
        rom.write_byte(snes_to_pc(0x02D9B8), 0x12)
        rom.write_bytes(0x180247, [0x00, 0x5A, 0x00, 0x00, 0x00, 0x00, 0x00])
    write_int16(rom, 0x15AEE + 2 * 0x06, 0x0020)  # post aga hyrule castle spawn
    rom.write_byte(0x15B8C + 0x06, 0x1B)
    write_int16(rom, 0x15BDB + 2 * 0x06, 0x00AE)
    write_int16(rom, 0x15C79 + 2 * 0x06, 0x0610)
    write_int16(rom, 0x15D17 + 2 * 0x06, 0x077E)
    write_int16(rom, 0x15DB5 + 2 * 0x06, 0x0672)
    write_int16(rom, 0x15E53 + 2 * 0x06, 0x07F8)
    write_int16(rom, 0x15EF1 + 2 * 0x06, 0x067D)
    write_int16(rom, 0x15F8F + 2 * 0x06, 0x0803)
    rom.write_byte(0x1602D + 0x06, 0x00)
    rom.write_byte(0x1607C + 0x06, 0xF2)
    write_int16(rom, 0x160CB + 2 * 0x06, 0x0000)
    write_int16(rom, 0x16169 + 2 * 0x06, 0x0000)
    write_int16(rom, snes_to_pc(0x02E87B), 0x00AE)  # move flute splot 9
    write_int16(rom, snes_to_pc(0x02E89D), 0x0610)
    write_int16(rom, snes_to_pc(0x02E8BF), 0x077E)
    write_int16(rom, snes_to_pc(0x02E8E1), 0x0672)
    write_int16(rom, snes_to_pc(0x02E903), 0x07F8)
    write_int16(rom, snes_to_pc(0x02E925), 0x067D)
    write_int16(rom, snes_to_pc(0x02E947), 0x0803)
    write_int16(rom, snes_to_pc(0x02E969), 0x0000)
    write_int16(rom, snes_to_pc(0x02E98B), 0xFFF2)
    rom.write_byte(snes_to_pc(0x1AF696), 0xF0)  # bat sprite retreat
    rom.write_byte(snes_to_pc(0x1AF6B2), 0x33)
    rom.write_bytes(snes_to_pc(0x1AF730), [0x6A, 0x9E, 0x0C, 0x00, 0x7A, 0x9E, 0x0C,
                                           0x00, 0x8A, 0x9E, 0x0C, 0x00, 0x6A, 0xAE,
                                           0x0C, 0x00, 0x7A, 0xAE, 0x0C, 0x00, 0x8A,
                                           0xAE, 0x0C, 0x00, 0x67, 0x97, 0x0C, 0x00,
                                           0x8D, 0x97, 0x0C, 0x00])
    write_int16s(rom, snes_to_pc(0x0FF1C8), [0x190F, 0x190F, 0x190F, 0x194C, 0x190F,
                                                 0x194B, 0x190F, 0x195C, 0x594B, 0x194C,
                                                 0x19EE, 0x19EE, 0x194B, 0x19EE, 0x19EE,
                                                 0x19EE, 0x594B, 0x190F, 0x595C, 0x190F,
                                                 0x190F, 0x195B, 0x190F, 0x190F, 0x19EE,
                                                 0x19EE, 0x195C, 0x19EE, 0x19EE, 0x19EE,
                                                 0x19EE, 0x595C, 0x595B, 0x190F, 0x190F,
                                                 0x190F])
    write_int16s(rom, snes_to_pc(0x0FA480), [0x190F, 0x196B, 0x9D04, 0x9D04, 0x196B,
                                                 0x190F, 0x9D04, 0x9D04])
    write_int16s(rom, snes_to_pc(0x1bb810), [0x00BE, 0x00C0, 0x013E])
    write_int16s(rom, snes_to_pc(0x1bb836), [0x001B, 0x001B, 0x001B])
    write_int16(rom, snes_to_pc(0x308300), 0x0140) # new pyramid hole entrance
    write_int16(rom, snes_to_pc(0x308320), 0x001B)
    if world.shuffle[player] in ['vanilla', 'dungeonssimple', 'dungeonsfull']:
        rom.write_byte(snes_to_pc(0x308340), 0x7B)
    write_int16(rom, snes_to_pc(0x1af504), 0x148B)
    write_int16(rom, snes_to_pc(0x1af50c), 0x149B)
    write_int16(rom, snes_to_pc(0x1af514), 0x14A4)
    write_int16(rom, snes_to_pc(0x1af51c), 0x1489)
    write_int16(rom, snes_to_pc(0x1af524), 0x14AC)
    write_int16(rom, snes_to_pc(0x1af52c), 0x54AC)
    write_int16(rom, snes_to_pc(0x1af534), 0x148C)
    write_int16(rom, snes_to_pc(0x1af53c), 0x548C)
    write_int16(rom, snes_to_pc(0x1af544), 0x1484)
    write_int16(rom, snes_to_pc(0x1af54c), 0x5484)
    write_int16(rom, snes_to_pc(0x1af554), 0x14A2)
    write_int16(rom, snes_to_pc(0x1af55c), 0x54A2)
    write_int16(rom, snes_to_pc(0x1af564), 0x14A0)
    write_int16(rom, snes_to_pc(0x1af56c), 0x54A0)
    write_int16(rom, snes_to_pc(0x1af574), 0x148E)
    write_int16(rom, snes_to_pc(0x1af57c), 0x548E)
    write_int16(rom, snes_to_pc(0x1af584), 0x14AE)
    write_int16(rom, snes_to_pc(0x1af58c), 0x54AE)
    rom.write_byte(snes_to_pc(0x00DB9D), 0x1A)  # castle hole graphics
    rom.write_byte(snes_to_pc(0x00DC09), 0x1A)
    rom.write_byte(snes_to_pc(0x00D009), 0x31)
    rom.write_byte(snes_to_pc(0x00D0e8), 0xE0)
    rom.write_byte(snes_to_pc(0x00D1c7), 0x00)
    write_int16(rom, snes_to_pc(0x1BE8DA), 0x39AD)
    rom.write_byte(0xF6E58, 0x80)  # no whirlpool under castle gate
    rom.write_bytes(0x0086E, [0x5C, 0x00, 0xA0, 0xA1])  # TR tail
    rom.write_bytes(snes_to_pc(0x1BC67A), [0x2E, 0x0B, 0x82])  # add warps under rocks
    rom.write_bytes(snes_to_pc(0x1BC81E), [0x94, 0x1D, 0x82])
    rom.write_bytes(snes_to_pc(0x1BC655), [0x4A, 0x1D, 0x82])
    rom.write_bytes(snes_to_pc(0x1BC80D), [0xB2, 0x0B, 0x82])
    rom.write_bytes(snes_to_pc(0x1BC3DF), [0xD8, 0xD1])
    rom.write_bytes(snes_to_pc(0x1BD1D8), [0xA8, 0x02, 0x82, 0xFF, 0xFF])
    rom.write_bytes(snes_to_pc(0x1BC85A), [0x50, 0x0F, 0x82])
    write_int16(rom, 0xDB96F + 2 * 0x35, 0x001B)  # move pyramid exit door
    write_int16(rom, 0xDBA71 + 2 * 0x35, 0x06A4)
    if world.shuffle[player] in ['vanilla', 'dungeonssimple', 'dungeonsfull']:
        rom.write_byte(0xDBB73 + 0x35, 0x36)
    rom.write_byte(snes_to_pc(0x09D436), 0xF3)  # remove castle gate warp
    if world.shuffle[player] in ['vanilla', 'dungeonssimple', 'dungeonsfull']:
        write_int16(rom, 0x15AEE + 2 * 0x37, 0x0010)  # pyramid exit to new hc area
        rom.write_byte(0x15B8C + 0x37, 0x1B)
        write_int16(rom, 0x15BDB + 2 * 0x37, 0x0418)
        write_int16(rom, 0x15C79 + 2 * 0x37, 0x0679)
        write_int16(rom, 0x15D17 + 2 * 0x37, 0x06B4)
        write_int16(rom, 0x15DB5 + 2 * 0x37, 0x06C6)
        write_int16(rom, 0x15E53 + 2 * 0x37, 0x0738)
        write_int16(rom, 0x15EF1 + 2 * 0x37, 0x06E6)
        write_int16(rom, 0x15F8F + 2 * 0x37, 0x0733)
        rom.write_byte(0x1602D + 0x37, 0x07)
        rom.write_byte(0x1607C + 0x37, 0xF9)
        write_int16(rom, 0x160CB + 2 * 0x37, 0x0000)
        write_int16(rom, 0x16169 + 2 * 0x37, 0x0000)
    rom.write_bytes(snes_to_pc(0x1BC387), [0xDD, 0xD1])
    rom.write_bytes(snes_to_pc(0x1BD1DD), [0xA4, 0x06, 0x82, 0x9E, 0x06, 0x82, 0xFF, 0xFF])
    rom.write_byte(0x180089, 0x01)  # open TR after exit
    rom.write_byte(snes_to_pc(0x0ABFBB), 0x90)
    rom.write_byte(snes_to_pc(0x0280A6), 0xD0)
    rom.write_bytes(snes_to_pc(0x06B2AB), [0xF0, 0xE1, 0x05])

def patch_shuffled_dark_sanc(world, rom, player):
    dark_sanc_entrance = str(world.get_region('Inverted Dark Sanctuary', player).entrances[0].name)
    room_id, ow_area, vram_loc, scroll_y, scroll_x, link_y, link_x, camera_y, camera_x, unknown_1, unknown_2, door_1, door_2 = door_addresses[dark_sanc_entrance][1]
    door_index = door_addresses[str(dark_sanc_entrance)][0]
    
    rom.write_byte(0x180241, 0x01)
    rom.write_byte(0x180248, door_index + 1) 
    write_int16(rom, 0x180250, room_id)
    rom.write_byte(0x180252, ow_area)
    write_int16s(rom, 0x180253, [vram_loc, scroll_y, scroll_x, link_y, link_x, camera_y, camera_x])
    rom.write_bytes(0x180262, [unknown_1, unknown_2, 0x00])


<<<<<<< HEAD
# 24B116 and 20BA72
compass_r_addr = 0x123116  # a9 90 24 8f 9a c7 7e
compass_w_addr = 0x103a72  # e2 20 ad 0c 04 c9 00 d0
=======
# 24B116 and 20BAD8
compass_r_addr = 0x123116  # a9 90 24 8f 9a c7 7e
compass_w_addr = 0x103ad8  # e2 20 ad 0c 04 c9 00 d0
>>>>>>> 744f9dfe


def compass_code_good(rom):
    if isinstance(rom, LocalRom):
        # a990248f9ac77e
        if rom.buffer[compass_r_addr] != 0xa9 or rom.buffer[compass_r_addr+1] != 0x90 or rom.buffer[compass_r_addr+2] != 0x24:
            return False
        if rom.buffer[compass_r_addr+3] != 0x8f or rom.buffer[compass_r_addr+4] != 0x9a or rom.buffer[compass_r_addr+5] != 0xc7:
            return False
        if rom.buffer[compass_w_addr] != 0xe2 or rom.buffer[compass_w_addr+1] != 0x20 or rom.buffer[compass_w_addr+2] != 0xad:
            return False
        if rom.buffer[compass_w_addr+3] != 0x0c or rom.buffer[compass_w_addr+4] != 0x04 or rom.buffer[compass_w_addr+5] != 0xc9:
            return False
    return True


def update_compasses(rom, world, player):
    layouts = world.dungeon_layouts[player]
    for name, builder in layouts.items():
        digit_offset, sram_byte, write_offset, jmp_nop_flag = compass_data[name]
        digit1 = builder.location_cnt // 10
        digit2 = builder.location_cnt % 10
        rom.write_byte(compass_r_addr+digit_offset, 0x90+digit1)
        rom.write_byte(compass_r_addr+digit_offset+7, 0x90+digit2)

        # read compass count code
        start_address = compass_r_addr+digit_offset+15

        # -0x59 relative to compass_r_addr, +8000 because rom -120000 to get rid of high byte
        jmp_address = compass_r_addr-0x118059
        # lda $7ef4(sb); jmp $jmp_address
        rom.write_bytes(start_address, [0xaf, sram_byte, 0xf4, 0x7e, 0x4c, jmp_address % 0x100, jmp_address // 0x100])

        # write compass count code
        write_address = compass_w_addr+write_offset
        # 0x186 relative to compass_r_addr, +8000 because rom -100000 to get rid of high byte
        jmp_address = compass_w_addr-0xf7e7a
        # lda $7ef4(sb); inc; sta $7ef4(sb)
        rom.write_bytes(write_address, [0xaf, sram_byte, 0xf4, 0x7e, 0x1a, 0x8f, sram_byte, 0xf4, 0x7e])
        if jmp_nop_flag == 0:
            rom.write_bytes(write_address+9, [0x4c, jmp_address % 0x100, jmp_address // 0x100])  # jmp $jmp_address
        else:
            for i in range(0, jmp_nop_flag):
                rom.write_byte(write_address+9+i, 0xea)  # nop


InconvenientDungeonEntrances = {'Turtle Rock': 'Turtle Rock Main',
                                'Misery Mire': 'Misery Mire',
                                'Ice Palace': 'Ice Palace',
                                'Skull Woods Final Section': 'The back of Skull Woods',
                                }

InconvenientOtherEntrances = {'Death Mountain Return Cave (West)': 'The SW DM foothills cave',
                              'Mimic Cave': 'Mimic Ledge',
                              'Dark World Hammer Peg Cave': 'The rows of pegs',
                              'Pyramid Fairy': 'The crack on the pyramid'
                              }

ConnectorEntrances = {'Elder House (East)': 'Elder House',
                      'Elder House (West)': 'Elder House',
                      'Two Brothers House (East)': 'Eastern Quarreling Brothers\' house',
                      'Old Man Cave (West)': 'The lower DM entrance',
                      'Bumper Cave (Bottom)': 'The lower Bumper Cave',
                      'Superbunny Cave (Top)': 'The summit of dark DM cave',
                      'Superbunny Cave (Bottom)': 'The base of east dark DM',
                      'Hookshot Cave': 'The rock on dark DM',
                      'Two Brothers House (West)': 'The door near the race game',
                      'Old Man Cave (East)': 'The SW-most cave on west DM',
                      'Old Man House (Bottom)': 'A cave with a door on west DM',
                      'Old Man House (Top)': 'The eastmost cave on west DM',
                      'Death Mountain Return Cave (East)': 'The westmost cave on west DM',
                      'Spectacle Rock Cave Peak': 'The highest cave on west DM',
                      'Spectacle Rock Cave': 'The right ledge on west DM',
                      'Spectacle Rock Cave (Bottom)': 'The left ledge on west DM',
                      'Paradox Cave (Bottom)': 'The right paired cave on east DM',
                      'Paradox Cave (Middle)': 'The southmost cave on east DM',
                      'Paradox Cave (Top)': 'The east DM summit cave',
                      'Fairy Ascension Cave (Bottom)': 'The east DM cave behind rocks',
                      'Fairy Ascension Cave (Top)': 'The central ledge on east DM',
                      'Spiral Cave': 'The left ledge on east DM',
                      'Spiral Cave (Bottom)': 'The SWmost cave on east DM'
                      }

DungeonEntrances = {'Eastern Palace': 'Eastern Palace',
                    'Hyrule Castle Entrance (South)': 'The ground level castle door',
                    'Thieves Town': 'Thieves\' Town',
                    'Swamp Palace': 'Swamp Palace',
                    'Dark Death Mountain Ledge (West)': 'The East dark DM connector ledge',
                    'Dark Death Mountain Ledge (East)': 'The East dark DM connector ledge',
                    'Desert Palace Entrance (South)': 'The book sealed passage',
                    'Tower of Hera': 'The Tower of Hera',
                    'Palace of Darkness': 'Palace of Darkness',
                    'Hyrule Castle Entrance (West)': 'The left castle door',
                    'Hyrule Castle Entrance (East)': 'The right castle door',
                    'Desert Palace Entrance (West)': 'The westmost building in the desert',
                    'Desert Palace Entrance (North)': 'The northmost cave in the desert'
                    }

OtherEntrances = {'Blinds Hideout': 'Blind\'s old house',
                  'Lake Hylia Fairy': 'A cave NE of Lake Hylia',
                  'Light Hype Fairy': 'The cave south of your house',
                  'Desert Fairy': 'The cave near the desert',
                  'Chicken House': 'The chicken lady\'s house',
                  'Aginahs Cave': 'The open desert cave',
                  'Sahasrahlas Hut': 'The house near armos',
                  'Cave Shop (Lake Hylia)': 'The cave NW Lake Hylia',
                  'Blacksmiths Hut': 'The old smithery',
                  'Sick Kids House': 'The central house in Kakariko',
                  'Lost Woods Gamble': 'A tree trunk door',
                  'Fortune Teller (Light)': 'A building NE of Kakariko',
                  'Snitch Lady (East)': 'A house guarded by a snitch',
                  'Snitch Lady (West)': 'A house guarded by a snitch',
                  'Bush Covered House': 'A house with an uncut lawn',
                  'Tavern (Front)': 'A building with a backdoor',
                  'Light World Bomb Hut': 'A Kakariko building with no door',
                  'Kakariko Shop': 'The old Kakariko shop',
                  'Mini Moldorm Cave': 'The cave south of Lake Hylia',
                  'Long Fairy Cave': 'The eastmost portal cave',
                  'Good Bee Cave': 'The open cave SE Lake Hylia',
                  '20 Rupee Cave': 'The rock SE Lake Hylia',
                  '50 Rupee Cave': 'The rock near the desert',
                  'Ice Rod Cave': 'The sealed cave SE Lake Hylia',
                  'Library': 'The old library',
                  'Potion Shop': 'The witch\'s building',
                  'Dam': 'The old dam',
                  'Lumberjack House': 'The lumberjack house',
                  'Lake Hylia Fortune Teller': 'The building NW Lake Hylia',
                  'Kakariko Gamble Game': 'The old Kakariko gambling den',
                  'Waterfall of Wishing': 'Going behind the waterfall',
                  'Capacity Upgrade': 'The cave on the island',
                  'Bonk Rock Cave': 'The rock pile near Sanctuary',
                  'Graveyard Cave': 'The graveyard ledge',
                  'Checkerboard Cave': 'The NE desert ledge',
                  'Cave 45': 'The ledge south of haunted grove',
                  'Kings Grave': 'The northeastmost grave',
                  'Bonk Fairy (Light)': 'The rock pile near your home',
                  'Hookshot Fairy': 'The left paired cave on east DM',
				  'Bonk Fairy (Dark)': 'The rock pile near the old bomb shop',
                  'Dark Lake Hylia Fairy': 'The cave NE dark Lake Hylia',
                  'C-Shaped House': 'The NE house in Village of Outcasts',
                  'Dark Death Mountain Fairy': 'The SW cave on dark DM',
                  'Dark Lake Hylia Shop': 'The building NW dark Lake Hylia',
                  'Dark World Shop': 'The hammer sealed building',
                  'Red Shield Shop': 'The fenced in building',
                  'Mire Shed': 'The western hut in the mire',
                  'East Dark World Hint': 'The dark cave near the eastmost portal',
                  'Dark Desert Hint': 'The cave east of the mire',
                  'Spike Cave': 'The ledge cave on west dark DM',
                  'Palace of Darkness Hint': 'The building south of Kiki',
                  'Dark Lake Hylia Ledge Spike Cave': 'The rock SE dark Lake Hylia',
                  'Cave Shop (Dark Death Mountain)': 'The base of east dark DM',
                  'Dark World Potion Shop': 'The building near the catfish',
                  'Archery Game': 'The old archery game',
                  'Dark World Lumberjack Shop': 'The northmost Dark World building',
                  'Hype Cave': 'The cave south of the old bomb shop',
                  'Brewery': 'The Village of Outcasts building with no door',
                  'Dark Lake Hylia Ledge Hint': 'The open cave SE dark Lake Hylia',
                  'Chest Game': 'The westmost building in the Village of Outcasts',
                  'Dark Desert Fairy': 'The eastern hut in the mire',
                  'Dark Lake Hylia Ledge Fairy': 'The sealed cave SE dark Lake Hylia',
                  'Fortune Teller (Dark)': 'The building NE the Village of Outcasts'
                  }

InsanityEntrances = {'Sanctuary': 'Sanctuary',
                     'Lumberjack Tree Cave': 'The cave Behind Lumberjacks',
                     'Lost Woods Hideout Stump': 'The stump in Lost Woods',
                     'North Fairy Cave': 'The cave East of Graveyard',
                     'Bat Cave Cave': 'The cave in eastern Kakariko',
                     'Kakariko Well Cave': 'The cave in northern Kakariko',
                     'Hyrule Castle Secret Entrance Stairs': 'The tunnel near the castle',
                     'Skull Woods First Section Door': 'The southeastmost skull',
                     'Skull Woods Second Section Door (East)': 'The central open skull',
                     'Skull Woods Second Section Door (West)': 'The westmost open skull',
                     'Desert Palace Entrance (East)': 'The eastern building in the desert',
                     'Turtle Rock Isolated Ledge Entrance': 'The isolated ledge on east dark DM',
                     'Bumper Cave (Top)': 'The upper Bumper Cave',
                     'Hookshot Cave Back Entrance': 'The stairs on the floating island'
                     }

HintLocations = ['telepathic_tile_eastern_palace',
                 'telepathic_tile_tower_of_hera_floor_4',
                 'telepathic_tile_spectacle_rock',
                 'telepathic_tile_swamp_entrance',
                 'telepathic_tile_thieves_town_upstairs',
                 'telepathic_tile_misery_mire',
                 'telepathic_tile_palace_of_darkness',
                 'telepathic_tile_desert_bonk_torch_room',
                 'telepathic_tile_castle_tower',
                 'telepathic_tile_ice_large_room',
                 'telepathic_tile_turtle_rock',
                 'telepathic_tile_ice_entrace',
                 'telepathic_tile_ice_stalfos_knights_room',
                 'telepathic_tile_tower_of_hera_entrance',
                 'telepathic_tile_south_east_darkworld_cave',
                 'dark_palace_tree_dude',
                 'dark_sanctuary_hint_0',
                 'dark_sanctuary_hint_1',
                 'dark_sanctuary_yes',
                 'dark_sanctuary_hint_2']

InconvenientLocations = ['Spike Cave',
                         'Sahasrahla',
                         'Purple Chest',
                         'Swamp Left',
                         'Mire Left',
                         'Tower of Hera - Big Key Chest',
                         'Eastern Palace - Big Key Chest',
                         'Thieves\' Town - Big Chest',
                         'Ice Palace - Big Chest',
                         'Ganons Tower - Big Chest',
                         'Magic Bat']

InconvenientVanillaLocations = ['Graveyard Cave',
                                'Mimic Cave']

RelevantItems = ['Bow',
                 'Progressive Bow',
                 'Book of Mudora',
                 'Hammer',
                 'Hookshot',
                 'Magic Mirror',
                 'Ocarina',
                 'Pegasus Boots',
                 'Power Glove',
                 'Cape',
                 'Mushroom',
                 'Shovel',
                 'Lamp',
                 'Magic Powder',
                 'Moon Pearl',
                 'Cane of Somaria',
                 'Fire Rod',
                 'Flippers',
                 'Ice Rod',
                 'Titans Mitts',
                 'Ether',
                 'Bombos',
                 'Quake',
                 'Bottle',
                 'Bottle (Red Potion)',
                 'Bottle (Green Potion)',
                 'Bottle (Blue Potion)',
                 'Bottle (Fairy)',
                 'Bottle (Bee)',
                 'Bottle (Good Bee)',
                 'Master Sword',
                 'Tempered Sword',
                 'Fighter Sword',
                 'Golden Sword',
                 'Progressive Sword',
                 'Progressive Glove',
                 'Master Sword',
                 'Power Star',
                 'Triforce Piece',
                 'Single Arrow',
                 'Blue Mail',
                 'Red Mail',
                 'Progressive Armor',
                 'Blue Boomerang',
                 'Red Boomerang',
                 'Blue Shield',
                 'Red Shield',
                 'Mirror Shield',
                 'Progressive Shield',
                 'Bug Catching Net',
                 'Cane of Byrna',
                 'Magic Upgrade (1/2)',
                 'Magic Upgrade (1/4)'
                 ]

SmallKeys = ['Small Key (Eastern Palace)',
             'Small Key (Escape)',
             'Small Key (Desert Palace)',
             'Small Key (Tower of Hera)',
             'Small Key (Agahnims Tower)',
             'Small Key (Palace of Darkness)',
             'Small Key (Thieves Town)',
             'Small Key (Swamp Palace)',
             'Small Key (Skull Woods)',
             'Small Key (Ice Palace)',
             'Small Key (Misery Mire)',
             'Small Key (Turtle Rock)',
             'Small Key (Ganons Tower)',
             ]

BigKeys = ['Big Key (Eastern Palace)',
           'Big Key (Desert Palace)',
           'Big Key (Tower of Hera)',
           'Big Key (Palace of Darkness)',
           'Big Key (Thieves Town)',
           'Big Key (Swamp Palace)',
           'Big Key (Skull Woods)',
           'Big Key (Ice Palace)',
           'Big Key (Misery Mire)',
           'Big Key (Turtle Rock)',
           'Big Key (Ganons Tower)'
           ]

hash_alphabet = [
    "Bow", "Boomerang", "Hookshot", "Bomb", "Mushroom", "Powder", "Rod", "Pendant", "Bombos", "Ether", "Quake",
    "Lamp", "Hammer", "Shovel", "Ocarina", "Bug Net", "Book", "Bottle", "Potion", "Cane", "Cape", "Mirror", "Boots",
    "Gloves", "Flippers", "Pearl", "Shield", "Tunic", "Heart", "Map", "Compass", "Key"
]<|MERGE_RESOLUTION|>--- conflicted
+++ resolved
@@ -2081,15 +2081,9 @@
     rom.write_bytes(0x180262, [unknown_1, unknown_2, 0x00])
 
 
-<<<<<<< HEAD
-# 24B116 and 20BA72
-compass_r_addr = 0x123116  # a9 90 24 8f 9a c7 7e
-compass_w_addr = 0x103a72  # e2 20 ad 0c 04 c9 00 d0
-=======
 # 24B116 and 20BAD8
 compass_r_addr = 0x123116  # a9 90 24 8f 9a c7 7e
 compass_w_addr = 0x103ad8  # e2 20 ad 0c 04 c9 00 d0
->>>>>>> 744f9dfe
 
 
 def compass_code_good(rom):
