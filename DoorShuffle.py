import random
import collections
import logging

from BaseClasses import RegionType, DoorType, Direction, RegionChunk, Sector
from Dungeons import hyrule_castle_regions, eastern_regions, desert_regions

def link_doors(world, player):

    # Drop-down connections & push blocks
    for exitName, regionName in mandatory_connections:
        connect_simple_door(world, exitName, regionName, player)
    # These should all be connected for now as normal connections
    for edge_a, edge_b in intratile_doors:
        connect_intertile_door(world, edge_a, edge_b, player)

    # These connection are here because they are currently unable to be shuffled
    if world.doorShuffle not in ['basic', 'experimental']:  # these modes supports spirals
        for entrance, ext in spiral_staircases:
            connect_two_way(world, entrance, ext, player)
    for entrance, ext in straight_staircases:
        connect_two_way(world, entrance, ext, player)
    for entrance, ext in open_edges:
        connect_two_way(world, entrance, ext, player)
    for exitName, regionName in falldown_pits:
        connect_simple_door(world, exitName, regionName, player)
    for exitName, regionName in dungeon_warps:
        connect_simple_door(world, exitName, regionName, player)

    if world.doorShuffle == 'vanilla':
        for entrance, ext in default_door_connections:
            connect_two_way(world, entrance, ext, player)
        for ent, ext in default_one_way_connections:
            connect_one_way(world, ent, ext, player)
    elif world.doorShuffle == 'basic':
        within_dungeon(world, player)
    elif world.doorShuffle == 'crossed':
        cross_dungeon(world, player)
    elif world.doorShuffle == 'experimental':
        experiment(world, player)

    mark_regions(world, player)
    if world.doorShuffle != 'vanilla':
        create_door_spoiler(world, player)


def mark_regions(world, player):
    # traverse dungeons and make sure dungeon property is assigned
    playerDungeons = [dungeon for dungeon in world.dungeons if dungeon.player == player]
    for dungeon in playerDungeons:
        queue = collections.deque(dungeon.regions)
        while len(queue) > 0:
            region = world.get_region(queue.popleft(), player)
            if region.name not in dungeon.regions:
                dungeon.regions.append(region.name)
                region.dungeon = dungeon
            for ext in region.exits:
                d = world.check_for_door(ext.name, player)
                connected = ext.connected_region
                if d is not None and connected is not None:
                    if d.dest is not None and connected.name not in dungeon.regions and connected.type == RegionType.Dungeon and connected.name not in queue:
                        queue.append(connected)  # needs to be added
                elif connected is not None and connected.name not in dungeon.regions and connected.type == RegionType.Dungeon and connected.name not in queue:
                    queue.append(connected)  # needs to be added


def create_door_spoiler(world, player):
    logger = logging.getLogger('')
    queue = collections.deque(world.doors)
    while len(queue) > 0:
        door_a = queue.popleft()
        if door_a.type in [DoorType.Normal, DoorType.SpiralStairs]:
            door_b = door_a.dest
            if door_b is not None:
                logger.info('spoiler: %s connected to %s', door_a.name, door_b.name)
                if not door_a.blocked and not door_b.blocked:
                    world.spoiler.set_door(door_a.name, door_b.name, 'both', player)
                elif door_a.blocked:
                    world.spoiler.set_door(door_b.name, door_a.name, 'entrance', player)
                elif door_b.blocked:
                    world.spoiler.set_door(door_a.name, door_b.name, 'entrance', player)
                else:
                    logger.warning('This is a bug')
                if door_b in queue:
                    queue.remove(door_b)
                else:
                    logger.info('Door not found in queue: %s connected to %s', door_b.name, door_a.name)
            else:
                logger.info('Door not connected: %s', door_a.name)


# some useful functions
def switch_dir(direction):
    oppositemap = {
        Direction.South: Direction.North,
        Direction.North: Direction.South,
        Direction.West: Direction.East,
        Direction.East: Direction.West,
        Direction.Up: Direction.Down,
        Direction.Down: Direction.Up,
    }
    return oppositemap[direction]


def connect_simple_door(world, exit_name, region_name, player):
    region = world.get_region(region_name, player)
    world.get_entrance(exit_name, player).connect(region)
    d = world.check_for_door(exit_name, player)
    if d is not None:
        d.dest = region


def connect_intertile_door(world, edge_1, edge_2, player):
    ent_a = world.get_entrance(edge_1, player)
    ent_b = world.get_entrance(edge_2, player)

    # if these were already connected somewhere, remove the backreference
    if ent_a.connected_region is not None:
        ent_a.connected_region.entrances.remove(ent_a)
    if ent_b.connected_region is not None:
        ent_b.connected_region.entrances.remove(ent_b)

    ent_a.connect(ent_b.parent_region)
    ent_b.connect(ent_a.parent_region)


def connect_two_way(world, entrancename, exitname, player):
    entrance = world.get_entrance(entrancename, player)
    ext = world.get_entrance(exitname, player)

    # if these were already connected somewhere, remove the backreference
    if entrance.connected_region is not None:
        entrance.connected_region.entrances.remove(entrance)
    if ext.connected_region is not None:
        ext.connected_region.entrances.remove(ext)

    # todo - access rules for the doors...
    entrance.connect(ext.parent_region)
    ext.connect(entrance.parent_region)
    if entrance.parent_region.dungeon:
        ext.parent_region.dungeon = entrance.parent_region.dungeon
    x = world.check_for_door(entrancename, player)
    y = world.check_for_door(exitname, player)
    if x is not None:
        x.dest = y
    if y is not None:
        y.dest = x


def connect_one_way(world, entrancename, exitname, player):
    entrance = world.get_entrance(entrancename, player)
    ext = world.get_entrance(exitname, player)

    # if these were already connected somewhere, remove the backreference
    if entrance.connected_region is not None:
        entrance.connected_region.entrances.remove(entrance)
    if ext.connected_region is not None:
        ext.connected_region.entrances.remove(ext)

    entrance.connect(ext.parent_region)
    if entrance.parent_region.dungeon:
        ext.parent_region.dungeon = entrance.parent_region.dungeon
    x = world.check_for_door(entrancename, player)
    y = world.check_for_door(exitname, player)
    if x is not None:
        x.dest = y
    if y is not None:
        y.dest = x


def within_dungeon(world, player):
<<<<<<< HEAD
    dungeon_region_lists = [hyrule_castle_regions, eastern_regions, desert_regions]
    for region_list in dungeon_region_lists:
        shuffle_dungeon(world, player, region_list)


def shuffle_dungeon(world, player, dungeon_region_names):
=======
    # TODO: Add dungeon names to Regions so we can just look these lists up
    # TODO: The "starts" regions need access logic
    dungeon_region_starts_es = ['Hyrule Castle Lobby', 'Hyrule Castle West Lobby', 'Hyrule Castle East Lobby', 'Sewers Secret Room']
    dungeon_region_names_es = ['Hyrule Castle Lobby', 'Hyrule Castle West Lobby', 'Hyrule Castle East Lobby', 'Hyrule Castle East Hall', 'Hyrule Castle West Hall', 'Hyrule Castle Back Hall', 'Hyrule Castle Throne Room', 'Hyrule Dungeon Map Room', 'Hyrule Dungeon North Abyss', 'Hyrule Dungeon North Abyss Catwalk', 'Hyrule Dungeon South Abyss', 'Hyrule Dungeon South Abyss Catwalk', 'Hyrule Dungeon Guardroom', 'Hyrule Dungeon Armory Main', 'Hyrule Dungeon Armory North Branch', 'Hyrule Dungeon Staircase', 'Hyrule Dungeon Cellblock', 'Sewers Behind Tapestry', 'Sewers Rope Room', 'Sewers Dark Cross', 'Sewers Water', 'Sewers Key Rat', 'Sewers Secret Room', 'Sewers Secret Room Blocked Path', 'Sewers Pull Switch', 'Sanctuary']
    dungeon_region_starts_ep = ['Eastern Lobby']
    dungeon_region_names_ep = ['Eastern Lobby', 'Eastern Cannonball', 'Eastern Cannonball Ledge', 'Eastern Courtyard Ledge', 'Eastern Map Area', 'Eastern Compass Area', 'Eastern Courtyard', 'Eastern Fairies', 'Eastern Map Valley', 'Eastern Dark Square', 'Eastern Big Key', 'Eastern Darkness', 'Eastern Attic Start', 'Eastern Attic Switches', 'Eastern Eyegores',  'Eastern Boss']
    dungeon_region_lists = [(dungeon_region_starts_es, dungeon_region_names_es), (dungeon_region_starts_ep, dungeon_region_names_ep)]
    for start_list, region_list in dungeon_region_lists:
        shuffle_dungeon(world, player, start_list, region_list)

def shuffle_dungeon(world, player, start_region_names, dungeon_region_names):
>>>>>>> ada06cb5
    logger = logging.getLogger('')
    # Part one - generate a random layout
    available_regions = []
    for name in [r for r in dungeon_region_names if r not in start_region_names]:
        available_regions.append(world.get_region(name, player))
    random.shuffle(available_regions)

    # "Ugly" doors are doors that we don't want to see from the front, because of some
    # sort of unsupported key door. To handle them, make a map of "ugly regions" and
    # never link across them.
    ugly_regions = {}
    next_ugly_region = 1
    
    # Add all start regions to the open set.
    available_doors = []
    for name in start_region_names:
        logger.info("Starting in %s", name)
        for door in get_doors(world, world.get_region(name, player), player):
            ugly_regions[door.name] = 0
            available_doors.append(door)
    
    # Loop until all available doors are used
    while len(available_doors) > 0:
        # Pick a random available door to connect, prioritizing ones that aren't blocked.
        # This makes them either get picked up through another door (so they head deeper
        # into the dungeon), or puts them late in the dungeon (so they probably are part
        # of a loop). Panic if neither of these happens.
        random.shuffle(available_doors)
        available_doors.sort(key=lambda door: 1 if door.blocked else 2 if door.ugly else 0)
        door = available_doors.pop()
        logger.info('Linking %s', door.name)
        # Find an available region that has a compatible door
        connect_region, connect_door = find_compatible_door_in_regions(world, door, available_regions, player)
        # Also ignore compatible doors if they're blocked; these should only be used to
        # create loops.
        if connect_region is not None and not door.blocked:
            logger.info('  Found new region %s via %s', connect_region.name, connect_door.name)
            # Apply connection and add the new region's doors to the available list
            maybe_connect_two_way(world, door, connect_door, player)
            # Figure out the new room's ugliness region
            new_room_ugly_region = ugly_regions[door.name]
            if connect_door.ugly:
                next_ugly_region += 1
                new_room_ugly_region = next_ugly_region
            # Add the doors
            for door in get_doors(world, connect_region, player):
                ugly_regions[door.name] = new_room_ugly_region
                available_doors.append(door)
                # If an ugly door is anything but the connect door, panic and die
                if door != connect_door and door.ugly:
                    logger.info('Failed because of ugly door, trying again.')
                    shuffle_dungeon(world, player, start_region_names, dungeon_region_names)
                    return
                    
            # We've used this region and door, so don't use them again
            available_regions.remove(connect_region)
            available_doors.remove(connect_door)
        else:
            # If there's no available region with a door, use an internal connection
<<<<<<< HEAD
            connect_door = find_compatible_door_in_list(world, door, available_doors, player)
            if connect_door is not None:
                logger.info('  Adding loop via %s', connect_door.name)
                maybe_connect_two_way(world, door, connect_door, player)
                available_doors.remove(connect_door)
=======
            connect_door = find_compatible_door_in_list(ugly_regions, world, door, available_doors, player)
            # If we don't have a door at this point, it's time to panic and retry.
            if connect_door is None:
                logger.info('Failed because of blocked door, trying again.')
                shuffle_dungeon(world, player, start_region_names, dungeon_region_names)
                return                
            logger.info('  Adding loop via %s', connect_door.name)
            maybe_connect_two_way(world, door, connect_door, player)
            available_doors.remove(connect_door)
>>>>>>> ada06cb5
    # Check that we used everything, and retry if we failed
    if len(available_regions) > 0 or len(available_doors) > 0:
        logger.info('Failed to add all regions to dungeon, trying again.')
        shuffle_dungeon(world, player, start_region_names, dungeon_region_names)
        return
    
    

# Connects a and b. Or don't if they're an unsupported connection type.
# TODO: This is gross, don't do it this way
def maybe_connect_two_way(world, a, b, player):
<<<<<<< HEAD
    if a.type in [DoorType.Open, DoorType.StraightStairs, DoorType.Hole, DoorType.Warp]:
=======
    # Return on unsupported types.
    if a.type == DoorType.Open or a.type == DoorType.StraightStairs or a.type == DoorType.Hole or a.type == DoorType.Warp or a.type == DoorType.Interior:
>>>>>>> ada06cb5
        return
    # Connect supported types
    if a.type == DoorType.Normal or a.type == DoorType.SpiralStairs:
        if a.blocked:
            connect_one_way(world, b.name, a.name, player)
        elif b.blocked:
            connect_one_way(world, a.name, b.name, player)
        else:
            connect_two_way(world, a.name, b.name, player)
        return
    # If we failed to account for a type, panic
    raise RuntimeError('Unknown door type ' + a.type.name)
                
# Finds a compatible door in regions, returns the region and door
def find_compatible_door_in_regions(world, door, regions, player):
    for region in regions:
        for proposed_door in get_doors(world, region, player):
            if doors_compatible(door, proposed_door):
                return region, proposed_door
    return None, None

<<<<<<< HEAD

def find_compatible_door_in_list(world, door, doors, player):
=======
def find_compatible_door_in_list(ugly_regions, world, door, doors, player):
>>>>>>> ada06cb5
    for proposed_door in doors:
        if ugly_regions[door.name] != ugly_regions[proposed_door.name]:
            continue
        if doors_compatible(door, proposed_door):
            return proposed_door


def get_doors(world, region, player):
    res = []
    for exit in region.exits:
        door = world.check_for_door(exit.name, player)
        if door is not None:
            res.append(door)
    return res


def doors_compatible(a, b):
    if a.type != b.type:
        return False
    if a.type == DoorType.Open:
        return doors_fit_mandatory_pair(open_edges, a, b)
    if a.type == DoorType.StraightStairs:
        return doors_fit_mandatory_pair(straight_staircases, a, b)
    if a.type == DoorType.Hole:
        return doors_fit_mandatory_pair(falldown_pits_as_doors, a, b)
    if a.type == DoorType.Warp:
        return doors_fit_mandatory_pair(dungeon_warps_as_doors, a, b)
    if a.type == DoorType.Interior:
        return doors_fit_mandatory_pair(interior_doors, a, b)
    if a.type == DoorType.Normal and (a.smallKey or b.smallKey or a.bigKey or b.bigKey):
        return doors_fit_mandatory_pair(key_doors, a, b)
    return a.direction == switch_dir(b.direction)


def doors_fit_mandatory_pair(pair_list, a, b):
  for pair_a, pair_b in pair_list:
      if (a.name == pair_a and b.name == pair_b) or (a.name == pair_b and b.name == pair_a):
          return True
  return False


# code below is an early prototype for cross-dungeon mode
def cross_dungeon(world, player):
    logger = logging.getLogger('')

    # figure out which dungeons have open doors and which doors still need to be connected

    # goals:
    # 1. have enough chests to be interesting (2 more than dungeon items)
    # 2. have a balanced amount of regions added
    # 3. prevent soft locks due to key usage
    # 4. rules in place to affect item placement (lamp, keys, etc.)
    # 5. to be complete -- all doors linked
    # 6. avoid deadlocks/dead end dungeon
    # 7. certain paths through dungeon must be possible - be able to reach goals

    available_dungeon_regions = set([])
    for region in world.regions:
        if region.type == RegionType.Dungeon:
            available_dungeon_regions.add(region)

    available_doors = set(world.doors)

    unfinished_dungeons = []
    # modify avail doors and d_regions, produces a list of unlinked doors
    for dungeon in world.dungeons:
        dungeon.paths = dungeon_paths[dungeon.name]
        for path in dungeon.paths:
            dungeon.path_completion[path] = False
        for regionName in list(dungeon.regions):
            region = world.get_region(regionName, player)
            dungeon.regions.remove(regionName)
            chunk = create_chunk(world, player, region, available_dungeon_regions, available_doors)
            dungeon.chunks.append(chunk)
            # todo: indicate entrance chunks
            dungeon.regions.extend(chunk.regions)
            dungeon.unlinked_doors.update(chunk.unlinked_doors)
            dungeon.chests += chunk.chests
            for path in dungeon.paths:
                if path[0] in chunk.regions or path[1] in chunk.regions:
                    chunk.paths_needed.append(path)
        if len(dungeon.unlinked_doors) > 0:
            unfinished_dungeons.append(dungeon)

    ttl_regions = len(available_dungeon_regions)
    for dungeon in unfinished_dungeons:
        ttl_regions += len(dungeon.regions)
    target_regions = ttl_regions // len(unfinished_dungeons)

    # chunk up the rest of the avail dungeon regions
    avail_chunks = []
    while len(available_dungeon_regions) > 0:
        region = available_dungeon_regions.pop()
        chunk = create_chunk(world, player, region, available_dungeon_regions)
        if chunk.outflow > 0:
            avail_chunks.append(chunk)

    normal_door_map = {Direction.South: [], Direction.North: [], Direction.East: [], Direction.West: []}
    for d in available_doors:
        if d.type == DoorType.Normal:
            normal_door_map[d.direction].append(d)
    random.shuffle(normal_door_map[Direction.South])
    random.shuffle(normal_door_map[Direction.North])
    random.shuffle(normal_door_map[Direction.East])
    random.shuffle(normal_door_map[Direction.West])

    # unfinished dungeons should be generated
    random.shuffle(unfinished_dungeons)
    for dungeon in unfinished_dungeons:
        logger.info('Starting %s', dungeon.name)
        bailcnt = 0
        while not is_dungeon_finished(world, player, dungeon):
            # pick some unfinished criteria to help?
            trgt_pct = len(dungeon.regions) / target_regions
            for path in dungeon.paths:
                find_path(world, player, path, dungeon.path_completion)

            # process - expand to about half size
            # start closing off unlinked doors - self pick vs dead end pick
            # ensure pick does not cutoff path (Zelda Cell direct to Sanc)
            # potential problems:
            # not enough outflow from path "source" to different locations
            # one-way doors
            # number of chests
            # key spheres

            if trgt_pct < .5:  # nothing to worry about yet
                pick = expand_pick(dungeon, normal_door_map)
                if pick is None:  # very possibly, some dungeon (looking at you HC) took forever to solve and the rest will have to be small
                    pick = self_pick(dungeon)
                # other bad situations for last dungeon: unused chests in avail_chunks
            else:
                if len(dungeon.unlinked_doors) // 2 > dungeon.incomplete_paths():
                    if len(dungeon.unlinked_doors) % 2 == 1:
                        logger.info('dead end')
                        pick = dead_end_pick(dungeon, avail_chunks)
                    else:
                        logger.info('self connection')
                        pick = self_pick(dungeon)
                elif len(dungeon.unlinked_doors) // 2 >= dungeon.incomplete_paths() and trgt_pct >= .8:
                    if len(dungeon.unlinked_doors) % 2 == 1:
                        logger.info('dead end')
                        pick = dead_end_pick(dungeon, avail_chunks)
                    else:  # we should ensure paths get done at this point
                        logger.info('path connection')
                        pick = path_pick(dungeon)
                # todo - branch here for chests?
                else:
                    pick = expand_pick(dungeon, normal_door_map)
                if pick is None:
                    # todo: efficiency note: if dead was selected, outflow helps more
                    # todo: if path or self was selected then direction helps more
                    logger.info('change request')
                    pick = change_outflow_or_dir_pick(dungeon, avail_chunks)

            # other cases: finding more chests for key spheres or chest count.
            # last dungeon should use all the remaining chests / doors

            if pick is not None:
                (srcdoor, destdoor) = pick
                logger.info('connecting %s to %s', srcdoor.name, destdoor.name)
                connect_two_way(world, srcdoor.name, destdoor.name, player)
                if destdoor.parentChunk in avail_chunks:
                    avail_chunks.remove(destdoor.parentChunk)
                for d in destdoor.parentChunk.unlinked_doors:
                    if d in normal_door_map[d.direction]:
                        normal_door_map[d.direction].remove(d)  # from the available door pool

                merge_chunks(dungeon, srcdoor.parentChunk, destdoor.parentChunk, srcdoor, destdoor)
            else:
                bailcnt += 1

            if len(dungeon.unlinked_doors) == 0 and not is_dungeon_finished(world, player, dungeon):
                raise RuntimeError('Made a bad dungeon - more smarts needed')
            if bailcnt > 100:
                raise RuntimeError('Infinite loop detected - see output')


def create_chunk(world, player, newregion, available_dungeon_regions, available_doors=None):
    # if newregion.name in dungeon.regions:
    # return  # we've been here before
    chunk = RegionChunk()
    queue = collections.deque([newregion])
    while len(queue) > 0:
        region = queue.popleft()
        chunk.regions.append(region.name)
        if region in available_dungeon_regions:
            available_dungeon_regions.remove(region)
        chunk.chests += len(region.locations)
        for ext in region.exits:
            d = world.check_for_door(ext.name, player)
            connected = ext.connected_region
            # todo - check for key restrictions?
            if d is not None:
                if available_doors is not None:
                    available_doors.remove(d)
                d.parentChunk = chunk
                if d.dest is None:
                    chunk.outflow += 1
                    # direction of door catalog ?
                    chunk.unlinked_doors.add(d)
                elif connected.name not in chunk.regions and connected.type == RegionType.Dungeon and connected not in queue:
                    queue.append(connected)  # needs to be added
            elif connected is not None and connected.name not in chunk.regions and connected.type == RegionType.Dungeon and connected not in queue:
                queue.append(connected)  # needs to be added
    return chunk


def merge_chunks(dungeon, old_chunk, new_chunk, old_door, new_door):
    old_chunk.unlinked_doors.remove(old_door)
    if old_door in dungeon.unlinked_doors:
        dungeon.unlinked_doors.remove(old_door)
    new_chunk.unlinked_doors.remove(new_door)
    if new_door in dungeon.unlinked_doors:
        dungeon.unlinked_doors.remove(new_door)

    if old_chunk is new_chunk:  # i think no merging necessary
        old_chunk.outflow -= 2  # loses some outflow # todo - keysphere or pathing re-eval?
        return

    # merge new chunk with old
    old_chunk.regions.extend(new_chunk.regions)
    old_chunk.unlinked_doors.update(new_chunk.unlinked_doors)
    for d in new_chunk.unlinked_doors:
        d.parentChunk = old_chunk
    new_door.parentChunk = old_chunk
    old_chunk.outflow += new_chunk.outflow - 2  # todo - one-way doors most likely
    paths_needed = []
    for path in old_chunk.paths_needed:
        if not ((path[0] in old_chunk.regions and path[1] in new_chunk.regions)
                or (path[1] in old_chunk.regions and path[0] in new_chunk.regions)):
            paths_needed.append(path)
    for path in new_chunk.paths_needed:
        if not ((path[0] in old_chunk.regions and path[1] in new_chunk.regions)
                or (path[1] in old_chunk.regions and path[0] in new_chunk.regions)):
            paths_needed.append(path)

    old_chunk.paths_needed = paths_needed
    old_chunk.chests += new_chunk.chests
    old_chunk.entrance = old_chunk.entrance or new_chunk.entrance
    # key spheres?

    if new_chunk in dungeon.chunks:
        dungeon.chunks.remove(new_chunk)
    dungeon.regions.extend(new_chunk.regions)
    dungeon.unlinked_doors.update(new_chunk.unlinked_doors)
    dungeon.chests += new_chunk.chests


def expand_pick(dungeon, normal_door_map):
    pairs = []
    for src in dungeon.unlinked_doors:
        for dest in normal_door_map[switch_dir(src.direction)]:
            pairs.append((src, dest))

    if len(pairs) == 0:
        return None
    random.shuffle(pairs)
    valid, pick = False, None
    while not valid and len(pairs) > 0:
        pick = pairs.pop()
        valid = valid_extend_pick(pick[0], pick[1])
    if valid:
        return pick
    else:
        return None


def dead_end_pick(dungeon, avail_chunks):
    door_map = {Direction.South: [], Direction.North: [], Direction.East: [], Direction.West: []}
    for d in dungeon.unlinked_doors:
        door_map[d.direction].append(d)

    chunky_doors = []
    for chunk in avail_chunks:
        if chunk.outflow == 1:  # dead end definition
            chunky_doors.extend(chunk.unlinked_doors)  # one-way door warning? todo

    pairs = []
    for dest in chunky_doors:
        for src in door_map[switch_dir(dest.direction)]:
            pairs.append((src, dest))

    if len(pairs) == 0:
        return None
    random.shuffle(pairs)
    valid, pick = False, None
    while not valid and len(pairs) > 0:
        pick = pairs.pop()
        valid = valid_extend_pick(pick[0], pick[1])
    if valid:
        return pick
    else:
        return None

def change_outflow_or_dir_pick(dungeon, avail_chunks):
    door_map = {Direction.South: [], Direction.North: [], Direction.East: [], Direction.West: []}
    for d in dungeon.unlinked_doors:
        door_map[d.direction].append(d)

    chunky_doors = []
    for chunk in avail_chunks:
        if chunk.outflow >= 2:  # no dead ends considered
            chunky_doors.extend(chunk.unlinked_doors)

    pairs = []
    for dest in chunky_doors:
        for src in door_map[switch_dir(dest.direction)]:
            if dest.parentChunk.outflow > 2:  # increases outflow
                pairs.append((src, dest))
            else:
                dest_doors = set(dest.parentChunk.unlinked_doors)
                dest_doors.remove(dest)
                if dest_doors.pop().direction != src.direction:  # the other door is not the same direction (or type?)
                    pairs.append((src, dest))

    if len(pairs) == 0:
        return None
    random.shuffle(pairs)
    valid, pick = False, None
    while not valid and len(pairs) > 0:
        pick = pairs.pop()
        valid = valid_extend_pick(pick[0], pick[1])
    if valid:
        return pick
    else:
        return None


# there shouldn't be any path in the destination
def valid_extend_pick(src_door, dest_door):
    src_chunk = src_door.parentChunk
    dest_chunk = dest_door.parentChunk
    unfulfilled_paths = 0
    for path in src_chunk.paths_needed:
        if not ((path[0] in src_chunk.regions and path[1] in dest_chunk.regions)
                or (path[1] in src_chunk.regions and path[0] in dest_chunk.regions)):
            unfulfilled_paths += 1
    if unfulfilled_paths == 0 or dest_chunk.outflow + src_chunk.outflow - 2 > 0:
        return True
    return False


def self_pick(dungeon):
    door_map = {Direction.South: [], Direction.North: [], Direction.East: [], Direction.West: []}
    for d in dungeon.unlinked_doors:
        door_map[d.direction].append(d)

    pairs = []
    for dest in dungeon.unlinked_doors:
        for src in door_map[switch_dir(dest.direction)]:
            pairs.append((src, dest))

    if len(pairs) == 0:
        return None
    random.shuffle(pairs)
    valid, pick = False, None
    while not valid and len(pairs) > 0:
        pick = pairs.pop()
        valid = valid_self_pick(pick[0], pick[1])
    if valid:
        return pick
    else:
        return None

# this currently checks
# 1. that all paths are fulfilled by this connection or the outflow is greater than 0.
def path_pick(dungeon) -> object:
    paths = []
    for path in dungeon.paths:
        if not dungeon.path_completion[path]:
            paths.append(path)
    random.shuffle(paths)
    pick = None
    while pick is None and len(paths) > 0:
        path = paths.pop()
        src_chunk = dest_chunk = None
        for chunk in dungeon.chunks:
            if path[0] in chunk.regions:
                src_chunk = chunk
            if path[1] in chunk.regions:
                dest_chunk = chunk

        door_map = {Direction.South: [], Direction.North: [], Direction.East: [], Direction.West: []}
        for d in src_chunk.unlinked_doors:
            door_map[d.direction].append(d)

        pairs = []
        for dest in dest_chunk.unlinked_doors:
            for src in door_map[switch_dir(dest.direction)]:
                pairs.append((src, dest))

        if len(pairs) == 0:
            continue
        random.shuffle(pairs)
        valid, pair = False, None
        while not valid and len(pairs) > 0:
            pair = pairs.pop()
            valid = valid_self_pick(pair[0], pair[1])
        if valid:
            pick = pair
    return pick


def valid_self_pick(src_door, dest_door):
    src_chunk, dest_chunk = src_door.parentChunk, dest_door.parentChunk
    if src_chunk == dest_chunk:
        return src_chunk.outflow - 2 > 0 or len(src_chunk.paths_needed) == 0
    unfulfilled_paths = 0
    for path in src_chunk.paths_needed:
        if not ((path[0] in src_chunk.regions and path[1] in dest_chunk.regions)
                or (path[1] in src_chunk.regions and path[0] in dest_chunk.regions)):
            unfulfilled_paths += 1
    for path in dest_chunk.paths_needed:
        if not ((path[0] in src_chunk.regions and path[1] in dest_chunk.regions)
                or (path[1] in src_chunk.regions and path[0] in dest_chunk.regions)):
            unfulfilled_paths += 1
    if unfulfilled_paths == 0 or dest_chunk.outflow + src_chunk.outflow - 2 > 0:
        return True
    return False


def is_dungeon_finished(world, player, dungeon):
    if len(dungeon.unlinked_doors) > 0:  # no unlinked doors
        return False
    for path in dungeon.paths:  # paths through dungeon are possible
        if not find_path(world, player, path, dungeon.path_completion):
            return False
    # if dungeon.chests < dungeon.count_dungeon_item() + 2:  # 2 or more chests reachable in dungeon than number of dungeon items
    #    return False
    # size of dungeon is acceptable
    # enough chests+keys within each key sphere to open key doors
    return True


def find_path(world, player, path, path_completion):
    if path_completion[path]:   # found it earlier -- assuming no disconnects
        return True
    visited_regions = set([])
    queue = collections.deque([world.get_region(path[0], player)])
    while len(queue) > 0:
        region = queue.popleft()
        if region.name == path[1]:
            path_completion[path] = True
            # would be nice if we could mark off the path needed in the chunks here
            return True
        visited_regions.add(region)
        for ext in region.exits:
            connected = ext.connected_region
            if connected is not None and connected not in visited_regions and connected.type == RegionType.Dungeon and connected not in queue:
                queue.append(connected)
    return False


def experiment(world, player):
    hc = convert_to_sectors(hyrule_castle_regions, world, player)
    ep = convert_to_sectors(eastern_regions, world, player)
    dp = convert_to_sectors(desert_regions, world, player)
    dungeon_sectors = [hc, ep, dp]
    for sector_list in dungeon_sectors:
        for sector in sector_list:
            for region in sector.regions:
                print(region.name)
            for door in sector.oustandings_doors:
                print(door.name)
            print('pol: ' + str(sector.polarity()))
            print('mag: ' + str(sector.magnitude()))
            print()
            print()
    split_up_sectors(dp, desert_default_entrance_sets)

    dungeon_region_lists = [hyrule_castle_regions, eastern_regions, desert_regions]
    for region_list in dungeon_region_lists:
        shuffle_dungeon_no_repeats(world, player, region_list)
    # for ent, ext in experimental_connections:
    #     if world.get_door(ent, player).blocked:
    #         connect_one_way(world, ext, ent, player)
    #     elif  world.get_door(ext, player).blocked:
    #         connect_one_way(world, ent, ext, player)
    #     else:
    #         connect_two_way(world, ent, ext, player)

    # Create list of regions


def convert_regions(region_names, world, player):
    region_list = []
    for name in region_names:
        region_list.append(world.get_region(name, player))
    return region_list


def convert_to_sectors(region_names, world, player):
    region_list = convert_regions(region_names, world, player)
    sectors = []
    while len(region_list) > 0:
        region = region_list.pop()
        region_chunk = [region]
        exits = []
        exits.extend(region.exits)
        outstanding_doors = []
        while len(exits) > 0:
            ext = exits.pop()
            if ext.connected_region is not None:
                connect_region = ext.connected_region
                if connect_region not in region_chunk and connect_region in region_list:
                    region_list.remove(connect_region)
                    region_chunk.append(connect_region)
                    exits.extend(connect_region.exits)
            else:
                door = world.check_for_door(ext.name, player)
                if door is not None:
                    outstanding_doors.append(door)
        sector = Sector()
        sector.regions.extend(region_chunk)
        sector.oustandings_doors.extend(outstanding_doors)
        sectors.append(sector)
    return sectors


def split_up_sectors(sector_list, entrance_sets):
    new_sector_grid = []
    leftover_sectors = []
    leftover_sectors.extend(sector_list)
    for entrance_set in entrance_sets:
        new_sector_list = []
        for sector in sector_list:
            s_regions = list(map(lambda r: r.name, sector.regions))
            for entrance in entrance_set:
                if entrance in s_regions:
                    new_sector_list.append(sector)
                    leftover_sectors.remove(sector)
                    break
        new_sector_grid.append(new_sector_list)
    # appalling I know - how to split up other things
    for s_list in new_sector_grid:
        print('pol:'+str(sum_vector(s_list, lambda s: s.polarity())))
        print('mag:'+str(sum_vector(s_list, lambda s: s.magnitude())))
    print('pol:'+str(sum_vector(leftover_sectors, lambda s: s.polarity())))
    print('mag:'+str(sum_vector(leftover_sectors, lambda s: s.magnitude())))


    return new_sector_grid


def sum_vector(sector_list, func):
    sum = [0, 0, 0]
    for sector in sector_list:
        vector = func(sector)
        for i in range(len(sum)):
            sum[i] = sum[i] + vector[i]
    return sum


# def add_vectors(vector_one, vector_two):
#     result = [0]*len(vector_one)
#     for i in range(len(result)):
#         result[i] = vector_one[i] + vector_two[i]
#     return result


def is_polarity_neutral(polarity):
    neutral = 0
    for value in polarity:
        neutral = neutral + value
    return neutral == 0


def is_proposal_valid(proposal, buckets, candidates):
    # check that proposal is complete
    for i in range(len(proposal)):
        if proposal[i] is -1:
            return False  # indicates an incomplete proposal
    test_bucket = [[]]*len(buckets)
    for bucket_idx in range(len(buckets)):
        test_bucket[bucket_idx].extend(buckets[bucket_idx])
    for i in range(len(proposal)):
        test_bucket[proposal[i]].append(candidates[i])
    for test in test_bucket:
        valid = is_polarity_neutral(sum_vector(test, lambda s: s.polarity()))
        if not valid:
            return False
    return True


def assignment(buckets, candidates):
    random.shuffle(buckets)
    random.shuffle(candidates)
    proposal = [-1]*len(candidates)

    solution = next_proposal(proposal, buckets, candidates)
    if solution is None:
        raise Exception('Unable to find a proposal')
    # todo: use solution to assign to buckets and candidates
    # buckets =


def next_proposal(proposal, buckets, candidates):
    if is_proposal_valid(proposal, buckets, candidates):
        return proposal

<<<<<<< HEAD
    next_candidate_idx = proposal.index(-1)
    for i in range(len(buckets)): # todo: this produces a weighted solution unfortunately, good for a mode called OneBigHappyDungeon in crossed, not good for a balanced, or random approach
        proposal[next_candidate_idx] = i
        found_proposal = next_proposal(proposal, buckets, candidates)
        if found_proposal is not None:
            return found_proposal
    return None  # there was no valid assignment
=======
mandatory_connections = [('Hyrule Dungeon North Abyss Catwalk Dropdown', 'Hyrule Dungeon North Abyss'),
                         ('Sewers Secret Room Push Block', 'Sewers Secret Room Blocked Path')
                         ]
>>>>>>> ada06cb5


# code below is for an algorithm without restarts

# "simple" thing that would probably reduce the number of restarts:
# When you pick a region check for all existing connections to other regions
# first via region.exits (which is a list of non-door exits from the current region)
# then for each Entrance in that list it may have a connected_region (or not)
# but make sure the connected_region is a Dungeon type so the search doesn't venture out into the overworld.
# Then, once you have this region chunk, add all the doors and do the normal loop.
# Nuts, normal loop


def shuffle_dungeon_no_repeats(world, player, dungeon_region_names):
    logger = logging.getLogger('')
    available_regions = []
    for name in dungeon_region_names:
        available_regions.append(world.get_region(name, player))
    random.shuffle(available_regions)

    available_doors = []
    # this is interesting but I want to ensure connectedness
    # Except for Desert1/2 and Skull 1/2/3 - treat them as separate dungeons?
    while len(available_regions) > 0:
        # Pick a random region and make its doors the open set
        region = available_regions.pop()
        logger.info("Starting in %s", region.name)
        regions = find_connected_regions(region, available_regions, logger)
        for region in regions:
            available_doors.extend(get_doors_ex(world, region, player))

        # Loop until all available doors are used
        while len(available_doors) > 0:
            # Pick a random available door to connect
            random.shuffle(available_doors)
            door = available_doors.pop()
            logger.info('Linking %s', door.name)
            # Find an available region that has a compatible door
            connect_region, connect_door = find_compatible_door_in_regions_ex(world, door, available_regions, player)
            if connect_region is not None:
                logger.info('  Found new region %s via %s', connect_region.name, connect_door.name)
                # Apply connection and add the new region's doors to the available list
                maybe_connect_two_way(world, door, connect_door, player)
                c_regions = find_connected_regions(connect_region, available_regions, logger)
                for region in c_regions:
                    available_doors.extend(get_doors_ex(world, region, player))
                # We've used this region and door, so don't use them again
                available_doors.remove(connect_door)
                available_regions.remove(connect_region)
            else:
                # If there's no available region with a door, use an internal connection
                connect_door = find_compatible_door_in_list(world, door, available_doors, player)
                if connect_door is not None:
                    logger.info('  Adding loop via %s', connect_door.name)
                    maybe_connect_two_way(world, door, connect_door, player)
                    available_doors.remove(connect_door)
    # Check that we used everything, we failed otherwise
    if len(available_regions) > 0 or len(available_doors) > 0:
        logger.warning('Failed to add all regions/doors to dungeon, generation will likely fail.')


def find_connected_regions(region, available_regions, logger):
    region_chunk = [region]
    exits = []
    exits.extend(region.exits)
    while len(exits) > 0:
        ext = exits.pop()
        if ext.connected_region is not None:
            connect_region = ext.connected_region
            if connect_region not in region_chunk and connect_region in available_regions:
                # door = world.check_for_door(ext.name, player)
                # if door is None or door.type not in [DoorType.Normal, DoorType.SpiralStairs]:
                logger.info('  Found new region %s via %s', connect_region.name, ext.name)
                available_regions.remove(connect_region)
                region_chunk.append(connect_region)
                exits.extend(connect_region.exits)
    return region_chunk


def find_compatible_door_in_regions_ex(world, door, regions, player):
    for region in regions:
        for proposed_door in get_doors_ex(world, region, player):
            if doors_compatible(door, proposed_door):
                return region, proposed_door
    return None, None

def get_doors_ex(world, region, player):
    res = []
    for exit in region.exits:
        door = world.check_for_door(exit.name, player)
        if door is not None and door.type in [DoorType.Normal, DoorType.SpiralStairs]:
            res.append(door)
    return res



# DATA GOES DOWN HERE

mandatory_connections = [
    ('Hyrule Dungeon North Abyss Catwalk Dropdown', 'Hyrule Dungeon North Abyss'),
    # ('Hyrule Dungeon Key Door S', 'Hyrule Dungeon North Abyss'),
    # ('Hyrule Dungeon Key Door N', 'Hyrule Dungeon Map Room'),
    ('Sewers Secret Room Push Block', 'Sewers Secret Room Blocked Path'),
    ('Eastern Hint Tile Push Block', 'Eastern Compass Area')
]

intratile_doors = [
    ('Hyrule Dungeon Key Door S', 'Hyrule Dungeon Key Door N'),
    ('Desert East Lobby WS', 'Desert East Wing ES'),
    ('Desert East Wing Key Door EN', 'Desert Compass Key Door WN'),
    ('Desert North Hall NW', 'Desert Map SW'),
    ('Desert North Hall NE', 'Desert Map SE'),
    ('Desert Sandworm Corner NE', 'Desert Bonk Torch SE'),
    ('Desert Sandworm Corner WS', 'Desert Circle of Pots ES'),
    ('Desert Circle of Pots NW', 'Desert Big Chest SW'),
    ('Desert West Wing WS', 'Desert West Lobby ES',),
    ('Desert Back Lobby NW', 'Desert Tiles 1 SW'),
    ('Desert Bridge SW', 'Desert Four Statues NW'),
    ('Desert Four Statues ES', 'Desert Beamos Hall WS',),
    ('Desert Tiles 2 NE', 'Desert Wall Slide SE'),
]

# todo: these path rules are more complicated I think...
#  there may be a better way to do them if we randomize dungeon entrances
dungeon_paths = {
    'Hyrule Castle': [('Hyrule Castle Lobby', 'Hyrule Castle West Lobby'),
                      ('Hyrule Castle Lobby', 'Hyrule Castle East Lobby'),
                      ('Hyrule Castle Lobby', 'Hyrule Dungeon Cellblock'),  # just for standard mode?
                      ('Hyrule Dungeon Cellblock', 'Sanctuary')],  # again, standard mode?
    'Eastern Palace': [('Eastern Lobby', 'Eastern Boss')],
    'Desert Palace': [('Desert Main Lobby', 'Desert West Lobby'),
                      ('Desert Main Lobby', 'Desert East Lobby'),
                      ('Desert Back Lobby', 'Desert Boss')],  # or Desert Main Lobby to Desert Boss would be fine I guess
    'Tower of Hera': [],
    'Agahnims Tower': [],
    'Palace of Darkness': [],
    'Thieves Town': [],
    'Skull Woods': [],
    'Swamp Palace': [],
    'Ice Palace': [],
    'Misery Mire': [],
    'Turtle Rock': [],
    'Ganons Tower': []
}

spiral_staircases = [('Hyrule Castle Back Hall Down Stairs', 'Hyrule Dungeon Map Room Up Stairs'),
                     ('Hyrule Dungeon Armory Down Stairs', 'Hyrule Dungeon Staircase Up Stairs'),
                     ('Hyrule Dungeon Staircase Down Stairs', 'Hyrule Dungeon Cellblock Up Stairs'),
                     ('Sewers Behind Tapestry Down Stairs', 'Sewers Rope Room Up Stairs'),
                     ('Sewers Secret Room Up Stairs', 'Sewers Pull Switch Down Stairs'),
                     ('Eastern Darkness Up Stairs', 'Eastern Attic Start Down Stairs'),
                     ('Desert Tiles 1 Up Stairs', 'Desert Bridge Down Stairs')]

straight_staircases = [('Hyrule Castle Lobby North Stairs', 'Hyrule Castle Throne Room South Stairs'),
                       ('Sewers Rope Room North Stairs', 'Sewers Dark Cross South Stairs')]

open_edges = [
    ('Hyrule Dungeon North Abyss South Edge', 'Hyrule Dungeon South Abyss North Edge'),
    ('Hyrule Dungeon North Abyss Catwalk Edge', 'Hyrule Dungeon South Abyss Catwalk North Edge'),
    ('Hyrule Dungeon South Abyss West Edge', 'Hyrule Dungeon Guardroom Abyss Edge'),
    ('Hyrule Dungeon South Abyss Catwalk West Edge', 'Hyrule Dungeon Guardroom Catwalk Edge'),
    ('Desert Main Lobby NW Edge', 'Desert North Hall SW Edge'),
    ('Desert Main Lobby N Edge', 'Desert Dead End Edge'),
    ('Desert Main Lobby NE Edge', 'Desert North Hall SE Edge'),
    ('Desert Main Lobby E Edge', 'Desert East Wing W Edge'),
    ('Desert East Wing N Edge', 'Desert Arrow Pot Corner S Edge'),
    ('Desert Arrow Pot Corner W Edge', 'Desert North Hall E Edge'),
    ('Desert North Hall W Edge', 'Desert Sandworm Corner S Edge'),
    ('Desert Sandworm Corner E Edge', 'Desert West Wing N Edge')
]

falldown_pits = [('Eastern Courtyard Potholes', 'Eastern Fairies')]
falldown_pits_as_doors = [('Eastern Courtyard Potholes', 'Eastern Fairy Landing')]

dungeon_warps = [('Eastern Fairies\' Warp', 'Eastern Courtyard')]
dungeon_warps_as_doors = [('Eastern Fairies\' Warp', 'Eastern Courtyard Warp End')]

<<<<<<< HEAD
default_door_connections = [
    ('Hyrule Castle Lobby W', 'Hyrule Castle West Lobby E'),
    ('Hyrule Castle Lobby E', 'Hyrule Castle East Lobby W'),
    ('Hyrule Castle Lobby WN', 'Hyrule Castle West Lobby EN'),
    ('Hyrule Castle West Lobby N', 'Hyrule Castle West Hall S'),
    ('Hyrule Castle East Lobby N', 'Hyrule Castle East Hall S'),
    ('Hyrule Castle East Lobby NW', 'Hyrule Castle East Hall SW'),
    ('Hyrule Castle East Hall W', 'Hyrule Castle Back Hall E'),
    ('Hyrule Castle West Hall E', 'Hyrule Castle Back Hall W'),
    ('Hyrule Castle Throne Room N', 'Sewers Behind Tapestry S'),
    ('Hyrule Dungeon Guardroom N', 'Hyrule Dungeon Armory S'),
    ('Sewers Dark Cross Key Door N', 'Sewers Dark Cross Key Door S'),
    ('Sewers Water W', 'Sewers Key Rat E'),
    ('Sewers Key Rat Key Door N', 'Sewers Secret Room Key Door S'),
    ('Eastern Lobby N', 'Eastern Cannonball S'),
    ('Eastern Cannonball N', 'Eastern Courtyard Ledge S'),
    ('Eastern Cannonball Ledge WN', 'Eastern Big Key EN'),
    ('Eastern Cannonball Ledge Key Door EN', 'Eastern Dark Square Key Door WN'),
    ('Eastern Courtyard Ledge W', 'Eastern Compass Area E'),
    ('Eastern Courtyard Ledge E', 'Eastern Map Area W'),
    ('Eastern Compass Area EN', 'Eastern Courtyard WN'),
    ('Eastern Courtyard EN', 'Eastern Map Valley WN'),
    ('Eastern Courtyard N', 'Eastern Darkness S'),
    ('Eastern Map Valley SW', 'Eastern Dark Square NW'),
    ('Eastern Attic Start WS', 'Eastern Attic Switches ES'),
    ('Eastern Attic Switches WS', 'Eastern Eyegores ES'),
    ('Desert Compass NW', 'Desert Cannonball S'),
    ('Desert Beamos Hall NE', 'Desert Tiles 2 SE')
]
=======
interior_doors = [('Hyrule Dungeon Armory Interior Key Door S', 'Hyrule Dungeon Armory Interior Key Door N'),
        ('Hyrule Dungeon Map Room Key Door S', 'Hyrule Dungeon North Abyss Key Door N')]

key_doors = [('Sewers Key Rat Key Door N', 'Sewers Secret Room Key Door S'),
             ('Sewers Dark Cross Key Door N', 'Sewers Dark Cross Key Door S'),
             ('Eastern Dark Square Key Door WN', 'Eastern Cannonball Ledge Key Door EN'),
             ('Eastern Darkness Up Stairs', 'Eastern Attic Start Down Stairs'),
             ('Eastern Big Key NE', 'Eastern Compass Area SW'),
             ('Eastern Darkness S', 'Eastern Courtyard N')]

default_door_connections = [('Hyrule Castle Lobby W', 'Hyrule Castle West Lobby E'),
                            ('Hyrule Castle Lobby E', 'Hyrule Castle East Lobby W'),
                            ('Hyrule Castle Lobby WN', 'Hyrule Castle West Lobby EN'),
                            ('Hyrule Castle West Lobby N', 'Hyrule Castle West Hall S'),
                            ('Hyrule Castle East Lobby N', 'Hyrule Castle East Hall S'),
                            ('Hyrule Castle East Lobby NW', 'Hyrule Castle East Hall SW'),
                            ('Hyrule Castle East Hall W', 'Hyrule Castle Back Hall E'),
                            ('Hyrule Castle West Hall E', 'Hyrule Castle Back Hall W'),
                            ('Hyrule Castle Throne Room N', 'Sewers Behind Tapestry S'),
                            ('Hyrule Dungeon Guardroom N', 'Hyrule Dungeon Armory S'),
                            ('Sewers Dark Cross Key Door N', 'Sewers Dark Cross Key Door S'),
                            ('Sewers Water W', 'Sewers Key Rat E'),
                            ('Sewers Key Rat Key Door N', 'Sewers Secret Room Key Door S'),
                            ('Eastern Lobby N', 'Eastern Cannonball S'),
                            ('Eastern Cannonball N', 'Eastern Courtyard Ledge S'),
                            ('Eastern Cannonball Ledge WN', 'Eastern Big Key EN'),
                            ('Eastern Cannonball Ledge Key Door EN', 'Eastern Dark Square Key Door WN'),
                            ('Eastern Courtyard Ledge W', 'Eastern Compass Area E'),
                            ('Eastern Courtyard Ledge E', 'Eastern Map Area W'),
                            ('Eastern Compass Area EN', 'Eastern Courtyard WN'),
                            ('Eastern Courtyard EN', 'Eastern Map Valley WN'),
                            ('Eastern Courtyard N', 'Eastern Darkness S'),
                            ('Eastern Map Valley SW', 'Eastern Dark Square NW'),
                            ('Eastern Attic Start WS', 'Eastern Attic Switches ES'),
                            ('Eastern Attic Switches WS', 'Eastern Eyegores ES'),
                            ('Eastern Eyegores NE', 'Eastern Boss SE')]
# ('', ''),
default_one_way_connections = [('Sewers Pull Switch S', 'Sanctuary N'),
                               ('Eastern Big Key NE', 'Eastern Compass Area SW')]
>>>>>>> ada06cb5

# ('', ''),
default_one_way_connections = [
    ('Sewers Pull Switch S', 'Sanctuary N'),
    ('Eastern Eyegores NE', 'Eastern Boss SE'),
    ('Desert Wall Slide NW', 'Desert Boss SW')
]

experimental_connections = [('Eastern Boss SE', 'Eastern Eyegores NE'),
                            ('Eastern Eyegores ES', 'Eastern Map Valley WN'),
                            ('Eastern Lobby N', 'Eastern Courtyard Ledge S'),
                            ('Eastern Big Key EN', 'Eastern Courtyard Ledge W'),
                            ('Eastern Big Key NE', 'Eastern Compass Area SW'),
                            ('Eastern Compass Area EN', 'Eastern Courtyard WN'),
                            ('Eastern Courtyard N', 'Eastern Map Valley SW'),
                            ('Eastern Courtyard EN', 'Eastern Map Area W'),


                            ('Hyrule Castle Lobby W', 'Hyrule Castle Back Hall E'),
                            ('Hyrule Castle Throne Room N', 'Sewers Behind Tapestry S'),
                            ('Hyrule Castle Lobby WN', 'Hyrule Castle West Lobby EN'),
                            ('Hyrule Castle West Lobby N', 'Eastern Cannonball S'),

                            ('Hyrule Castle Lobby E', 'Sewers Water W'),
                            ('Sewers Dark Cross Key Door S', 'Sanctuary N')]

# experimental_connections = [('Eastern Boss SE', 'Eastern Courtyard N'),
#                             ('Eastern Courtyard EN', 'Eastern Attic Switches WS'),
#                             ('Eastern Lobby N', 'Eastern Darkness S'),
#                             ('Eastern Courtyard WN', 'Eastern Compass Area E'),
#                             ('Eastern Attic Switches ES', 'Eastern Cannonball Ledge WN'),
#                             ('Eastern Compass Area EN', 'Hyrule Castle Back Hall W'),
#                             ('Hyrule Castle Back Hall E', 'Eastern Map Area W'),
#                             ('Eastern Attic Start WS', 'Eastern Cannonball Ledge Key Door EN'),
#                             ('Eastern Compass Area SW', 'Hyrule Dungeon Guardroom N'),
#                             ('Hyrule Castle East Lobby NW', 'Hyrule Castle East Hall SW'),
#                             ('Hyrule Castle East Lobby N', 'Eastern Courtyard Ledge S'),
#                             ('Hyrule Castle Lobby E', 'Eastern Courtyard Ledge W'),
#                             ('Hyrule Castle Lobby WN', 'Eastern Courtyard Ledge E'),
#                             ('Hyrule Castle West Lobby EN', 'Hyrule Castle East Lobby W'),
#                             ('Hyrule Castle Throne Room N', 'Hyrule Castle East Hall S'),
#                             ('Hyrule Castle West Lobby E', 'Hyrule Castle East Hall W'),
#                             ('Hyrule Castle West Lobby N', 'Hyrule Dungeon Armory S'),
#                             ('Hyrule Castle Lobby W', 'Hyrule Castle West Hall E'),
#                             ('Hyrule Castle West Hall S', 'Sanctuary N')]


desert_default_entrance_sets = [
    ['Desert Back Lobby'],
    ['Desert Main Lobby', 'Desert West Lobby', 'Desert East Lobby']
]<|MERGE_RESOLUTION|>--- conflicted
+++ resolved
@@ -169,26 +169,15 @@
 
 
 def within_dungeon(world, player):
-<<<<<<< HEAD
-    dungeon_region_lists = [hyrule_castle_regions, eastern_regions, desert_regions]
-    for region_list in dungeon_region_lists:
-        shuffle_dungeon(world, player, region_list)
-
-
-def shuffle_dungeon(world, player, dungeon_region_names):
-=======
-    # TODO: Add dungeon names to Regions so we can just look these lists up
     # TODO: The "starts" regions need access logic
+    # Aerinon's note: I think this is handled already by ER Rules
     dungeon_region_starts_es = ['Hyrule Castle Lobby', 'Hyrule Castle West Lobby', 'Hyrule Castle East Lobby', 'Sewers Secret Room']
-    dungeon_region_names_es = ['Hyrule Castle Lobby', 'Hyrule Castle West Lobby', 'Hyrule Castle East Lobby', 'Hyrule Castle East Hall', 'Hyrule Castle West Hall', 'Hyrule Castle Back Hall', 'Hyrule Castle Throne Room', 'Hyrule Dungeon Map Room', 'Hyrule Dungeon North Abyss', 'Hyrule Dungeon North Abyss Catwalk', 'Hyrule Dungeon South Abyss', 'Hyrule Dungeon South Abyss Catwalk', 'Hyrule Dungeon Guardroom', 'Hyrule Dungeon Armory Main', 'Hyrule Dungeon Armory North Branch', 'Hyrule Dungeon Staircase', 'Hyrule Dungeon Cellblock', 'Sewers Behind Tapestry', 'Sewers Rope Room', 'Sewers Dark Cross', 'Sewers Water', 'Sewers Key Rat', 'Sewers Secret Room', 'Sewers Secret Room Blocked Path', 'Sewers Pull Switch', 'Sanctuary']
     dungeon_region_starts_ep = ['Eastern Lobby']
-    dungeon_region_names_ep = ['Eastern Lobby', 'Eastern Cannonball', 'Eastern Cannonball Ledge', 'Eastern Courtyard Ledge', 'Eastern Map Area', 'Eastern Compass Area', 'Eastern Courtyard', 'Eastern Fairies', 'Eastern Map Valley', 'Eastern Dark Square', 'Eastern Big Key', 'Eastern Darkness', 'Eastern Attic Start', 'Eastern Attic Switches', 'Eastern Eyegores',  'Eastern Boss']
-    dungeon_region_lists = [(dungeon_region_starts_es, dungeon_region_names_es), (dungeon_region_starts_ep, dungeon_region_names_ep)]
+    dungeon_region_lists = [(dungeon_region_starts_es, hyrule_castle_regions), (dungeon_region_starts_ep, eastern_regions)]
     for start_list, region_list in dungeon_region_lists:
         shuffle_dungeon(world, player, start_list, region_list)
 
 def shuffle_dungeon(world, player, start_region_names, dungeon_region_names):
->>>>>>> ada06cb5
     logger = logging.getLogger('')
     # Part one - generate a random layout
     available_regions = []
@@ -201,7 +190,7 @@
     # never link across them.
     ugly_regions = {}
     next_ugly_region = 1
-    
+
     # Add all start regions to the open set.
     available_doors = []
     for name in start_region_names:
@@ -242,46 +231,30 @@
                     logger.info('Failed because of ugly door, trying again.')
                     shuffle_dungeon(world, player, start_region_names, dungeon_region_names)
                     return
-                    
+
             # We've used this region and door, so don't use them again
             available_regions.remove(connect_region)
             available_doors.remove(connect_door)
         else:
             # If there's no available region with a door, use an internal connection
-<<<<<<< HEAD
             connect_door = find_compatible_door_in_list(world, door, available_doors, player)
             if connect_door is not None:
                 logger.info('  Adding loop via %s', connect_door.name)
                 maybe_connect_two_way(world, door, connect_door, player)
                 available_doors.remove(connect_door)
-=======
-            connect_door = find_compatible_door_in_list(ugly_regions, world, door, available_doors, player)
-            # If we don't have a door at this point, it's time to panic and retry.
-            if connect_door is None:
-                logger.info('Failed because of blocked door, trying again.')
-                shuffle_dungeon(world, player, start_region_names, dungeon_region_names)
-                return                
-            logger.info('  Adding loop via %s', connect_door.name)
-            maybe_connect_two_way(world, door, connect_door, player)
-            available_doors.remove(connect_door)
->>>>>>> ada06cb5
     # Check that we used everything, and retry if we failed
     if len(available_regions) > 0 or len(available_doors) > 0:
         logger.info('Failed to add all regions to dungeon, trying again.')
         shuffle_dungeon(world, player, start_region_names, dungeon_region_names)
         return
-    
-    
+
+
 
 # Connects a and b. Or don't if they're an unsupported connection type.
 # TODO: This is gross, don't do it this way
 def maybe_connect_two_way(world, a, b, player):
-<<<<<<< HEAD
-    if a.type in [DoorType.Open, DoorType.StraightStairs, DoorType.Hole, DoorType.Warp]:
-=======
     # Return on unsupported types.
-    if a.type == DoorType.Open or a.type == DoorType.StraightStairs or a.type == DoorType.Hole or a.type == DoorType.Warp or a.type == DoorType.Interior:
->>>>>>> ada06cb5
+    if a.type in [DoorType.Open, DoorType.StraightStairs, DoorType.Hole, DoorType.Warp, DoorType.Interior, DoorType.Logical]:
         return
     # Connect supported types
     if a.type == DoorType.Normal or a.type == DoorType.SpiralStairs:
@@ -294,7 +267,7 @@
         return
     # If we failed to account for a type, panic
     raise RuntimeError('Unknown door type ' + a.type.name)
-                
+
 # Finds a compatible door in regions, returns the region and door
 def find_compatible_door_in_regions(world, door, regions, player):
     for region in regions:
@@ -303,12 +276,7 @@
                 return region, proposed_door
     return None, None
 
-<<<<<<< HEAD
-
-def find_compatible_door_in_list(world, door, doors, player):
-=======
 def find_compatible_door_in_list(ugly_regions, world, door, doors, player):
->>>>>>> ada06cb5
     for proposed_door in doors:
         if ugly_regions[door.name] != ugly_regions[proposed_door.name]:
             continue
@@ -910,7 +878,6 @@
     if is_proposal_valid(proposal, buckets, candidates):
         return proposal
 
-<<<<<<< HEAD
     next_candidate_idx = proposal.index(-1)
     for i in range(len(buckets)): # todo: this produces a weighted solution unfortunately, good for a mode called OneBigHappyDungeon in crossed, not good for a balanced, or random approach
         proposal[next_candidate_idx] = i
@@ -918,11 +885,6 @@
         if found_proposal is not None:
             return found_proposal
     return None  # there was no valid assignment
-=======
-mandatory_connections = [('Hyrule Dungeon North Abyss Catwalk Dropdown', 'Hyrule Dungeon North Abyss'),
-                         ('Sewers Secret Room Push Block', 'Sewers Secret Room Blocked Path')
-                         ]
->>>>>>> ada06cb5
 
 
 # code below is for an algorithm without restarts
@@ -1023,26 +985,8 @@
 
 mandatory_connections = [
     ('Hyrule Dungeon North Abyss Catwalk Dropdown', 'Hyrule Dungeon North Abyss'),
-    # ('Hyrule Dungeon Key Door S', 'Hyrule Dungeon North Abyss'),
-    # ('Hyrule Dungeon Key Door N', 'Hyrule Dungeon Map Room'),
     ('Sewers Secret Room Push Block', 'Sewers Secret Room Blocked Path'),
     ('Eastern Hint Tile Push Block', 'Eastern Compass Area')
-]
-
-intratile_doors = [
-    ('Hyrule Dungeon Key Door S', 'Hyrule Dungeon Key Door N'),
-    ('Desert East Lobby WS', 'Desert East Wing ES'),
-    ('Desert East Wing Key Door EN', 'Desert Compass Key Door WN'),
-    ('Desert North Hall NW', 'Desert Map SW'),
-    ('Desert North Hall NE', 'Desert Map SE'),
-    ('Desert Sandworm Corner NE', 'Desert Bonk Torch SE'),
-    ('Desert Sandworm Corner WS', 'Desert Circle of Pots ES'),
-    ('Desert Circle of Pots NW', 'Desert Big Chest SW'),
-    ('Desert West Wing WS', 'Desert West Lobby ES',),
-    ('Desert Back Lobby NW', 'Desert Tiles 1 SW'),
-    ('Desert Bridge SW', 'Desert Four Statues NW'),
-    ('Desert Four Statues ES', 'Desert Beamos Hall WS',),
-    ('Desert Tiles 2 NE', 'Desert Wall Slide SE'),
 ]
 
 # todo: these path rules are more complicated I think...
@@ -1068,16 +1012,20 @@
     'Ganons Tower': []
 }
 
-spiral_staircases = [('Hyrule Castle Back Hall Down Stairs', 'Hyrule Dungeon Map Room Up Stairs'),
-                     ('Hyrule Dungeon Armory Down Stairs', 'Hyrule Dungeon Staircase Up Stairs'),
-                     ('Hyrule Dungeon Staircase Down Stairs', 'Hyrule Dungeon Cellblock Up Stairs'),
-                     ('Sewers Behind Tapestry Down Stairs', 'Sewers Rope Room Up Stairs'),
-                     ('Sewers Secret Room Up Stairs', 'Sewers Pull Switch Down Stairs'),
-                     ('Eastern Darkness Up Stairs', 'Eastern Attic Start Down Stairs'),
-                     ('Desert Tiles 1 Up Stairs', 'Desert Bridge Down Stairs')]
-
-straight_staircases = [('Hyrule Castle Lobby North Stairs', 'Hyrule Castle Throne Room South Stairs'),
-                       ('Sewers Rope Room North Stairs', 'Sewers Dark Cross South Stairs')]
+spiral_staircases = [
+    ('Hyrule Castle Back Hall Down Stairs', 'Hyrule Dungeon Map Room Up Stairs'),
+    ('Hyrule Dungeon Armory Down Stairs', 'Hyrule Dungeon Staircase Up Stairs'),
+    ('Hyrule Dungeon Staircase Down Stairs', 'Hyrule Dungeon Cellblock Up Stairs'),
+    ('Sewers Behind Tapestry Down Stairs', 'Sewers Rope Room Up Stairs'),
+    ('Sewers Secret Room Up Stairs', 'Sewers Pull Switch Down Stairs'),
+    ('Eastern Darkness Up Stairs', 'Eastern Attic Start Down Stairs'),
+    ('Desert Tiles 1 Up Stairs', 'Desert Bridge Down Stairs')
+]
+
+straight_staircases = [
+    ('Hyrule Castle Lobby North Stairs', 'Hyrule Castle Throne Room South Stairs'),
+    ('Sewers Rope Room North Stairs', 'Sewers Dark Cross South Stairs')
+]
 
 open_edges = [
     ('Hyrule Dungeon North Abyss South Edge', 'Hyrule Dungeon South Abyss North Edge'),
@@ -1100,7 +1048,32 @@
 dungeon_warps = [('Eastern Fairies\' Warp', 'Eastern Courtyard')]
 dungeon_warps_as_doors = [('Eastern Fairies\' Warp', 'Eastern Courtyard Warp End')]
 
-<<<<<<< HEAD
+interior_doors = [
+    ('Hyrule Dungeon Armory Interior Key Door S', 'Hyrule Dungeon Armory Interior Key Door N'),
+    ('Hyrule Dungeon Map Room Key Door S', 'Hyrule Dungeon North Abyss Key Door N'),
+    ('Desert East Lobby WS', 'Desert East Wing ES'),
+    ('Desert East Wing Key Door EN', 'Desert Compass Key Door WN'),
+    ('Desert North Hall NW', 'Desert Map SW'),
+    ('Desert North Hall NE', 'Desert Map SE'),
+    ('Desert Sandworm Corner NE', 'Desert Bonk Torch SE'),
+    ('Desert Sandworm Corner WS', 'Desert Circle of Pots ES'),
+    ('Desert Circle of Pots NW', 'Desert Big Chest SW'),
+    ('Desert West Wing WS', 'Desert West Lobby ES',),
+    ('Desert Back Lobby NW', 'Desert Tiles 1 SW'),
+    ('Desert Bridge SW', 'Desert Four Statues NW'),
+    ('Desert Four Statues ES', 'Desert Beamos Hall WS',),
+    ('Desert Tiles 2 NE', 'Desert Wall Slide SE'),
+]
+
+key_doors = [
+    ('Sewers Key Rat Key Door N', 'Sewers Secret Room Key Door S'),
+    ('Sewers Dark Cross Key Door N', 'Sewers Dark Cross Key Door S'),
+    ('Eastern Dark Square Key Door WN', 'Eastern Cannonball Ledge Key Door EN'),
+    ('Eastern Darkness Up Stairs', 'Eastern Attic Start Down Stairs'),
+    ('Eastern Big Key NE', 'Eastern Compass Area SW'),
+    ('Eastern Darkness S', 'Eastern Courtyard N')
+]
+
 default_door_connections = [
     ('Hyrule Castle Lobby W', 'Hyrule Castle West Lobby E'),
     ('Hyrule Castle Lobby E', 'Hyrule Castle East Lobby W'),
@@ -1130,47 +1103,6 @@
     ('Desert Compass NW', 'Desert Cannonball S'),
     ('Desert Beamos Hall NE', 'Desert Tiles 2 SE')
 ]
-=======
-interior_doors = [('Hyrule Dungeon Armory Interior Key Door S', 'Hyrule Dungeon Armory Interior Key Door N'),
-        ('Hyrule Dungeon Map Room Key Door S', 'Hyrule Dungeon North Abyss Key Door N')]
-
-key_doors = [('Sewers Key Rat Key Door N', 'Sewers Secret Room Key Door S'),
-             ('Sewers Dark Cross Key Door N', 'Sewers Dark Cross Key Door S'),
-             ('Eastern Dark Square Key Door WN', 'Eastern Cannonball Ledge Key Door EN'),
-             ('Eastern Darkness Up Stairs', 'Eastern Attic Start Down Stairs'),
-             ('Eastern Big Key NE', 'Eastern Compass Area SW'),
-             ('Eastern Darkness S', 'Eastern Courtyard N')]
-
-default_door_connections = [('Hyrule Castle Lobby W', 'Hyrule Castle West Lobby E'),
-                            ('Hyrule Castle Lobby E', 'Hyrule Castle East Lobby W'),
-                            ('Hyrule Castle Lobby WN', 'Hyrule Castle West Lobby EN'),
-                            ('Hyrule Castle West Lobby N', 'Hyrule Castle West Hall S'),
-                            ('Hyrule Castle East Lobby N', 'Hyrule Castle East Hall S'),
-                            ('Hyrule Castle East Lobby NW', 'Hyrule Castle East Hall SW'),
-                            ('Hyrule Castle East Hall W', 'Hyrule Castle Back Hall E'),
-                            ('Hyrule Castle West Hall E', 'Hyrule Castle Back Hall W'),
-                            ('Hyrule Castle Throne Room N', 'Sewers Behind Tapestry S'),
-                            ('Hyrule Dungeon Guardroom N', 'Hyrule Dungeon Armory S'),
-                            ('Sewers Dark Cross Key Door N', 'Sewers Dark Cross Key Door S'),
-                            ('Sewers Water W', 'Sewers Key Rat E'),
-                            ('Sewers Key Rat Key Door N', 'Sewers Secret Room Key Door S'),
-                            ('Eastern Lobby N', 'Eastern Cannonball S'),
-                            ('Eastern Cannonball N', 'Eastern Courtyard Ledge S'),
-                            ('Eastern Cannonball Ledge WN', 'Eastern Big Key EN'),
-                            ('Eastern Cannonball Ledge Key Door EN', 'Eastern Dark Square Key Door WN'),
-                            ('Eastern Courtyard Ledge W', 'Eastern Compass Area E'),
-                            ('Eastern Courtyard Ledge E', 'Eastern Map Area W'),
-                            ('Eastern Compass Area EN', 'Eastern Courtyard WN'),
-                            ('Eastern Courtyard EN', 'Eastern Map Valley WN'),
-                            ('Eastern Courtyard N', 'Eastern Darkness S'),
-                            ('Eastern Map Valley SW', 'Eastern Dark Square NW'),
-                            ('Eastern Attic Start WS', 'Eastern Attic Switches ES'),
-                            ('Eastern Attic Switches WS', 'Eastern Eyegores ES'),
-                            ('Eastern Eyegores NE', 'Eastern Boss SE')]
-# ('', ''),
-default_one_way_connections = [('Sewers Pull Switch S', 'Sanctuary N'),
-                               ('Eastern Big Key NE', 'Eastern Compass Area SW')]
->>>>>>> ada06cb5
 
 # ('', ''),
 default_one_way_connections = [
