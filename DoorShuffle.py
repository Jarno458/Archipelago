import random
from collections import defaultdict, deque
import logging
import operator as op
import time
from enum import unique, Flag

from functools import reduce
from BaseClasses import RegionType, Door, DoorType, Direction, Sector, CrystalBarrier
from Regions import key_only_locations
from Dungeons import hyrule_castle_regions, eastern_regions, desert_regions, hera_regions, tower_regions, pod_regions
from Dungeons import dungeon_regions, region_starts, split_region_starts, flexible_starts
from Dungeons import drop_entrances, dungeon_bigs, dungeon_keys, dungeon_hints
from Items import ItemFactory
from RoomData import DoorKind, PairedDoor
from DungeonGenerator import ExplorationState, convert_regions, generate_dungeon, validate_tr
from DungeonGenerator import create_dungeon_builders, split_dungeon_builder, simple_dungeon_builder
from KeyDoorShuffle import analyze_dungeon, validate_vanilla_key_logic, build_key_layout, validate_key_layout


def _doors_compat_name(namedobj_or_name) -> str:
    """Doors references locations by name or by themselves
    If needed, this command is here for debugging.
    It should not be used in release code as it is slow."""
    return getattr(namedobj_or_name, "name", namedobj_or_name)


def link_doors(world, player):
    # Drop-down connections & push blocks
    for exitName, regionName in logical_connections:
        connect_simple_door(world, exitName, regionName, player)
    # These should all be connected for now as normal connections
    for edge_a, edge_b in interior_doors:
        connect_interior_doors(edge_a, edge_b, world, player)

    # These connections are here because they are currently unable to be shuffled
    for entrance, ext in straight_staircases:
        connect_two_way(world, entrance, ext, player)
    for exitName, regionName in falldown_pits:
        connect_simple_door(world, exitName, regionName, player)
    for exitName, regionName in dungeon_warps:
        connect_simple_door(world, exitName, regionName, player)
    for ent, ext in ladders:
        connect_two_way(world, ent, ext, player)

    if world.doorShuffle[player] == 'vanilla':
        for entrance, ext in open_edges:
            connect_two_way(world, entrance, ext, player)
        for exitName, regionName in vanilla_logical_connections:
            connect_simple_door(world, exitName, regionName, player)
        for entrance, ext in spiral_staircases:
            connect_two_way(world, entrance, ext, player)
        for entrance, ext in default_door_connections:
            connect_two_way(world, entrance, ext, player)
        for ent, ext in default_one_way_connections:
            connect_one_way(world, ent, ext, player)
        vanilla_key_logic(world, player)
    elif world.doorShuffle[player] == 'basic':
        # if not world.experimental[player]:
        for entrance, ext in open_edges:
            connect_two_way(world, entrance, ext, player)
        within_dungeon(world, player)
    elif world.doorShuffle[player] == 'crossed':
        for entrance, ext in open_edges:
            connect_two_way(world, entrance, ext, player)
        cross_dungeon(world, player)
    else:
        logging.getLogger('').error('Invalid door shuffle setting: %s' % world.doorShuffle[player])
        raise Exception('Invalid door shuffle setting: %s' % world.doorShuffle[player])

    if world.doorShuffle[player] != 'vanilla':
        create_door_spoiler(world, player)


# todo: I think this function is not necessary
def mark_regions(world, player):
    # traverse dungeons and make sure dungeon property is assigned
    player_dungeons = [dungeon for dungeon in world.dungeons if dungeon.player == player]
    for dungeon in player_dungeons:
        queue = deque(dungeon.regions)
        while len(queue) > 0:
            region = world.get_region(queue.popleft(), player)
            if region.name not in dungeon.regions:
                dungeon.regions.append(region.name)
                region.dungeon = dungeon
            for ext in region.exits:
                d = world.check_for_door(ext.name, player)
                connected = ext.connected_region
                if d is not None and connected is not None:
                    if d.dest is not None and connected.name not in dungeon.regions and connected.type == RegionType.Dungeon and connected.name not in queue:
                        queue.append(connected)  # needs to be added
                elif connected is not None and connected.name not in dungeon.regions and connected.type == RegionType.Dungeon and connected.name not in queue:
                    queue.append(connected)  # needs to be added


def create_door_spoiler(world, player):
    logger = logging.getLogger('')

    queue = deque(world.dungeon_layouts[player].values())
    while len(queue) > 0:
        builder = queue.popleft()
        done = set()
        start_regions = set(convert_regions(builder.layout_starts, world, player))  # todo: set all_entrances for basic
        reg_queue = deque(start_regions)
        visited = set(start_regions)
        while len(reg_queue) > 0:
            next = reg_queue.pop()
            for ext in next.exits:
                door_a = ext.door
                connect = ext.connected_region
                if door_a and door_a.type in [DoorType.Normal, DoorType.SpiralStairs] and door_a not in done:
                    done.add(door_a)
                    door_b = door_a.dest
                    if door_b:
                        done.add(door_b)
                        if not door_a.blocked and not door_b.blocked:
                            world.spoiler.set_door(door_a.name, door_b.name, 'both', player, builder.name)
                        elif door_a.blocked:
                            world.spoiler.set_door(door_b.name, door_a.name, 'entrance', player, builder.name)
                        elif door_b.blocked:
                            world.spoiler.set_door(door_a.name, door_b.name, 'entrance', player, builder.name)
                        else:
                            logger.warning('This is a bug during door spoiler')
                    else:
                        logger.warning('Door not connected: %s', door_a.name)
                if connect and connect.type == RegionType.Dungeon and connect not in visited:
                    visited.add(connect)
                    reg_queue.append(connect)


def vanilla_key_logic(world, player):
    builders = []
    world.dungeon_layouts[player] = {}
    for dungeon in [dungeon for dungeon in world.dungeons if dungeon.player == player]:
        sector = Sector()
        sector.name = dungeon.name
        sector.regions.extend(convert_regions(dungeon.regions, world, player))
        builder = simple_dungeon_builder(sector.name, [sector])
        builder.master_sector = sector
        builders.append(builder)
        world.dungeon_layouts[player][builder.name] = builder

    overworld_prep(world, player)
    entrances_map, potentials, connections = determine_entrance_list(world, player)

    enabled_entrances = {}
    sector_queue = deque(builders)
    last_key, loops = None, 0
    while len(sector_queue) > 0:
        builder = sector_queue.popleft()

        origin_list = list(entrances_map[builder.name])
        find_enabled_origins(builder.sectors, enabled_entrances, origin_list, entrances_map, builder.name)
        origin_list_sans_drops = remove_drop_origins(origin_list)
        if len(origin_list_sans_drops) <= 0:
            if last_key == builder.name or loops > 1000:
                origin_name = world.get_region(origin_list[0], player).entrances[0].parent_region.name
                raise Exception('Infinite loop detected for "%s" located at %s' % builder.name, origin_name)
            sector_queue.append(builder)
            last_key = builder.name
            loops += 1
        else:
            find_new_entrances(builder.master_sector, entrances_map, connections, potentials, enabled_entrances, world, player)
            start_regions = convert_regions(origin_list, world, player)
            doors = convert_key_doors(default_small_key_doors[builder.name], world, player)
            key_layout = build_key_layout(builder, start_regions, doors, world, player)
            valid = validate_key_layout(key_layout, world, player)
            if not valid:
                logging.getLogger('').warning('Vanilla key layout not valid %s', builder.name)
            if player not in world.key_logic.keys():
                world.key_logic[player] = {}
            analyze_dungeon(key_layout, world, player)
            world.key_logic[player][builder.name] = key_layout.key_logic
            log_key_logic(builder.name, key_layout.key_logic)
            last_key = None
    if world.shuffle[player] == 'vanilla' and world.accessibility[player] == 'items' and not world.retro[player]:
        validate_vanilla_key_logic(world, player)


# some useful functions
oppositemap = {
    Direction.South: Direction.North,
    Direction.North: Direction.South,
    Direction.West: Direction.East,
    Direction.East: Direction.West,
    Direction.Up: Direction.Down,
    Direction.Down: Direction.Up,
}


def switch_dir(direction):
    return oppositemap[direction]


def convert_key_doors(key_doors, world, player):
    result = []
    for d in key_doors:
        if type(d) is tuple:
            result.append((world.get_door(d[0], player), world.get_door(d[1], player)))
        else:
            result.append(world.get_door(d, player))
    return result


def connect_simple_door(world, exit_name, region_name, player):
    region = world.get_region(region_name, player)
    world.get_entrance(exit_name, player).connect(region)
    d = world.check_for_door(exit_name, player)
    if d is not None:
        d.dest = region


def connect_door_only(world, exit_name, region, player):
    d = world.check_for_door(exit_name, player)
    if d is not None:
        d.dest = region


def connect_interior_doors(a, b, world, player):
    door_a = world.get_door(a, player)
    door_b = world.get_door(b, player)
    if door_a.blocked:
        connect_one_way(world, b, a, player)
    elif door_b.blocked:
        connect_one_way(world, a, b, player)
    else:
        connect_two_way(world, a, b, player)


def connect_two_way(world, entrancename, exitname, player):
    entrance = world.get_entrance(entrancename, player)
    ext = world.get_entrance(exitname, player)

    # if these were already connected somewhere, remove the backreference
    if entrance.connected_region is not None:
        entrance.connected_region.entrances.remove(entrance)
    if ext.connected_region is not None:
        ext.connected_region.entrances.remove(ext)

    entrance.connect(ext.parent_region)
    ext.connect(entrance.parent_region)
    if entrance.parent_region.dungeon:
        ext.parent_region.dungeon = entrance.parent_region.dungeon
    x = world.check_for_door(entrancename, player)
    y = world.check_for_door(exitname, player)
    if x is not None:
        x.dest = y
    if y is not None:
        y.dest = x


def connect_one_way(world, entrancename, exitname, player):
    entrance = world.get_entrance(entrancename, player)
    ext = world.get_entrance(exitname, player)

    # if these were already connected somewhere, remove the backreference
    if entrance.connected_region is not None:
        entrance.connected_region.entrances.remove(entrance)
    if ext.connected_region is not None:
        ext.connected_region.entrances.remove(ext)

    entrance.connect(ext.parent_region)
    if entrance.parent_region.dungeon:
        ext.parent_region.dungeon = entrance.parent_region.dungeon
    x = world.check_for_door(entrancename, player)
    y = world.check_for_door(exitname, player)
    if x is not None:
        x.dest = y
    if y is not None:
        y.dest = x


def fix_big_key_doors_with_ugly_smalls(world, player):
    remove_ugly_small_key_doors(world, player)
    unpair_big_key_doors(world, player)


def remove_ugly_small_key_doors(world, player):
    for d in ['Eastern Hint Tile Blocked Path SE', 'Eastern Darkness S', 'Thieves Hallway SE', 'Mire Left Bridge S',
              'TR Lava Escape SE', 'GT Hidden Spikes SE']:
        door = world.get_door(d, player)
        room = world.get_room(door.roomIndex, player)
        room.change(door.doorListPos, DoorKind.Normal)
        door.smallKey = False
        door.ugly = False


def unpair_big_key_doors(world, player):
    problematic_bk_doors = ['Eastern Courtyard N', 'Eastern Big Key NE', 'Thieves BK Corner NE', 'Mire BK Door Room N',
                            'TR Dodgers NE', 'GT Dash Hall NE']
    for paired_door in world.paired_doors[player]:
        if paired_door.door_a in problematic_bk_doors or paired_door.door_b in problematic_bk_doors:
            paired_door.pair = False


def pair_existing_key_doors(world, player, door_a, door_b):
    already_paired = False
    door_names = [door_a.name, door_b.name]
    for pd in world.paired_doors[player]:
        if pd.door_a in door_names and pd.door_b in door_names:
            already_paired = True
            break
    if already_paired:
        return
    for paired_door in world.paired_doors[player]:
        if paired_door.door_a in door_names or paired_door.door_b in door_names:
            paired_door.pair = False
    world.paired_doors[player].append(PairedDoor(door_a, door_b))


# def unpair_all_doors(world, player):
#     for paired_door in world.paired_doors[player]:
#         paired_door.pair = False

def within_dungeon(world, player):
    fix_big_key_doors_with_ugly_smalls(world, player)
    overworld_prep(world, player)
    entrances_map, potentials, connections = determine_entrance_list(world, player)
    connections_tuple = (entrances_map, potentials, connections)

    dungeon_builders = {}
    for key in dungeon_regions.keys():
        sector_list = convert_to_sectors(dungeon_regions[key], world, player)
        dungeon_builders[key] = simple_dungeon_builder(key, sector_list)
        dungeon_builders[key].entrance_list = list(entrances_map[key])
    recombinant_builders = {}
    handle_split_dungeons(dungeon_builders, recombinant_builders, entrances_map, world.fish)
    main_dungeon_generation(dungeon_builders, recombinant_builders, connections_tuple, world, player)

    paths = determine_required_paths(world, player)
    check_required_paths(paths, world, player)

    # shuffle_key_doors for dungeons
    start = time.process_time()
    for builder in world.dungeon_layouts[player].values():
        shuffle_key_doors(builder, world, player)
    logging.getLogger('').info('%s: %s', world.fish.translate("cli","cli","keydoor.shuffle.time"), time.process_time()-start)
    smooth_door_pairs(world, player)


def handle_split_dungeons(dungeon_builders, recombinant_builders, entrances_map, fish):
    for name, split_list in split_region_starts.items():
        builder = dungeon_builders.pop(name)
        recombinant_builders[name] = builder
        split_builders = split_dungeon_builder(builder, split_list, fish)
        dungeon_builders.update(split_builders)
        for sub_name, split_entrances in split_list.items():
            sub_builder = dungeon_builders[name+' '+sub_name]
            sub_builder.split_flag = True
            entrance_list = list(split_entrances)
            if name in flexible_starts.keys():
                add_shuffled_entrances(sub_builder.sectors, flexible_starts[name], entrance_list)
            filtered_entrance_list = [x for x in entrance_list if x in entrances_map[name]]
            sub_builder.entrance_list = filtered_entrance_list


def main_dungeon_generation(dungeon_builders, recombinant_builders, connections_tuple, world, player):
    entrances_map, potentials, connections = connections_tuple
    enabled_entrances = {}
    sector_queue = deque(dungeon_builders.values())
    last_key, loops = None, 0
    while len(sector_queue) > 0:
        builder = sector_queue.popleft()
        split_dungeon = builder.name.startswith('Desert Palace') or builder.name.startswith('Skull Woods')
        name = builder.name
        if split_dungeon:
            name = ' '.join(builder.name.split(' ')[:-1])
        origin_list = list(builder.entrance_list)
        find_enabled_origins(builder.sectors, enabled_entrances, origin_list, entrances_map, name)
        origin_list_sans_drops = remove_drop_origins(origin_list)
        if len(origin_list_sans_drops) <= 0 or name == "Turtle Rock" and not validate_tr(builder, origin_list_sans_drops, world, player):
            if last_key == builder.name or loops > 1000:
                origin_name = world.get_region(origin_list[0], player).entrances[0].parent_region.name
                raise Exception('Infinite loop detected for "%s" located at %s' % builder.name, origin_name)
            sector_queue.append(builder)
            last_key = builder.name
            loops += 1
        else:
            logging.getLogger('').info('%s: %s', world.fish.translate("cli","cli","generating.dungeon"), builder.name)
            ds = generate_dungeon(builder, origin_list_sans_drops, split_dungeon, world, player)
            find_new_entrances(ds, entrances_map, connections, potentials, enabled_entrances, world, player)
            ds.name = name
            builder.master_sector = ds
            builder.layout_starts = origin_list if len(builder.entrance_list) <= 0 else builder.entrance_list
            last_key = None
    combine_layouts(recombinant_builders, dungeon_builders, entrances_map)
    world.dungeon_layouts[player] = {}
    for builder in dungeon_builders.values():
        find_enabled_origins([builder.master_sector], enabled_entrances, builder.layout_starts, entrances_map, builder.name)
        builder.path_entrances = entrances_map[builder.name]
    world.dungeon_layouts[player] = dungeon_builders


def determine_entrance_list(world, player):
    entrance_map = {}
    potential_entrances = {}
    connections = {}
    for key, r_names in region_starts.items():
        entrance_map[key] = []
        for region_name in r_names:
            region = world.get_region(region_name, player)
            for ent in region.entrances:
                parent = ent.parent_region
                if parent.type != RegionType.Dungeon or parent.name == 'Sewer Drop':
                    if parent.name not in world.inaccessible_regions[player]:
                        entrance_map[key].append(region_name)
                    else:
                        if ent.parent_region not in potential_entrances.keys():
                            potential_entrances[parent] = []
                        potential_entrances[parent].append(region_name)
                        connections[region_name] = parent
    return entrance_map, potential_entrances, connections


# todo: kill drop exceptions
def drop_exception(name):
    return name in ['Skull Pot Circle', 'Skull Back Drop']


def add_shuffled_entrances(sectors, region_list, entrance_list):
    for sector in sectors:
        for region in sector.regions:
            if region.name in region_list:
                entrance_list.append(region.name)


def find_enabled_origins(sectors, enabled, entrance_list, entrance_map, key):
    for sector in sectors:
        for region in sector.regions:
            if region.name in enabled.keys() and region.name not in entrance_list:
                entrance_list.append(region.name)
                origin_reg, origin_dungeon = enabled[region.name]
                if origin_reg != region.name and origin_dungeon != region.dungeon:
                    if key not in entrance_map.keys():
                        key = ' '.join(key.split(' ')[:-1])
                    entrance_map[key].append(region.name)
            if drop_exception(region.name):  # only because they have unique regions
                entrance_list.append(region.name)


def remove_drop_origins(entrance_list):
    return [x for x in entrance_list if x not in drop_entrances]


def find_new_entrances(sector, entrances_map, connections, potentials, enabled, world, player):
    for region in sector.regions:
        if region.name in connections.keys() and (connections[region.name] in potentials.keys() or connections[region.name].name in world.inaccessible_regions[player]):
            enable_new_entrances(region, connections, potentials, enabled, world, player)
    inverted_aga_check(entrances_map, connections, potentials, enabled, world, player)


def enable_new_entrances(region, connections, potentials, enabled, world, player):
    new_region = connections[region.name]
    if new_region in potentials.keys():
        for potential in potentials.pop(new_region):
            enabled[potential] = (region.name, region.dungeon)
    # see if this unexplored region connects elsewhere
    queue = deque(new_region.exits)
    visited = set()
    while len(queue) > 0:
        ext = queue.popleft()
        visited.add(ext)
        region_name = ext.connected_region.name
        if region_name in connections.keys() and connections[region_name] in potentials.keys():
            for potential in potentials.pop(connections[region_name]):
                enabled[potential] = (region.name, region.dungeon)
        if ext.connected_region.name in world.inaccessible_regions[player]:
            for new_exit in ext.connected_region.exits:
                if new_exit not in visited:
                    queue.append(new_exit)


def inverted_aga_check(entrances_map, connections, potentials, enabled, world, player):
    if world.mode[player] == 'inverted':
        if 'Agahnims Tower' in entrances_map.keys() or aga_tower_enabled(enabled):
            for region in list(potentials.keys()):
                if region.name == 'Hyrule Castle Ledge':
                    for r_name in potentials[region]:
                        new_region = world.get_region(r_name, player)
                        enable_new_entrances(new_region, connections, potentials, enabled, world, player)


def aga_tower_enabled(enabled):
    for region_name, enabled_tuple in enabled.items():
        entrance, dungeon = enabled_tuple
        if dungeon.name == 'Agahnims Tower':
            return True
    return False


def within_dungeon_legacy(world, player):
    # TODO: The "starts" regions need access logic
    # Aerinon's note: I think this is handled already by ER Rules - may need to check correct requirements
    dungeon_region_starts_es = ['Hyrule Castle Lobby', 'Hyrule Castle West Lobby', 'Hyrule Castle East Lobby', 'Sewers Secret Room']
    dungeon_region_starts_ep = ['Eastern Lobby']
    dungeon_region_starts_dp = ['Desert Back Lobby', 'Desert Main Lobby', 'Desert West Lobby', 'Desert East Lobby']
    dungeon_region_starts_th = ['Hera Lobby']
    dungeon_region_starts_at = ['Tower Lobby']
    dungeon_region_starts_pd = ['PoD Lobby']
    dungeon_region_lists = [
        (dungeon_region_starts_es, hyrule_castle_regions),
        (dungeon_region_starts_ep, eastern_regions),
        (dungeon_region_starts_dp, desert_regions),
        (dungeon_region_starts_th, hera_regions),
        (dungeon_region_starts_at, tower_regions),
        (dungeon_region_starts_pd, pod_regions),
    ]
    for start_list, region_list in dungeon_region_lists:
        shuffle_dungeon(world, player, start_list, region_list)

    world.dungeon_layouts[player] = {}
    for key in dungeon_regions.keys():
        world.dungeon_layouts[player][key] = (key, region_starts[key])


def shuffle_dungeon(world, player, start_region_names, dungeon_region_names):
    logger = logging.getLogger('')
    # Part one - generate a random layout
    available_regions = []
    for name in [r for r in dungeon_region_names if r not in start_region_names]:
        available_regions.append(world.get_region(name, player))
    random.shuffle(available_regions)

    # "Ugly" doors are doors that we don't want to see from the front, because of some
    # sort of unsupported key door. To handle them, make a map of "ugly regions" and
    # never link across them.
    ugly_regions = {}
    next_ugly_region = 1

    # Add all start regions to the open set.
    available_doors = []
    for name in start_region_names:
        logger.info("Starting in %s", name)
        for door in get_doors(world, world.get_region(name, player), player):
            ugly_regions[door.name] = 0
            available_doors.append(door)

    # Loop until all available doors are used
    while len(available_doors) > 0:
        # Pick a random available door to connect, prioritizing ones that aren't blocked.
        # This makes them either get picked up through another door (so they head deeper
        # into the dungeon), or puts them late in the dungeon (so they probably are part
        # of a loop). Panic if neither of these happens.
        random.shuffle(available_doors)
        available_doors.sort(key=lambda door: 1 if door.blocked else 0 if door.ugly else 2)
        door = available_doors.pop()
        logger.info('Linking %s', door.name)
        # Find an available region that has a compatible door
        connect_region, connect_door = find_compatible_door_in_regions(world, door, available_regions, player)
        # Also ignore compatible doors if they're blocked; these should only be used to
        # create loops.
        if connect_region is not None and not door.blocked:
            logger.info('  Found new region %s via %s', connect_region.name, connect_door.name)
            # Apply connection and add the new region's doors to the available list
            maybe_connect_two_way(world, door, connect_door, player)
            # Figure out the new room's ugliness region
            new_room_ugly_region = ugly_regions[door.name]
            if connect_door.ugly:
                next_ugly_region += 1
                new_room_ugly_region = next_ugly_region
            is_new_region = connect_region in available_regions
            # Add the doors
            for door in get_doors(world, connect_region, player):
                ugly_regions[door.name] = new_room_ugly_region
                if is_new_region:
                    available_doors.append(door)
                # If an ugly door is anything but the connect door, panic and die
                if door != connect_door and door.ugly:
                    logger.info('Failed because of ugly door, trying again.')
                    shuffle_dungeon(world, player, start_region_names, dungeon_region_names)
                    return

            # We've used this region and door, so don't use them again
            if is_new_region:
                available_regions.remove(connect_region)
            if connect_door in available_doors:
                available_doors.remove(connect_door)
        else:
            # If there's no available region with a door, use an internal connection
            connect_door = find_compatible_door_in_list(ugly_regions, world, door, available_doors, player)
            if connect_door is not None:
                logger.info('  Adding loop via %s', connect_door.name)
                maybe_connect_two_way(world, door, connect_door, player)
                if connect_door in available_doors:
                    available_doors.remove(connect_door)
    # Check that we used everything, and retry if we failed
    if len(available_regions) > 0 or len(available_doors) > 0:
        logger.info('Failed to add all regions to dungeon, trying again.')
        shuffle_dungeon(world, player, start_region_names, dungeon_region_names)
        return


# Connects a and b. Or don't if they're an unsupported connection type.
# TODO: This is gross, don't do it this way
def maybe_connect_two_way(world, a, b, player):
    # Return on unsupported types.
    if a.type in [DoorType.Open, DoorType.StraightStairs, DoorType.Hole, DoorType.Warp, DoorType.Ladder,
                  DoorType.Interior, DoorType.Logical]:
        return
    # Connect supported types
    if a.type == DoorType.Normal or a.type == DoorType.SpiralStairs:
        if a.blocked:
            connect_one_way(world, b.name, a.name, player)
        elif b.blocked:
            connect_one_way(world, a.name, b.name, player)
        else:
            connect_two_way(world, a.name, b.name, player)
        return
    # If we failed to account for a type, panic
    raise RuntimeError('Unknown door type ' + a.type.name)


# Finds a compatible door in regions, returns the region and door
def find_compatible_door_in_regions(world, door, regions, player):
    if door.type in [DoorType.Hole, DoorType.Warp, DoorType.Logical]:
        return door.dest, door
    for region in regions:
        for proposed_door in get_doors(world, region, player):
            if doors_compatible(door, proposed_door):
                return region, proposed_door
    return None, None


def find_compatible_door_in_list(ugly_regions, world, door, doors, player):
    if door.type in [DoorType.Hole, DoorType.Warp, DoorType.Logical]:
        return door
    for proposed_door in doors:
        if ugly_regions[door.name] != ugly_regions[proposed_door.name]:
            continue
        if doors_compatible(door, proposed_door):
            return proposed_door


def get_doors(world, region, player):
    res = []
    for exit in region.exits:
        door = world.check_for_door(exit.name, player)
        if door is not None:
            res.append(door)
    return res


def get_entrance_doors(world, region, player):
    res = []
    for exit in region.entrances:
        door = world.check_for_door(exit.name, player)
        if door is not None:
            res.append(door)
    return res


def doors_compatible(a, b):
    if a.type != b.type:
        return False
    if a.type == DoorType.Open:
        return doors_fit_mandatory_pair(open_edges, a, b)
    if a.type == DoorType.StraightStairs:
        return doors_fit_mandatory_pair(straight_staircases, a, b)
    if a.type == DoorType.Interior:
        return doors_fit_mandatory_pair(interior_doors, a, b)
    if a.type == DoorType.Ladder:
        return doors_fit_mandatory_pair(ladders, a, b)
    if a.type == DoorType.Normal and (a.smallKey or b.smallKey or a.bigKey or b.bigKey):
        return doors_fit_mandatory_pair(key_doors, a, b)
    if a.type in [DoorType.Hole, DoorType.Warp, DoorType.Logical]:
        return False  # these aren't compatible with anything
    return a.direction == switch_dir(b.direction)


def doors_fit_mandatory_pair(pair_list, a, b):
  for pair_a, pair_b in pair_list:
      if (a.name == pair_a and b.name == pair_b) or (a.name == pair_b and b.name == pair_a):
          return True
  return False

# goals:
# 1. have enough chests to be interesting (2 more than dungeon items)
# 2. have a balanced amount of regions added (check)
# 3. prevent soft locks due to key usage (algorithm written)
# 4. rules in place to affect item placement (lamp, keys, etc. -- in rules)
# 5. to be complete -- all doors linked (check, somewhat)
# 6. avoid deadlocks/dead end dungeon (check)
# 7. certain paths through dungeon must be possible - be able to reach goals (check)


def cross_dungeon(world, player):
    fix_big_key_doors_with_ugly_smalls(world, player)
    overworld_prep(world, player)
    entrances_map, potentials, connections = determine_entrance_list(world, player)
    connections_tuple = (entrances_map, potentials, connections)

    all_sectors = []
    for key in dungeon_regions.keys():
        all_sectors.extend(convert_to_sectors(dungeon_regions[key], world, player))
    dungeon_builders = create_dungeon_builders(all_sectors, world, player)
    for builder in dungeon_builders.values():
        builder.entrance_list = list(entrances_map[builder.name])
        dungeon_obj = world.get_dungeon(builder.name, player)
        for sector in builder.sectors:
            for region in sector.regions:
                region.dungeon = dungeon_obj
                for loc in region.locations:
                    if loc.name in key_only_locations:
                        key_name = dungeon_keys[builder.name] if loc.name != 'Hyrule Castle - Big Key Drop' else dungeon_bigs[builder.name]
                        loc.forced_item = loc.item = ItemFactory(key_name, player)
    recombinant_builders = {}
    handle_split_dungeons(dungeon_builders, recombinant_builders, entrances_map, world.fish)

    main_dungeon_generation(dungeon_builders, recombinant_builders, connections_tuple, world, player)

    paths = determine_required_paths(world, player)
    check_required_paths(paths, world, player)

    hc = world.get_dungeon('Hyrule Castle', player)
    hc.dungeon_items.append(ItemFactory('Compass (Escape)', player))
    at = world.get_dungeon('Agahnims Tower', player)
    at.dungeon_items.append(ItemFactory('Compass (Agahnims Tower)', player))
    at.dungeon_items.append(ItemFactory('Map (Agahnims Tower)', player))

    assign_cross_keys(dungeon_builders, world, player)
    all_dungeon_items = [y for x in world.dungeons if x.player == player for y in x.all_items]
    target_items = 34 if world.retro[player] else 63
    d_items = target_items - len(all_dungeon_items)
<<<<<<< HEAD
    if d_items != 0:
        world.pool_adjustment[player] = d_items
=======
    world.pool_adjustment[player] = d_items
>>>>>>> 7f935d6f
    smooth_door_pairs(world, player)

    # Re-assign dungeon bosses
    gt = world.get_dungeon('Ganons Tower', player)
    for name, builder in dungeon_builders.items():
        reassign_boss('GT Ice Armos', 'bottom', builder, gt, world, player)
        reassign_boss('GT Lanmolas 2', 'middle', builder, gt, world, player)
        reassign_boss('GT Moldorm', 'top', builder, gt, world, player)

    if world.hints[player]:
        refine_hints(dungeon_builders)


def assign_cross_keys(dungeon_builders, world, player):
    start = time.process_time()
    total_keys = remaining = 29
    total_candidates = 0
    start_regions_map = {}
    # Step 1: Find Small Key Door Candidates
    for name, builder in dungeon_builders.items():
        dungeon = world.get_dungeon(name, player)
        if not builder.bk_required or builder.bk_provided:
            dungeon.big_key = None
        elif builder.bk_required and not builder.bk_provided:
            dungeon.big_key = ItemFactory(dungeon_bigs[name], player)
        start_regions = convert_regions(builder.path_entrances, world, player)
        find_small_key_door_candidates(builder, start_regions, world, player)
        builder.key_doors_num = max(0, len(builder.candidates) - builder.key_drop_cnt)
        total_candidates += builder.key_doors_num
        start_regions_map[name] = start_regions


    # Step 2: Initial Key Number Assignment & Calculate Flexibility
    for name, builder in dungeon_builders.items():
        calculated = int(round(builder.key_doors_num*total_keys/total_candidates))
        max_keys = builder.location_cnt - calc_used_dungeon_items(builder)
        cand_len = max(0, len(builder.candidates) - builder.key_drop_cnt)
        limit = min(max_keys, cand_len)
        suggested = min(calculated, limit)
        combo_size = ncr(len(builder.candidates), suggested + builder.key_drop_cnt)
        while combo_size > 500000 and suggested > 0:
            suggested -= 1
            combo_size = ncr(len(builder.candidates), suggested + builder.key_drop_cnt)
        builder.key_doors_num = suggested + builder.key_drop_cnt
        remaining -= suggested
        builder.combo_size = combo_size
        if suggested < limit:
            builder.flex = limit - suggested

    # Step 3: Initial valid combination find - reduce flex if needed
    for name, builder in dungeon_builders.items():
        suggested = builder.key_doors_num - builder.key_drop_cnt
        find_valid_combination(builder, start_regions_map[name], world, player)
        actual_chest_keys = builder.key_doors_num - builder.key_drop_cnt
        if actual_chest_keys < suggested:
            remaining += suggested - actual_chest_keys
            builder.flex = 0

    # Step 4: Try to assign remaining keys
    builder_order = [x for x in dungeon_builders.values() if x.flex > 0]
    builder_order.sort(key=lambda b: b.combo_size)
    queue = deque(builder_order)
    logger = logging.getLogger('')
    while len(queue) > 0 and remaining > 0:
        builder = queue.popleft()
        name = builder.name
        logger.info('Cross Dungeon: Increasing key count by 1 for %s', name)
        builder.key_doors_num += 1
        result = find_valid_combination(builder, start_regions_map[name], world, player, drop_keys=False)
        if result:
            remaining -= 1
            builder.flex -= 1
            if builder.flex > 0:
                builder.combo_size = ncr(len(builder.candidates), builder.key_doors_num)
                queue.append(builder)
                queue = deque(sorted(queue, key=lambda b: b.combo_size))
        else:
            logger.info('Cross Dungeon: Increase failed for %s', name)
            builder.key_doors_num -= 1
            builder.flex = 0
    logger.info('Cross Dungeon: Keys unable to assign in pool %s', remaining)

    # Last Step: Adjust Small Key Dungeon Pool
    if not world.retro[player]:
        for name, builder in dungeon_builders.items():
            reassign_key_doors(builder, world, player)
            log_key_logic(builder.name, world.key_logic[player][builder.name])
            actual_chest_keys = max(builder.key_doors_num - builder.key_drop_cnt, 0)
            dungeon = world.get_dungeon(name, player)
            if actual_chest_keys == 0:
                dungeon.small_keys = []
            else:
                dungeon.small_keys = [ItemFactory(dungeon_keys[name], player)] * actual_chest_keys
    logging.getLogger('').info('%s: %s', world.fish.translate("cli","cli","keydoor.shuffle.time.crossed"), time.process_time()-start)


def reassign_boss(boss_region, boss_key, builder, gt, world, player):
    if boss_region in builder.master_sector.region_set():
        new_dungeon = world.get_dungeon(builder.name, player)
        if new_dungeon != gt:
            gt_boss = gt.bosses.pop(boss_key)
            new_dungeon.bosses[boss_key] = gt_boss


def refine_hints(dungeon_builders):
    for name, builder in dungeon_builders.items():
        for region in builder.master_sector.regions:
            for location in region.locations:
                if not location.event and '- Boss' not in location.name and '- Prize' not in location.name and location.name != 'Sanctuary':
                    location.hint_text = dungeon_hints[name]


def convert_to_sectors(region_names, world, player):
    region_list = convert_regions(region_names, world, player)
    sectors = []
    while len(region_list) > 0:
        region = region_list.pop()
        new_sector = True
        region_chunk = [region]
        exits = []
        exits.extend(region.exits)
        outstanding_doors = []
        matching_sectors = []
        while len(exits) > 0:
            ext = exits.pop()
            door = ext.door
            if ext.connected_region is not None or door is not None and door.controller is not None:
                if door is not None and door.controller is not None:
                    connect_region = world.get_entrance(door.controller.name, player).parent_region
                else:
                    connect_region = ext.connected_region
                if connect_region not in region_chunk and connect_region in region_list:
                    region_list.remove(connect_region)
                    region_chunk.append(connect_region)
                    exits.extend(connect_region.exits)
                if connect_region not in region_chunk:
                    for existing in sectors:
                        if connect_region in existing.regions:
                            new_sector = False
                            if existing not in matching_sectors:
                                matching_sectors.append(existing)
            else:
                if door is not None and door.controller is None and door.dest is None:
                    outstanding_doors.append(door)
        sector = Sector()
        if not new_sector:
            for match in matching_sectors:
                sector.regions.extend(match.regions)
                sector.outstanding_doors.extend(match.outstanding_doors)
                sectors.remove(match)
        sector.regions.extend(region_chunk)
        sector.outstanding_doors.extend(outstanding_doors)
        sectors.append(sector)
    return sectors


# those with split region starts like Desert/Skull combine for key layouts
def combine_layouts(recombinant_builders, dungeon_builders, entrances_map):
    for recombine in recombinant_builders.values():
        queue = deque(dungeon_builders.values())
        while len(queue) > 0:
            builder = queue.pop()
            if builder.name.startswith(recombine.name):
                del dungeon_builders[builder.name]
                if recombine.master_sector is None:
                    recombine.master_sector = builder.master_sector
                    recombine.master_sector.name = recombine.name
                    recombine.pre_open_stonewall = builder.pre_open_stonewall
                else:
                    recombine.master_sector.regions.extend(builder.master_sector.regions)
                    if builder.pre_open_stonewall:
                        recombine.pre_open_stonewall = builder.pre_open_stonewall
        recombine.layout_starts = list(entrances_map[recombine.name])
        dungeon_builders[recombine.name] = recombine


def valid_region_to_explore(region, world, player):
    return region.type == RegionType.Dungeon or region.name in world.inaccessible_regions[player]


def shuffle_key_doors(builder, world, player):
    start_regions = convert_regions(builder.path_entrances, world, player)
    # count number of key doors - this could be a table?
    num_key_doors = 0
    skips = []
    for region in builder.master_sector.regions:
        for ext in region.exits:
            d = world.check_for_door(ext.name, player)
            if d is not None and d.smallKey:
                if d not in skips:
                    if d.type == DoorType.Interior:
                        skips.append(d.dest)
                    if d.type == DoorType.Normal:
                        for dp in world.paired_doors[player]:
                            if d.name == dp.door_a:
                                skips.append(world.get_door(dp.door_b, player))
                                break
                            elif d.name == dp.door_b:
                                skips.append(world.get_door(dp.door_a, player))
                                break
                    num_key_doors += 1
    builder.key_doors_num = num_key_doors
    find_small_key_door_candidates(builder, start_regions, world, player)
    find_valid_combination(builder, start_regions, world, player)
    reassign_key_doors(builder, world, player)
    log_key_logic(builder.name, world.key_logic[player][builder.name])


def find_current_key_doors(builder):
    current_doors = []
    for region in builder.master_sector.regions:
        for ext in region.exits:
            d = ext.door
            if d and d.smallKey:
                current_doors.append(d)
    return current_doors


def find_small_key_door_candidates(builder, start_regions, world, player):
    # traverse dungeon and find candidates
    candidates = []
    checked_doors = set()
    for region in start_regions:
        possible, checked = find_key_door_candidates(region, checked_doors, world, player)
        candidates.extend(possible)
        checked_doors.update(checked)
    flat_candidates = []
    for candidate in candidates:
        # not valid if: Normal and Pair in is Checked and Pair is not in Candidates
        if candidate.type != DoorType.Normal or candidate.dest not in checked_doors or candidate.dest in candidates:
            flat_candidates.append(candidate)

    paired_candidates = build_pair_list(flat_candidates)
    builder.candidates = paired_candidates


def calc_used_dungeon_items(builder):
    base = 4
    if builder.bk_required and not builder.bk_provided:
        base += 1
    if builder.name == 'Hyrule Castle':
        base -= 1  # Missing compass/map
    if builder.name == 'Agahnims Tower':
        base -= 2  # Missing both compass/map
    # gt can lose map once compasses work
    return base


def find_valid_combination(builder, start_regions, world, player, drop_keys=True):
    logger = logging.getLogger('')
    logger.info('%s %s', world.fish.translate("cli","cli","shuffling.keydoors"), builder.name)
    # find valid combination of candidates
    if len(builder.candidates) < builder.key_doors_num:
        if not drop_keys:
            logger.info('No valid layouts for %s with %s doors', builder.name, builder.key_doors_num)
            return False
        builder.key_doors_num = len(builder.candidates)  # reduce number of key doors
        logger.info('%s: %s', world.fish.translate("cli","cli","lowering.keys.candidates"), builder.name)
    combinations = ncr(len(builder.candidates), builder.key_doors_num)
    itr = 0
    start = time.process_time()
    sample_list = list(range(0, int(combinations)))
    random.shuffle(sample_list)
    proposal = kth_combination(sample_list[itr], builder.candidates, builder.key_doors_num)

    key_layout = build_key_layout(builder, start_regions, proposal, world, player)
    while not validate_key_layout(key_layout, world, player):
        itr += 1
        stop_early = False
        if itr % 1000 == 0:
            mark = time.process_time()-start
            if (mark > 10 and itr*100/combinations > 50) or (mark > 20 and itr*100/combinations > 25) or mark > 30:
                stop_early = True
        if itr >= combinations or stop_early:
            if not drop_keys:
                logger.info('No valid layouts for %s with %s doors', builder.name, builder.key_doors_num)
                return False
            logger.info('%s: %s', world.fish.translate("cli","cli","lowering.keys.layouts"), builder.name)
            builder.key_doors_num -= 1
            if builder.key_doors_num < 0:
                raise Exception('Bad dungeon %s - 0 key doors not valid' % builder.name)
            combinations = ncr(len(builder.candidates), builder.key_doors_num)
            sample_list = list(range(0, int(combinations)))
            random.shuffle(sample_list)
            itr = 0
            start = time.process_time()  # reset time since itr reset
        proposal = kth_combination(sample_list[itr], builder.candidates, builder.key_doors_num)
        key_layout.reset(proposal, builder, world, player)
        if (itr+1) % 1000 == 0:
            mark = time.process_time()-start
            logger.info('%s time elapsed. %s iterations/s', mark, itr/mark)
    # make changes
    if player not in world.key_logic.keys():
        world.key_logic[player] = {}
    analyze_dungeon(key_layout, world, player)
    builder.key_door_proposal = proposal
    world.key_logic[player][builder.name] = key_layout.key_logic
    world.key_layout[player][builder.name] = key_layout
    return True


def log_key_logic(d_name, key_logic):
    logger = logging.getLogger('')
    if logger.isEnabledFor(logging.DEBUG):
        logger.debug('Key Logic for %s', d_name)
        if len(key_logic.bk_restricted) > 0:
            logger.debug('-BK Restrictions')
            for restriction in key_logic.bk_restricted:
                logger.debug(restriction)
        if len(key_logic.sm_restricted) > 0:
            logger.debug('-Small Restrictions')
            for restriction in key_logic.sm_restricted:
                logger.debug(restriction)
        for key in key_logic.door_rules.keys():
            rule = key_logic.door_rules[key]
            logger.debug('--Rule for %s: Nrm:%s Allow:%s Loc:%s Alt:%s', key, rule.small_key_num, rule.allow_small, rule.small_location, rule.alternate_small_key)
            if rule.alternate_small_key is not None:
                for loc in rule.alternate_big_key_loc:
                    logger.debug('---BK Loc %s', loc.name)
        logger.debug('Placement rules for %s', d_name)
        for rule in key_logic.placement_rules:
            logger.debug('*Rule for %s:', rule.door_reference)
            if rule.bk_conditional_set:
                logger.debug('**BK Checks %s', ','.join([x.name for x in rule.bk_conditional_set]))
                logger.debug('**BK Blocked (%s) : %s', rule.needed_keys_wo_bk, ','.join([x.name for x in rule.check_locations_wo_bk]))
            if rule.needed_keys_w_bk:
                logger.debug('**BK Available (%s) : %s', rule.needed_keys_w_bk, ','.join([x.name for x in rule.check_locations_w_bk]))


def build_pair_list(flat_list):
    paired_list = []
    queue = deque(flat_list)
    while len(queue) > 0:
        d = queue.pop()
        if d.dest in queue and d.type != DoorType.SpiralStairs:
            paired_list.append((d, d.dest))
            queue.remove(d.dest)
        else:
            paired_list.append(d)
    return paired_list


def flatten_pair_list(paired_list):
    flat_list = []
    for d in paired_list:
        if type(d) is tuple:
            flat_list.append(d[0])
            flat_list.append(d[1])
        else:
            flat_list.append(d)
    return flat_list


def find_key_door_candidates(region, checked, world, player):
    dungeon = region.dungeon
    candidates = []
    checked_doors = list(checked)
    queue = deque([(region, None, None)])
    while len(queue) > 0:
        current, last_door, last_region = queue.pop()
        for ext in current.exits:
            d = ext.door
            if d and d.controller:
                d = d.controller
            if d is not None and not d.blocked and d.dest is not last_door and d.dest is not last_region and d not in checked_doors:
                valid = False
                if 0 <= d.doorListPos < 4 and d.type in [DoorType.Interior, DoorType.Normal, DoorType.SpiralStairs]:
                    room = world.get_room(d.roomIndex, player)
                    position, kind = room.doorList[d.doorListPos]

                    if d.type == DoorType.Interior:
                        valid = kind in [DoorKind.Normal, DoorKind.SmallKey, DoorKind.Bombable, DoorKind.Dashable]
                    elif d.type == DoorType.SpiralStairs:
                        valid = kind in [DoorKind.StairKey, DoorKind.StairKey2, DoorKind.StairKeyLow]
                    elif d.type == DoorType.Normal:
                        d2 = d.dest
                        if d2 not in candidates:
                            room_b = world.get_room(d2.roomIndex, player)
                            pos_b, kind_b = room_b.doorList[d2.doorListPos]
                            okay_normals = [DoorKind.Normal, DoorKind.SmallKey, DoorKind.Bombable,
                                            DoorKind.Dashable, DoorKind.DungeonChanger]
                            valid = kind in okay_normals and kind_b in okay_normals
                            if valid and 0 <= d2.doorListPos < 4:
                                candidates.append(d2)
                        else:
                            valid = True
                if valid and d not in candidates:
                    candidates.append(d)
                if ext.connected_region.type != RegionType.Dungeon or ext.connected_region.dungeon == dungeon:
                    queue.append((ext.connected_region, d, current))
                if d is not None:
                    checked_doors.append(d)
    return candidates, checked_doors


def kth_combination(k, l, r):
    if r == 0:
        return []
    elif len(l) == r:
        return l
    else:
        i = ncr(len(l)-1, r-1)
        if k < i:
            return l[0:1] + kth_combination(k, l[1:], r-1)
        else:
            return kth_combination(k-i, l[1:], r)


def ncr(n, r):
    if r == 0:
        return 1
    r = min(r, n-r)
    numerator = reduce(op.mul, range(n, n-r, -1), 1)
    denominator = reduce(op.mul, range(1, r+1), 1)
    return numerator / denominator


def reassign_key_doors(builder, world, player):
    logger = logging.getLogger('')
    logger.debug('Key doors for %s', builder.name)
    proposal = builder.key_door_proposal
    flat_proposal = flatten_pair_list(proposal)
    queue = deque(find_current_key_doors(builder))
    while len(queue) > 0:
        d = queue.pop()
        if d.type is DoorType.SpiralStairs and d not in proposal:
            room = world.get_room(d.roomIndex, player)
            if room.doorList[d.doorListPos][1] == DoorKind.StairKeyLow:
                room.delete(d.doorListPos)
            else:
                if len(room.doorList) > 1:
                    room.mirror(d.doorListPos)  # I think this works for crossed now
                else:
                    room.delete(d.doorListPos)
            d.smallKey = False
        elif d.type is DoorType.Interior and d not in flat_proposal and d.dest not in flat_proposal:
            world.get_room(d.roomIndex, player).change(d.doorListPos, DoorKind.Normal)
            d.smallKey = False
            d.dest.smallKey = False
            queue.remove(d.dest)
        elif d.type is DoorType.Normal and d not in flat_proposal:
            world.get_room(d.roomIndex, player).change(d.doorListPos, DoorKind.Normal)
            d.smallKey = False
            for dp in world.paired_doors[player]:
                if dp.door_a == d.name or dp.door_b == d.name:
                    dp.pair = False
    for obj in proposal:
        if type(obj) is tuple:
            d1 = obj[0]
            d2 = obj[1]
            if d1.type is DoorType.Interior:
                change_door_to_small_key(d1, world, player)
                d2.smallKey = True  # ensure flag is set
            else:
                names = [d1.name, d2.name]
                found = False
                for dp in world.paired_doors[player]:
                    if dp.door_a in names and dp.door_b in names:
                        dp.pair = True
                        found = True
                    elif dp.door_a in names:
                        dp.pair = False
                    elif dp.door_b in names:
                        dp.pair = False
                if not found:
                    world.paired_doors[player].append(PairedDoor(d1.name, d2.name))
                    change_door_to_small_key(d1, world, player)
                    change_door_to_small_key(d2, world, player)
            world.spoiler.set_door_type(d1.name+' <-> '+d2.name, 'Key Door', player)
            logger.debug('Key Door: %s', d1.name+' <-> '+d2.name)
        else:
            d = obj
            if d.type is DoorType.Interior:
                change_door_to_small_key(d, world, player)
                d.dest.smallKey = True  # ensure flag is set
            elif d.type is DoorType.SpiralStairs:
                pass  # we don't have spiral stairs candidates yet that aren't already key doors
            elif d.type is DoorType.Normal:
                change_door_to_small_key(d, world, player)
            world.spoiler.set_door_type(d.name, 'Key Door', player)
            logger.debug('Key Door: %s', d.name)


def change_door_to_small_key(d, world, player):
    d.smallKey = True
    room = world.get_room(d.roomIndex, player)
    if room.doorList[d.doorListPos][1] != DoorKind.SmallKey:
        room.change(d.doorListPos, DoorKind.SmallKey)


def smooth_door_pairs(world, player):
    all_doors = [x for x in world.doors if x.player == player]
    skip = set()
    for door in all_doors:
        if door.type in [DoorType.Normal, DoorType.Interior] and door not in skip:
            partner = door.dest
            skip.add(partner)
            room_a = world.get_room(door.roomIndex, player)
            room_b = world.get_room(partner.roomIndex, player)
            type_a = room_a.kind(door)
            type_b = room_b.kind(partner)
            valid_pair = stateful_door(door, type_a) and stateful_door(partner, type_b)
            if door.type == DoorType.Normal:
                if type_a == DoorKind.SmallKey or type_b == DoorKind.SmallKey:
                    if valid_pair:
                        if type_a != DoorKind.SmallKey:
                            room_a.change(door.doorListPos, DoorKind.SmallKey)
                        if type_b != DoorKind.SmallKey:
                            room_b.change(partner.doorListPos, DoorKind.SmallKey)
                        add_pair(door, partner, world, player)
                    else:
                        if type_a == DoorKind.SmallKey:
                            remove_pair(door, world, player)
                        if type_b == DoorKind.SmallKey:
                            remove_pair(door, world, player)
                elif type_a in [DoorKind.Bombable, DoorKind.Dashable] or type_b in [DoorKind.Bombable, DoorKind.Dashable]:
                    if valid_pair:
                        if type_a == type_b:
                            add_pair(door, partner, world, player)
                            spoiler_type = 'Bomb Door' if type_a == DoorKind.Bombable else 'Dash Door'
                            world.spoiler.set_door_type(door.name + ' <-> ' + partner.name, spoiler_type, player)
                        else:
                            new_type = DoorKind.Dashable if type_a == DoorKind.Dashable or type_b == DoorKind.Dashable else DoorKind.Bombable
                            if type_a != new_type:
                                room_a.change(door.doorListPos, new_type)
                            if type_b != new_type:
                                room_b.change(partner.doorListPos, new_type)
                            add_pair(door, partner, world, player)
                            spoiler_type = 'Bomb Door' if new_type == DoorKind.Bombable else 'Dash Door'
                            world.spoiler.set_door_type(door.name + ' <-> ' + partner.name, spoiler_type, player)
                    else:
                        if type_a in [DoorKind.Bombable, DoorKind.Dashable]:
                            room_a.change(door.doorListPos, DoorKind.Normal)
                            remove_pair(door, world, player)
                        elif type_b in [DoorKind.Bombable, DoorKind.Dashable]:
                            room_b.change(partner.doorListPos, DoorKind.Normal)
                            remove_pair(partner, world, player)
            elif world.experimental[player] and valid_pair and type_a != DoorKind.SmallKey and type_b != DoorKind.SmallKey:
                random_door_type(door, partner, world, player, type_a, type_b, room_a, room_b)
    world.paired_doors[player] = [x for x in world.paired_doors[player] if x.pair or x.original]


def add_pair(door_a, door_b, world, player):
    pair_a, pair_b = None, None
    for paired_door in world.paired_doors[player]:
        if paired_door.door_a == door_a.name and paired_door.door_b == door_b.name:
            paired_door.pair = True
            return
        if paired_door.door_a == door_b.name and paired_door.door_b == door_a.name:
            paired_door.pair = True
            return
        if paired_door.door_a == door_a.name or paired_door.door_b == door_a.name:
            pair_a = paired_door
        if paired_door.door_a == door_b.name or paired_door.door_b == door_b.name:
            pair_b = paired_door
    if pair_a:
        pair_a.pair = False
    if pair_b:
        pair_b.pair = False
    world.paired_doors[player].append(PairedDoor(door_a, door_b))


def remove_pair(door, world, player):
    for paired_door in world.paired_doors[player]:
        if paired_door.door_a == door.name or paired_door.door_b == door.name:
            paired_door.pair = False
            break


def stateful_door(door, kind):
    if 0 <= door.doorListPos < 4:
        return kind in [DoorKind.Normal, DoorKind.SmallKey, DoorKind.Bombable, DoorKind.Dashable]  #, DoorKind.BigKey]
    return False


def random_door_type(door, partner, world, player, type_a, type_b, room_a, room_b):
    r_kind = random.choices([DoorKind.Normal, DoorKind.Bombable, DoorKind.Dashable], [15, 4, 6], k=1)[0]
    if r_kind != DoorKind.Normal:
        if door.type == DoorType.Normal:
            add_pair(door, partner, world, player)
        if type_a != r_kind:
            room_a.change(door.doorListPos, r_kind)
        if type_b != r_kind:
            room_b.change(partner.doorListPos, r_kind)
        spoiler_type = 'Bomb Door' if r_kind == DoorKind.Bombable else 'Dash Door'
        world.spoiler.set_door_type(door.name + ' <-> ' + partner.name, spoiler_type, player)


def determine_required_paths(world, player):
    paths = {
        'Hyrule Castle': ['Hyrule Castle Lobby', 'Hyrule Castle West Lobby', 'Hyrule Castle East Lobby'],
        'Eastern Palace': ['Eastern Boss'],
        'Desert Palace': ['Desert Main Lobby', 'Desert East Lobby', 'Desert West Lobby', 'Desert Boss'],
        'Tower of Hera': ['Hera Boss'],
        'Agahnims Tower': ['Tower Agahnim 1'],
        'Palace of Darkness': ['PoD Boss'],
        'Swamp Palace': ['Swamp Boss'],
        'Skull Woods': ['Skull 1 Lobby', 'Skull 2 East Lobby', 'Skull 2 West Lobby', 'Skull Boss'],
        'Thieves Town': ['Thieves Boss', ('Thieves Blind\'s Cell', 'Thieves Boss')],
        'Ice Palace': ['Ice Boss'],
        'Misery Mire': ['Mire Boss'],
        'Turtle Rock': ['TR Main Lobby', 'TR Lazy Eyes', 'TR Big Chest Entrance', 'TR Eye Bridge', 'TR Boss'],
        'Ganons Tower': ['GT Agahnim 2']
        }
    if world.mode[player] == 'standard':
        paths['Hyrule Castle'].append('Hyrule Dungeon Cellblock')
        # noinspection PyTypeChecker
        paths['Hyrule Castle'].append(('Hyrule Dungeon Cellblock', 'Sanctuary'))
    if world.doorShuffle[player] in ['basic']:
        paths['Thieves Town'].append('Thieves Attic Window')
    return paths


def overworld_prep(world, player):
    find_inaccessible_regions(world, player)
    add_inaccessible_doors(world, player)


def find_inaccessible_regions(world, player):
    world.inaccessible_regions[player] = []
    if world.mode[player] != 'inverted':
        start_regions = ['Links House', 'Sanctuary']
    else:
        start_regions = ['Inverted Links House', 'Inverted Dark Sanctuary']
    regs = convert_regions(start_regions, world, player)
    all_regions = set([r for r in world.regions if r.player == player and r.type is not RegionType.Dungeon])
    visited_regions = set()
    queue = deque(regs)
    while len(queue) > 0:
        next_region = queue.popleft()
        visited_regions.add(next_region)
        if next_region.name == 'Inverted Dark Sanctuary':  # special spawn point in cave
            for ent in next_region.entrances:
                parent = ent.parent_region
                if parent and parent.type is not RegionType.Dungeon and parent not in queue and parent not in visited_regions:
                    queue.append(parent)
        for ext in next_region.exits:
            connect = ext.connected_region
            if connect and connect.type is not RegionType.Dungeon and connect not in queue and connect not in visited_regions:
                queue.append(connect)
    world.inaccessible_regions[player].extend([r.name for r in all_regions.difference(visited_regions) if valid_inaccessible_region(r)])
    if world.mode[player] == 'standard':
        world.inaccessible_regions[player].append('Hyrule Castle Ledge')
        world.inaccessible_regions[player].append('Sewer Drop')
    logger = logging.getLogger('')
    logger.debug('Inaccessible Regions:')
    for r in world.inaccessible_regions[player]:
        logger.debug('%s', r)


def valid_inaccessible_region(r):
    return r.type is not RegionType.Cave or (len(r.exits) > 0 and r.name not in ['Links House', 'Chris Houlihan Room'])


def add_inaccessible_doors(world, player):
    # todo: ignore standard mode hyrule castle ledge?
    for inaccessible_region in world.inaccessible_regions[player]:
        region = world.get_region(inaccessible_region, player)
        for ext in region.exits:
            create_door(world, player, ext.name, region.name)


def create_door(world, player, entName, region_name):
    entrance = world.get_entrance(entName, player)
    connect = entrance.connected_region
    for ext in connect.exits:
        if ext.connected_region is not None and ext.connected_region.name == region_name:
            d = Door(player, ext.name, DoorType.Logical, ext),
            world.doors += d
            connect_door_only(world, ext.name, ext.connected_region, player)
    d = Door(player, entName, DoorType.Logical, entrance),
    world.doors += d
    connect_door_only(world, entName, connect, player)


def check_required_paths(paths, world, player):
    for dungeon_name in paths.keys():
        builder = world.dungeon_layouts[player][dungeon_name]
        if len(paths[dungeon_name]) > 0:
            states_to_explore = defaultdict(list)
            for path in paths[dungeon_name]:
                if type(path) is tuple:
                    states_to_explore[tuple([path[0]])].append(path[1])
                else:
                    states_to_explore[tuple(builder.path_entrances)].append(path)
            cached_initial_state = None
            for start_regs, dest_regs in states_to_explore.items():
                check_paths = convert_regions(dest_regs, world, player)
                start_regions = convert_regions(start_regs, world, player)
                initial = start_regs == tuple(builder.path_entrances)
                if not initial or cached_initial_state is None:
                    init = determine_init_crystal(initial, cached_initial_state, start_regions)
                    state = ExplorationState(init, dungeon_name)
                    for region in start_regions:
                        state.visit_region(region)
                        state.add_all_doors_check_unattached(region, world, player)
                    explore_state(state, world, player)
                    if initial and cached_initial_state is None:
                        cached_initial_state = state
                else:
                    state = cached_initial_state
                valid, bad_region = check_if_regions_visited(state, check_paths)
                if not valid:
                    if check_for_pinball_fix(state, bad_region, world, player):
                        explore_state(state, world, player)
                        valid, bad_region = check_if_regions_visited(state, check_paths)
                if not valid:
                    raise Exception('%s cannot reach %s' % (dungeon_name, bad_region.name))


def determine_init_crystal(initial, state, start_regions):
    if initial:
        return CrystalBarrier.Orange
    if state is None:
        raise Exception('Please start path checking from the entrances')
    if len(start_regions) > 1:
        raise NotImplementedError('Path checking for multiple start regions (not the entrances) not implemented, use more paths instead')
    start_region = start_regions[0]
    if start_region in state.visited_blue and start_region in state.visited_orange:
        return CrystalBarrier.Either
    elif start_region in state.visited_blue:
        return CrystalBarrier.Blue
    elif start_region in state.visited_orange:
        return CrystalBarrier.Orange
    else:
        raise Exception('Can\'t get to %s from initial state', start_region.name)


def explore_state(state, world, player):
    while len(state.avail_doors) > 0:
        door = state.next_avail_door().door
        connect_region = world.get_entrance(door.name, player).connected_region
        if state.can_traverse(door) and not state.visited(connect_region) and valid_region_to_explore(connect_region, world, player):
            state.visit_region(connect_region)
            state.add_all_doors_check_unattached(connect_region, world, player)


def check_if_regions_visited(state, check_paths):
    valid = True
    breaking_region = None
    for region_target in check_paths:
        if not state.visited_at_all(region_target):
            valid = False
            breaking_region = region_target
            break
    return valid, breaking_region


def check_for_pinball_fix(state, bad_region, world, player):
    pinball_region = world.get_region('Skull Pinball', player)
    if bad_region.name == 'Skull 2 West Lobby' and state.visited_at_all(pinball_region): #revisit this for entrance shuffle
        door = world.get_door('Skull Pinball WS', player)
        room = world.get_room(door.roomIndex, player)
        if room.doorList[door.doorListPos][1] == DoorKind.Trap:
            room.change(door.doorListPos, DoorKind.Normal)
            door.trapFlag = 0x0
            door.blocked = False
            connect_two_way(world, door.name, door.dest.name, player)
            state.add_all_doors_check_unattached(pinball_region, world, player)
            return True
    return False


@unique
class DROptions(Flag):
    NoOptions = 0x00
    Eternal_Mini_Bosses = 0x01  # If on, GT minibosses marked as defeated when they try to spawn a heart
    Town_Portal = 0x02  # If on, Players will start with mirror scroll
    Map_Info = 0x04
    Open_Desert_Wall = 0x80  # If on, pre opens the desert wall, no fire required

# DATA GOES DOWN HERE

logical_connections = [
    ('Hyrule Dungeon North Abyss Catwalk Dropdown', 'Hyrule Dungeon North Abyss'),
    ('Sewers Secret Room Push Block', 'Sewers Secret Room Blocked Path'),
    ('Eastern Hint Tile Push Block', 'Eastern Hint Tile'),
    ('Eastern Map Balcony Hook Path', 'Eastern Map Room'),
    ('Eastern Map Room Drop Down', 'Eastern Map Balcony'),
    ('Desert Main Lobby Left Path', 'Desert Left Alcove'),
    ('Desert Main Lobby Right Path', 'Desert Right Alcove'),
    ('Desert Left Alcove Path', 'Desert Main Lobby'),
    ('Desert Right Alcove Path', 'Desert Main Lobby'),
    ('Hera Big Chest Landing Exit', 'Hera 4F'),
    ('PoD Pit Room Block Path N', 'PoD Pit Room Blocked'),
    ('PoD Pit Room Block Path S', 'PoD Pit Room'),
    ('PoD Arena Bonk Path', 'PoD Arena Bridge'),
    ('PoD Arena Main Crystal Path', 'PoD Arena Crystal'),
    ('PoD Arena Crystal Path', 'PoD Arena Main'),
    ('PoD Arena Main Orange Barrier', 'PoD Arena North'),
    ('PoD Arena North Drop Down', 'PoD Arena Main'),
    ('PoD Arena Bridge Drop Down', 'PoD Arena Main'),
    ('PoD Map Balcony Drop Down', 'PoD Sexy Statue'),
    ('PoD Basement Ledge Drop Down', 'PoD Stalfos Basement'),
    ('PoD Falling Bridge Path N', 'PoD Falling Bridge Ledge'),
    ('PoD Falling Bridge Path S', 'PoD Falling Bridge'),
    ('Swamp Lobby Moat', 'Swamp Entrance'),
    ('Swamp Entrance Moat', 'Swamp Lobby'),
    ('Swamp Trench 1 Approach Dry', 'Swamp Trench 1 Nexus'),
    ('Swamp Trench 1 Approach Key', 'Swamp Trench 1 Key Ledge'),
    ('Swamp Trench 1 Approach Swim Depart', 'Swamp Trench 1 Departure'),
    ('Swamp Trench 1 Nexus Approach', 'Swamp Trench 1 Approach'),
    ('Swamp Trench 1 Nexus Key', 'Swamp Trench 1 Key Ledge'),
    ('Swamp Trench 1 Key Ledge Dry', 'Swamp Trench 1 Nexus'),
    ('Swamp Trench 1 Key Approach', 'Swamp Trench 1 Approach'),
    ('Swamp Trench 1 Key Ledge Depart', 'Swamp Trench 1 Departure'),
    ('Swamp Trench 1 Departure Dry', 'Swamp Trench 1 Nexus'),
    ('Swamp Trench 1 Departure Approach', 'Swamp Trench 1 Approach'),
    ('Swamp Trench 1 Departure Key', 'Swamp Trench 1 Key Ledge'),
    ('Swamp Hub Hook Path', 'Swamp Hub North Ledge'),
    ('Swamp Hub North Ledge Drop Down', 'Swamp Hub'),
    ('Swamp Compass Donut Push Block', 'Swamp Donut Top'),
    ('Swamp Shortcut Blue Barrier', 'Swamp Trench 2 Pots'),
    ('Swamp Trench 2 Pots Blue Barrier', 'Swamp Shortcut'),
    ('Swamp Trench 2 Pots Dry', 'Swamp Trench 2 Blocks'),
    ('Swamp Trench 2 Pots Wet', 'Swamp Trench 2 Departure'),
    ('Swamp Trench 2 Blocks Pots', 'Swamp Trench 2 Pots'),
    ('Swamp Trench 2 Departure Wet', 'Swamp Trench 2 Pots'),
    ('Swamp West Shallows Push Blocks', 'Swamp West Block Path'),
    ('Swamp West Block Path Drop Down', 'Swamp West Shallows'),
    ('Swamp West Ledge Drop Down', 'Swamp West Shallows'),
    ('Swamp West Ledge Hook Path', 'Swamp Barrier Ledge'),
    ('Swamp Barrier Ledge Drop Down', 'Swamp West Shallows'),
    ('Swamp Barrier Ledge - Orange', 'Swamp Barrier'),
    ('Swamp Barrier - Orange', 'Swamp Barrier Ledge'),
    ('Swamp Barrier Ledge Hook Path', 'Swamp West Ledge'),
    ('Swamp Drain Right Switch', 'Swamp Drain Left'),
    ('Swamp Flooded Spot Ladder', 'Swamp Flooded Room'),
    ('Swamp Flooded Room Ladder', 'Swamp Flooded Spot'),
    ('Skull Pot Circle Star Path', 'Skull Map Room'),
    ('Skull Big Chest Hookpath', 'Skull 1 Lobby'),
    ('Skull Back Drop Star Path', 'Skull Small Hall'),
    ('Thieves Rail Ledge Drop Down', 'Thieves BK Corner'),
    ('Thieves Hellway Orange Barrier', 'Thieves Hellway S Crystal'),
    ('Thieves Hellway Crystal Orange Barrier', 'Thieves Hellway'),
    ('Thieves Hellway Blue Barrier', 'Thieves Hellway N Crystal'),
    ('Thieves Hellway Crystal Blue Barrier', 'Thieves Hellway'),
    ('Thieves Basement Block Path', 'Thieves Blocked Entry'),
    ('Thieves Blocked Entry Path', 'Thieves Basement Block'),
    ('Thieves Conveyor Bridge Block Path', 'Thieves Conveyor Block'),
    ('Thieves Conveyor Block Path', 'Thieves Conveyor Bridge'),
    ('Ice Cross Bottom Push Block Left', 'Ice Floor Switch'),
    ('Ice Cross Right Push Block Top', 'Ice Bomb Drop'),
    ('Ice Big Key Push Block', 'Ice Dead End'),
    ('Ice Bomb Jump Ledge Orange Barrier', 'Ice Bomb Jump Catwalk'),
    ('Ice Bomb Jump Catwalk Orange Barrier', 'Ice Bomb Jump Ledge'),
    ('Ice Hookshot Ledge Path', 'Ice Hookshot Balcony'),
    ('Ice Hookshot Balcony Path', 'Ice Hookshot Ledge'),
    ('Ice Crystal Right Orange Barrier', 'Ice Crystal Left'),
    ('Ice Crystal Left Orange Barrier', 'Ice Crystal Right'),
    ('Ice Crystal Left Blue Barrier', 'Ice Crystal Block'),
    ('Ice Crystal Block Exit', 'Ice Crystal Left'),
    ('Ice Big Chest Landing Push Blocks', 'Ice Big Chest View'),
    ('Mire Lobby Gap', 'Mire Post-Gap'),
    ('Mire Post-Gap Gap', 'Mire Lobby'),
    ('Mire Hub Upper Blue Barrier', 'Mire Hub Switch'),
    ('Mire Hub Lower Blue Barrier', 'Mire Hub Right'),
    ('Mire Hub Right Blue Barrier', 'Mire Hub'),
    ('Mire Hub Top Blue Barrier', 'Mire Hub Switch'),
    ('Mire Hub Switch Blue Barrier N', 'Mire Hub Top'),
    ('Mire Hub Switch Blue Barrier S', 'Mire Hub'),
    ('Mire Map Spike Side Drop Down', 'Mire Lone Shooter'),
    ('Mire Map Spike Side Blue Barrier', 'Mire Crystal Dead End'),
    ('Mire Map Spot Blue Barrier', 'Mire Crystal Dead End'),
    ('Mire Crystal Dead End Left Barrier', 'Mire Map Spot'),
    ('Mire Crystal Dead End Right Barrier', 'Mire Map Spike Side'),
    ('Mire Hidden Shooters Block Path S', 'Mire Hidden Shooters'),
    ('Mire Hidden Shooters Block Path N', 'Mire Hidden Shooters Blocked'),
    ('Mire Left Bridge Hook Path', 'Mire Right Bridge'),
    ('Mire Crystal Right Orange Barrier', 'Mire Crystal Mid'),
    ('Mire Crystal Mid Orange Barrier', 'Mire Crystal Right'),
    ('Mire Crystal Mid Blue Barrier', 'Mire Crystal Left'),
    ('Mire Crystal Left Blue Barrier', 'Mire Crystal Mid'),
    ('Mire Firesnake Skip Orange Barrier', 'Mire Antechamber'),
    ('Mire Antechamber Orange Barrier', 'Mire Firesnake Skip'),
    ('Mire Compass Blue Barrier', 'Mire Compass Chest'),
    ('Mire Compass Chest Exit', 'Mire Compass Room'),
    ('Mire South Fish Blue Barrier', 'Mire Fishbone'),
    ('Mire Fishbone Blue Barrier', 'Mire South Fish'),
    ('TR Main Lobby Gap', 'TR Lobby Ledge'),
    ('TR Lobby Ledge Gap', 'TR Main Lobby'),
    ('TR Pipe Ledge Drop Down', 'TR Pipe Pit'),
    ('TR Big Chest Gap', 'TR Big Chest Entrance'),
    ('TR Big Chest Entrance Gap', 'TR Big Chest'),
    ('TR Crystal Maze Forwards Path', 'TR Crystal Maze End'),
    ('TR Crystal Maze Blue Path', 'TR Crystal Maze'),
    ('TR Crystal Maze Cane Path', 'TR Crystal Maze'),
    ('GT Blocked Stairs Block Path', 'GT Big Chest'),
    ('GT Speed Torch South Path', 'GT Speed Torch'),
    ('GT Speed Torch North Path', 'GT Speed Torch Upper'),
    ('GT Hookshot East-North Path', 'GT Hookshot North Platform'),
    ('GT Hookshot East-South Path', 'GT Hookshot South Platform'),
    ('GT Hookshot North-East Path', 'GT Hookshot East Platform'),
    ('GT Hookshot North-South Path', 'GT Hookshot South Platform'),
    ('GT Hookshot South-East Path', 'GT Hookshot East Platform'),
    ('GT Hookshot South-North Path', 'GT Hookshot North Platform'),
    ('GT Hookshot Platform Blue Barrier', 'GT Hookshot South Entry'),
    ('GT Hookshot Entry Blue Barrier', 'GT Hookshot South Platform'),
    ('GT Double Switch Orange Barrier', 'GT Double Switch Switches'),
    ('GT Double Switch Orange Barrier 2', 'GT Double Switch Key Spot'),
    ('GT Double Switch Transition Blue', 'GT Double Switch Exit'),
    ('GT Double Switch Blue Path', 'GT Double Switch Transition'),
    ('GT Double Switch Orange Path', 'GT Double Switch Entry'),
    ('GT Double Switch Key Blue Path', 'GT Double Switch Exit'),
    ('GT Double Switch Key Orange Path', 'GT Double Switch Entry'),
    ('GT Double Switch Blue Barrier', 'GT Double Switch Key Spot'),
    ('GT Warp Maze - Pit Section Warp Spot', 'GT Warp Maze - Pit Exit Warp Spot'),
    ('GT Warp Maze Exit Section Warp Spot', 'GT Warp Maze - Pit Exit Warp Spot'),
    ('GT Firesnake Room Hook Path', 'GT Firesnake Room Ledge'),
    ('GT Left Moldorm Ledge Drop Down', 'GT Moldorm'),
    ('GT Right Moldorm Ledge Drop Down', 'GT Moldorm'),
    ('GT Moldorm Gap', 'GT Validation'),
    ('GT Validation Block Path', 'GT Validation Door')
]

vanilla_logical_connections = [
    ('Ice Cross Left Push Block', 'Ice Compass Room'),
    ('Ice Cross Right Push Block Bottom', 'Ice Compass Room'),
    ('Ice Cross Bottom Push Block Right', 'Ice Pengator Switch'),
    ('Ice Cross Top Push Block Right', 'Ice Pengator Switch'),
]

spiral_staircases = [
    ('Hyrule Castle Back Hall Down Stairs', 'Hyrule Dungeon Map Room Up Stairs'),
    ('Hyrule Dungeon Armory Down Stairs', 'Hyrule Dungeon Staircase Up Stairs'),
    ('Hyrule Dungeon Staircase Down Stairs', 'Hyrule Dungeon Cellblock Up Stairs'),
    ('Sewers Behind Tapestry Down Stairs', 'Sewers Rope Room Up Stairs'),
    ('Sewers Secret Room Up Stairs', 'Sewers Pull Switch Down Stairs'),
    ('Eastern Darkness Up Stairs', 'Eastern Attic Start Down Stairs'),
    ('Desert Tiles 1 Up Stairs', 'Desert Bridge Down Stairs'),
    ('Hera Lobby Down Stairs', 'Hera Basement Cage Up Stairs'),
    ('Hera Lobby Key Stairs', 'Hera Tile Room Up Stairs'),
    ('Hera Lobby Up Stairs', 'Hera Beetles Down Stairs'),
    ('Hera Startile Wide Up Stairs', 'Hera 4F Down Stairs'),
    ('Hera 4F Up Stairs', 'Hera 5F Down Stairs'),
    ('Hera 5F Up Stairs', 'Hera Boss Down Stairs'),
    ('Tower Room 03 Up Stairs', 'Tower Lone Statue Down Stairs'),
    ('Tower Dark Chargers Up Stairs', 'Tower Dual Statues Down Stairs'),
    ('Tower Dark Archers Up Stairs', 'Tower Red Spears Down Stairs'),
    ('Tower Pacifist Run Up Stairs', 'Tower Push Statue Down Stairs'),
    ('PoD Left Cage Down Stairs', 'PoD Shooter Room Up Stairs'),
    ('PoD Middle Cage Down Stairs', 'PoD Warp Room Up Stairs'),
    ('PoD Basement Ledge Up Stairs', 'PoD Big Key Landing Down Stairs'),
    ('PoD Compass Room W Down Stairs', 'PoD Dark Basement W Up Stairs'),
    ('PoD Compass Room E Down Stairs', 'PoD Dark Basement E Up Stairs'),
    ('Swamp Entrance Down Stairs', 'Swamp Pot Row Up Stairs'),
    ('Swamp West Block Path Up Stairs', 'Swamp Attic Down Stairs'),
    ('Swamp Push Statue Down Stairs', 'Swamp Flooded Room Up Stairs'),
    ('Swamp Left Elbow Down Stairs', 'Swamp Drain Left Up Stairs'),
    ('Swamp Right Elbow Down Stairs', 'Swamp Drain Right Up Stairs'),
    ('Swamp Behind Waterfall Up Stairs', 'Swamp C Down Stairs'),
    ('Thieves Spike Switch Up Stairs', 'Thieves Attic Down Stairs'),
    ('Thieves Conveyor Maze Down Stairs', 'Thieves Basement Block Up Stairs'),
    ('Ice Jelly Key Down Stairs', 'Ice Floor Switch Up Stairs'),
    ('Ice Narrow Corridor Down Stairs', 'Ice Pengator Trap Up Stairs'),
    ('Ice Spike Room Up Stairs', 'Ice Hammer Block Down Stairs'),
    ('Ice Spike Room Down Stairs', 'Ice Spikeball Up Stairs'),
    ('Ice Lonely Freezor Down Stairs', 'Iced T Up Stairs'),
    ('Ice Backwards Room Down Stairs', 'Ice Anti-Fairy Up Stairs'),
    ('Mire Post-Gap Down Stairs', 'Mire 2 Up Stairs'),
    ('Mire Left Bridge Down Stairs', 'Mire Dark Shooters Up Stairs'),
    ('Mire Conveyor Barrier Up Stairs', 'Mire Torches Top Down Stairs'),
    ('Mire Falling Foes Up Stairs', 'Mire Firesnake Skip Down Stairs'),
    ('TR Chain Chomps Down Stairs', 'TR Pipe Pit Up Stairs'),
    ('TR Crystaroller Down Stairs', 'TR Dark Ride Up Stairs'),
    ('GT Lobby Left Down Stairs', 'GT Torch Up Stairs'),
    ('GT Lobby Up Stairs', 'GT Crystal Paths Down Stairs'),
    ('GT Lobby Right Down Stairs', 'GT Hope Room Up Stairs'),
    ('GT Blocked Stairs Down Stairs', 'GT Four Torches Up Stairs'),
    ('GT Cannonball Bridge Up Stairs', 'GT Gauntlet 1 Down Stairs'),
    ('GT Quad Pot Up Stairs', 'GT Wizzrobes 1 Down Stairs'),
    ('GT Moldorm Pit Up Stairs', 'GT Right Moldorm Ledge Down Stairs'),
    ('GT Frozen Over Up Stairs', 'GT Brightly Lit Hall Down Stairs')
]

straight_staircases = [
    ('Hyrule Castle Lobby North Stairs', 'Hyrule Castle Throne Room South Stairs'),
    ('Sewers Rope Room North Stairs', 'Sewers Dark Cross South Stairs'),
    ('Tower Catwalk North Stairs', 'Tower Antechamber South Stairs'),
    ('PoD Conveyor North Stairs', 'PoD Map Balcony South Stairs'),
    ('TR Crystal Maze North Stairs', 'TR Final Abyss South Stairs')
]

open_edges = [
    ('Hyrule Dungeon North Abyss South Edge', 'Hyrule Dungeon South Abyss North Edge'),
    ('Hyrule Dungeon North Abyss Catwalk Edge', 'Hyrule Dungeon South Abyss Catwalk North Edge'),
    ('Hyrule Dungeon South Abyss West Edge', 'Hyrule Dungeon Guardroom Abyss Edge'),
    ('Hyrule Dungeon South Abyss Catwalk West Edge', 'Hyrule Dungeon Guardroom Catwalk Edge'),
    ('Desert Main Lobby NW Edge', 'Desert North Hall SW Edge'),
    ('Desert Main Lobby N Edge', 'Desert Dead End Edge'),
    ('Desert Main Lobby NE Edge', 'Desert North Hall SE Edge'),
    ('Desert Main Lobby E Edge', 'Desert East Wing W Edge'),
    ('Desert East Wing N Edge', 'Desert Arrow Pot Corner S Edge'),
    ('Desert Arrow Pot Corner W Edge', 'Desert North Hall E Edge'),
    ('Desert North Hall W Edge', 'Desert Sandworm Corner S Edge'),
    ('Desert Sandworm Corner E Edge', 'Desert West Wing N Edge'),
    ('Thieves Lobby N Edge', 'Thieves Ambush S Edge'),
    ('Thieves Lobby NE Edge', 'Thieves Ambush SE Edge'),
    ('Thieves Ambush ES Edge', 'Thieves BK Corner WS Edge'),
    ('Thieves Ambush EN Edge', 'Thieves BK Corner WN Edge'),
    ('Thieves BK Corner S Edge', 'Thieves Compass Room N Edge'),
    ('Thieves BK Corner SW Edge', 'Thieves Compass Room NW Edge'),
    ('Thieves Compass Room WS Edge', 'Thieves Big Chest Nook ES Edge'),
    ('Thieves Cricket Hall Left Edge', 'Thieves Cricket Hall Right Edge')
]

falldown_pits = [
    ('Eastern Courtyard Potholes', 'Eastern Fairies'),
    ('Hera Beetles Holes', 'Hera Lobby'),
    ('Hera Startile Corner Holes', 'Hera Lobby'),
    ('Hera Startile Wide Holes', 'Hera Lobby'),
    ('Hera 4F Holes', 'Hera Lobby'),  # failed bomb jump
    ('Hera Big Chest Landing Holes', 'Hera Startile Wide'),  # the other holes near big chest
    ('Hera 5F Star Hole', 'Hera Big Chest Landing'),
    ('Hera 5F Pothole Chain', 'Hera Fairies'),
    ('Hera 5F Normal Holes', 'Hera 4F'),
    ('Hera Boss Outer Hole', 'Hera 5F'),
    ('Hera Boss Inner Hole', 'Hera 4F'),
    ('PoD Pit Room Freefall', 'PoD Stalfos Basement'),
    ('PoD Pit Room Bomb Hole', 'PoD Basement Ledge'),
    ('PoD Big Key Landing Hole', 'PoD Stalfos Basement'),
    ('Swamp Attic Right Pit', 'Swamp Barrier Ledge'),
    ('Swamp Attic Left Pit', 'Swamp West Ledge'),
    ('Skull Final Drop Hole', 'Skull Boss'),
    ('Ice Bomb Drop Hole', 'Ice Stalfos Hint'),
    ('Ice Falling Square Hole', 'Ice Tall Hint'),
    ('Ice Freezors Hole', 'Ice Big Chest View'),
    ('Ice Freezors Ledge Hole', 'Ice Big Chest View'),
    ('Ice Freezors Bomb Hole', 'Ice Big Chest Landing'),
    ('Ice Crystal Block Hole', 'Ice Switch Room'),
    ('Ice Crystal Right Blue Hole', 'Ice Switch Room'),
    ('Ice Backwards Room Hole', 'Ice Fairy'),
    ('Ice Antechamber Hole', 'Ice Boss'),
    ('Mire Attic Hint Hole', 'Mire BK Chest Ledge'),
    ('Mire Torches Top Holes', 'Mire Conveyor Barrier'),
    ('Mire Torches Bottom Holes', 'Mire Warping Pool'),
    ('GT Bob\'s Room Hole', 'GT Ice Armos'),
    ('GT Falling Torches Hole', 'GT Staredown'),
    ('GT Moldorm Hole', 'GT Moldorm Pit')
]

dungeon_warps = [
    ('Eastern Fairies\' Warp', 'Eastern Courtyard'),
    ('Hera Fairies\' Warp', 'Hera 5F'),
    ('PoD Warp Hint Warp', 'PoD Warp Room'),
    ('PoD Warp Room Warp', 'PoD Warp Hint'),
    ('PoD Stalfos Basement Warp', 'PoD Warp Room'),
    ('PoD Callback Warp', 'PoD Dark Alley'),
    ('Ice Fairy Warp', 'Ice Anti-Fairy'),
    ('Mire Lone Warp Warp', 'Mire BK Door Room'),
    ('Mire Warping Pool Warp', 'Mire Square Rail'),
    ('GT Compass Room Warp', 'GT Conveyor Star Pits'),
    ('GT Spike Crystals Warp', 'GT Firesnake Room'),
    ('GT Warp Maze - Left Section Warp', 'GT Warp Maze - Rando Rail'),
    ('GT Warp Maze - Mid Section Left Warp', 'GT Warp Maze - Main Rails'),
    ('GT Warp Maze - Mid Section Right Warp', 'GT Warp Maze - Main Rails'),
    ('GT Warp Maze - Right Section Warp', 'GT Warp Maze - Main Rails'),
    ('GT Warp Maze - Pit Exit Warp', 'GT Warp Maze - Pot Rail'),
    ('GT Warp Maze - Rail Choice Left Warp', 'GT Warp Maze - Left Section'),
    ('GT Warp Maze - Rail Choice Right Warp', 'GT Warp Maze - Mid Section'),
    ('GT Warp Maze - Rando Rail Warp', 'GT Warp Maze - Mid Section'),
    ('GT Warp Maze - Main Rails Best Warp', 'GT Warp Maze - Pit Section'),
    ('GT Warp Maze - Main Rails Mid Left Warp', 'GT Warp Maze - Mid Section'),
    ('GT Warp Maze - Main Rails Mid Right Warp', 'GT Warp Maze - Mid Section'),
    ('GT Warp Maze - Main Rails Right Top Warp', 'GT Warp Maze - Right Section'),
    ('GT Warp Maze - Main Rails Right Mid Warp', 'GT Warp Maze - Right Section'),
    ('GT Warp Maze - Pot Rail Warp', 'GT Warp Maze Exit Section'),
    ('GT Hidden Star Warp', 'GT Invisible Bridges')
]

ladders = [
    ('PoD Bow Statue Down Ladder', 'PoD Dark Pegs Up Ladder'),
    ('Ice Big Key Down Ladder', 'Ice Tongue Pull Up Ladder'),
    ('Ice Firebar Down Ladder', 'Ice Freezors Up Ladder'),
    ('GT Staredown Up Ladder', 'GT Falling Torches Down Ladder')
]

interior_doors = [
    ('Hyrule Dungeon Armory Interior Key Door S', 'Hyrule Dungeon Armory Interior Key Door N'),
    ('Hyrule Dungeon Armory ES', 'Hyrule Dungeon Armory Boomerang WS'),
    ('Hyrule Dungeon Map Room Key Door S', 'Hyrule Dungeon North Abyss Key Door N'),
    ('Sewers Rat Path WS', 'Sewers Secret Room ES'),
    ('Sewers Rat Path WN', 'Sewers Secret Room EN'),
    ('Sewers Yet More Rats S', 'Sewers Pull Switch N'),
    ('Eastern Lobby N', 'Eastern Lobby Bridge S'),
    ('Eastern Lobby NW', 'Eastern Lobby Left Ledge SW'),
    ('Eastern Lobby NE', 'Eastern Lobby Right Ledge SE'),
    ('Eastern East Wing EN', 'Eastern Pot Switch WN'),
    ('Eastern East Wing ES', 'Eastern Map Balcony WS'),
    ('Eastern Pot Switch SE', 'Eastern Map Room NE'),
    ('Eastern West Wing WS', 'Eastern Stalfos Spawn ES'),
    ('Eastern Stalfos Spawn NW', 'Eastern Compass Room SW'),
    ('Eastern Compass Room EN', 'Eastern Hint Tile WN'),
    ('Eastern Dark Square EN', 'Eastern Dark Pots WN'),
    ('Eastern Darkness NE', 'Eastern Rupees SE'),
    ('Eastern False Switches WS', 'Eastern Cannonball Hell ES'),
    ('Eastern Single Eyegore NE', 'Eastern Duo Eyegores SE'),
    ('Desert East Lobby WS', 'Desert East Wing ES'),
    ('Desert East Wing Key Door EN', 'Desert Compass Key Door WN'),
    ('Desert North Hall NW', 'Desert Map SW'),
    ('Desert North Hall NE', 'Desert Map SE'),
    ('Desert Arrow Pot Corner NW', 'Desert Trap Room SW'),
    ('Desert Sandworm Corner NE', 'Desert Bonk Torch SE'),
    ('Desert Sandworm Corner WS', 'Desert Circle of Pots ES'),
    ('Desert Circle of Pots NW', 'Desert Big Chest SW'),
    ('Desert West Wing WS', 'Desert West Lobby ES',),
    ('Desert Fairy Fountain SW', 'Desert West Lobby NW'),
    ('Desert Back Lobby NW', 'Desert Tiles 1 SW'),
    ('Desert Bridge SW', 'Desert Four Statues NW'),
    ('Desert Four Statues ES', 'Desert Beamos Hall WS',),
    ('Desert Tiles 2 NE', 'Desert Wall Slide SE'),
    ('Hera Tile Room EN', 'Hera Tridorm WN'),
    ('Hera Tridorm SE', 'Hera Torches NE'),
    ('Hera Beetles WS', 'Hera Startile Corner ES'),
    ('Hera Startile Corner NW', 'Hera Startile Wide SW'),
    ('Tower Lobby NW', 'Tower Gold Knights SW'),
    ('Tower Gold Knights EN', 'Tower Room 03 WN'),
    ('Tower Lone Statue WN', 'Tower Dark Maze EN'),
    ('Tower Dark Maze ES', 'Tower Dark Chargers WS'),
    ('Tower Dual Statues WS', 'Tower Dark Pits ES'),
    ('Tower Dark Pits EN', 'Tower Dark Archers WN'),
    ('Tower Red Spears WN', 'Tower Red Guards EN'),
    ('Tower Red Guards SW', 'Tower Circle of Pots NW'),
    ('Tower Circle of Pots ES', 'Tower Pacifist Run WS'),
    ('Tower Push Statue WS', 'Tower Catwalk ES'),
    ('Tower Antechamber NW', 'Tower Altar SW'),
    ('PoD Lobby N', 'PoD Middle Cage S'),
    ('PoD Lobby NW', 'PoD Left Cage SW'),
    ('PoD Lobby NE', 'PoD Middle Cage SE'),
    ('PoD Warp Hint SE', 'PoD Jelly Hall NE'),
    ('PoD Jelly Hall NW', 'PoD Mimics 1 SW'),
    ('PoD Falling Bridge EN', 'PoD Compass Room WN'),
    ('PoD Compass Room SE', 'PoD Harmless Hellway NE'),
    ('PoD Mimics 2 NW', 'PoD Bow Statue SW'),
    ('PoD Dark Pegs WN', 'PoD Lonely Turtle EN'),
    ('PoD Lonely Turtle SW', 'PoD Turtle Party NW'),
    ('PoD Turtle Party ES', 'PoD Callback WS'),
    ('Swamp Trench 1 Nexus N', 'Swamp Trench 1 Alcove S'),
    ('Swamp Trench 1 Key Ledge NW', 'Swamp Hammer Switch SW'),
    ('Swamp Donut Top SE', 'Swamp Donut Bottom NE'),
    ('Swamp Donut Bottom NW', 'Swamp Compass Donut SW'),
    ('Swamp Crystal Switch SE', 'Swamp Shortcut NE'),
    ('Swamp Trench 2 Blocks N', 'Swamp Trench 2 Alcove S'),
    ('Swamp Push Statue NW', 'Swamp Shooters SW'),
    ('Swamp Push Statue NE', 'Swamp Right Elbow SE'),
    ('Swamp Shooters EN', 'Swamp Left Elbow WN'),
    ('Swamp Drain WN', 'Swamp Basement Shallows EN'),
    ('Swamp Flooded Room WS', 'Swamp Basement Shallows ES'),
    ('Swamp Waterfall Room NW', 'Swamp Refill SW'),
    ('Swamp Waterfall Room NE', 'Swamp Behind Waterfall SE'),
    ('Swamp C SE', 'Swamp Waterway NE'),
    ('Swamp Waterway N', 'Swamp I S'),
    ('Swamp Waterway NW', 'Swamp T SW'),
    ('Skull 1 Lobby ES', 'Skull Map Room WS'),
    ('Skull Pot Circle WN', 'Skull Pull Switch EN'),
    ('Skull Pull Switch S', 'Skull Big Chest N'),
    ('Skull Left Drop ES', 'Skull Compass Room WS'),
    ('Skull 2 East Lobby NW', 'Skull Big Key SW'),
    ('Skull Big Key WN', 'Skull Lone Pot EN'),
    ('Skull Small Hall WS', 'Skull 2 West Lobby ES'),
    ('Skull 2 West Lobby NW', 'Skull X Room SW'),
    ('Skull 3 Lobby EN', 'Skull East Bridge WN'),
    ('Skull East Bridge WS', 'Skull West Bridge Nook ES'),
    ('Skull Star Pits ES', 'Skull Torch Room WS'),
    ('Skull Torch Room WN', 'Skull Vines EN'),
    ('Skull Spike Corner ES', 'Skull Final Drop WS'),
    ('Thieves Hallway WS', 'Thieves Pot Alcove Mid ES'),
    ('Thieves Conveyor Maze SW', 'Thieves Pot Alcove Top NW'),
    ('Thieves Conveyor Maze EN', 'Thieves Hallway WN'),
    ('Thieves Spike Track NE', 'Thieves Triple Bypass SE'),
    ('Thieves Spike Track WS', 'Thieves Hellway Crystal ES'),
    ('Thieves Hellway Crystal EN', 'Thieves Triple Bypass WN'),
    ('Thieves Attic ES', 'Thieves Cricket Hall Left WS'),
    ('Thieves Cricket Hall Right ES', 'Thieves Attic Window WS'),
    ('Thieves Blocked Entry SW', 'Thieves Lonely Zazak NW'),
    ('Thieves Lonely Zazak ES', 'Thieves Blind\'s Cell WS'),
    ('Thieves Conveyor Bridge WS', 'Thieves Big Chest Room ES'),
    ('Thieves Conveyor Block WN', 'Thieves Trap EN'),
    ('Ice Lobby WS', 'Ice Jelly Key ES'),
    ('Ice Floor Switch ES', 'Ice Cross Left WS'),
    ('Ice Cross Top NE', 'Ice Bomb Drop SE'),
    ('Ice Pengator Switch ES', 'Ice Dead End WS'),
    ('Ice Stalfos Hint SE', 'Ice Conveyor NE'),
    ('Ice Bomb Jump EN', 'Ice Narrow Corridor WN'),
    ('Ice Spike Cross WS', 'Ice Firebar ES'),
    ('Ice Spike Cross NE', 'Ice Falling Square SE'),
    ('Ice Hammer Block ES', 'Ice Tongue Pull WS'),
    ('Ice Freezors Ledge ES', 'Ice Tall Hint WS'),
    ('Ice Hookshot Balcony SW', 'Ice Spikeball NW'),
    ('Ice Crystal Right NE', 'Ice Backwards Room SE'),
    ('Ice Crystal Left WS', 'Ice Big Chest View ES'),
    ('Ice Anti-Fairy SE', 'Ice Switch Room NE'),
    ('Mire Lone Shooter ES', 'Mire Falling Bridge WS'),  # technically one-way
    ('Mire Falling Bridge W', 'Mire Failure Bridge E'),  # technically one-way
    ('Mire Falling Bridge WN', 'Mire Map Spike Side EN'),  # technically one-way
    ('Mire Hidden Shooters WS', 'Mire Cross ES'),  # technically one-way
    ('Mire Hidden Shooters NE', 'Mire Minibridge SE'),
    ('Mire Spikes NW', 'Mire Ledgehop SW'),
    ('Mire Spike Barrier ES', 'Mire Square Rail WS'),
    ('Mire Square Rail NW', 'Mire Lone Warp SW'),
    ('Mire Wizzrobe Bypass WN', 'Mire Compass Room EN'),  # technically one-way
    ('Mire Conveyor Crystal WS', 'Mire Tile Room ES'),
    ('Mire Tile Room NW', 'Mire Compass Room SW'),
    ('Mire Neglected Room SE', 'Mire Chest View NE'),
    ('Mire BK Chest Ledge WS', 'Mire Warping Pool ES'),  # technically one-way
    ('Mire Torches Top SW', 'Mire Torches Bottom NW'),
    ('Mire Torches Bottom WS', 'Mire Attic Hint ES'),
    ('Mire Dark Shooters SE', 'Mire Key Rupees NE'),
    ('Mire Dark Shooters SW', 'Mire Block X NW'),
    ('Mire Tall Dark and Roomy WS', 'Mire Crystal Right ES'),
    ('Mire Tall Dark and Roomy WN', 'Mire Shooter Rupees EN'),
    ('Mire Crystal Mid NW', 'Mire Crystal Top SW'),
    ('TR Tile Room NE', 'TR Refill SE'),
    ('TR Pokey 1 NW', 'TR Chain Chomps SW'),
    ('TR Twin Pokeys EN', 'TR Dodgers WN'),
    ('TR Twin Pokeys SW', 'TR Hallway NW'),
    ('TR Hallway ES', 'TR Big View WS'),
    ('TR Big Chest NE', 'TR Dodgers SE'),
    ('TR Dash Room ES', 'TR Tongue Pull WS'),
    ('TR Dash Room NW', 'TR Crystaroller SW'),
    ('TR Tongue Pull NE', 'TR Rupees SE'),
    ('GT Torch EN', 'GT Hope Room WN'),
    ('GT Torch SW', 'GT Big Chest NW'),
    ('GT Tile Room EN', 'GT Speed Torch WN'),
    ('GT Speed Torch WS', 'GT Pots n Blocks ES'),
    ('GT Crystal Conveyor WN', 'GT Compass Room EN'),
    ('GT Conveyor Cross WN', 'GT Hookshot EN'),
    ('GT Hookshot ES', 'GT Map Room WS'),
    ('GT Double Switch EN', 'GT Spike Crystals WN'),
    ('GT Firesnake Room SW', 'GT Warp Maze (Rails) NW'),
    ('GT Ice Armos NE', 'GT Big Key Room SE'),
    ('GT Ice Armos WS', 'GT Four Torches ES'),
    ('GT Four Torches NW', 'GT Fairy Abyss SW'),
    ('GT Crystal Paths SW', 'GT Mimics 1 NW'),
    ('GT Mimics 1 ES', 'GT Mimics 2 WS'),
    ('GT Mimics 2 NE', 'GT Dash Hall SE'),
    ('GT Cannonball Bridge SE', 'GT Refill NE'),
    ('GT Gauntlet 1 WN', 'GT Gauntlet 2 EN'),
    ('GT Gauntlet 2 SW', 'GT Gauntlet 3 NW'),
    ('GT Gauntlet 4 SW', 'GT Gauntlet 5 NW'),
    ('GT Beam Dash WS', 'GT Lanmolas 2 ES'),
    ('GT Lanmolas 2 NW', 'GT Quad Pot SW'),
    ('GT Wizzrobes 1 SW', 'GT Dashing Bridge NW'),
    ('GT Dashing Bridge NE', 'GT Wizzrobes 2 SE'),
    ('GT Torch Cross ES', 'GT Staredown WS'),
    ('GT Falling Torches NE', 'GT Mini Helmasaur Room SE'),
    ('GT Mini Helmasaur Room WN', 'GT Bomb Conveyor EN'),
    ('GT Bomb Conveyor SW', 'GT Crystal Circles NW')
]

key_doors = [
    ('Sewers Key Rat Key Door N', 'Sewers Secret Room Key Door S'),
    ('Sewers Dark Cross Key Door N', 'Sewers Water S'),
    ('Eastern Dark Square Key Door WN', 'Eastern Cannonball Ledge Key Door EN'),
    ('Eastern Darkness Up Stairs', 'Eastern Attic Start Down Stairs'),
    ('Eastern Big Key NE', 'Eastern Hint Tile Blocked Path SE'),
    ('Eastern Darkness S', 'Eastern Courtyard N'),
    ('Desert East Wing Key Door EN', 'Desert Compass Key Door WN'),
    ('Desert Tiles 1 Up Stairs', 'Desert Bridge Down Stairs'),
    ('Desert Beamos Hall NE', 'Desert Tiles 2 SE'),
    ('Desert Tiles 2 NE', 'Desert Wall Slide SE'),
    ('Desert Wall Slide NW', 'Desert Boss SW'),
    ('Hera Lobby Key Stairs', 'Hera Tile Room Up Stairs'),
    ('Hera Startile Corner NW', 'Hera Startile Wide SW'),
    ('PoD Middle Cage N', 'PoD Pit Room S'),
    ('PoD Arena Main NW', 'PoD Falling Bridge SW'),
    ('PoD Falling Bridge WN', 'PoD Dark Maze EN'),
]

default_small_key_doors = {
    'Hyrule Castle': [
        ('Sewers Key Rat Key Door N', 'Sewers Secret Room Key Door S'),
        ('Sewers Dark Cross Key Door N', 'Sewers Water S'),
        ('Hyrule Dungeon Map Room Key Door S', 'Hyrule Dungeon North Abyss Key Door N'),
        ('Hyrule Dungeon Armory Interior Key Door N', 'Hyrule Dungeon Armory Interior Key Door S')
    ],
    'Eastern Palace': [
        ('Eastern Dark Square Key Door WN', 'Eastern Cannonball Ledge Key Door EN'),
        'Eastern Darkness Up Stairs',
    ],
    'Desert Palace': [
        ('Desert East Wing Key Door EN', 'Desert Compass Key Door WN'),
        'Desert Tiles 1 Up Stairs',
        ('Desert Beamos Hall NE', 'Desert Tiles 2 SE'),
        ('Desert Tiles 2 NE', 'Desert Wall Slide SE'),
    ],
    'Tower of Hera': [
        'Hera Lobby Key Stairs'
    ],
    'Agahnims Tower': [
        'Tower Room 03 Up Stairs',
        ('Tower Dark Maze ES', 'Tower Dark Chargers WS'),
        'Tower Dark Archers Up Stairs',
        ('Tower Circle of Pots ES', 'Tower Pacifist Run WS'),
    ],
    'Palace of Darkness': [
        ('PoD Middle Cage N', 'PoD Pit Room S'),
        ('PoD Arena Main NW', 'PoD Falling Bridge SW'),
        ('PoD Falling Bridge WN', 'PoD Dark Maze EN'),
        'PoD Basement Ledge Up Stairs',
        ('PoD Compass Room SE', 'PoD Harmless Hellway NE'),
        ('PoD Dark Pegs WN', 'PoD Lonely Turtle EN')
    ],
    'Swamp Palace': [
        'Swamp Entrance Down Stairs',
        ('Swamp Pot Row WS', 'Swamp Trench 1 Approach ES'),
        ('Swamp Trench 1 Key Ledge NW', 'Swamp Hammer Switch SW'),
        ('Swamp Hub WN', 'Swamp Crystal Switch EN'),
        ('Swamp Hub North Ledge N', 'Swamp Push Statue S'),
        ('Swamp Waterway NW', 'Swamp T SW')
    ],
    'Skull Woods': [
        ('Skull 1 Lobby WS', 'Skull Pot Prison ES'),
        ('Skull Map Room SE', 'Skull Pinball NE'),
        ('Skull 2 West Lobby NW', 'Skull X Room SW'),
        ('Skull 3 Lobby NW', 'Skull Star Pits SW'),
        ('Skull Spike Corner ES', 'Skull Final Drop WS')
    ],
    'Thieves Town': [
        ('Thieves Hallway WS', 'Thieves Pot Alcove Mid ES'),
        'Thieves Spike Switch Up Stairs',
        ('Thieves Conveyor Bridge WS', 'Thieves Big Chest Room ES')
    ],
    'Ice Palace': [
        'Ice Jelly Key Down Stairs',
        ('Ice Conveyor SW', 'Ice Bomb Jump NW'),
        ('Ice Spike Cross ES', 'Ice Spike Room WS'),
        ('Ice Tall Hint SE', 'Ice Lonely Freezor NE'),
        'Ice Backwards Room Down Stairs',
        ('Ice Switch Room ES', 'Ice Refill WS')
    ],
    'Misery Mire': [
        ('Mire Hub WS', 'Mire Conveyor Crystal ES'),
        ('Mire Hub Right EN', 'Mire Map Spot WN'),
        ('Mire Spikes NW', 'Mire Ledgehop SW'),
        ('Mire Fishbone SE', 'Mire Spike Barrier NE'),
        ('Mire Conveyor Crystal WS', 'Mire Tile Room ES'),
        ('Mire Dark Shooters SE', 'Mire Key Rupees NE')
    ],
    'Turtle Rock': [
        ('TR Hub NW', 'TR Pokey 1 SW'),
        ('TR Pokey 1 NW', 'TR Chain Chomps SW'),
        'TR Chain Chomps Down Stairs',
        ('TR Pokey 2 ES', 'TR Lava Island WS'),
        'TR Crystaroller Down Stairs',
        ('TR Dash Bridge WS', 'TR Crystal Maze ES')
    ],
    'Ganons Tower': [
        ('GT Torch EN', 'GT Hope Room WN'),
        ('GT Tile Room EN', 'GT Speed Torch WN'),
        ('GT Hookshot ES', 'GT Map Room WS'),
        ('GT Double Switch EN', 'GT Spike Crystals WN'),
        ('GT Firesnake Room SW', 'GT Warp Maze (Rails) NW'),
        ('GT Conveyor Star Pits EN', 'GT Falling Bridge WN'),
        ('GT Mini Helmasaur Room WN', 'GT Bomb Conveyor EN'),
        ('GT Crystal Circles SW', 'GT Left Moldorm Ledge NW')
    ]
}

default_door_connections = [
    ('Hyrule Castle Lobby W', 'Hyrule Castle West Lobby E'),
    ('Hyrule Castle Lobby E', 'Hyrule Castle East Lobby W'),
    ('Hyrule Castle Lobby WN', 'Hyrule Castle West Lobby EN'),
    ('Hyrule Castle West Lobby N', 'Hyrule Castle West Hall S'),
    ('Hyrule Castle East Lobby N', 'Hyrule Castle East Hall S'),
    ('Hyrule Castle East Lobby NW', 'Hyrule Castle East Hall SW'),
    ('Hyrule Castle East Hall W', 'Hyrule Castle Back Hall E'),
    ('Hyrule Castle West Hall E', 'Hyrule Castle Back Hall W'),
    ('Hyrule Castle Throne Room N', 'Sewers Behind Tapestry S'),
    ('Hyrule Dungeon Guardroom N', 'Hyrule Dungeon Armory S'),
    ('Sewers Dark Cross Key Door N', 'Sewers Water S'),
    ('Sewers Water W', 'Sewers Key Rat E'),
    ('Sewers Key Rat Key Door N', 'Sewers Secret Room Key Door S'),
    ('Eastern Lobby Bridge N', 'Eastern Cannonball S'),
    ('Eastern Cannonball N', 'Eastern Courtyard Ledge S'),
    ('Eastern Cannonball Ledge WN', 'Eastern Big Key EN'),
    ('Eastern Cannonball Ledge Key Door EN', 'Eastern Dark Square Key Door WN'),
    ('Eastern Courtyard Ledge W', 'Eastern West Wing E'),
    ('Eastern Courtyard Ledge E', 'Eastern East Wing W'),
    ('Eastern Hint Tile EN', 'Eastern Courtyard WN'),
    ('Eastern Big Key NE', 'Eastern Hint Tile Blocked Path SE'),
    ('Eastern Courtyard EN', 'Eastern Map Valley WN'),
    ('Eastern Courtyard N', 'Eastern Darkness S'),
    ('Eastern Map Valley SW', 'Eastern Dark Square NW'),
    ('Eastern Attic Start WS', 'Eastern False Switches ES'),
    ('Eastern Cannonball Hell WS', 'Eastern Single Eyegore ES'),
    ('Desert Compass NW', 'Desert Cannonball S'),
    ('Desert Beamos Hall NE', 'Desert Tiles 2 SE'),
    ('PoD Middle Cage N', 'PoD Pit Room S'),
    ('PoD Pit Room NW', 'PoD Arena Main SW'),
    ('PoD Pit Room NE', 'PoD Arena Bridge SE'),
    ('PoD Arena Main NW', 'PoD Falling Bridge SW'),
    ('PoD Arena Crystals E', 'PoD Sexy Statue W'),
    ('PoD Mimics 1 NW', 'PoD Conveyor SW'),
    ('PoD Map Balcony WS', 'PoD Arena Ledge ES'),
    ('PoD Falling Bridge WN', 'PoD Dark Maze EN'),
    ('PoD Dark Maze E', 'PoD Big Chest Balcony W'),
    ('PoD Sexy Statue NW', 'PoD Mimics 2 SW'),
    ('Swamp Pot Row WN', 'Swamp Map Ledge EN'),
    ('Swamp Pot Row WS', 'Swamp Trench 1 Approach ES'),
    ('Swamp Trench 1 Departure WS', 'Swamp Hub ES'),
    ('Swamp Hammer Switch WN', 'Swamp Hub Dead Ledge EN'),
    ('Swamp Hub S', 'Swamp Donut Top N'),
    ('Swamp Hub WS', 'Swamp Trench 2 Pots ES'),
    ('Swamp Hub WN', 'Swamp Crystal Switch EN'),
    ('Swamp Hub North Ledge N', 'Swamp Push Statue S'),
    ('Swamp Trench 2 Departure WS', 'Swamp West Shallows ES'),
    ('Swamp Big Key Ledge WN', 'Swamp Barrier EN'),
    ('Swamp Basement Shallows NW', 'Swamp Waterfall Room SW'),
    ('Skull 1 Lobby WS', 'Skull Pot Prison ES'),
    ('Skull Map Room SE', 'Skull Pinball NE'),
    ('Skull Pinball WS', 'Skull Compass Room ES'),
    ('Skull Compass Room NE', 'Skull Pot Prison SE'),
    ('Skull 2 East Lobby WS', 'Skull Small Hall ES'),
    ('Skull 3 Lobby NW', 'Skull Star Pits SW'),
    ('Skull Vines NW', 'Skull Spike Corner SW'),
    ('Thieves Lobby E', 'Thieves Compass Room W'),
    ('Thieves Ambush E', 'Thieves Rail Ledge W'),
    ('Thieves Rail Ledge NW', 'Thieves Pot Alcove Bottom SW'),
    ('Thieves BK Corner NE', 'Thieves Hallway SE'),
    ('Thieves Pot Alcove Mid WS', 'Thieves Spike Track ES'),
    ('Thieves Hellway NW', 'Thieves Spike Switch SW'),
    ('Thieves Triple Bypass EN', 'Thieves Conveyor Maze WN'),
    ('Thieves Basement Block WN', 'Thieves Conveyor Bridge EN'),
    ('Thieves Lonely Zazak WS', 'Thieves Conveyor Bridge ES'),
    ('Ice Cross Bottom SE', 'Ice Compass Room NE'),
    ('Ice Cross Right ES', 'Ice Pengator Switch WS'),
    ('Ice Conveyor SW', 'Ice Bomb Jump NW'),
    ('Ice Pengator Trap NE', 'Ice Spike Cross SE'),
    ('Ice Spike Cross ES', 'Ice Spike Room WS'),
    ('Ice Tall Hint SE', 'Ice Lonely Freezor NE'),
    ('Ice Tall Hint EN', 'Ice Hookshot Ledge WN'),
    ('Iced T EN', 'Ice Catwalk WN'),
    ('Ice Catwalk NW', 'Ice Many Pots SW'),
    ('Ice Many Pots WS', 'Ice Crystal Right ES'),
    ('Ice Switch Room ES', 'Ice Refill WS'),
    ('Ice Switch Room SE', 'Ice Antechamber NE'),
    ('Mire 2 NE', 'Mire Hub SE'),
    ('Mire Hub ES', 'Mire Lone Shooter WS'),
    ('Mire Hub E', 'Mire Failure Bridge W'),
    ('Mire Hub NE', 'Mire Hidden Shooters SE'),
    ('Mire Hub WN', 'Mire Wizzrobe Bypass EN'),
    ('Mire Hub WS', 'Mire Conveyor Crystal ES'),
    ('Mire Hub Right EN', 'Mire Map Spot WN'),
    ('Mire Hub Top NW', 'Mire Cross SW'),
    ('Mire Hidden Shooters ES', 'Mire Spikes WS'),
    ('Mire Minibridge NE', 'Mire Right Bridge SE'),
    ('Mire BK Door Room EN', 'Mire Ledgehop WN'),
    ('Mire BK Door Room N', 'Mire Left Bridge S'),
    ('Mire Spikes SW', 'Mire Crystal Dead End NW'),
    ('Mire Ledgehop NW', 'Mire Bent Bridge SW'),
    ('Mire Bent Bridge W', 'Mire Over Bridge E'),
    ('Mire Over Bridge W', 'Mire Fishbone E'),
    ('Mire Fishbone SE', 'Mire Spike Barrier NE'),
    ('Mire Spike Barrier SE', 'Mire Wizzrobe Bypass NE'),
    ('Mire Conveyor Crystal SE', 'Mire Neglected Room NE'),
    ('Mire Tile Room SW', 'Mire Conveyor Barrier NW'),
    ('Mire Block X WS', 'Mire Tall Dark and Roomy ES'),
    ('Mire Crystal Left WS', 'Mire Falling Foes ES'),
    ('TR Lobby Ledge NE', 'TR Hub SE'),
    ('TR Compass Room NW', 'TR Hub SW'),
    ('TR Hub ES', 'TR Torches Ledge WS'),
    ('TR Hub EN', 'TR Torches WN'),
    ('TR Hub NW', 'TR Pokey 1 SW'),
    ('TR Hub NE', 'TR Tile Room SE'),
    ('TR Torches NW', 'TR Roller Room SW'),
    ('TR Pipe Pit WN', 'TR Lava Dual Pipes EN'),
    ('TR Lava Island ES', 'TR Pipe Ledge WS'),
    ('TR Lava Dual Pipes WN', 'TR Pokey 2 EN'),
    ('TR Lava Dual Pipes SW', 'TR Twin Pokeys NW'),
    ('TR Pokey 2 ES', 'TR Lava Island WS'),
    ('TR Dodgers NE', 'TR Lava Escape SE'),
    ('TR Lava Escape NW', 'TR Dash Room SW'),
    ('TR Hallway WS', 'TR Lazy Eyes ES'),
    ('TR Dark Ride SW', 'TR Dash Bridge NW'),
    ('TR Dash Bridge SW', 'TR Eye Bridge NW'),
    ('TR Dash Bridge WS', 'TR Crystal Maze ES'),
    ('GT Torch WN', 'GT Conveyor Cross EN'),
    ('GT Hope Room EN', 'GT Tile Room WN'),
    ('GT Big Chest SW', 'GT Invisible Catwalk NW'),
    ('GT Bob\'s Room SE', 'GT Invisible Catwalk NE'),
    ('GT Speed Torch NE', 'GT Petting Zoo SE'),
    ('GT Speed Torch SE', 'GT Crystal Conveyor NE'),
    ('GT Warp Maze (Pits) ES', 'GT Invisible Catwalk WS'),
    ('GT Hookshot NW', 'GT DMs Room SW'),
    ('GT Hookshot SW', 'GT Double Switch NW'),
    ('GT Warp Maze (Rails) WS', 'GT Randomizer Room ES'),
    ('GT Conveyor Star Pits EN', 'GT Falling Bridge WN'),
    ('GT Falling Bridge WS', 'GT Hidden Star ES'),
    ('GT Dash Hall NE', 'GT Hidden Spikes SE'),
    ('GT Hidden Spikes EN', 'GT Cannonball Bridge WN'),
    ('GT Gauntlet 3 SW', 'GT Gauntlet 4 NW'),
    ('GT Gauntlet 5 WS', 'GT Beam Dash ES'),
    ('GT Wizzrobes 2 NE', 'GT Conveyor Bridge SE'),
    ('GT Conveyor Bridge EN', 'GT Torch Cross WN'),
    ('GT Crystal Circles SW', 'GT Left Moldorm Ledge NW')
]

default_one_way_connections = [
    ('Sewers Pull Switch S', 'Sanctuary N'),
    ('Eastern Duo Eyegores NE', 'Eastern Boss SE'),
    ('Desert Wall Slide NW', 'Desert Boss SW'),
    ('Tower Altar NW', 'Tower Agahnim 1 SW'),
    ('PoD Harmless Hellway SE', 'PoD Arena Main NE'),
    ('PoD Dark Alley NE', 'PoD Boss SE'),
    ('Swamp T NW', 'Swamp Boss SW'),
    ('Thieves Hallway NE', 'Thieves Boss SE'),
    ('Mire Antechamber NW', 'Mire Boss SW'),
    ('TR Final Abyss NW', 'TR Boss SW'),
    ('GT Invisible Bridges WS', 'GT Invisible Catwalk ES'),
    ('GT Validation WS', 'GT Frozen Over ES'),
    ('GT Brightly Lit Hall NW', 'GT Agahnim 2 SW')
]

# For crossed
# offset from 0x122e17, sram storage, write offset from compass_w_addr, 0 = jmp or # of nops, dungeon_id
compass_data = {
    'Hyrule Castle': (0x1, 0xc0, 0x16, 0, 0x02),
    'Eastern Palace': (0x1C, 0xc1, 0x28, 0, 0x04),
    'Desert Palace': (0x35, 0xc2, 0x4a, 0, 0x06),
    'Agahnims Tower': (0x51, 0xc3, 0x5c, 0, 0x08),
    'Swamp Palace': (0x6A, 0xc4, 0x7e, 0, 0x0a),
    'Palace of Darkness': (0x83, 0xc5, 0xa4, 0, 0x0c),
    'Misery Mire': (0x9C, 0xc6, 0xca, 0, 0x0e),
    'Skull Woods': (0xB5, 0xc7, 0xf0, 0, 0x10),
    'Ice Palace': (0xD0, 0xc8, 0x102, 0, 0x12),
    'Tower of Hera': (0xEB, 0xc9, 0x114, 0, 0x14),
    'Thieves Town': (0x106, 0xca, 0x138, 0, 0x16),
    'Turtle Rock': (0x11F, 0xcb, 0x15e, 0, 0x18),
    'Ganons Tower': (0x13A, 0xcc, 0x170, 2, 0x1a)
}

# For compass boss indicator
boss_indicator = {
    'Eastern Palace': (0x04, 'Eastern Boss SE'),
    'Desert Palace': (0x06, 'Desert Boss SW'),
    'Agahnims Tower': (0x08, 'Tower Agahnim 1 SW'),
    'Swamp Palace': (0x0a, 'Swamp Boss SW'),
    'Palace of Darkness': (0x0c, 'PoD Boss SE'),
    'Misery Mire': (0x0e, 'Mire Boss SW'),
    'Skull Woods': (0x10, 'Skull Spike Corner SW'),
    'Ice Palace': (0x12, 'Ice Antechamber NE'),
    'Tower of Hera': (0x14, 'Hera Boss Down Stairs'),
    'Thieves Town': (0x16, 'Thieves Boss SE'),
    'Turtle Rock': (0x18, 'TR Boss SW'),
    'Ganons Tower': (0x1a, 'GT Agahnim 2 SW')
}<|MERGE_RESOLUTION|>--- conflicted
+++ resolved
@@ -721,12 +721,7 @@
     all_dungeon_items = [y for x in world.dungeons if x.player == player for y in x.all_items]
     target_items = 34 if world.retro[player] else 63
     d_items = target_items - len(all_dungeon_items)
-<<<<<<< HEAD
-    if d_items != 0:
-        world.pool_adjustment[player] = d_items
-=======
     world.pool_adjustment[player] = d_items
->>>>>>> 7f935d6f
     smooth_door_pairs(world, player)
 
     # Re-assign dungeon bosses
