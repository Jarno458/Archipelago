#!/usr/bin/env python3
import argparse
import copy
import os
import logging
import random
import textwrap
import shlex
import sys

from CLI import parse_arguments
from Main import main
from Rom import get_sprite_from_name
from Utils import is_bundled, close_console
from Fill import FillError

<<<<<<< HEAD

class ArgumentDefaultsHelpFormatter(argparse.RawTextHelpFormatter):

    def _get_help_string(self, action):
        return textwrap.dedent(action.help)

def parse_arguments(argv, no_defaults=False):
    def defval(value):
        return value if not no_defaults else None

    # we need to know how many players we have first
    parser = argparse.ArgumentParser(add_help=False)
    parser.add_argument('--multi', default=defval(1), type=lambda value: min(max(int(value), 1), 255))
    multiargs, _ = parser.parse_known_args(argv)

    parser = argparse.ArgumentParser(formatter_class=ArgumentDefaultsHelpFormatter)
    parser.add_argument('--create_spoiler', help='Output a Spoiler File', action='store_true')
    parser.add_argument('--logic', default=defval('noglitches'), const='noglitches', nargs='?', choices=['noglitches', 'minorglitches', 'nologic'],
                        help='''\
                             Select Enforcement of Item Requirements. (default: %(default)s)
                             No Glitches:
                             Minor Glitches: May require Fake Flippers, Bunny Revival
                                             and Dark Room Navigation.
                             No Logic: Distribute items without regard for
                                             item requirements.
                             ''')
    parser.add_argument('--mode', default=defval('open'), const='open', nargs='?', choices=['standard', 'open', 'inverted'],
                        help='''\
                             Select game mode. (default: %(default)s)
                             Open:      World starts with Zelda rescued.
                             Standard:  Fixes Hyrule Castle Secret Entrance and Front Door
                                        but may lead to weird rain state issues if you exit
                                        through the Hyrule Castle side exits before rescuing
                                        Zelda in a full shuffle.
                             Inverted:  Starting locations are Dark Sanctuary in West Dark
                                        World or at Link's House, which is shuffled freely.
                                        Requires the moon pearl to be Link in the Light World
                                        instead of a bunny.
                             ''')
    parser.add_argument('--swords', default=defval('random'), const='random', nargs='?', choices= ['random', 'assured', 'swordless', 'vanilla'],
                        help='''\
                             Select sword placement. (default: %(default)s)
                             Random:    All swords placed randomly.
                             Assured:   Start game with a sword already.
                             Swordless: No swords. Curtains in Skull Woods and Agahnim\'s 
                                        Tower are removed, Agahnim\'s Tower barrier can be
                                        destroyed with hammer. Misery Mire and Turtle Rock
                                        can be opened without a sword. Hammer damages Ganon.
                                        Ether and Bombos Tablet can be activated with Hammer
                                        (and Book). Bombos pads have been added in Ice
                                        Palace, to allow for an alternative to firerod.
                             Vanilla:   Swords are in vanilla locations.
                             ''')
    parser.add_argument('--goal', default=defval('ganon'), const='ganon', nargs='?', choices=['ganon', 'pedestal', 'dungeons', 'triforcehunt', 'crystals'],
                        help='''\
                             Select completion goal. (default: %(default)s)
                             Ganon:         Collect all crystals, beat Agahnim 2 then
                                            defeat Ganon.
                             Crystals:      Collect all crystals then defeat Ganon.
                             Pedestal:      Places the Triforce at the Master Sword Pedestal.
                             All Dungeons:  Collect all crystals, pendants, beat both
                                            Agahnim fights and then defeat Ganon.
                             Triforce Hunt: Places 30 Triforce Pieces in the world, collect
                                            20 of them to beat the game.
                             ''')
    parser.add_argument('--difficulty', default=defval('normal'), const='normal', nargs='?', choices=['normal', 'hard', 'expert'],
                        help='''\
                             Select game difficulty. Affects available itempool. (default: %(default)s)
                             Normal:          Normal difficulty.
                             Hard:            A harder setting with less equipment and reduced health.
                             Expert:          A harder yet setting with minimum equipment and health.
                             ''')
    parser.add_argument('--item_functionality', default=defval('normal'), const='normal', nargs='?', choices=['normal', 'hard', 'expert'],
                             help='''\
                             Select limits on item functionality to increase difficulty. (default: %(default)s)
                             Normal:          Normal functionality.
                             Hard:            Reduced functionality.
                             Expert:          Greatly reduced functionality.
                                  ''')
    parser.add_argument('--timer', default=defval('none'), const='normal', nargs='?', choices=['none', 'display', 'timed', 'timed-ohko', 'ohko', 'timed-countdown'],
                        help='''\
                             Select game timer setting. Affects available itempool. (default: %(default)s)
                             None:            No timer.
                             Display:         Displays a timer but does not affect
                                              the itempool.
                             Timed:           Starts with clock at zero. Green Clocks
                                              subtract 4 minutes (Total: 20), Blue Clocks
                                              subtract 2 minutes (Total: 10), Red Clocks add
                                              2 minutes (Total: 10). Winner is player with
                                              lowest time at the end.
                             Timed OHKO:      Starts clock at 10 minutes. Green Clocks add
                                              5 minutes (Total: 25). As long as clock is at 0,
                                              Link will die in one hit.
                             OHKO:            Like Timed OHKO, but no clock items are present
                                              and the clock is permenantly at zero.
                             Timed Countdown: Starts with clock at 40 minutes. Same clocks as
                                              Timed mode. If time runs out, you lose (but can
                                              still keep playing).
                             ''')
    parser.add_argument('--progressive', default=defval('on'), const='normal', nargs='?', choices=['on', 'off', 'random'],
                        help='''\
                             Select progressive equipment setting. Affects available itempool. (default: %(default)s)
                             On:              Swords, Shields, Armor, and Gloves will
                                              all be progressive equipment. Each subsequent
                                              item of the same type the player finds will
                                              upgrade that piece of equipment by one stage.
                             Off:             Swords, Shields, Armor, and Gloves will not
                                              be progressive equipment. Higher level items may
                                              be found at any time. Downgrades are not possible.
                             Random:          Swords, Shields, Armor, and Gloves will, per
                                              category, be randomly progressive or not.
                                              Link will die in one hit.
                             ''')
    parser.add_argument('--algorithm', default=defval('balanced'), const='balanced', nargs='?', choices=['freshness', 'flood', 'vt21', 'vt22', 'vt25', 'vt26', 'balanced'],
                        help='''\
                             Select item filling algorithm. (default: %(default)s
                             balanced:    vt26 derivative that aims to strike a balance between
                                          the overworld heavy vt25 and the dungeon heavy vt26
                                          algorithm.
                             vt26:        Shuffle items and place them in a random location
                                          that it is not impossible to be in. This includes
                                          dungeon keys and items.
                             vt25:        Shuffle items and place them in a random location
                                          that it is not impossible to be in.
                             vt21:        Unbiased in its selection, but has tendency to put
                                          Ice Rod in Turtle Rock.
                             vt22:        Drops off stale locations after 1/3 of progress
                                          items were placed to try to circumvent vt21\'s
                                          shortcomings.
                             Freshness:   Keep track of stale locations (ones that cannot be
                                          reached yet) and decrease likeliness of selecting
                                          them the more often they were found unreachable.
                             Flood:       Push out items starting from Link\'s House and
                                          slightly biased to placing progression items with
                                          less restrictions.
                             ''')
    parser.add_argument('--shuffle', default=defval('vanilla'), const='full', nargs='?', choices=['vanilla', 'simple', 'restricted', 'full', 'crossed', 'insanity', 'restricted_legacy', 'full_legacy', 'madness_legacy', 'insanity_legacy', 'dungeonsfull', 'dungeonssimple'],
                        help='''\
                             Select Entrance Shuffling Algorithm. (default: %(default)s)
                             Full:       Mix cave and dungeon entrances freely while limiting
                                         multi-entrance caves to one world.
                             Simple:     Shuffle Dungeon Entrances/Exits between each other
                                         and keep all 4-entrance dungeons confined to one
                                         location. All caves outside of death mountain are
                                         shuffled in pairs and matched by original type.
                             Restricted: Use Dungeons shuffling from Simple but freely
                                         connect remaining entrances.
                             Crossed:    Mix cave and dungeon entrances freely while allowing
                                         caves to cross between worlds.
                             Insanity:   Decouple entrances and exits from each other and
                                         shuffle them freely. Caves that used to be single
                                         entrance will still exit to the same location from
                                         which they are entered.
                             Vanilla:    All entrances are in the same locations they were
                                         in the base game.
                             Legacy shuffles preserve behavior from older versions of the
                             entrance randomizer including significant technical limitations.
                             The dungeon variants only mix up dungeons and keep the rest of
                             the overworld vanilla.
                             ''')
    parser.add_argument('--door_shuffle', default=defval('basic'), const='vanilla', nargs='?', choices=['vanilla', 'basic', 'crossed'],
                        help='''\
                            Select Door Shuffling Algorithm. (default: %(default)s)
                            Basic:      Doors are mixed within a single dungeon.
                                        (Not yet implemented)
                            Crossed:    Doors are mixed between all dungeons.
                                        (Not yet implemented)
                            Vanilla:    All doors are connected the same way they were in the
                                        base game.                        
                        ''')
    parser.add_argument('--experimental', default=defval(False), help='Enable experimental features', action='store_true')
    parser.add_argument('--dungeon_counters', default=defval(False), help='Enable dungeon chest counters', action='store_true')
    parser.add_argument('--crystals_ganon', default=defval('7'), const='7', nargs='?', choices=['random', '0', '1', '2', '3', '4', '5', '6', '7'],
                        help='''\
                             How many crystals are needed to defeat ganon. Any other 
                             requirements for ganon for the selected goal still apply.
                             This setting does not apply when the all dungeons goal is
                             selected. (default: %(default)s)
                             Random: Picks a random value between 0 and 7 (inclusive).
                             0-7:    Number of crystals needed
                             ''')
    parser.add_argument('--crystals_gt', default=defval('7'), const='7', nargs='?', choices=['random', '0', '1', '2', '3', '4', '5', '6', '7'],
                        help='''\
                             How many crystals are needed to open GT. For inverted mode
                             this applies to the castle tower door instead. (default: %(default)s)
                             Random: Picks a random value between 0 and 7 (inclusive).
                             0-7:    Number of crystals needed
                             ''')
    parser.add_argument('--openpyramid', default=defval(False), help='''\
                            Pre-opens the pyramid hole, this removes the Agahnim 2 requirement for it
                             ''', action='store_true')
    parser.add_argument('--rom', default=defval('Zelda no Densetsu - Kamigami no Triforce (Japan).sfc'), help='Path to an ALttP JAP(1.0) rom to use as a base.')
    parser.add_argument('--loglevel', default=defval('info'), const='info', nargs='?', choices=['error', 'info', 'warning', 'debug'], help='Select level of logging for output.')
    parser.add_argument('--seed', help='Define seed number to generate.', type=int)
    parser.add_argument('--count', help='''\
                             Use to batch generate multiple seeds with same settings.
                             If --seed is provided, it will be used for the first seed, then
                             used to derive the next seed (i.e. generating 10 seeds with
                             --seed given will produce the same 10 (different) roms each
                             time).
                             ''', type=int)
    parser.add_argument('--fastmenu', default=defval('normal'), const='normal', nargs='?', choices=['normal', 'instant', 'double', 'triple', 'quadruple', 'half'],
                        help='''\
                             Select the rate at which the menu opens and closes.
                             (default: %(default)s)
                             ''')
    parser.add_argument('--quickswap', default=defval(False), help='Enable quick item swapping with L and R.', action='store_true')
    parser.add_argument('--disablemusic', default=defval(False), help='Disables game music.', action='store_true')
    parser.add_argument('--mapshuffle', default=defval(False), help='Maps are no longer restricted to their dungeons, but can be anywhere', action='store_true')
    parser.add_argument('--compassshuffle', default=defval(False), help='Compasses are no longer restricted to their dungeons, but can be anywhere', action='store_true')
    parser.add_argument('--keyshuffle', default=defval(False), help='Small Keys are no longer restricted to their dungeons, but can be anywhere', action='store_true')
    parser.add_argument('--bigkeyshuffle', default=defval(False), help='Big Keys are no longer restricted to their dungeons, but can be anywhere', action='store_true')
    parser.add_argument('--keysanity', default=defval(False), help=argparse.SUPPRESS, action='store_true')
    parser.add_argument('--retro', default=defval(False), help='''\
                             Keys are universal, shooting arrows costs rupees,
                             and a few other little things make this more like Zelda-1.
                             ''', action='store_true')
    parser.add_argument('--startinventory', default=defval(''), help='Specifies a list of items that will be in your starting inventory (separated by commas)')
    parser.add_argument('--custom', default=defval(False), help='Not supported.')
    parser.add_argument('--customitemarray', default=defval(False), help='Not supported.')
    parser.add_argument('--accessibility', default=defval('items'), const='items', nargs='?', choices=['items', 'locations', 'none'], help='''\
                             Select Item/Location Accessibility. (default: %(default)s)
                             Items:     You can reach all unique inventory items. No guarantees about
                                        reaching all locations or all keys. 
                             Locations: You will be able to reach every location in the game.
                             None:      You will be able to reach enough locations to beat the game.
                             ''')
    parser.add_argument('--hints', default=defval(False), help='''\
                             Make telepathic tiles and storytellers give helpful hints.
                             ''', action='store_true')
    # included for backwards compatibility
    parser.add_argument('--shuffleganon', help=argparse.SUPPRESS, action='store_true', default=defval(True))
    parser.add_argument('--no-shuffleganon', help='''\
                             If set, the Pyramid Hole and Ganon's Tower are not
                             included entrance shuffle pool.
                             ''', action='store_false', dest='shuffleganon')
    parser.add_argument('--heartbeep', default=defval('normal'), const='normal', nargs='?', choices=['double', 'normal', 'half', 'quarter', 'off'],
                        help='''\
                             Select the rate at which the heart beep sound is played at
                             low health. (default: %(default)s)
                             ''')
    parser.add_argument('--heartcolor', default=defval('red'), const='red', nargs='?', choices=['red', 'blue', 'green', 'yellow', 'random'],
                        help='Select the color of Link\'s heart meter. (default: %(default)s)')
    parser.add_argument('--ow_palettes', default=defval('default'), choices=['default', 'random', 'blackout'])
    parser.add_argument('--uw_palettes', default=defval('default'), choices=['default', 'random', 'blackout'])
    parser.add_argument('--sprite', help='''\
                             Path to a sprite sheet to use for Link. Needs to be in
                             binary format and have a length of 0x7000 (28672) bytes,
                             or 0x7078 (28792) bytes including palette data.
                             Alternatively, can be a ALttP Rom patched with a Link
                             sprite that will be extracted.
                             ''')
    parser.add_argument('--suppress_rom', help='Do not create an output rom file.', action='store_true')
    parser.add_argument('--gui', help='Launch the GUI', action='store_true')
    parser.add_argument('--jsonout', action='store_true', help='''\
                            Output .json patch to stdout instead of a patched rom. Used
                            for VT site integration, do not use otherwise.
                            ''')
    parser.add_argument('--skip_playthrough', action='store_true', default=defval(False))
    parser.add_argument('--enemizercli', default=defval('EnemizerCLI/EnemizerCLI.Core'))
    parser.add_argument('--shufflebosses', default=defval('none'), choices=['none', 'basic', 'normal', 'chaos'])
    parser.add_argument('--shuffleenemies', default=defval('none'), choices=['none', 'shuffled', 'chaos'])
    parser.add_argument('--enemy_health', default=defval('default'), choices=['default', 'easy', 'normal', 'hard', 'expert'])
    parser.add_argument('--enemy_damage', default=defval('default'), choices=['default', 'shuffled', 'chaos'])
    parser.add_argument('--shufflepots', default=defval(False), action='store_true')
    parser.add_argument('--beemizer', default=defval(0), type=lambda value: min(max(int(value), 0), 4))
    parser.add_argument('--remote_items', default=defval(False), action='store_true')
    parser.add_argument('--multi', default=defval(1), type=lambda value: min(max(int(value), 1), 255))
    parser.add_argument('--names', default=defval(''))
    parser.add_argument('--teams', default=defval(1), type=lambda value: max(int(value), 1))
    parser.add_argument('--outputpath')
    parser.add_argument('--race', default=defval(False), action='store_true')
    parser.add_argument('--outputname')

    if multiargs.multi:
        for player in range(1, multiargs.multi + 1):
            parser.add_argument(f'--p{player}', default=defval(''), help=argparse.SUPPRESS)

    ret = parser.parse_args(argv)
    if ret.keysanity:
        ret.mapshuffle, ret.compassshuffle, ret.keyshuffle, ret.bigkeyshuffle = [True] * 4

    if multiargs.multi:
        defaults = copy.deepcopy(ret)
        for player in range(1, multiargs.multi + 1):
            playerargs = parse_arguments(shlex.split(getattr(ret,f"p{player}")), True)

            for name in ['logic', 'mode', 'swords', 'goal', 'difficulty', 'item_functionality',
                         'shuffle', 'door_shuffle', 'crystals_ganon', 'crystals_gt', 'openpyramid', 'timer',
                         'mapshuffle', 'compassshuffle', 'keyshuffle', 'bigkeyshuffle', 'startinventory',
                         'retro', 'accessibility', 'hints', 'beemizer', 'experimental', 'dungeon_counters',
                         'shufflebosses', 'shuffleenemies', 'enemy_health', 'enemy_damage', 'shufflepots',
                         'ow_palettes', 'uw_palettes', 'sprite', 'disablemusic', 'quickswap', 'fastmenu', 'heartcolor',
                         'heartbeep',
                         'remote_items', 'progressive']:
                value = getattr(defaults, name) if getattr(playerargs, name) is None else getattr(playerargs, name)
                if player == 1:
                    setattr(ret, name, {1: value})
                else:
                    getattr(ret, name)[player] = value

    return ret

=======
>>>>>>> 34774eb2
def start():
    args = parse_arguments(None)

    if is_bundled() and len(sys.argv) == 1:
        # for the bundled builds, if we have no arguments, the user
        # probably wants the gui. Users of the bundled build who want the command line
        # interface shouuld specify at least one option, possibly setting a value to a
        # default if they like all the defaults
        from Gui import guiMain
        close_console()
        guiMain()
        sys.exit(0)

    # ToDo: Validate files further than mere existance
    if not args.jsonout and not os.path.isfile(args.rom):
        input('Could not find valid base rom for patching at expected path %s. Please run with -h to see help for further information. \nPress Enter to exit.' % args.rom)
        sys.exit(1)
    if any([sprite is not None and not os.path.isfile(sprite) and not get_sprite_from_name(sprite) for sprite in args.sprite.values()]):
        if not args.jsonout:
            input('Could not find link sprite sheet at given location. \nPress Enter to exit.')
            sys.exit(1)
        else:
            raise IOError('Cannot find sprite file at %s' % args.sprite)

    # set up logger
    loglevel = {'error': logging.ERROR, 'info': logging.INFO, 'warning': logging.WARNING, 'debug': logging.DEBUG}[args.loglevel]
    logging.basicConfig(format='%(message)s', level=loglevel)

    if args.gui:
        from Gui import guiMain
        guiMain(args)
    elif args.count is not None:
        seed = args.seed or random.randint(0, 999999999)
        failures = []
        logger = logging.getLogger('')
        for _ in range(args.count):
            try:
                main(seed=seed, args=args)
                logger.info('Finished run %s', _+1)
            except (FillError, Exception, RuntimeError) as err:
                failures.append((err, seed))
                logger.warning('Generation failed: %s', err)
            seed = random.randint(0, 999999999)
        for fail in failures:
            logger.info('%s seed failed with: %s', fail[1], fail[0])
        fail_rate = 100 * len(failures) / args.count
        success_rate = 100 * (args.count - len(failures)) / args.count
        fail_rate = str(fail_rate).split('.')
        success_rate = str(success_rate).split('.')
        logger.info('Generation fail    rate: ' + str(fail_rate[0]   ).rjust(3, " ") + '.' + str(fail_rate[1]   ).ljust(6, '0') + '%')
        logger.info('Generation success rate: ' + str(success_rate[0]).rjust(3, " ") + '.' + str(success_rate[1]).ljust(6, '0') + '%')
    else:
        main(seed=args.seed, args=args)


if __name__ == '__main__':
    start()<|MERGE_RESOLUTION|>--- conflicted
+++ resolved
@@ -14,312 +14,6 @@
 from Utils import is_bundled, close_console
 from Fill import FillError
 
-<<<<<<< HEAD
-
-class ArgumentDefaultsHelpFormatter(argparse.RawTextHelpFormatter):
-
-    def _get_help_string(self, action):
-        return textwrap.dedent(action.help)
-
-def parse_arguments(argv, no_defaults=False):
-    def defval(value):
-        return value if not no_defaults else None
-
-    # we need to know how many players we have first
-    parser = argparse.ArgumentParser(add_help=False)
-    parser.add_argument('--multi', default=defval(1), type=lambda value: min(max(int(value), 1), 255))
-    multiargs, _ = parser.parse_known_args(argv)
-
-    parser = argparse.ArgumentParser(formatter_class=ArgumentDefaultsHelpFormatter)
-    parser.add_argument('--create_spoiler', help='Output a Spoiler File', action='store_true')
-    parser.add_argument('--logic', default=defval('noglitches'), const='noglitches', nargs='?', choices=['noglitches', 'minorglitches', 'nologic'],
-                        help='''\
-                             Select Enforcement of Item Requirements. (default: %(default)s)
-                             No Glitches:
-                             Minor Glitches: May require Fake Flippers, Bunny Revival
-                                             and Dark Room Navigation.
-                             No Logic: Distribute items without regard for
-                                             item requirements.
-                             ''')
-    parser.add_argument('--mode', default=defval('open'), const='open', nargs='?', choices=['standard', 'open', 'inverted'],
-                        help='''\
-                             Select game mode. (default: %(default)s)
-                             Open:      World starts with Zelda rescued.
-                             Standard:  Fixes Hyrule Castle Secret Entrance and Front Door
-                                        but may lead to weird rain state issues if you exit
-                                        through the Hyrule Castle side exits before rescuing
-                                        Zelda in a full shuffle.
-                             Inverted:  Starting locations are Dark Sanctuary in West Dark
-                                        World or at Link's House, which is shuffled freely.
-                                        Requires the moon pearl to be Link in the Light World
-                                        instead of a bunny.
-                             ''')
-    parser.add_argument('--swords', default=defval('random'), const='random', nargs='?', choices= ['random', 'assured', 'swordless', 'vanilla'],
-                        help='''\
-                             Select sword placement. (default: %(default)s)
-                             Random:    All swords placed randomly.
-                             Assured:   Start game with a sword already.
-                             Swordless: No swords. Curtains in Skull Woods and Agahnim\'s 
-                                        Tower are removed, Agahnim\'s Tower barrier can be
-                                        destroyed with hammer. Misery Mire and Turtle Rock
-                                        can be opened without a sword. Hammer damages Ganon.
-                                        Ether and Bombos Tablet can be activated with Hammer
-                                        (and Book). Bombos pads have been added in Ice
-                                        Palace, to allow for an alternative to firerod.
-                             Vanilla:   Swords are in vanilla locations.
-                             ''')
-    parser.add_argument('--goal', default=defval('ganon'), const='ganon', nargs='?', choices=['ganon', 'pedestal', 'dungeons', 'triforcehunt', 'crystals'],
-                        help='''\
-                             Select completion goal. (default: %(default)s)
-                             Ganon:         Collect all crystals, beat Agahnim 2 then
-                                            defeat Ganon.
-                             Crystals:      Collect all crystals then defeat Ganon.
-                             Pedestal:      Places the Triforce at the Master Sword Pedestal.
-                             All Dungeons:  Collect all crystals, pendants, beat both
-                                            Agahnim fights and then defeat Ganon.
-                             Triforce Hunt: Places 30 Triforce Pieces in the world, collect
-                                            20 of them to beat the game.
-                             ''')
-    parser.add_argument('--difficulty', default=defval('normal'), const='normal', nargs='?', choices=['normal', 'hard', 'expert'],
-                        help='''\
-                             Select game difficulty. Affects available itempool. (default: %(default)s)
-                             Normal:          Normal difficulty.
-                             Hard:            A harder setting with less equipment and reduced health.
-                             Expert:          A harder yet setting with minimum equipment and health.
-                             ''')
-    parser.add_argument('--item_functionality', default=defval('normal'), const='normal', nargs='?', choices=['normal', 'hard', 'expert'],
-                             help='''\
-                             Select limits on item functionality to increase difficulty. (default: %(default)s)
-                             Normal:          Normal functionality.
-                             Hard:            Reduced functionality.
-                             Expert:          Greatly reduced functionality.
-                                  ''')
-    parser.add_argument('--timer', default=defval('none'), const='normal', nargs='?', choices=['none', 'display', 'timed', 'timed-ohko', 'ohko', 'timed-countdown'],
-                        help='''\
-                             Select game timer setting. Affects available itempool. (default: %(default)s)
-                             None:            No timer.
-                             Display:         Displays a timer but does not affect
-                                              the itempool.
-                             Timed:           Starts with clock at zero. Green Clocks
-                                              subtract 4 minutes (Total: 20), Blue Clocks
-                                              subtract 2 minutes (Total: 10), Red Clocks add
-                                              2 minutes (Total: 10). Winner is player with
-                                              lowest time at the end.
-                             Timed OHKO:      Starts clock at 10 minutes. Green Clocks add
-                                              5 minutes (Total: 25). As long as clock is at 0,
-                                              Link will die in one hit.
-                             OHKO:            Like Timed OHKO, but no clock items are present
-                                              and the clock is permenantly at zero.
-                             Timed Countdown: Starts with clock at 40 minutes. Same clocks as
-                                              Timed mode. If time runs out, you lose (but can
-                                              still keep playing).
-                             ''')
-    parser.add_argument('--progressive', default=defval('on'), const='normal', nargs='?', choices=['on', 'off', 'random'],
-                        help='''\
-                             Select progressive equipment setting. Affects available itempool. (default: %(default)s)
-                             On:              Swords, Shields, Armor, and Gloves will
-                                              all be progressive equipment. Each subsequent
-                                              item of the same type the player finds will
-                                              upgrade that piece of equipment by one stage.
-                             Off:             Swords, Shields, Armor, and Gloves will not
-                                              be progressive equipment. Higher level items may
-                                              be found at any time. Downgrades are not possible.
-                             Random:          Swords, Shields, Armor, and Gloves will, per
-                                              category, be randomly progressive or not.
-                                              Link will die in one hit.
-                             ''')
-    parser.add_argument('--algorithm', default=defval('balanced'), const='balanced', nargs='?', choices=['freshness', 'flood', 'vt21', 'vt22', 'vt25', 'vt26', 'balanced'],
-                        help='''\
-                             Select item filling algorithm. (default: %(default)s
-                             balanced:    vt26 derivative that aims to strike a balance between
-                                          the overworld heavy vt25 and the dungeon heavy vt26
-                                          algorithm.
-                             vt26:        Shuffle items and place them in a random location
-                                          that it is not impossible to be in. This includes
-                                          dungeon keys and items.
-                             vt25:        Shuffle items and place them in a random location
-                                          that it is not impossible to be in.
-                             vt21:        Unbiased in its selection, but has tendency to put
-                                          Ice Rod in Turtle Rock.
-                             vt22:        Drops off stale locations after 1/3 of progress
-                                          items were placed to try to circumvent vt21\'s
-                                          shortcomings.
-                             Freshness:   Keep track of stale locations (ones that cannot be
-                                          reached yet) and decrease likeliness of selecting
-                                          them the more often they were found unreachable.
-                             Flood:       Push out items starting from Link\'s House and
-                                          slightly biased to placing progression items with
-                                          less restrictions.
-                             ''')
-    parser.add_argument('--shuffle', default=defval('vanilla'), const='full', nargs='?', choices=['vanilla', 'simple', 'restricted', 'full', 'crossed', 'insanity', 'restricted_legacy', 'full_legacy', 'madness_legacy', 'insanity_legacy', 'dungeonsfull', 'dungeonssimple'],
-                        help='''\
-                             Select Entrance Shuffling Algorithm. (default: %(default)s)
-                             Full:       Mix cave and dungeon entrances freely while limiting
-                                         multi-entrance caves to one world.
-                             Simple:     Shuffle Dungeon Entrances/Exits between each other
-                                         and keep all 4-entrance dungeons confined to one
-                                         location. All caves outside of death mountain are
-                                         shuffled in pairs and matched by original type.
-                             Restricted: Use Dungeons shuffling from Simple but freely
-                                         connect remaining entrances.
-                             Crossed:    Mix cave and dungeon entrances freely while allowing
-                                         caves to cross between worlds.
-                             Insanity:   Decouple entrances and exits from each other and
-                                         shuffle them freely. Caves that used to be single
-                                         entrance will still exit to the same location from
-                                         which they are entered.
-                             Vanilla:    All entrances are in the same locations they were
-                                         in the base game.
-                             Legacy shuffles preserve behavior from older versions of the
-                             entrance randomizer including significant technical limitations.
-                             The dungeon variants only mix up dungeons and keep the rest of
-                             the overworld vanilla.
-                             ''')
-    parser.add_argument('--door_shuffle', default=defval('basic'), const='vanilla', nargs='?', choices=['vanilla', 'basic', 'crossed'],
-                        help='''\
-                            Select Door Shuffling Algorithm. (default: %(default)s)
-                            Basic:      Doors are mixed within a single dungeon.
-                                        (Not yet implemented)
-                            Crossed:    Doors are mixed between all dungeons.
-                                        (Not yet implemented)
-                            Vanilla:    All doors are connected the same way they were in the
-                                        base game.                        
-                        ''')
-    parser.add_argument('--experimental', default=defval(False), help='Enable experimental features', action='store_true')
-    parser.add_argument('--dungeon_counters', default=defval(False), help='Enable dungeon chest counters', action='store_true')
-    parser.add_argument('--crystals_ganon', default=defval('7'), const='7', nargs='?', choices=['random', '0', '1', '2', '3', '4', '5', '6', '7'],
-                        help='''\
-                             How many crystals are needed to defeat ganon. Any other 
-                             requirements for ganon for the selected goal still apply.
-                             This setting does not apply when the all dungeons goal is
-                             selected. (default: %(default)s)
-                             Random: Picks a random value between 0 and 7 (inclusive).
-                             0-7:    Number of crystals needed
-                             ''')
-    parser.add_argument('--crystals_gt', default=defval('7'), const='7', nargs='?', choices=['random', '0', '1', '2', '3', '4', '5', '6', '7'],
-                        help='''\
-                             How many crystals are needed to open GT. For inverted mode
-                             this applies to the castle tower door instead. (default: %(default)s)
-                             Random: Picks a random value between 0 and 7 (inclusive).
-                             0-7:    Number of crystals needed
-                             ''')
-    parser.add_argument('--openpyramid', default=defval(False), help='''\
-                            Pre-opens the pyramid hole, this removes the Agahnim 2 requirement for it
-                             ''', action='store_true')
-    parser.add_argument('--rom', default=defval('Zelda no Densetsu - Kamigami no Triforce (Japan).sfc'), help='Path to an ALttP JAP(1.0) rom to use as a base.')
-    parser.add_argument('--loglevel', default=defval('info'), const='info', nargs='?', choices=['error', 'info', 'warning', 'debug'], help='Select level of logging for output.')
-    parser.add_argument('--seed', help='Define seed number to generate.', type=int)
-    parser.add_argument('--count', help='''\
-                             Use to batch generate multiple seeds with same settings.
-                             If --seed is provided, it will be used for the first seed, then
-                             used to derive the next seed (i.e. generating 10 seeds with
-                             --seed given will produce the same 10 (different) roms each
-                             time).
-                             ''', type=int)
-    parser.add_argument('--fastmenu', default=defval('normal'), const='normal', nargs='?', choices=['normal', 'instant', 'double', 'triple', 'quadruple', 'half'],
-                        help='''\
-                             Select the rate at which the menu opens and closes.
-                             (default: %(default)s)
-                             ''')
-    parser.add_argument('--quickswap', default=defval(False), help='Enable quick item swapping with L and R.', action='store_true')
-    parser.add_argument('--disablemusic', default=defval(False), help='Disables game music.', action='store_true')
-    parser.add_argument('--mapshuffle', default=defval(False), help='Maps are no longer restricted to their dungeons, but can be anywhere', action='store_true')
-    parser.add_argument('--compassshuffle', default=defval(False), help='Compasses are no longer restricted to their dungeons, but can be anywhere', action='store_true')
-    parser.add_argument('--keyshuffle', default=defval(False), help='Small Keys are no longer restricted to their dungeons, but can be anywhere', action='store_true')
-    parser.add_argument('--bigkeyshuffle', default=defval(False), help='Big Keys are no longer restricted to their dungeons, but can be anywhere', action='store_true')
-    parser.add_argument('--keysanity', default=defval(False), help=argparse.SUPPRESS, action='store_true')
-    parser.add_argument('--retro', default=defval(False), help='''\
-                             Keys are universal, shooting arrows costs rupees,
-                             and a few other little things make this more like Zelda-1.
-                             ''', action='store_true')
-    parser.add_argument('--startinventory', default=defval(''), help='Specifies a list of items that will be in your starting inventory (separated by commas)')
-    parser.add_argument('--custom', default=defval(False), help='Not supported.')
-    parser.add_argument('--customitemarray', default=defval(False), help='Not supported.')
-    parser.add_argument('--accessibility', default=defval('items'), const='items', nargs='?', choices=['items', 'locations', 'none'], help='''\
-                             Select Item/Location Accessibility. (default: %(default)s)
-                             Items:     You can reach all unique inventory items. No guarantees about
-                                        reaching all locations or all keys. 
-                             Locations: You will be able to reach every location in the game.
-                             None:      You will be able to reach enough locations to beat the game.
-                             ''')
-    parser.add_argument('--hints', default=defval(False), help='''\
-                             Make telepathic tiles and storytellers give helpful hints.
-                             ''', action='store_true')
-    # included for backwards compatibility
-    parser.add_argument('--shuffleganon', help=argparse.SUPPRESS, action='store_true', default=defval(True))
-    parser.add_argument('--no-shuffleganon', help='''\
-                             If set, the Pyramid Hole and Ganon's Tower are not
-                             included entrance shuffle pool.
-                             ''', action='store_false', dest='shuffleganon')
-    parser.add_argument('--heartbeep', default=defval('normal'), const='normal', nargs='?', choices=['double', 'normal', 'half', 'quarter', 'off'],
-                        help='''\
-                             Select the rate at which the heart beep sound is played at
-                             low health. (default: %(default)s)
-                             ''')
-    parser.add_argument('--heartcolor', default=defval('red'), const='red', nargs='?', choices=['red', 'blue', 'green', 'yellow', 'random'],
-                        help='Select the color of Link\'s heart meter. (default: %(default)s)')
-    parser.add_argument('--ow_palettes', default=defval('default'), choices=['default', 'random', 'blackout'])
-    parser.add_argument('--uw_palettes', default=defval('default'), choices=['default', 'random', 'blackout'])
-    parser.add_argument('--sprite', help='''\
-                             Path to a sprite sheet to use for Link. Needs to be in
-                             binary format and have a length of 0x7000 (28672) bytes,
-                             or 0x7078 (28792) bytes including palette data.
-                             Alternatively, can be a ALttP Rom patched with a Link
-                             sprite that will be extracted.
-                             ''')
-    parser.add_argument('--suppress_rom', help='Do not create an output rom file.', action='store_true')
-    parser.add_argument('--gui', help='Launch the GUI', action='store_true')
-    parser.add_argument('--jsonout', action='store_true', help='''\
-                            Output .json patch to stdout instead of a patched rom. Used
-                            for VT site integration, do not use otherwise.
-                            ''')
-    parser.add_argument('--skip_playthrough', action='store_true', default=defval(False))
-    parser.add_argument('--enemizercli', default=defval('EnemizerCLI/EnemizerCLI.Core'))
-    parser.add_argument('--shufflebosses', default=defval('none'), choices=['none', 'basic', 'normal', 'chaos'])
-    parser.add_argument('--shuffleenemies', default=defval('none'), choices=['none', 'shuffled', 'chaos'])
-    parser.add_argument('--enemy_health', default=defval('default'), choices=['default', 'easy', 'normal', 'hard', 'expert'])
-    parser.add_argument('--enemy_damage', default=defval('default'), choices=['default', 'shuffled', 'chaos'])
-    parser.add_argument('--shufflepots', default=defval(False), action='store_true')
-    parser.add_argument('--beemizer', default=defval(0), type=lambda value: min(max(int(value), 0), 4))
-    parser.add_argument('--remote_items', default=defval(False), action='store_true')
-    parser.add_argument('--multi', default=defval(1), type=lambda value: min(max(int(value), 1), 255))
-    parser.add_argument('--names', default=defval(''))
-    parser.add_argument('--teams', default=defval(1), type=lambda value: max(int(value), 1))
-    parser.add_argument('--outputpath')
-    parser.add_argument('--race', default=defval(False), action='store_true')
-    parser.add_argument('--outputname')
-
-    if multiargs.multi:
-        for player in range(1, multiargs.multi + 1):
-            parser.add_argument(f'--p{player}', default=defval(''), help=argparse.SUPPRESS)
-
-    ret = parser.parse_args(argv)
-    if ret.keysanity:
-        ret.mapshuffle, ret.compassshuffle, ret.keyshuffle, ret.bigkeyshuffle = [True] * 4
-
-    if multiargs.multi:
-        defaults = copy.deepcopy(ret)
-        for player in range(1, multiargs.multi + 1):
-            playerargs = parse_arguments(shlex.split(getattr(ret,f"p{player}")), True)
-
-            for name in ['logic', 'mode', 'swords', 'goal', 'difficulty', 'item_functionality',
-                         'shuffle', 'door_shuffle', 'crystals_ganon', 'crystals_gt', 'openpyramid', 'timer',
-                         'mapshuffle', 'compassshuffle', 'keyshuffle', 'bigkeyshuffle', 'startinventory',
-                         'retro', 'accessibility', 'hints', 'beemizer', 'experimental', 'dungeon_counters',
-                         'shufflebosses', 'shuffleenemies', 'enemy_health', 'enemy_damage', 'shufflepots',
-                         'ow_palettes', 'uw_palettes', 'sprite', 'disablemusic', 'quickswap', 'fastmenu', 'heartcolor',
-                         'heartbeep',
-                         'remote_items', 'progressive']:
-                value = getattr(defaults, name) if getattr(playerargs, name) is None else getattr(playerargs, name)
-                if player == 1:
-                    setattr(ret, name, {1: value})
-                else:
-                    getattr(ret, name)[player] = value
-
-    return ret
-
-=======
->>>>>>> 34774eb2
 def start():
     args = parse_arguments(None)
 
