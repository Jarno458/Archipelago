import random
import logging

from BaseClasses import CollectionState


class FillError(RuntimeError):
    pass

def distribute_items_cutoff(world, cutoffrate=0.33):
    # get list of locations to fill in
    fill_locations = world.get_unfilled_locations()
    random.shuffle(fill_locations)

    # get items to distribute
    random.shuffle(world.itempool)
    itempool = world.itempool

    total_advancement_items = len([item for item in itempool if item.advancement])
    placed_advancement_items = 0

    progress_done = False
    advancement_placed = False

    # sweep once to pick up preplaced items
    world.state.sweep_for_events()

    while itempool and fill_locations:
        candidate_item_to_place = None
        item_to_place = None
        for item in itempool:
            if advancement_placed or (progress_done and (item.advancement or item.priority)):
                item_to_place = item
                break
            if item.advancement:
                candidate_item_to_place = item
                if world.unlocks_new_location(item):
                    item_to_place = item
                    placed_advancement_items += 1
                    break

        if item_to_place is None:
            # check if we can reach all locations and that is why we find no new locations to place
            if not progress_done and len(world.get_reachable_locations()) == len(world.get_locations()):
                progress_done = True
                continue
            # check if we have now placed all advancement items
            if progress_done:
                advancement_placed = True
                continue
            # we might be in a situation where all new locations require multiple items to reach. If that is the case, just place any advancement item we've found and continue trying
            if candidate_item_to_place is not None:
                item_to_place = candidate_item_to_place
                placed_advancement_items += 1
            else:
                # we placed all available progress items. Maybe the game can be beaten anyway?
                if world.can_beat_game():
                    logging.getLogger('').warning('Not all locations reachable. Game beatable anyway.')
                    progress_done = True
                    continue
                raise FillError('No more progress items left to place.')

        spot_to_fill = None
        for location in fill_locations if placed_advancement_items / total_advancement_items < cutoffrate else reversed(fill_locations):
            if location.can_fill(world.state, item_to_place):
                spot_to_fill = location
                break

        if spot_to_fill is None:
            # we filled all reachable spots. Maybe the game can be beaten anyway?
            if world.can_beat_game():
                logging.getLogger('').warning('Not all items placed. Game beatable anyway.')
                break
            raise FillError('No more spots to place %s' % item_to_place)

        world.push_item(spot_to_fill, item_to_place, True)
        itempool.remove(item_to_place)
        fill_locations.remove(spot_to_fill)

    logging.getLogger('').debug('Unplaced items: %s - Unfilled Locations: %s', [item.name for item in itempool], [location.name for location in fill_locations])


def distribute_items_staleness(world):
    # get list of locations to fill in
    fill_locations = world.get_unfilled_locations()
    random.shuffle(fill_locations)

    # get items to distribute
    random.shuffle(world.itempool)
    itempool = world.itempool

    progress_done = False
    advancement_placed = False

    # sweep once to pick up preplaced items
    world.state.sweep_for_events()

    while itempool and fill_locations:
        candidate_item_to_place = None
        item_to_place = None
        for item in itempool:
            if advancement_placed or (progress_done and (item.advancement or item.priority)):
                item_to_place = item
                break
            if item.advancement:
                candidate_item_to_place = item
                if world.unlocks_new_location(item):
                    item_to_place = item
                    break

        if item_to_place is None:
            # check if we can reach all locations and that is why we find no new locations to place
            if not progress_done and len(world.get_reachable_locations()) == len(world.get_locations()):
                progress_done = True
                continue
            # check if we have now placed all advancement items
            if progress_done:
                advancement_placed = True
                continue
            # we might be in a situation where all new locations require multiple items to reach. If that is the case, just place any advancement item we've found and continue trying
            if candidate_item_to_place is not None:
                item_to_place = candidate_item_to_place
            else:
                # we placed all available progress items. Maybe the game can be beaten anyway?
                if world.can_beat_game():
                    logging.getLogger('').warning('Not all locations reachable. Game beatable anyway.')
                    progress_done = True
                    continue
                raise FillError('No more progress items left to place.')

        spot_to_fill = None
        for location in fill_locations:
            # increase likelyhood of skipping a location if it has been found stale
            if not progress_done and random.randint(0, location.staleness_count) > 2:
                continue

            if location.can_fill(world.state, item_to_place):
                spot_to_fill = location
                break
            else:
                location.staleness_count += 1

        # might have skipped too many locations due to potential staleness. Do not check for staleness now to find a candidate
        if spot_to_fill is None:
            for location in fill_locations:
                if location.can_fill(world.state, item_to_place):
                    spot_to_fill = location
                    break

        if spot_to_fill is None:
            # we filled all reachable spots. Maybe the game can be beaten anyway?
            if world.can_beat_game():
                logging.getLogger('').warning('Not all items placed. Game beatable anyway.')
                break
            raise FillError('No more spots to place %s' % item_to_place)

        world.push_item(spot_to_fill, item_to_place, True)
        itempool.remove(item_to_place)
        fill_locations.remove(spot_to_fill)

    logging.getLogger('').debug('Unplaced items: %s - Unfilled Locations: %s', [item.name for item in itempool], [location.name for location in fill_locations])


def fill_restrictive(world, base_state, locations, itempool, single_player_placement = False):
    def sweep_from_pool():
        new_state = base_state.copy()
        for item in itempool:
            new_state.collect(item, True)
        new_state.sweep_for_events()
        return new_state

<<<<<<< HEAD
    unplaced_items = []

    no_access_checks = {}
    reachable_items = {}
    for item in itempool:
        if world.accessibility[item.player] == 'none':
            no_access_checks.setdefault(item.player, []).append(item)
        else:
            reachable_items.setdefault(item.player, []).append(item)

    for player_items in [no_access_checks, reachable_items]:
        while any(player_items.values()) and locations:
            items_to_place = [[itempool.remove(items[-1]), items.pop()][-1] for items in player_items.values() if items]

            maximum_exploration_state = sweep_from_pool()
            has_beaten_game = world.has_beaten_game(maximum_exploration_state)

            for item_to_place in items_to_place:
                perform_access_check = True
                if world.accessibility[item_to_place.player] == 'none':
                    perform_access_check = not world.has_beaten_game(maximum_exploration_state, item_to_place.player) if single_player_placement else not has_beaten_game

                spot_to_fill = None
                for location in locations:
                    if (not single_player_placement or location.player == item_to_place.player)\
                            and location.can_fill(maximum_exploration_state, item_to_place, perform_access_check):
                        spot_to_fill = location
                        break
=======
    while itempool and locations:
        items_to_place = []
        nextpool = []
        placing_players = set()
        for item in reversed(itempool):
            if item.player not in placing_players:
                placing_players.add(item.player)
                items_to_place.append(item)
            else:
                nextpool.insert(0, item)
        itempool = nextpool

        maximum_exploration_state = sweep_from_pool()

        perform_access_check = True
        if world.accessibility == 'none':
            perform_access_check = not world.has_beaten_game(maximum_exploration_state)

        for item_to_place in items_to_place:
            spot_to_fill = None
            for location in locations:
                if item_to_place.key:  # a better test to see if a key can go there
                    location.item = item_to_place
                    test_state = maximum_exploration_state.copy()
                    test_state.stale[item_to_place.player] = True
                else:
                    test_state = maximum_exploration_state
                if location.can_fill(test_state, item_to_place, perform_access_check):
                    spot_to_fill = location
                    break
                elif item_to_place.key:
                    location.item = None
>>>>>>> c475dc74

                if spot_to_fill is None:
                    # we filled all reachable spots. Maybe the game can be beaten anyway?
                    unplaced_items.insert(0, item_to_place)
                    if world.can_beat_game():
                        if world.accessibility[item_to_place.player] != 'none':
                            logging.getLogger('').warning('Not all items placed. Game beatable anyway. (Could not place %s)' % item_to_place)
                        continue
                    raise FillError('No more spots to place %s' % item_to_place)

                world.push_item(spot_to_fill, item_to_place, False)
                locations.remove(spot_to_fill)
                spot_to_fill.event = True

    itempool.extend(unplaced_items)

def distribute_items_restrictive(world, gftower_trash=False, fill_locations=None):
    # If not passed in, then get a shuffled list of locations to fill in
    if not fill_locations:
        fill_locations = world.get_unfilled_locations()
        random.shuffle(fill_locations)

    # get items to distribute
    random.shuffle(world.itempool)
    progitempool = [item for item in world.itempool if item.advancement]
    prioitempool = [item for item in world.itempool if not item.advancement and item.priority]
    restitempool = [item for item in world.itempool if not item.advancement and not item.priority]

    # fill in gtower locations with trash first
    for player in range(1, world.players + 1):
        if not gftower_trash or not world.ganonstower_vanilla[player]:
            continue

        gftower_trash_count = (random.randint(15, 50) if world.goal[player] == 'triforcehunt' else random.randint(0, 15))

        gtower_locations = [location for location in fill_locations if 'Ganons Tower' in location.name and location.player == player]
        random.shuffle(gtower_locations)
        trashcnt = 0
        while gtower_locations and restitempool and trashcnt < gftower_trash_count:
            spot_to_fill = gtower_locations.pop()
            item_to_place = restitempool.pop()
            world.push_item(spot_to_fill, item_to_place, False)
            fill_locations.remove(spot_to_fill)
            trashcnt += 1

    random.shuffle(fill_locations)
    fill_locations.reverse()

    # Make sure the escape small key is placed first in standard with key shuffle to prevent running out of spots
    progitempool.sort(key=lambda item: 1 if item.name == 'Small Key (Escape)' and world.mode[item.player] == 'standard' and world.keyshuffle[item.player] else 0)

    fill_restrictive(world, world.state, fill_locations, progitempool)

    random.shuffle(fill_locations)

    fast_fill(world, prioitempool, fill_locations)

    fast_fill(world, restitempool, fill_locations)

    logging.getLogger('').debug('Unplaced items: %s - Unfilled Locations: %s', [item.name for item in progitempool + prioitempool + restitempool], [location.name for location in fill_locations])


def fast_fill(world, item_pool, fill_locations):
    while item_pool and fill_locations:
        spot_to_fill = fill_locations.pop()
        item_to_place = item_pool.pop()
        world.push_item(spot_to_fill, item_to_place, False)


def flood_items(world):
    # get items to distribute
    random.shuffle(world.itempool)
    itempool = world.itempool
    progress_done = False

    # sweep once to pick up preplaced items
    world.state.sweep_for_events()

    # fill world from top of itempool while we can
    while not progress_done:
        location_list = world.get_unfilled_locations()
        random.shuffle(location_list)
        spot_to_fill = None
        for location in location_list:
            if location.can_fill(world.state, itempool[0]):
                spot_to_fill = location
                break

        if spot_to_fill:
            item = itempool.pop(0)
            world.push_item(spot_to_fill, item, True)
            continue

        # ran out of spots, check if we need to step in and correct things
        if len(world.get_reachable_locations()) == len(world.get_locations()):
            progress_done = True
            continue

        # need to place a progress item instead of an already placed item, find candidate
        item_to_place = None
        candidate_item_to_place = None
        for item in itempool:
            if item.advancement:
                candidate_item_to_place = item
                if world.unlocks_new_location(item):
                    item_to_place = item
                    break

        # we might be in a situation where all new locations require multiple items to reach. If that is the case, just place any advancement item we've found and continue trying
        if item_to_place is None:
            if candidate_item_to_place is not None:
                item_to_place = candidate_item_to_place
            else:
                raise FillError('No more progress items left to place.')

        # find item to replace with progress item
        location_list = world.get_reachable_locations()
        random.shuffle(location_list)
        for location in location_list:
            if location.item is not None and not location.item.advancement and not location.item.priority and not location.item.smallkey and not location.item.bigkey:
                # safe to replace
                replace_item = location.item
                replace_item.location = None
                itempool.append(replace_item)
                world.push_item(location, item_to_place, True)
                itempool.remove(item_to_place)
                break

def balance_multiworld_progression(world):
    state = CollectionState(world)
    checked_locations = []
    unchecked_locations = world.get_locations().copy()
    random.shuffle(unchecked_locations)

    reachable_locations_count = {}
    for player in range(1, world.players + 1):
        reachable_locations_count[player] = 0

    def get_sphere_locations(sphere_state, locations):
        sphere_state.sweep_for_events(key_only=True, locations=locations)
        return [loc for loc in locations if sphere_state.can_reach(loc)]

    while True:
        sphere_locations = get_sphere_locations(state, unchecked_locations)
        for location in sphere_locations:
            unchecked_locations.remove(location)
            reachable_locations_count[location.player] += 1

        if checked_locations:
            threshold = max(reachable_locations_count.values()) - 20

            balancing_players = [player for player, reachables in reachable_locations_count.items() if reachables < threshold]
            if balancing_players:
                balancing_state = state.copy()
                balancing_unchecked_locations = unchecked_locations.copy()
                balancing_reachables = reachable_locations_count.copy()
                balancing_sphere = sphere_locations.copy()
                candidate_items = []
                while True:
                    for location in balancing_sphere:
                        if location.event and (world.keyshuffle[location.item.player] or not location.item.smallkey) and (world.bigkeyshuffle[location.item.player] or not location.item.bigkey):
                            balancing_state.collect(location.item, True, location)
                            if location.item.player in balancing_players and not location.locked:
                                candidate_items.append(location)
                    balancing_sphere = get_sphere_locations(balancing_state, balancing_unchecked_locations)
                    for location in balancing_sphere:
                        balancing_unchecked_locations.remove(location)
                        balancing_reachables[location.player] += 1
                    if world.has_beaten_game(balancing_state) or all([reachables >= threshold for reachables in balancing_reachables.values()]):
                        break
                    elif not balancing_sphere:
                        raise RuntimeError('Not all required items reachable. Something went terribly wrong here.')

                unlocked_locations = [l for l in unchecked_locations if l not in balancing_unchecked_locations]
                items_to_replace = []
                for player in balancing_players:
                    locations_to_test = [l for l in unlocked_locations if l.player == player]
                    # only replace items that end up in another player's world
                    items_to_test = [l for l in candidate_items if l.item.player == player and l.player != player]
                    while items_to_test:
                        testing = items_to_test.pop()
                        reducing_state = state.copy()
                        for location in [*[l for l in items_to_replace if l.item.player == player], *items_to_test]:
                            reducing_state.collect(location.item, True, location)

                        reducing_state.sweep_for_events(locations=locations_to_test)

                        if world.has_beaten_game(balancing_state):
                            if not world.has_beaten_game(reducing_state):
                                items_to_replace.append(testing)
                        else:
                            reduced_sphere = get_sphere_locations(reducing_state, locations_to_test)
                            if reachable_locations_count[player] + len(reduced_sphere) < threshold:
                                items_to_replace.append(testing)

                replaced_items = False
                replacement_locations = [l for l in checked_locations if not l.event and not l.locked]
                while replacement_locations and items_to_replace:
                    new_location = replacement_locations.pop()
                    old_location = items_to_replace.pop()

                    while not new_location.can_fill(state, old_location.item, False) or (new_location.item and not old_location.can_fill(state, new_location.item, False)):
                        replacement_locations.insert(0, new_location)
                        new_location = replacement_locations.pop()

                    new_location.item, old_location.item = old_location.item, new_location.item
                    new_location.event, old_location.event = True, False
                    state.collect(new_location.item, True, new_location)
                    replaced_items = True
                if replaced_items:
                    for location in get_sphere_locations(state, [l for l in unlocked_locations if l.player in balancing_players]):
                        unchecked_locations.remove(location)
                        reachable_locations_count[location.player] += 1
                        sphere_locations.append(location)

        for location in sphere_locations:
            if location.event and (world.keyshuffle[location.item.player] or not location.item.smallkey) and (world.bigkeyshuffle[location.item.player] or not location.item.bigkey):
                state.collect(location.item, True, location)
        checked_locations.extend(sphere_locations)

        if world.has_beaten_game(state):
            break
        elif not sphere_locations:
            raise RuntimeError('Not all required items reachable. Something went terribly wrong here.')<|MERGE_RESOLUTION|>--- conflicted
+++ resolved
@@ -169,7 +169,6 @@
         new_state.sweep_for_events()
         return new_state
 
-<<<<<<< HEAD
     unplaced_items = []
 
     no_access_checks = {}
@@ -193,45 +192,20 @@
                     perform_access_check = not world.has_beaten_game(maximum_exploration_state, item_to_place.player) if single_player_placement else not has_beaten_game
 
                 spot_to_fill = None
+
                 for location in locations:
+                    if item_to_place.key:  # a better test to see if a key can go there
+                        location.item = item_to_place
+                        test_state = maximum_exploration_state.copy()
+                        test_state.stale[item_to_place.player] = True
+                    else:
+                        test_state = maximum_exploration_state
                     if (not single_player_placement or location.player == item_to_place.player)\
-                            and location.can_fill(maximum_exploration_state, item_to_place, perform_access_check):
+                            and location.can_fill(test_state, item_to_place, perform_access_check):
                         spot_to_fill = location
                         break
-=======
-    while itempool and locations:
-        items_to_place = []
-        nextpool = []
-        placing_players = set()
-        for item in reversed(itempool):
-            if item.player not in placing_players:
-                placing_players.add(item.player)
-                items_to_place.append(item)
-            else:
-                nextpool.insert(0, item)
-        itempool = nextpool
-
-        maximum_exploration_state = sweep_from_pool()
-
-        perform_access_check = True
-        if world.accessibility == 'none':
-            perform_access_check = not world.has_beaten_game(maximum_exploration_state)
-
-        for item_to_place in items_to_place:
-            spot_to_fill = None
-            for location in locations:
-                if item_to_place.key:  # a better test to see if a key can go there
-                    location.item = item_to_place
-                    test_state = maximum_exploration_state.copy()
-                    test_state.stale[item_to_place.player] = True
-                else:
-                    test_state = maximum_exploration_state
-                if location.can_fill(test_state, item_to_place, perform_access_check):
-                    spot_to_fill = location
-                    break
-                elif item_to_place.key:
-                    location.item = None
->>>>>>> c475dc74
+                    elif item_to_place.key:
+                        location.item = None
 
                 if spot_to_fill is None:
                     # we filled all reachable spots. Maybe the game can be beaten anyway?
