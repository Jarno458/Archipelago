--- conflicted
+++ resolved
@@ -214,7 +214,6 @@
         create_door(player, 'Desert West Wing WS', Intr).dir(We, 0x83, Bot, High).pos(2),
         create_door(player, 'Desert West Lobby ES', Intr).dir(Ea, 0x83, Bot, High).pos(2),
         # Desert Back
-<<<<<<< HEAD
         create_door(player, 'Desert Back Lobby NW', Intr).dir(Direction.North, 0x63, Left, High).pos(1),
         create_door(player, 'Desert Tiles 1 SW', Intr).dir(Direction.South, 0x63, Left, High).pos(1),
         create_door(player, 'Desert Tiles 1 Up Stairs', Sprl).dir(Direction.Up, 0x63, 0, HTH).ss(A, 0x1b, 0x6c, True).small_key().pos(0),
@@ -229,24 +228,6 @@
         create_door(player, 'Desert Wall Slide SE', Intr).dir(Direction.South, 0x43, Right, High).small_key().pos(1),
         create_door(player, 'Desert Wall Slide NW', Nrml).dir(Direction.North, 0x43, Left, High).big_key().pos(0).no_entrance(),
         create_door(player, 'Desert Boss SW', Nrml).dir(Direction.South, 0x33, Left, High).no_exit().trap(0x4).pos(0),
-=======
-        create_door(player, 'Desert Back Lobby NW', Intr).dir(No, 0x63, Left, High).pos(1),
-        create_door(player, 'Desert Tiles 1 SW', Intr).dir(So, 0x63, Left, High).pos(1),
-        create_door(player, 'Desert Tiles 1 Up Stairs', Sprl).dir(Up, 0x63, 0, HTH).ss(A, 0x1b, 0x6c, True).small_key().pos(0),
-        create_door(player, 'Desert Bridge Down Stairs', Sprl).dir(Dn, 0x53, 0, HTH).ss(A, 0x0f, 0x80, True),
-        create_door(player, 'Desert Bridge SW', Intr).dir(So, 0x53, Left, High).pos(0),
-        create_door(player, 'Desert Four Statues NW', Intr).dir(No, 0x53, Left, High).pos(0),
-        create_door(player, 'Desert Four Statues ES', Intr).dir(Ea, 0x53, Bot, High).pos(1),
-        create_door(player, 'Desert Beamos Hall WS', Intr).dir(We, 0x53, Bot, High).pos(1),
-        create_door(player, 'Desert Beamos Hall NE', Nrml).dir(No, 0x53, Right, High).small_key().pos(2),
-        create_door(player, 'Desert Tiles 2 SE', Nrml).dir(So, 0x43, Right, High).small_key().pos(2),
-        create_door(player, 'Desert Tiles 2 NE', Intr).dir(No, 0x43, Right, High).small_key().pos(1),
-        create_door(player, 'Desert Wall Slide SE', Intr).dir(So, 0x43, Right, High).small_key().pos(1),
-        # todo: we need a new flag for a door that has a wall on it - you have to traverse it one particular way first
-        # the above is not a problem until we get to crossed mode
-        create_door(player, 'Desert Wall Slide NW', Nrml).dir(No, 0x43, Left, High).big_key().pos(0),
-        create_door(player, 'Desert Boss SW', Nrml).dir(So, 0x33, Left, High).no_exit().trap(0x4).pos(0),
->>>>>>> b27dd2f6
 
         # Hera
         create_door(player, 'Hera Lobby Down Stairs', Sprl).dir(Dn, 0x77, 3, HTL).ss(Z, 0x21, 0x90, False, True),
@@ -347,13 +328,9 @@
         create_door(player, 'PoD Arena Main NW', Nrml).dir(No, 0x2a, Left, High).small_key().pos(1),
         create_door(player, 'PoD Arena Main NE', Nrml).dir(No, 0x2a, Right, High).no_exit().trap(0x4).pos(0),
         create_door(player, 'PoD Arena Main Crystal Path', Lgcl),
-<<<<<<< HEAD
         create_door(player, 'PoD Arena Main Orange Barrier', Lgcl),
         create_door(player, 'PoD Arena North Drop Down', Lgcl),
         create_door(player, 'PoD Arena Crystals E', Nrml).dir(Direction.East, 0x2a, Mid, High).pos(3),
-=======
-        create_door(player, 'PoD Arena Crystals E', Nrml).dir(Ea, 0x2a, Mid, High).pos(3),
->>>>>>> b27dd2f6
         create_door(player, 'PoD Arena Crystal Path', Lgcl),
         create_door(player, 'PoD Arena Bridge Drop Down', Lgcl),
         create_door(player, 'PoD Arena Ledge ES', Nrml).dir(Ea, 0x2a, Bot, High).pos(2),
@@ -370,7 +347,6 @@
         create_door(player, 'PoD Jelly Hall NE', Intr).dir(No, 0x4b, Right, High).pos(2),
         create_door(player, 'PoD Warp Hint SE', Intr).dir(So, 0x4b, Right, High).pos(2),
         create_door(player, 'PoD Warp Hint Warp', Warp),
-<<<<<<< HEAD
         create_door(player, 'PoD Falling Bridge SW', Nrml).dir(Direction.South, 0x1a, Left, High).small_key().pos(3),
         create_door(player, 'PoD Falling Bridge WN', Nrml).dir(Direction.West, 0x1a, Top, High).small_key().pos(1),
         create_door(player, 'PoD Falling Bridge EN', Intr).dir(Direction.East, 0x1a, Top, High).pos(4),
@@ -390,29 +366,6 @@
         create_door(player, 'PoD Mimics 2 NW', Intr).dir(Direction.North, 0x1b, Left, High).pos(0),
         create_door(player, 'PoD Bow Statue SW', Intr).dir(Direction.South, 0x1b, Left, High).pos(0),
         create_door(player, 'PoD Bow Statue Down Ladder', Lddr).no_entrance(),
-=======
-        create_door(player, 'PoD Falling Bridge SW', Nrml).dir(So, 0x1a, Left, High).small_key().pos(3),
-        create_door(player, 'PoD Falling Bridge WN', Nrml).dir(We, 0x1a, Top, High).small_key().pos(1),
-        create_door(player, 'PoD Falling Bridge EN', Intr).dir(Ea, 0x1a, Top, High).pos(4),
-        create_door(player, 'PoD Big Chest Balcony W', Nrml).dir(We, 0x1a, Mid, High).pos(2),
-        create_door(player, 'PoD Dark Maze EN', Nrml).dir(Ea, 0x19, Top, High).small_key().pos(1),
-        create_door(player, 'PoD Dark Maze E', Nrml).dir(Ea, 0x19, Mid, High).pos(0),
-        create_door(player, 'PoD Compass Room WN', Intr).dir(We, 0x1a, Top, High).pos(4),
-        create_door(player, 'PoD Compass Room SE', Intr).dir(No, 0x1a, Mid, High).small_key().pos(0),
-        create_door(player, 'PoD Harmless Hellway NE', Intr).dir(No, 0x1a, Right, High).small_key().pos(0),
-        create_door(player, 'PoD Harmless Hellway SE', Nrml).dir(So, 0x1a, Right, High).pos(5),
-        create_door(player, 'PoD Compass Room W Down Stairs', Sprl).dir(Dn, 0x1a, 0, HTH).ss(S, 0x12, 0x50, True, True),
-        create_door(player, 'PoD Compass Room E Down Stairs', Sprl).dir(Dn, 0x1a, 1, HTH).ss(S, 0x11, 0xb0, True, True),
-        create_door(player, 'PoD Dark Basement W Up Stairs', Sprl).dir(Up, 0x6a, 0, HTH).ss(S, 0x1b, 0x3c, True),
-        create_door(player, 'PoD Dark Basement E Up Stairs', Sprl).dir(Up, 0x6a, 1, HTH).ss(S, 0x1b, 0x9c, True),
-        create_door(player, 'PoD Dark Alley NE', Nrml).dir(No, 0x6a, Right, High).big_key().pos(0),
-        create_door(player, 'PoD Mimics 2 SW', Nrml).dir(So, 0x1b, Left, High).pos(1),
-        create_door(player, 'PoD Mimics 2 NW', Intr).dir(No, 0x1b, Left, High).pos(0),
-        create_door(player, 'PoD Bow Statue SW', Intr).dir(So, 0x1b, Left, High).pos(0),
-        # todo: we need a new flag for a door that has a wall on it - you have to traverse it one particular way first
-        # the above is not a problem until we get to crossed mode
-        create_door(player, 'PoD Bow Statue Down Ladder', Lddr),
->>>>>>> b27dd2f6
         create_door(player, 'PoD Dark Pegs Up Ladder', Lddr),
         create_door(player, 'PoD Dark Pegs WN', Intr).dir(We, 0x0b, Mid, High).small_key().pos(2),
         create_door(player, 'PoD Lonely Turtle SW', Intr).dir(So, 0x0b, Mid, High).pos(0),
