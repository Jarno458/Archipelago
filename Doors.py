
from BaseClasses import Door, DoorType, Direction

# constants
# door offsets
Top = 0
Left = 0
Mid = 1
Bot = 2
Right = 2
# layer numbers
High = 0
Low = 1
#Quadrants - just been using this in my head - no reason to keep them labeled this way
A = 0
S = 1
Z = 2
X = 3
# Layer transitions
HTH = 0  # High to High 00
HTL = 1  # High to Low  01
LTH = 2  # Low to High  10
LTL = 3  # Low to Low   11



def create_doors(world, player):
    world.doors += [
        # hyrule castle
        create_toggle_door(player, 'Hyrule Castle Lobby W', DoorType.Normal, Direction.West, 0x61, Mid, High),
        create_toggle_door(player, 'Hyrule Castle Lobby E', DoorType.Normal, Direction.East, 0x61, Mid, High),
        create_dir_door(player, 'Hyrule Castle Lobby WN', DoorType.Normal, Direction.West, 0x61, Top, High),
        create_dir_door(player, 'Hyrule Castle Lobby North Stairs', DoorType.StraightStairs, Direction.North, 0x61, Mid, High),
        create_toggle_door(player, 'Hyrule Castle West Lobby E', DoorType.Normal, Direction.East, 0x60, Mid, Low),
        create_dir_door(player, 'Hyrule Castle West Lobby N', DoorType.Normal, Direction.North, 0x60, Right, Low),
        create_dir_door(player, 'Hyrule Castle West Lobby EN', DoorType.Normal, Direction.East, 0x60, Top, High),
        create_toggle_door(player, 'Hyrule Castle East Lobby W', DoorType.Normal, Direction.West, 0x62, Mid, Low),
        create_dir_door(player, 'Hyrule Castle East Lobby N', DoorType.Normal, Direction.North, 0x62, Mid, High),
        create_dir_door(player, 'Hyrule Castle East Lobby NW', DoorType.Normal, Direction.North, 0x62, Left, Low),
        create_dir_door(player, 'Hyrule Castle East Hall W', DoorType.Normal, Direction.West, 0x52, Top, Low),
        create_dir_door(player, 'Hyrule Castle East Hall S', DoorType.Normal, Direction.South, 0x52, Mid, High),
        create_dir_door(player, 'Hyrule Castle East Hall SW', DoorType.Normal, Direction.South, 0x52, Left, Low),
        create_dir_door(player, 'Hyrule Castle West Hall E', DoorType.Normal, Direction.East, 0x50, Top, Low),
        create_dir_door(player, 'Hyrule Castle West Hall S', DoorType.Normal, Direction.South, 0x50, Right, Low),
        create_dir_door(player, 'Hyrule Castle Back Hall W', DoorType.Normal, Direction.West, 0x01, Top, Low),
        create_dir_door(player, 'Hyrule Castle Back Hall E', DoorType.Normal, Direction.East, 0x01, Top, Low),
        create_spiral_stairs(player, 'Hyrule Castle Back Hall Down Stairs', DoorType.SpiralStairs, Direction.Down, 0x01, 0, HTL, A, 0x2a, 0x00),
        create_dir_door(player, 'Hyrule Castle Throne Room N', DoorType.Normal, Direction.North, 0x51, Mid, High),
        create_dir_door(player, 'Hyrule Castle Throne Room South Stairs', DoorType.StraightStairs, Direction.South, 0x51, Mid, Low),

        # hyrule dungeon level
<<<<<<< HEAD
        create_spiral_stairs(player, 'Hyrule Dungeon Map Room Up Stairs', DoorType.SpiralStairs, Direction.Up, 0x72, 0, High, A, 0x4f, 0xf8),
        create_small_key_door(player, 'Hyrule Dungeon Map Room Key Door S', DoorType.Interior, Direction.South, 0x71, Right, High),
        create_small_key_door(player, 'Hyrule Dungeon North Abyss Key Door N', DoorType.Interior, Direction.North, 0x71, Right, High),
=======
        create_spiral_stairs(player, 'Hyrule Dungeon Map Room Up Stairs', DoorType.SpiralStairs, Direction.Up, 0x72, 0, LTH, A, 0x4b, 0xec),
>>>>>>> ed6ad04f
        create_dir_door(player, 'Hyrule Dungeon North Abyss South Edge', DoorType.Open, Direction.South, 0x72, None, Low),
        create_dir_door(player, 'Hyrule Dungeon North Abyss Catwalk Edge', DoorType.Open, Direction.South, 0x72, None, High),
        create_dir_door(player, 'Hyrule Dungeon South Abyss North Edge', DoorType.Open, Direction.North, 0x82, None, Low),
        create_dir_door(player, 'Hyrule Dungeon South Abyss West Edge', DoorType.Open, Direction.West, 0x82, None, Low),
        create_dir_door(player, 'Hyrule Dungeon South Abyss Catwalk North Edge', DoorType.Open, Direction.North, 0x82, None, High),
        create_dir_door(player, 'Hyrule Dungeon South Abyss Catwalk West Edge', DoorType.Open, Direction.West, 0x82, None, High),
        create_dir_door(player, 'Hyrule Dungeon Guardroom Catwalk Edge', DoorType.Open, Direction.East, 0x81, None, High),
        create_dir_door(player, 'Hyrule Dungeon Guardroom Abyss Edge', DoorType.Open, Direction.West, 0x81, None, High),
        create_dir_door(player, 'Hyrule Dungeon Guardroom N', DoorType.Normal, Direction.North, 0x81, Left, Low), # todo: is this a toggle door?
        create_dir_door(player, 'Hyrule Dungeon Armory S', DoorType.Normal, Direction.South, 0x71, Left, Low), # not sure what the layer should be here
<<<<<<< HEAD
        create_small_key_door(player, 'Hyrule Dungeon Armory Interior Key Door N', DoorType.Interior, Direction.North, 0x71, Left, High),
        create_small_key_door(player, 'Hyrule Dungeon Armory Interior Key Door S', DoorType.Interior, Direction.South, 0x71, Left, High),
        create_spiral_stairs(player, 'Hyrule Dungeon Armory Down Stairs', DoorType.SpiralStairs, Direction.Down, 0x71, 0, Low, A, 0x1e, 0xa0, True),
        create_spiral_stairs(player, 'Hyrule Dungeon Staircase Up Stairs', DoorType.SpiralStairs, Direction.Up, 0x70, 2, High, A, 0x36, 0xa0, True),
        create_spiral_stairs(player, 'Hyrule Dungeon Staircase Down Stairs', DoorType.SpiralStairs, Direction.Down, 0x70, 1, High, A, 0x1f, 0x50),
        create_spiral_stairs(player, 'Hyrule Dungeon Cellblock Up Stairs', DoorType.SpiralStairs, Direction.Up, 0x80, 0, Low, A, 0x1f, 0x50),
=======
        create_spiral_stairs(player, 'Hyrule Dungeon Armory Down Stairs', DoorType.SpiralStairs, Direction.Down, 0x71, 0, HTL, A, 0x11, 0xa8, True),
        create_spiral_stairs(player, 'Hyrule Dungeon Staircase Up Stairs', DoorType.SpiralStairs, Direction.Up, 0x70, 2, LTH, A, 0x32, 0x94, True),
        create_spiral_stairs(player, 'Hyrule Dungeon Staircase Down Stairs', DoorType.SpiralStairs, Direction.Down, 0x70, 1, HTH, A, 0x11, 0x58),
        create_spiral_stairs(player, 'Hyrule Dungeon Cellblock Up Stairs', DoorType.SpiralStairs, Direction.Up, 0x80, 0, HTH, A, 0x1a, 0x44),
>>>>>>> ed6ad04f

        # sewers
        create_blocked_door(player, 'Sewers Behind Tapestry S', DoorType.Normal, Direction.South, 0x41, Mid, High),
        create_spiral_stairs(player, 'Sewers Behind Tapestry Down Stairs', DoorType.SpiralStairs, Direction.Down, 0x41, 0, HTH, S, 0x12, 0xb0),
        create_spiral_stairs(player, 'Sewers Rope Room Up Stairs', DoorType.SpiralStairs, Direction.Up, 0x42, 0, HTH, S, 0x1b, 0x9c),
        create_dir_door(player, 'Sewers Rope Room North Stairs', DoorType.StraightStairs, Direction.North, 0x42, Mid, High),
        create_dir_door(player, 'Sewers Dark Cross South Stairs', DoorType.StraightStairs, Direction.South, 0x32, Mid, High),
        create_dir_door(player, 'Sewers Dark Cross Key Door N', DoorType.Normal, Direction.North, 0x32, Mid, High),
        create_dir_door(player, 'Sewers Dark Cross Key Door S', DoorType.Normal, Direction.South, 0x22, Mid, High),
        create_dir_door(player, 'Sewers Water W', DoorType.Normal, Direction.West, 0x22, Bot, High),
        create_dir_door(player, 'Sewers Key Rat E', DoorType.Normal, Direction.East, 0x21, Bot, High),
        create_small_key_door(player, 'Sewers Key Rat Key Door N', DoorType.Normal, Direction.North, 0x21, Right, High),
        create_small_key_door(player, 'Sewers Secret Room Key Door S', DoorType.Normal, Direction.South, 0x11, Right, High),
        create_spiral_stairs(player, 'Sewers Secret Room Up Stairs', DoorType.SpiralStairs, Direction.Up, 0x11, 0, LTH, S, 0x33, 0x6c, True),
        create_spiral_stairs(player, 'Sewers Pull Switch Down Stairs', DoorType.SpiralStairs, Direction.Down, 0x02, 0, HTL, S, 0x12, 0x80),
        create_toggle_door(player, 'Sewers Pull Switch S', DoorType.Normal, Direction.South, 0x02, Mid, Low),
        # logically one way the sanc, but should be linked - also toggle
        create_blocked_door(player, 'Sanctuary N', DoorType.Normal, Direction.North, 0x12, Mid, 0, True),

        # Eastern Palace
        create_dir_door(player, 'Eastern Lobby N', DoorType.Normal, Direction.North, 0xc9, Mid, High),
        create_dir_door(player, 'Eastern Cannonball S', DoorType.Normal, Direction.South, 0xb9, Mid, High),
        create_dir_door(player, 'Eastern Cannonball N', DoorType.Normal, Direction.North, 0xb9, Mid, High),
        create_dir_door(player, 'Eastern Cannonball Ledge WN', DoorType.Normal, Direction.West, 0xb9, Top, High),
        create_small_key_door(player, 'Eastern Cannonball Ledge Key Door EN', DoorType.Normal, Direction.East, 0xb9, Top, High),
        create_dir_door(player, 'Eastern Courtyard Ledge S', DoorType.Normal, Direction.South, 0xa9, Mid, High),
        create_dir_door(player, 'Eastern Courtyard Ledge W', DoorType.Normal, Direction.West, 0xa9, Mid, High),
        create_dir_door(player, 'Eastern Courtyard Ledge E', DoorType.Normal, Direction.East, 0xa9, Mid, High),
        create_dir_door(player, 'Eastern Map Area W', DoorType.Normal, Direction.West, 0xaa, Mid, High),
        create_dir_door(player, 'Eastern Compass Area E', DoorType.Normal, Direction.East, 0xa8, Mid, High),
        create_dir_door(player, 'Eastern Compass Area EN', DoorType.Normal, Direction.East, 0xa8, Top, Low),
        create_blocked_door(player, 'Eastern Compass Area SW', DoorType.Normal, Direction.South, 0xa8, Right, High),
        create_dir_door(player, 'Eastern Courtyard WN', DoorType.Normal, Direction.West, 0xa9, Top, Low),
        create_dir_door(player, 'Eastern Courtyard EN', DoorType.Normal, Direction.East, 0xa9, Top, Low),
        create_big_key_door(player, 'Eastern Courtyard N', DoorType.Normal, Direction.North, 0xa9, Mid, High),
        create_door(player, 'Eastern Courtyard Potholes', DoorType.Hole),
        create_door(player, 'Eastern Fairy Landing', DoorType.Hole),
        create_door(player, 'Eastern Fairies\' Warp', DoorType.Warp),
        create_door(player, 'Eastern Courtyard Warp End', DoorType.Warp),
        create_dir_door(player, 'Eastern Map Valley WN', DoorType.Normal, Direction.West, 0xaa, Top, Low),
        create_dir_door(player, 'Eastern Map Valley SW', DoorType.Normal, Direction.South, 0xaa, Left, High),
        create_small_key_door(player, 'Eastern Dark Square NW', DoorType.Normal, Direction.North, 0xba, Left, High),
        create_small_key_door(player, 'Eastern Dark Square Key Door WN', DoorType.Normal, Direction.West, 0xba, Top, High),
        create_small_key_door(player, 'Eastern Big Key EN', DoorType.Normal, Direction.East, 0xb8, Top, High),
        create_dir_door(player, 'Eastern Big Key NE', DoorType.Normal, Direction.North, 0xb8, Right, High),
        create_small_key_door(player, 'Eastern Darkness S', DoorType.Normal, Direction.South, 0x99, Mid, High),
        create_spiral_stairs(player, 'Eastern Darkness Up Stairs', DoorType.SpiralStairs, Direction.Up, 0x99, 0, HTH, Z, 0x1a, 0x6c, False, True),
        create_spiral_stairs(player, 'Eastern Attic Start Down Stairs', DoorType.SpiralStairs, Direction.Down, 0xda, 0, HTH, Z, 0x11, 0x80, False, True),
        create_dir_door(player, 'Eastern Attic Start WS', DoorType.Normal, Direction.West, 0xda, Bot, High),
        create_dir_door(player, 'Eastern Attic Switches ES', DoorType.Normal, Direction.East, 0xd9, Bot, High),
        create_dir_door(player, 'Eastern Attic Switches WS', DoorType.Normal, Direction.West, 0xd9, Bot, High),
        create_dir_door(player, 'Eastern Eyegores ES', DoorType.Normal, Direction.East, 0xd8, Bot, High),
        create_dir_door(player, 'Eastern Eyegores NE', DoorType.Normal, Direction.North, 0xd8, Right, High),
        create_dir_door(player, 'Eastern Boss SE', DoorType.Normal, Direction.South, 0xc8, Right, High),
    ]


def create_door(player, name, type):
    return Door(player, name, type, None, None, None, None)


def create_small_key_door(player, name, type, direction, room, doorIndex, layer):
    d = Door(player, name, type, direction, room, doorIndex, layer)
    d.smallKey = True
    return d


def create_big_key_door(player, name, type, direction, room, doorIndex, layer):
    d = Door(player, name, type, direction, room, doorIndex, layer)
    d.bigKey = True
    return d


def create_blocked_door(player, name, type, direction, room, doorIndex, layer, toggle=False):
    d = Door(player, name, type, direction, room, doorIndex, layer, toggle)
    d.blocked = True
    return d


def create_dir_door(player, name, type, direction, room, doorIndex, layer):
    return Door(player, name, type, direction, room, doorIndex, layer)


def create_toggle_door(player, name, type, direction, room, doorIndex, layer):
    return Door(player, name, type, direction, room, doorIndex, layer, True)

def create_spiral_stairs(player, name, type, direction, room, doorIndex, layer, quadrant, shiftY, shiftX, zeroHzCam = False, zeroVtCam = False):
    d = Door(player, name, type, direction, room, doorIndex, layer)
    d.quadrant = quadrant
    d.shiftY = shiftY
    d.shiftX = shiftX
    d.zeroHzCam = zeroHzCam
    d.zeroVtCam = zeroVtCam
    return d<|MERGE_RESOLUTION|>--- conflicted
+++ resolved
@@ -49,13 +49,9 @@
         create_dir_door(player, 'Hyrule Castle Throne Room South Stairs', DoorType.StraightStairs, Direction.South, 0x51, Mid, Low),
 
         # hyrule dungeon level
-<<<<<<< HEAD
-        create_spiral_stairs(player, 'Hyrule Dungeon Map Room Up Stairs', DoorType.SpiralStairs, Direction.Up, 0x72, 0, High, A, 0x4f, 0xf8),
+        create_spiral_stairs(player, 'Hyrule Dungeon Map Room Up Stairs', DoorType.SpiralStairs, Direction.Up, 0x72, 0, LTH, A, 0x4b, 0xec),
         create_small_key_door(player, 'Hyrule Dungeon Map Room Key Door S', DoorType.Interior, Direction.South, 0x71, Right, High),
         create_small_key_door(player, 'Hyrule Dungeon North Abyss Key Door N', DoorType.Interior, Direction.North, 0x71, Right, High),
-=======
-        create_spiral_stairs(player, 'Hyrule Dungeon Map Room Up Stairs', DoorType.SpiralStairs, Direction.Up, 0x72, 0, LTH, A, 0x4b, 0xec),
->>>>>>> ed6ad04f
         create_dir_door(player, 'Hyrule Dungeon North Abyss South Edge', DoorType.Open, Direction.South, 0x72, None, Low),
         create_dir_door(player, 'Hyrule Dungeon North Abyss Catwalk Edge', DoorType.Open, Direction.South, 0x72, None, High),
         create_dir_door(player, 'Hyrule Dungeon South Abyss North Edge', DoorType.Open, Direction.North, 0x82, None, Low),
@@ -66,19 +62,12 @@
         create_dir_door(player, 'Hyrule Dungeon Guardroom Abyss Edge', DoorType.Open, Direction.West, 0x81, None, High),
         create_dir_door(player, 'Hyrule Dungeon Guardroom N', DoorType.Normal, Direction.North, 0x81, Left, Low), # todo: is this a toggle door?
         create_dir_door(player, 'Hyrule Dungeon Armory S', DoorType.Normal, Direction.South, 0x71, Left, Low), # not sure what the layer should be here
-<<<<<<< HEAD
         create_small_key_door(player, 'Hyrule Dungeon Armory Interior Key Door N', DoorType.Interior, Direction.North, 0x71, Left, High),
         create_small_key_door(player, 'Hyrule Dungeon Armory Interior Key Door S', DoorType.Interior, Direction.South, 0x71, Left, High),
-        create_spiral_stairs(player, 'Hyrule Dungeon Armory Down Stairs', DoorType.SpiralStairs, Direction.Down, 0x71, 0, Low, A, 0x1e, 0xa0, True),
-        create_spiral_stairs(player, 'Hyrule Dungeon Staircase Up Stairs', DoorType.SpiralStairs, Direction.Up, 0x70, 2, High, A, 0x36, 0xa0, True),
-        create_spiral_stairs(player, 'Hyrule Dungeon Staircase Down Stairs', DoorType.SpiralStairs, Direction.Down, 0x70, 1, High, A, 0x1f, 0x50),
-        create_spiral_stairs(player, 'Hyrule Dungeon Cellblock Up Stairs', DoorType.SpiralStairs, Direction.Up, 0x80, 0, Low, A, 0x1f, 0x50),
-=======
         create_spiral_stairs(player, 'Hyrule Dungeon Armory Down Stairs', DoorType.SpiralStairs, Direction.Down, 0x71, 0, HTL, A, 0x11, 0xa8, True),
         create_spiral_stairs(player, 'Hyrule Dungeon Staircase Up Stairs', DoorType.SpiralStairs, Direction.Up, 0x70, 2, LTH, A, 0x32, 0x94, True),
         create_spiral_stairs(player, 'Hyrule Dungeon Staircase Down Stairs', DoorType.SpiralStairs, Direction.Down, 0x70, 1, HTH, A, 0x11, 0x58),
         create_spiral_stairs(player, 'Hyrule Dungeon Cellblock Up Stairs', DoorType.SpiralStairs, Direction.Up, 0x80, 0, HTH, A, 0x1a, 0x44),
->>>>>>> ed6ad04f
 
         # sewers
         create_blocked_door(player, 'Sewers Behind Tapestry S', DoorType.Normal, Direction.South, 0x41, Mid, High),
