
from BaseClasses import Door, DoorType, Direction

# constants
# door offsets
Top = 0
Left = 0
Mid = 1
Bot = 2
Right = 2
# layer numbers
High = 0
Low = 1
# Quadrants - just been using this in my head - no reason to keep them labeled this way
A = 0
S = 1
Z = 2
X = 3
# Layer transitions
HTH = 0  # High to High 00
HTL = 1  # High to Low  01
LTH = 2  # Low to High  10
LTL = 3  # Low to Low   11


def create_doors(world, player):
    world.doors += [
        # hyrule castle
        create_toggle_door(player, 'Hyrule Castle Lobby W', DoorType.Normal, Direction.West, 0x61, Mid, High),
        create_toggle_door(player, 'Hyrule Castle Lobby E', DoorType.Normal, Direction.East, 0x61, Mid, High),
        create_dir_door(player, 'Hyrule Castle Lobby WN', DoorType.Normal, Direction.West, 0x61, Top, High),
        create_dir_door(player, 'Hyrule Castle Lobby North Stairs', DoorType.StraightStairs, Direction.North, 0x61, Mid, High),
        create_toggle_door(player, 'Hyrule Castle West Lobby E', DoorType.Normal, Direction.East, 0x60, Mid, Low),
        create_dir_door(player, 'Hyrule Castle West Lobby N', DoorType.Normal, Direction.North, 0x60, Right, Low),
        create_dir_door(player, 'Hyrule Castle West Lobby EN', DoorType.Normal, Direction.East, 0x60, Top, High),
        create_toggle_door(player, 'Hyrule Castle East Lobby W', DoorType.Normal, Direction.West, 0x62, Mid, Low),
        create_dir_door(player, 'Hyrule Castle East Lobby N', DoorType.Normal, Direction.North, 0x62, Mid, High),
        create_dir_door(player, 'Hyrule Castle East Lobby NW', DoorType.Normal, Direction.North, 0x62, Left, Low),
        create_dir_door(player, 'Hyrule Castle East Hall W', DoorType.Normal, Direction.West, 0x52, Top, Low),
        create_dir_door(player, 'Hyrule Castle East Hall S', DoorType.Normal, Direction.South, 0x52, Mid, High),
        create_dir_door(player, 'Hyrule Castle East Hall SW', DoorType.Normal, Direction.South, 0x52, Left, Low),
        create_dir_door(player, 'Hyrule Castle West Hall E', DoorType.Normal, Direction.East, 0x50, Top, Low),
        create_dir_door(player, 'Hyrule Castle West Hall S', DoorType.Normal, Direction.South, 0x50, Right, Low),
        create_dir_door(player, 'Hyrule Castle Back Hall W', DoorType.Normal, Direction.West, 0x01, Top, Low),
        create_dir_door(player, 'Hyrule Castle Back Hall E', DoorType.Normal, Direction.East, 0x01, Top, Low),
        create_spiral_stairs(player, 'Hyrule Castle Back Hall Down Stairs', DoorType.SpiralStairs, Direction.Down, 0x01, 0, HTL, A, 0x2a, 0x00),
        create_dir_door(player, 'Hyrule Castle Throne Room N', DoorType.Normal, Direction.North, 0x51, Mid, High),
        create_dir_door(player, 'Hyrule Castle Throne Room South Stairs', DoorType.StraightStairs, Direction.South, 0x51, Mid, Low),

        # hyrule dungeon level
        create_spiral_stairs(player, 'Hyrule Dungeon Map Room Up Stairs', DoorType.SpiralStairs, Direction.Up, 0x72, 0, LTH, A, 0x4b, 0xec),
        create_small_key_door(player, 'Hyrule Dungeon Map Room Key Door S', DoorType.Interior, Direction.South, 0x71, Right, High),
        create_small_key_door(player, 'Hyrule Dungeon North Abyss Key Door N', DoorType.Interior, Direction.North, 0x71, Right, High),
        create_dir_door(player, 'Hyrule Dungeon North Abyss South Edge', DoorType.Open, Direction.South, 0x72, None, Low),
        create_dir_door(player, 'Hyrule Dungeon North Abyss Catwalk Edge', DoorType.Open, Direction.South, 0x72, None, High),
        create_dir_door(player, 'Hyrule Dungeon South Abyss North Edge', DoorType.Open, Direction.North, 0x82, None, Low),
        create_dir_door(player, 'Hyrule Dungeon South Abyss West Edge', DoorType.Open, Direction.West, 0x82, None, Low),
        create_dir_door(player, 'Hyrule Dungeon South Abyss Catwalk North Edge', DoorType.Open, Direction.North, 0x82, None, High),
        create_dir_door(player, 'Hyrule Dungeon South Abyss Catwalk West Edge', DoorType.Open, Direction.West, 0x82, None, High),
        create_dir_door(player, 'Hyrule Dungeon Guardroom Catwalk Edge', DoorType.Open, Direction.East, 0x81, None, High),
        create_dir_door(player, 'Hyrule Dungeon Guardroom Abyss Edge', DoorType.Open, Direction.West, 0x81, None, High),
<<<<<<< HEAD
        create_dir_door(player, 'Hyrule Dungeon Guardroom N', DoorType.Normal, Direction.North, 0x81, Left, Low), # todo: is this a toggle door?
        create_dir_door(player, 'Hyrule Dungeon Armory S', DoorType.Normal, Direction.South, 0x71, Left, Low), # not sure what the layer should be here
        create_small_key_door(player, 'Hyrule Dungeon Armory Interior Key Door N', DoorType.Interior, Direction.North, 0x71, Left, High),
        create_small_key_door(player, 'Hyrule Dungeon Armory Interior Key Door S', DoorType.Interior, Direction.South, 0x71, Left, High),
=======
        create_dir_door(player, 'Hyrule Dungeon Guardroom N', DoorType.Normal, Direction.North, 0x81, Left, Low),
        create_dir_door(player, 'Hyrule Dungeon Armory S', DoorType.Normal, Direction.South, 0x71, Left, Low, 0x1),
>>>>>>> e739bf94
        create_spiral_stairs(player, 'Hyrule Dungeon Armory Down Stairs', DoorType.SpiralStairs, Direction.Down, 0x71, 0, HTL, A, 0x11, 0xa8, True),
        create_spiral_stairs(player, 'Hyrule Dungeon Staircase Up Stairs', DoorType.SpiralStairs, Direction.Up, 0x70, 2, LTH, A, 0x32, 0x94, True),
        create_spiral_stairs(player, 'Hyrule Dungeon Staircase Down Stairs', DoorType.SpiralStairs, Direction.Down, 0x70, 1, HTH, A, 0x11, 0x58),
        create_spiral_stairs(player, 'Hyrule Dungeon Cellblock Up Stairs', DoorType.SpiralStairs, Direction.Up, 0x80, 0, HTH, A, 0x1a, 0x44),

        # sewers
        create_blocked_door(player, 'Sewers Behind Tapestry S', DoorType.Normal, Direction.South, 0x41, Mid, High, False, 0x2),
        create_spiral_stairs(player, 'Sewers Behind Tapestry Down Stairs', DoorType.SpiralStairs, Direction.Down, 0x41, 0, HTH, S, 0x12, 0xb0),
        create_spiral_stairs(player, 'Sewers Rope Room Up Stairs', DoorType.SpiralStairs, Direction.Up, 0x42, 0, HTH, S, 0x1b, 0x9c),
        create_dir_door(player, 'Sewers Rope Room North Stairs', DoorType.StraightStairs, Direction.North, 0x42, Mid, High),
        create_dir_door(player, 'Sewers Dark Cross South Stairs', DoorType.StraightStairs, Direction.South, 0x32, Mid, High),
        create_dir_door(player, 'Sewers Dark Cross Key Door N', DoorType.Normal, Direction.North, 0x32, Mid, High),
        create_dir_door(player, 'Sewers Dark Cross Key Door S', DoorType.Normal, Direction.South, 0x22, Mid, High),
        create_dir_door(player, 'Sewers Water W', DoorType.Normal, Direction.West, 0x22, Bot, High),
        create_dir_door(player, 'Sewers Key Rat E', DoorType.Normal, Direction.East, 0x21, Bot, High),
        create_small_key_door(player, 'Sewers Key Rat Key Door N', DoorType.Normal, Direction.North, 0x21, Right, High),
        create_small_key_door(player, 'Sewers Secret Room Key Door S', DoorType.Normal, Direction.South, 0x11, Right, High),
        create_spiral_stairs(player, 'Sewers Secret Room Up Stairs', DoorType.SpiralStairs, Direction.Up, 0x11, 0, LTH, S, 0x33, 0x6c, True),
        create_spiral_stairs(player, 'Sewers Pull Switch Down Stairs', DoorType.SpiralStairs, Direction.Down, 0x02, 0, HTL, S, 0x12, 0x80),
        create_toggle_door(player, 'Sewers Pull Switch S', DoorType.Normal, Direction.South, 0x02, Mid, Low, 0x2),
        # logically one way the sanc, but should be linked - also toggle
        create_blocked_door(player, 'Sanctuary N', DoorType.Normal, Direction.North, 0x12, Mid, 0, True),

        # Eastern Palace
        create_dir_door(player, 'Eastern Lobby N', DoorType.Normal, Direction.North, 0xc9, Mid, High),
        create_dir_door(player, 'Eastern Cannonball S', DoorType.Normal, Direction.South, 0xb9, Mid, High),
        create_dir_door(player, 'Eastern Cannonball N', DoorType.Normal, Direction.North, 0xb9, Mid, High),
        create_dir_door(player, 'Eastern Cannonball Ledge WN', DoorType.Normal, Direction.West, 0xb9, Top, High),
        create_small_key_door(player, 'Eastern Cannonball Ledge Key Door EN', DoorType.Normal, Direction.East, 0xb9, Top, High),
        create_dir_door(player, 'Eastern Courtyard Ledge S', DoorType.Normal, Direction.South, 0xa9, Mid, High),
        create_dir_door(player, 'Eastern Courtyard Ledge W', DoorType.Normal, Direction.West, 0xa9, Mid, High, 0x2),
        create_dir_door(player, 'Eastern Courtyard Ledge E', DoorType.Normal, Direction.East, 0xa9, Mid, High, 0x1),
        create_dir_door(player, 'Eastern Map Area W', DoorType.Normal, Direction.West, 0xaa, Mid, High),
        create_dir_door(player, 'Eastern Compass Area E', DoorType.Normal, Direction.East, 0xa8, Mid, High),
        create_dir_door(player, 'Eastern Compass Area EN', DoorType.Normal, Direction.East, 0xa8, Top, Low),
<<<<<<< HEAD
        create_blocked_key_door(player, 'Eastern Compass Area SW', DoorType.Normal, Direction.South, 0xa8, Right, High),
=======
        create_blocked_door(player, 'Eastern Compass Area SW', DoorType.Normal, Direction.South, 0xa8, Right, High, False),
>>>>>>> e739bf94
        create_dir_door(player, 'Eastern Courtyard WN', DoorType.Normal, Direction.West, 0xa9, Top, Low),
        create_dir_door(player, 'Eastern Courtyard EN', DoorType.Normal, Direction.East, 0xa9, Top, Low),
        create_big_key_door(player, 'Eastern Courtyard N', DoorType.Normal, Direction.North, 0xa9, Mid, High),
        create_door(player, 'Eastern Courtyard Potholes', DoorType.Hole),
        create_door(player, 'Eastern Fairy Landing', DoorType.Hole),
        create_door(player, 'Eastern Fairies\' Warp', DoorType.Warp),
        create_door(player, 'Eastern Courtyard Warp End', DoorType.Warp),
        create_dir_door(player, 'Eastern Map Valley WN', DoorType.Normal, Direction.West, 0xaa, Top, Low),
        create_dir_door(player, 'Eastern Map Valley SW', DoorType.Normal, Direction.South, 0xaa, Left, High),
        create_dir_door(player, 'Eastern Dark Square NW', DoorType.Normal, Direction.North, 0xba, Left, High),
        create_small_key_door(player, 'Eastern Dark Square Key Door WN', DoorType.Normal, Direction.West, 0xba, Top, High),
        create_dir_door(player, 'Eastern Big Key EN', DoorType.Normal, Direction.East, 0xb8, Top, High),
        create_big_key_door(player, 'Eastern Big Key NE', DoorType.Normal, Direction.North, 0xb8, Right, High),
        create_small_key_door(player, 'Eastern Darkness S', DoorType.Normal, Direction.South, 0x99, Mid, High),
        create_spiral_stairs(player, 'Eastern Darkness Up Stairs', DoorType.SpiralStairs, Direction.Up, 0x99, 0, HTH, Z, 0x1a, 0x6c, False, True),
        create_spiral_stairs(player, 'Eastern Attic Start Down Stairs', DoorType.SpiralStairs, Direction.Down, 0xda, 0, HTH, Z, 0x11, 0x80, False, True),
        create_dir_door(player, 'Eastern Attic Start WS', DoorType.Normal, Direction.West, 0xda, Bot, High),
        create_dir_door(player, 'Eastern Attic Switches ES', DoorType.Normal, Direction.East, 0xd9, Bot, High),
        create_dir_door(player, 'Eastern Attic Switches WS', DoorType.Normal, Direction.West, 0xd9, Bot, High),
        create_dir_door(player, 'Eastern Eyegores ES', DoorType.Normal, Direction.East, 0xd8, Bot, High),
        create_dir_door(player, 'Eastern Eyegores NE', DoorType.Normal, Direction.North, 0xd8, Right, High),
        create_dir_door(player, 'Eastern Boss SE', DoorType.Normal, Direction.South, 0xc8, Right, High),
    ]


def create_door(player, name, type):
    return Door(player, name, type, None, None, None, None)


def create_small_key_door(player, name, type, direction, room, doorIndex, layer):
    d = Door(player, name, type, direction, room, doorIndex, layer)
    d.smallKey = True
    return d


def create_big_key_door(player, name, type, direction, room, doorIndex, layer):
    d = Door(player, name, type, direction, room, doorIndex, layer)
    d.bigKey = True
    return d


def create_blocked_door(player, name, type, direction, room, doorIndex, layer, toggle=False, trap=0x0):
    d = Door(player, name, type, direction, room, doorIndex, layer, toggle)
    d.blocked = True
    d.trap = trap
    return d

def create_blocked_key_door(player, name, type, direction, room, doorIndex, layer, toggle=False):
    d = Door(player, name, type, direction, room, doorIndex, layer, toggle)
    d.blocked = True
    d.smallKey = True
    return d

def create_dir_door(player, name, type, direction, room, doorIndex, layer, trap=0x0):
    d = Door(player, name, type, direction, room, doorIndex, layer)
    d.trap = trap
    return d


def create_toggle_door(player, name, type, direction, room, doorIndex, layer, trap=0x0):
    d = Door(player, name, type, direction, room, doorIndex, layer, True)
    d.trap = trap
    return d


def create_spiral_stairs(player, name, type, direction, room,
                         door_index, layer, quadrant, shift_y, shift_x, zero_hz_cam=False, zero_vt_cam=False):
    d = Door(player, name, type, direction, room, door_index, layer)
    d.quadrant = quadrant
    d.shiftY = shift_y
    d.shiftX = shift_x
    d.zeroHzCam = zero_hz_cam
    d.zeroVtCam = zero_vt_cam
    return d<|MERGE_RESOLUTION|>--- conflicted
+++ resolved
@@ -59,15 +59,10 @@
         create_dir_door(player, 'Hyrule Dungeon South Abyss Catwalk West Edge', DoorType.Open, Direction.West, 0x82, None, High),
         create_dir_door(player, 'Hyrule Dungeon Guardroom Catwalk Edge', DoorType.Open, Direction.East, 0x81, None, High),
         create_dir_door(player, 'Hyrule Dungeon Guardroom Abyss Edge', DoorType.Open, Direction.West, 0x81, None, High),
-<<<<<<< HEAD
-        create_dir_door(player, 'Hyrule Dungeon Guardroom N', DoorType.Normal, Direction.North, 0x81, Left, Low), # todo: is this a toggle door?
-        create_dir_door(player, 'Hyrule Dungeon Armory S', DoorType.Normal, Direction.South, 0x71, Left, Low), # not sure what the layer should be here
+        create_dir_door(player, 'Hyrule Dungeon Guardroom N', DoorType.Normal, Direction.North, 0x81, Left, Low),
+        create_dir_door(player, 'Hyrule Dungeon Armory S', DoorType.Normal, Direction.South, 0x71, Left, Low),
         create_small_key_door(player, 'Hyrule Dungeon Armory Interior Key Door N', DoorType.Interior, Direction.North, 0x71, Left, High),
         create_small_key_door(player, 'Hyrule Dungeon Armory Interior Key Door S', DoorType.Interior, Direction.South, 0x71, Left, High),
-=======
-        create_dir_door(player, 'Hyrule Dungeon Guardroom N', DoorType.Normal, Direction.North, 0x81, Left, Low),
-        create_dir_door(player, 'Hyrule Dungeon Armory S', DoorType.Normal, Direction.South, 0x71, Left, Low, 0x1),
->>>>>>> e739bf94
         create_spiral_stairs(player, 'Hyrule Dungeon Armory Down Stairs', DoorType.SpiralStairs, Direction.Down, 0x71, 0, HTL, A, 0x11, 0xa8, True),
         create_spiral_stairs(player, 'Hyrule Dungeon Staircase Up Stairs', DoorType.SpiralStairs, Direction.Up, 0x70, 2, LTH, A, 0x32, 0x94, True),
         create_spiral_stairs(player, 'Hyrule Dungeon Staircase Down Stairs', DoorType.SpiralStairs, Direction.Down, 0x70, 1, HTH, A, 0x11, 0x58),
@@ -103,11 +98,7 @@
         create_dir_door(player, 'Eastern Map Area W', DoorType.Normal, Direction.West, 0xaa, Mid, High),
         create_dir_door(player, 'Eastern Compass Area E', DoorType.Normal, Direction.East, 0xa8, Mid, High),
         create_dir_door(player, 'Eastern Compass Area EN', DoorType.Normal, Direction.East, 0xa8, Top, Low),
-<<<<<<< HEAD
-        create_blocked_key_door(player, 'Eastern Compass Area SW', DoorType.Normal, Direction.South, 0xa8, Right, High),
-=======
-        create_blocked_door(player, 'Eastern Compass Area SW', DoorType.Normal, Direction.South, 0xa8, Right, High, False),
->>>>>>> e739bf94
+        create_blocked_door(player, 'Eastern Compass Area SW', DoorType.Normal, Direction.South, 0xa8, Right, High, False, True),
         create_dir_door(player, 'Eastern Courtyard WN', DoorType.Normal, Direction.West, 0xa9, Top, Low),
         create_dir_door(player, 'Eastern Courtyard EN', DoorType.Normal, Direction.East, 0xa9, Top, Low),
         create_big_key_door(player, 'Eastern Courtyard N', DoorType.Normal, Direction.North, 0xa9, Mid, High),
@@ -149,16 +140,11 @@
     return d
 
 
-def create_blocked_door(player, name, type, direction, room, doorIndex, layer, toggle=False, trap=0x0):
+def create_blocked_door(player, name, type, direction, room, doorIndex, layer, toggle=False, key=False, trap=0x0):
     d = Door(player, name, type, direction, room, doorIndex, layer, toggle)
     d.blocked = True
+    d.smallKey = key
     d.trap = trap
-    return d
-
-def create_blocked_key_door(player, name, type, direction, room, doorIndex, layer, toggle=False):
-    d = Door(player, name, type, direction, room, doorIndex, layer, toggle)
-    d.blocked = True
-    d.smallKey = True
     return d
 
 def create_dir_door(player, name, type, direction, room, doorIndex, layer, trap=0x0):
