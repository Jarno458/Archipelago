
from BaseClasses import Door, DoorType, Direction, CrystalBarrier
from RoomData import PairedDoor

# constants
We = Direction.West
Ea = Direction.East
So = Direction.South
No = Direction.North
Up = Direction.Up
Dn = Direction.Down
# door offsets
Top = 0
Left = 0
Mid = 1
Bot = 2
Right = 2
# layer numbers
High = 0
Low = 1
# Quadrants - just been using this in my head - no reason to keep them labeled this way
A = 0
S = 1
Z = 2
X = 3
# Layer transitions
HTH = 0  # High to High 00
HTL = 1  # High to Low  01
LTH = 2  # Low to High  10
LTL = 3  # Low to Low   11
# Type Shortcuts
Nrml = DoorType.Normal
StrS = DoorType.StraightStairs
Hole = DoorType.Hole
Warp = DoorType.Warp
Sprl = DoorType.SpiralStairs
Lddr = DoorType.Ladder
Open = DoorType.Open
Lgcl = DoorType.Logical
Intr = DoorType.Interior


def create_doors(world, player):
    world.doors += [
        # hyrule castle
        create_door(player, 'Hyrule Castle Lobby W', Nrml).dir(We, 0x61, Mid, High).toggler().pos(0),
        create_door(player, 'Hyrule Castle Lobby E', Nrml).dir(Ea, 0x61, Mid, High).toggler().pos(2),
        create_door(player, 'Hyrule Castle Lobby WN', Nrml).dir(We, 0x61, Top, High).pos(1),
        create_door(player, 'Hyrule Castle Lobby North Stairs', StrS).dir(No, 0x61, Mid, High),
        create_door(player, 'Hyrule Castle West Lobby E', Nrml).dir(Ea, 0x60, Mid, Low).toggler().pos(1),
        create_door(player, 'Hyrule Castle West Lobby N', Nrml).dir(No, 0x60, Right, Low).pos(0),
        create_door(player, 'Hyrule Castle West Lobby EN', Nrml).dir(Ea, 0x60, Top, High).pos(3),
        create_door(player, 'Hyrule Castle East Lobby W', Nrml).dir(We, 0x62, Mid, Low).toggler().pos(0),
        create_door(player, 'Hyrule Castle East Lobby N', Nrml).dir(No, 0x62, Mid, High).pos(3),
        create_door(player, 'Hyrule Castle East Lobby NW', Nrml).dir(No, 0x62, Left, Low).pos(2),
        create_door(player, 'Hyrule Castle East Hall W', Nrml).dir(We, 0x52, Top, Low).pos(0),
        create_door(player, 'Hyrule Castle East Hall S', Nrml).dir(So, 0x52, Mid, High).pos(2),
        create_door(player, 'Hyrule Castle East Hall SW', Nrml).dir(So, 0x52, Left, Low).pos(1),
        create_door(player, 'Hyrule Castle West Hall E', Nrml).dir(Ea, 0x50, Top, Low).pos(0),
        create_door(player, 'Hyrule Castle West Hall S', Nrml).dir(So, 0x50, Right, Low).pos(1),
        create_door(player, 'Hyrule Castle Back Hall W', Nrml).dir(We, 0x01, Top, Low).pos(0),
        create_door(player, 'Hyrule Castle Back Hall E', Nrml).dir(Ea, 0x01, Top, Low).pos(1),
        create_door(player, 'Hyrule Castle Back Hall Down Stairs', Sprl).dir(Dn, 0x01, 0, HTL).ss(A, 0x2a, 0x00),
        create_door(player, 'Hyrule Castle Throne Room N', Nrml).dir(No, 0x51, Mid, High).pos(1),
        create_door(player, 'Hyrule Castle Throne Room South Stairs', StrS).dir(So, 0x51, Mid, Low),

        # hyrule dungeon level
        create_door(player, 'Hyrule Dungeon Map Room Up Stairs', Sprl).dir(Up, 0x72, 0, LTH).ss(A, 0x4b, 0xec),
        create_door(player, 'Hyrule Dungeon Map Room Key Door S', Intr).dir(So, 0x72, Mid, High).small_key().pos(0),
        create_door(player, 'Hyrule Dungeon North Abyss Key Door N', Intr).dir(No, 0x72, Mid, High).small_key().pos(0),
        create_door(player, 'Hyrule Dungeon North Abyss South Edge', Open).dir(So, 0x72, None, Low),
        create_door(player, 'Hyrule Dungeon North Abyss Catwalk Edge', Open).dir(So, 0x72, None, High),
        create_door(player, 'Hyrule Dungeon North Abyss Catwalk Dropdown', Lgcl),
        create_door(player, 'Hyrule Dungeon South Abyss North Edge', Open).dir(No, 0x82, None, Low),
        create_door(player, 'Hyrule Dungeon South Abyss West Edge', Open).dir(We, 0x82, None, Low),
        create_door(player, 'Hyrule Dungeon South Abyss Catwalk North Edge', Open).dir(No, 0x82, None, High),
        create_door(player, 'Hyrule Dungeon South Abyss Catwalk West Edge', Open).dir(We, 0x82, None, High),
        create_door(player, 'Hyrule Dungeon Guardroom Catwalk Edge', Open).dir(Ea, 0x81, None, High),
        create_door(player, 'Hyrule Dungeon Guardroom Abyss Edge', Open).dir(We, 0x81, None, High),
        create_door(player, 'Hyrule Dungeon Guardroom N', Nrml).dir(No, 0x81, Left, Low).pos(0),
        create_door(player, 'Hyrule Dungeon Armory S', Nrml).dir(So, 0x71, Left, Low).trap(0x2).pos(1),
        create_door(player, 'Hyrule Dungeon Armory ES', Intr).dir(Ea, 0x71, Left, Low).pos(2),
        create_door(player, 'Hyrule Dungeon Armory Boomerang WS', Intr).dir(We, 0x71, Left, Low).pos(2),
        create_door(player, 'Hyrule Dungeon Armory Interior Key Door N', Intr).dir(No, 0x71, Left, High).small_key().pos(0),
        create_door(player, 'Hyrule Dungeon Armory Interior Key Door S', Intr).dir(So, 0x71, Left, High).small_key().pos(0),
        create_door(player, 'Hyrule Dungeon Armory Down Stairs', Sprl).dir(Dn, 0x71, 0, HTL).ss(A, 0x11, 0xa8, True),
        create_door(player, 'Hyrule Dungeon Staircase Up Stairs', Sprl).dir(Up, 0x70, 2, LTH).ss(A, 0x32, 0x94, True),
        create_door(player, 'Hyrule Dungeon Staircase Down Stairs', Sprl).dir(Dn, 0x70, 1, HTH).ss(A, 0x11, 0x58),
        create_door(player, 'Hyrule Dungeon Cellblock Up Stairs', Sprl).dir(Up, 0x80, 0, HTH).ss(A, 0x1a, 0x44),

        # sewers
        create_door(player, 'Sewers Behind Tapestry S', Nrml).dir(So, 0x41, Mid, High).no_exit().trap(0x4).pos(0),
        create_door(player, 'Sewers Behind Tapestry Down Stairs', Sprl).dir(Dn, 0x41, 0, HTH).ss(S, 0x12, 0xb0),
        create_door(player, 'Sewers Rope Room Up Stairs', Sprl).dir(Up, 0x42, 0, HTH).ss(S, 0x1b, 0x9c),
        create_door(player, 'Sewers Rope Room North Stairs', StrS).dir(No, 0x42, Mid, High),
        create_door(player, 'Sewers Dark Cross South Stairs', StrS).dir(So, 0x32, Mid, High),
        create_door(player, 'Sewers Dark Cross Key Door N', Nrml).dir(No, 0x32, Mid, High).small_key().pos(0),
        create_door(player, 'Sewers Dark Cross Key Door S', Nrml).dir(So, 0x22, Mid, High).small_key().pos(0),
        create_door(player, 'Sewers Water W', Nrml).dir(We, 0x22, Bot, High).pos(1),
        create_door(player, 'Sewers Key Rat E', Nrml).dir(Ea, 0x21, Bot, High).pos(1),
        create_door(player, 'Sewers Key Rat Key Door N', Nrml).dir(No, 0x21, Right, High).small_key().pos(0),
        create_door(player, 'Sewers Secret Room Key Door S', Nrml).dir(So, 0x11, Right, High).small_key().pos(2),
        create_door(player, 'Sewers Rat Path WS', Intr).dir(We, 0x11, Bot, High).pos(1),
        create_door(player, 'Sewers Rat Path WN', Intr).dir(We, 0x11, Top, High).pos(0),
        create_door(player, 'Sewers Secret Room ES', Intr).dir(Ea, 0x11, Bot, High).pos(1),
        create_door(player, 'Sewers Secret Room EN', Intr).dir(Ea, 0x11, Top, High).pos(0),
        create_door(player, 'Sewers Secret Room Push Block', Lgcl),
        create_door(player, 'Sewers Secret Room Up Stairs', Sprl).dir(Up, 0x11, 0, LTH).ss(S, 0x33, 0x6c, True),
        create_door(player, 'Sewers Pull Switch Down Stairs', Sprl).dir(Dn, 0x02, 0, HTL).ss(S, 0x12, 0x80),
        create_door(player, 'Sewers Yet More Rats S', Intr).dir(So, 0x02, Mid, Low).pos(1),
        create_door(player, 'Sewers Pull Switch N', Intr).dir(No, 0x02, Mid, Low).pos(1),
        create_door(player, 'Sewers Pull Switch S', Nrml).dir(So, 0x02, Mid, Low).trap(0x4).toggler().pos(0),
        # logically one way the sanc, but should be linked - also toggle
        create_door(player, 'Sanctuary N', Nrml).dir(No, 0x12, Mid, High).no_exit().toggler().pos(0),

        # Eastern Palace
        create_door(player, 'Eastern Lobby N', Intr).dir(No, 0xc9, Mid, High).pos(0),
        create_door(player, 'Eastern Lobby Bridge S', Intr).dir(So, 0xc9, Mid, High).pos(0),
        create_door(player, 'Eastern Lobby NW', Intr).dir(No, 0xc9, Left, High).pos(2),
        create_door(player, 'Eastern Lobby Left Ledge SW', Intr).dir(So, 0xc9, Left, High).pos(2),
        create_door(player, 'Eastern Lobby NE', Intr).dir(No, 0xc9, Right, High).pos(3),
        create_door(player, 'Eastern Lobby Right Ledge SE', Intr).dir(So, 0xc9, Right, High).pos(3),
        create_door(player, 'Eastern Lobby Bridge N', Nrml).dir(No, 0xc9, Mid, High).pos(1),
        create_door(player, 'Eastern Cannonball S', Nrml).dir(So, 0xb9, Mid, High).pos(2),
        create_door(player, 'Eastern Cannonball N', Nrml).dir(No, 0xb9, Mid, High).pos(1),
        create_door(player, 'Eastern Cannonball Ledge WN', Nrml).dir(We, 0xb9, Top, High).pos(3),
        create_door(player, 'Eastern Cannonball Ledge Key Door EN', Nrml).dir(Ea, 0xb9, Top, High).small_key().pos(0),
        create_door(player, 'Eastern Courtyard Ledge S', Nrml).dir(So, 0xa9, Mid, High).pos(5),
        create_door(player, 'Eastern Courtyard Ledge W', Nrml).dir(We, 0xa9, Mid, High).trap(0x4).pos(0),
        create_door(player, 'Eastern Courtyard Ledge E', Nrml).dir(Ea, 0xa9, Mid, High).trap(0x2).pos(1),
        create_door(player, 'Eastern East Wing W', Nrml).dir(We, 0xaa, Mid, High).pos(4),
        create_door(player, 'Eastern East Wing EN', Intr).dir(Ea, 0xaa, Top, High).pos(2),
        create_door(player, 'Eastern Pot Switch WN', Intr).dir(We, 0xaa, Top, High).pos(2),
        create_door(player, 'Eastern East Wing ES', Intr).dir(Ea, 0xaa, Bot, High).pos(3),
        create_door(player, 'Eastern Map Balcony WS', Intr).dir(We, 0xaa, Bot, High).pos(3),
        create_door(player, 'Eastern Pot Switch SE', Intr).dir(So, 0xaa, Right, High).pos(0),
        create_door(player, 'Eastern Map Room NE', Intr).dir(No, 0xaa, Right, High).pos(0),
        create_door(player, 'Eastern Map Balcony Hook Path', Lgcl),
        create_door(player, 'Eastern Map Room Drop Down', Lgcl),
        create_door(player, 'Eastern West Wing E', Nrml).dir(Ea, 0xa8, Mid, High).pos(5),
        create_door(player, 'Eastern West Wing WS', Intr).dir(We, 0xa8, Bot, High).pos(0),
        create_door(player, 'Eastern Stalfos Spawn ES', Intr).dir(Ea, 0xa8, Bot, High).pos(0),
        create_door(player, 'Eastern Stalfos Spawn NW', Intr).dir(No, 0xa8, Left, High).pos(1),
        create_door(player, 'Eastern Compass Room SW', Intr).dir(So, 0xa8, Left, High).pos(1),
        create_door(player, 'Eastern Compass Room EN', Intr).dir(Ea, 0xa8, Top, High).pos(3),
        create_door(player, 'Eastern Hint Tile WN', Intr).dir(We, 0xa8, Top, High).pos(3),
        create_door(player, 'Eastern Hint Tile EN', Nrml).dir(Ea, 0xa8, Top, Low).pos(4),
        create_door(player, 'Eastern Hint Tile Blocked Path SE', Nrml).dir(So, 0xa8, Right, High).small_key().pos(2).kill(),
        create_door(player, 'Eastern Hint Tile Push Block', Lgcl),
        create_door(player, 'Eastern Courtyard WN', Nrml).dir(We, 0xa9, Top, Low).pos(3),
        create_door(player, 'Eastern Courtyard EN', Nrml).dir(Ea, 0xa9, Top, Low).pos(4),
        create_door(player, 'Eastern Courtyard N', Nrml).dir(No, 0xa9, Mid, High).big_key().pos(2),
        create_door(player, 'Eastern Courtyard Potholes', Hole),
        create_door(player, 'Eastern Fairies\' Warp', Warp),
        create_door(player, 'Eastern Map Valley WN', Nrml).dir(We, 0xaa, Top, Low).pos(1),
        create_door(player, 'Eastern Map Valley SW', Nrml).dir(So, 0xaa, Left, High).pos(5),
        create_door(player, 'Eastern Dark Square NW', Nrml).dir(No, 0xba, Left, High).trap(0x2).pos(1),
        create_door(player, 'Eastern Dark Square Key Door WN', Nrml).dir(We, 0xba, Top, High).small_key().pos(0),
        create_door(player, 'Eastern Dark Square EN', Intr).dir(Ea, 0xba, Top, High).pos(2),
        create_door(player, 'Eastern Dark Pots WN', Intr).dir(We, 0xba, Top, High).pos(2),
        create_door(player, 'Eastern Big Key EN', Nrml).dir(Ea, 0xb8, Top, High).pos(1),
        create_door(player, 'Eastern Big Key NE', Nrml).dir(No, 0xb8, Right, High).big_key().pos(0),
        create_door(player, 'Eastern Darkness S', Nrml).dir(So, 0x99, Mid, High).small_key().pos(1),
        create_door(player, 'Eastern Darkness NE', Intr).dir(No, 0x99, Right, High).pos(2),
        create_door(player, 'Eastern Rupees SE', Intr).dir(So, 0x99, Right, High).pos(2),
        # Up is a keydoor and down is not. Only the up stairs should be considered a key door for now.
        create_door(player, 'Eastern Darkness Up Stairs', Sprl).dir(Up, 0x99, 0, HTH).ss(Z, 0x1a, 0x6c, False, True).small_key().pos(0),
        create_door(player, 'Eastern Attic Start Down Stairs', Sprl).dir(Dn, 0xda, 0, HTH).ss(Z, 0x11, 0x80, True, True),
        create_door(player, 'Eastern Attic Start WS', Nrml).dir(We, 0xda, Bot, High).trap(0x4).pos(0),
        create_door(player, 'Eastern False Switches ES', Nrml).dir(Ea, 0xd9, Bot, High).trap(0x1).pos(2),
        create_door(player, 'Eastern False Switches WS', Intr).dir(We, 0xd9, Bot, High).pos(1),
        create_door(player, 'Eastern Cannonball Hell ES', Intr).dir(Ea, 0xd9, Bot, High).pos(1),
        create_door(player, 'Eastern Cannonball Hell WS', Nrml).dir(We, 0xd9, Bot, High).trap(0x4).pos(0),
        create_door(player, 'Eastern Single Eyegore ES', Nrml).dir(Ea, 0xd8, Bot, High).pos(2),
        create_door(player, 'Eastern Single Eyegore NE', Intr).dir(No, 0xd8, Right, High).pos(1),
        create_door(player, 'Eastern Duo Eyegores SE', Intr).dir(So, 0xd8, Right, High).pos(1),
        create_door(player, 'Eastern Duo Eyegores NE', Nrml).dir(No, 0xd8, Right, High).trap(0x4).pos(0),
        create_door(player, 'Eastern Boss SE', Nrml).dir(So, 0xc8, Right, High).no_exit().trap(0x4).pos(0),

        # Desert Palace
        create_door(player, 'Desert Main Lobby NW Edge', Open).dir(No, 0x84, None, High),
        create_door(player, 'Desert Main Lobby N Edge', Open).dir(No, 0x84, None, High),
        create_door(player, 'Desert Main Lobby NE Edge', Open).dir(No, 0x84, None, High),
        create_door(player, 'Desert Main Lobby E Edge', Open).dir(Ea, 0x84, None, High),
        create_door(player, 'Desert Dead End Edge', Open).dir(So, 0x74, None, High),
        create_door(player, 'Desert East Wing W Edge', Open).dir(We, 0x85, None, High),
        create_door(player, 'Desert East Wing N Edge', Open).dir(No, 0x85, None, High),
        create_door(player, 'Desert East Lobby WS', Intr).dir(We, 0x85, Bot, High).pos(3),
        create_door(player, 'Desert East Wing ES', Intr).dir(Ea, 0x85, Bot, High).pos(3),
        create_door(player, 'Desert East Wing Key Door EN', Intr).dir(Ea, 0x85, Top, High).small_key().pos(1),
        create_door(player, 'Desert Compass Key Door WN', Intr).dir(We, 0x85, Top, High).small_key().pos(1),
        create_door(player, 'Desert Compass NW', Nrml).dir(No, 0x85, Right, High).trap(0x4).pos(0),
        create_door(player, 'Desert Cannonball S', Nrml).dir(So, 0x75, Right, High).pos(1),
        create_door(player, 'Desert Arrow Pot Corner S Edge', Open).dir(So, 0x75, None, High),
        create_door(player, 'Desert Arrow Pot Corner W Edge', Open).dir(We, 0x75, None, High),
        create_door(player, 'Desert Arrow Pot Corner NW', Intr).dir(No, 0x75, Left, High).pos(0),
        create_door(player, 'Desert Trap Room SW', Intr).dir(So, 0x75, Left, High).pos(0),
        create_door(player, 'Desert North Hall SE Edge', Open).dir(So, 0x74, None, High),
        create_door(player, 'Desert North Hall SW Edge', Open).dir(So, 0x74, None, High),
        create_door(player, 'Desert North Hall W Edge', Open).dir(We, 0x74, None, High),
        create_door(player, 'Desert North Hall E Edge', Open).dir(Ea, 0x74, None, High),
        create_door(player, 'Desert North Hall NW', Intr).dir(No, 0x74, Left, High).pos(1),
        create_door(player, 'Desert Map SW', Intr).dir(So, 0x74, Left, High).pos(1),
        create_door(player, 'Desert North Hall NE', Intr).dir(No, 0x74, Right, High).pos(0),
        create_door(player, 'Desert Map SE', Intr).dir(So, 0x74, Right, High).pos(0),
        create_door(player, 'Desert Sandworm Corner S Edge', Open).dir(So, 0x73, None, High),
        create_door(player, 'Desert Sandworm Corner E Edge', Open).dir(Ea, 0x73, None, High),
        create_door(player, 'Desert Sandworm Corner NE', Intr).dir(No, 0x73, Right, High).pos(2),
        create_door(player, 'Desert Bonk Torch SE', Intr).dir(So, 0x73, Right, High).pos(2),
        create_door(player, 'Desert Sandworm Corner WS', Intr).dir(We, 0x73, Bot, High).pos(1),
        create_door(player, 'Desert Circle of Pots ES', Intr).dir(Ea, 0x73, Bot, High).pos(1),
        create_door(player, 'Desert Circle of Pots NW', Intr).dir(No, 0x73, Left, High).pos(0),
        create_door(player, 'Desert Big Chest SW', Intr).dir(So, 0x73, Left, High).pos(0),
        create_door(player, 'Desert West Wing N Edge', Open).dir(No, 0x83, None, High),
        create_door(player, 'Desert West Wing WS', Intr).dir(We, 0x83, Bot, High).pos(2),
        create_door(player, 'Desert West Lobby ES', Intr).dir(Ea, 0x83, Bot, High).pos(2),
        create_door(player, 'Desert West Lobby NW', Intr).dir(No, 0x83, Left, High).pos(0),
        create_door(player, 'Desert Fairy Fountain SW', Intr).dir(So, 0x83, Left, High).pos(0),
        # Desert Back
        create_door(player, 'Desert Back Lobby NW', Intr).dir(No, 0x63, Left, High).pos(1),
        create_door(player, 'Desert Tiles 1 SW', Intr).dir(So, 0x63, Left, High).pos(1),
        create_door(player, 'Desert Tiles 1 Up Stairs', Sprl).dir(Up, 0x63, 0, HTH).ss(A, 0x1b, 0x6c, True).small_key().pos(0),
        create_door(player, 'Desert Bridge Down Stairs', Sprl).dir(Dn, 0x53, 0, HTH).ss(A, 0x0f, 0x80, True),
        create_door(player, 'Desert Bridge SW', Intr).dir(So, 0x53, Left, High).pos(0),
        create_door(player, 'Desert Four Statues NW', Intr).dir(No, 0x53, Left, High).pos(0),
        create_door(player, 'Desert Four Statues ES', Intr).dir(Ea, 0x53, Bot, High).pos(1),
        create_door(player, 'Desert Beamos Hall WS', Intr).dir(We, 0x53, Bot, High).pos(1),
        create_door(player, 'Desert Beamos Hall NE', Nrml).dir(No, 0x53, Right, High).small_key().pos(2),
        create_door(player, 'Desert Tiles 2 SE', Nrml).dir(So, 0x43, Right, High).small_key().pos(2).kill(),
        create_door(player, 'Desert Tiles 2 NE', Intr).dir(No, 0x43, Right, High).small_key().pos(1),
        create_door(player, 'Desert Wall Slide SE', Intr).dir(So, 0x43, Right, High).small_key().pos(1),
        create_door(player, 'Desert Wall Slide NW', Nrml).dir(No, 0x43, Left, High).big_key().pos(0).no_entrance(),
        create_door(player, 'Desert Boss SW', Nrml).dir(So, 0x33, Left, High).no_exit().trap(0x4).pos(0),

        # Hera
        create_door(player, 'Hera Lobby Down Stairs', Sprl).dir(Dn, 0x77, 3, HTL).ss(Z, 0x21, 0x90, False, True),
        create_door(player, 'Hera Lobby Key Stairs', Sprl).dir(Dn, 0x77, 1, HTL).ss(A, 0x12, 0x80).small_key().pos(1),
        create_door(player, 'Hera Lobby Up Stairs', Sprl).dir(Up, 0x77, 2, HTL).ss(X, 0x2b, 0x5c, False, True),
        create_door(player, 'Hera Basement Cage Up Stairs', Sprl).dir(Up, 0x87, 3, LTH).ss(Z, 0x42, 0x7c, True, True),
        create_door(player, 'Hera Tile Room Up Stairs', Sprl).dir(Up, 0x87, 1, LTH).ss(A, 0x32, 0x6c, True, True),
        create_door(player, 'Hera Tile Room EN', Intr).dir(Ea, 0x87, Top, High).pos(0),
        create_door(player, 'Hera Tridorm WN', Intr).dir(We, 0x87, Top, High).pos(0),
        create_door(player, 'Hera Tridorm SE', Intr).dir(So, 0x87, Right, High).pos(1),
        create_door(player, 'Hera Torches NE', Intr).dir(No, 0x87, Right, High).pos(1),
        create_door(player, 'Hera Beetles Down Stairs', Sprl).dir(Dn, 0x31, 2, LTH).ss(X, 0x3a, 0x70, True, True),
        create_door(player, 'Hera Beetles WS', Intr).dir(We, 0x31, Bot, High).pos(1),
        create_door(player, 'Hera Beetles Holes', Hole),
        create_door(player, 'Hera Startile Corner ES', Intr).dir(Ea, 0x31, Bot, High).pos(1),
        create_door(player, 'Hera Startile Corner NW', Intr).dir(No, 0x31, Left, High).big_key().pos(0),
        create_door(player, 'Hera Startile Corner Holes', Hole),
        # technically ugly but causes lots of failures in basic
        create_door(player, 'Hera Startile Wide SW', Intr).dir(So, 0x31, Left, High).pos(0),
        create_door(player, 'Hera Startile Wide Up Stairs', Sprl).dir(Up, 0x31, 0, HTH).ss(S, 0x6b, 0xac, False, True),
        create_door(player, 'Hera Startile Wide Holes', Hole),
        create_door(player, 'Hera 4F Down Stairs', Sprl).dir(Dn, 0x27, 0, HTH).ss(S, 0x62, 0xc0),
        create_door(player, 'Hera 4F Up Stairs', Sprl).dir(Up, 0x27, 1, HTH).ss(A, 0x6b, 0x2c),
        create_door(player, 'Hera 4F Holes', Hole),
        create_door(player, 'Hera Big Chest Landing Exit', Lgcl),
        create_door(player, 'Hera Big Chest Landing Holes', Hole),
        create_door(player, 'Hera 5F Down Stairs', Sprl).dir(Dn, 0x17, 1, HTH).ss(A, 0x62, 0x40),
        create_door(player, 'Hera 5F Up Stairs', Sprl).dir(Up, 0x17, 0, HTH).ss(S, 0x6a, 0x9c),
        create_door(player, 'Hera 5F Star Hole', Hole),
        create_door(player, 'Hera 5F Pothole Chain', Hole),
        create_door(player, 'Hera 5F Normal Holes', Hole),
        create_door(player, 'Hera Fairies\' Warp', Warp),
        create_door(player, 'Hera Boss Down Stairs', Sprl).dir(Dn, 0x07, 0, HTH).ss(S, 0x61, 0xb0).kill(),
        create_door(player, 'Hera Boss Outer Hole', Hole),
        create_door(player, 'Hera Boss Inner Hole', Hole),

        # Castle Tower
        create_door(player, 'Tower Lobby NW', Intr).dir(No, 0xe0, Left, High).pos(1),
        create_door(player, 'Tower Gold Knights SW', Intr).dir(So, 0xe0, Left, High).pos(1),
        create_door(player, 'Tower Gold Knights EN', Intr).dir(Ea, 0xe0, Top, High).pos(0),
        create_door(player, 'Tower Room 03 WN', Intr).dir(We, 0xe0, Bot, High).pos(0),
        create_door(player, 'Tower Room 03 Up Stairs', Sprl).dir(Up, 0xe0, 0, HTH).ss(S, 0x1a, 0x6c, True, True).small_key().pos(2),
        create_door(player, 'Tower Lone Statue Down Stairs', Sprl).dir(Dn, 0xd0, 0, HTH).ss(S, 0x11, 0x80, True, True),
        create_door(player, 'Tower Lone Statue WN', Intr).dir(We, 0xd0, Top, High).pos(1),
        create_door(player, 'Tower Dark Maze EN', Intr).dir(Ea, 0xd0, Top, High).pos(1),
        create_door(player, 'Tower Dark Maze ES', Intr).dir(Ea, 0xd0, Bot, High).small_key().pos(0),
        create_door(player, 'Tower Dark Chargers WS', Intr).dir(We, 0xd0, Bot, High).small_key().pos(0),
        create_door(player, 'Tower Dark Chargers Up Stairs', Sprl).dir(Up, 0xd0, 2, HTH).ss(X, 0x1b, 0x8c, True, True),
        create_door(player, 'Tower Dual Statues Down Stairs', Sprl).dir(Dn, 0xc0, 2, HTH).ss(X, 0x12, 0xa0, True, True),
        create_door(player, 'Tower Dual Statues WS', Intr).dir(We, 0xc0, Bot, High).pos(1),
        create_door(player, 'Tower Dark Pits ES', Intr).dir(Ea, 0xc0, Bot, High).pos(1),
        create_door(player, 'Tower Dark Pits EN', Intr).dir(Ea, 0xc0, Top, High).pos(0),
        create_door(player, 'Tower Dark Archers WN', Intr).dir(We, 0xc0, Top, High).pos(0),
        create_door(player, 'Tower Dark Archers Up Stairs', Sprl).dir(Up, 0xc0, 0, HTH).ss(S, 0x1b, 0x6c, True, True).small_key().pos(2),
        create_door(player, 'Tower Red Spears Down Stairs', Sprl).dir(Dn, 0xb0, 0, HTH).ss(S, 0x12, 0x80, True, True),
        create_door(player, 'Tower Red Spears WN', Intr).dir(We, 0xb0, Top, High).pos(1),
        create_door(player, 'Tower Red Guards EN', Intr).dir(Ea, 0xb0, Top, High).pos(1),
        create_door(player, 'Tower Red Guards SW', Intr).dir(So, 0xb0, Left, High).pos(0),
        create_door(player, 'Tower Circle of Pots NW', Intr).dir(No, 0xb0, Left, High).pos(0),
        create_door(player, 'Tower Circle of Pots WS', Intr).dir(We, 0xb0, Bot, High).small_key().pos(2),
        create_door(player, 'Tower Pacifist Run ES', Intr).dir(Ea, 0xb0, Bot, High).small_key().pos(2),
        create_door(player, 'Tower Pacifist Run Up Stairs', Sprl).dir(Up, 0xb0, 2, LTH).ss(X, 0x33, 0x8c, True, True),
        create_door(player, 'Tower Push Statue Down Stairs', Sprl).dir(Dn, 0x40, 0, HTL).ss(X, 0x12, 0xa0, True, True),
        create_door(player, 'Tower Push Statue WS', Intr).dir(We, 0x40, Bot, Low).pos(0),
        create_door(player, 'Tower Catwalk ES', Intr).dir(Ea, 0x40, Bot, Low).pos(0),
        create_door(player, 'Tower Catwalk North Stairs', StrS).dir(No, 0x40, Left, High),
        create_door(player, 'Tower Antechamber South Stairs', StrS).dir(So, 0x30, Left, High),
        create_door(player, 'Tower Antechamber NW', Intr).dir(No, 0x30, Left, High).pos(1),
        create_door(player, 'Tower Altar SW', Intr).dir(So, 0x30, Left, High).no_exit().pos(1),
        create_door(player, 'Tower Altar NW', Nrml).dir(No, 0x30, Left, High).pos(0),
        create_door(player, 'Tower Agahnim 1 SW', Nrml).dir(So, 0x20, Left, High).no_exit().trap(0x4).pos(0),

        # Palace of Darkness
        create_door(player, 'PoD Lobby N', Intr).dir(No, 0x4a, Mid, High).pos(3),
        create_door(player, 'PoD Lobby NW', Intr).dir(No, 0x4a, Left, High).pos(0),
        create_door(player, 'PoD Lobby NE', Intr).dir(No, 0x4a, Right, High).pos(1),
<<<<<<< HEAD
        create_door(player, 'PoD Left Cage SW', Intr).dir(No, 0x4a, Left, High).pos(0),
        create_door(player, 'PoD Middle Cage S', Intr).dir(No, 0x4a, Mid, High).pos(3),
        create_door(player, 'PoD Middle Cage SE', Intr).dir(No, 0x4a, Right, High).pos(1),
=======
        create_door(player, 'PoD Left Cage SW', Intr).dir(So, 0x4a, Left, High).pos(0),
        create_door(player, 'PoD Middle Cage S', Intr).dir(So, 0x4a, Mid, High).pos(3),
        create_door(player, 'PoD Middle Cage SE', Intr).dir(So, 0x4a, Right, High).pos(1),
>>>>>>> 791d139e
        create_door(player, 'PoD Left Cage Down Stairs', Sprl).dir(Dn, 0x4a, 1, HTH).ss(A, 0x12, 0x80, False, True),
        create_door(player, 'PoD Middle Cage Down Stairs', Sprl).dir(Dn, 0x4a, 0, HTH).ss(S, 0x12, 0x80, False, True),
        create_door(player, 'PoD Middle Cage N', Nrml).dir(No, 0x4a, Mid, High).small_key().pos(2),
        create_door(player, 'PoD Shooter Room Up Stairs', Sprl).dir(Up, 0x09, 1, HTH).ss(A, 0x1b, 0x6c, True, True),
        create_door(player, 'PoD Warp Room Up Stairs', Sprl).dir(Up, 0x09, 0, HTH).ss(S, 0x1a, 0x6c, True, True),
        create_door(player, 'PoD Warp Room Warp', Warp),
        create_door(player, 'PoD Pit Room S', Nrml).dir(So, 0x3a, Mid, High).small_key().pos(0),
        create_door(player, 'PoD Pit Room NW', Nrml).dir(No, 0x3a, Left, High).pos(1),
        create_door(player, 'PoD Pit Room NE', Nrml).dir(No, 0x3a, Right, High).pos(2),
        create_door(player, 'PoD Pit Room Freefall', Hole),
        create_door(player, 'PoD Pit Room Bomb Hole', Hole),
        create_door(player, 'PoD Big Key Landing Hole', Hole),
        create_door(player, 'PoD Big Key Landing Down Stairs', Sprl).dir(Dn, 0x3a, 0, HTH).ss(A, 0x11, 0x00).kill(),
        create_door(player, 'PoD Basement Ledge Up Stairs', Sprl).dir(Up, 0x0a, 0, HTH).ss(A, 0x1a, 0xec).small_key().pos(0),
        create_door(player, 'PoD Basement Ledge Drop Down', Lgcl),
        create_door(player, 'PoD Stalfos Basement Warp', Warp),
        create_door(player, 'PoD Arena Main SW', Nrml).dir(So, 0x2a, Left, High).pos(4),
        create_door(player, 'PoD Arena Bridge SE', Nrml).dir(So, 0x2a, Right, High).pos(5).kill(),
        create_door(player, 'PoD Arena Main NW', Nrml).dir(No, 0x2a, Left, High).small_key().pos(1),
        create_door(player, 'PoD Arena Main NE', Nrml).dir(No, 0x2a, Right, High).no_exit().trap(0x4).pos(0),
        create_door(player, 'PoD Arena Main Crystal Path', Lgcl),
        create_door(player, 'PoD Arena Main Orange Barrier', Lgcl),
        create_door(player, 'PoD Arena North Drop Down', Lgcl),
        create_door(player, 'PoD Arena Bonk Path', Lgcl),
        create_door(player, 'PoD Arena Crystals E', Nrml).dir(Ea, 0x2a, Mid, High).pos(3),
        create_door(player, 'PoD Arena Crystal Path', Lgcl),
        create_door(player, 'PoD Arena Bridge Drop Down', Lgcl),
        create_door(player, 'PoD Arena Ledge ES', Nrml).dir(Ea, 0x2a, Bot, High).pos(2),
        create_door(player, 'PoD Sexy Statue W', Nrml).dir(We, 0x2b, Mid, High).pos(3),
        create_door(player, 'PoD Sexy Statue NW', Nrml).dir(No, 0x2b, Left, High).trap(0x1).pos(2),
        create_door(player, 'PoD Map Balcony Drop Down', Lgcl),
        create_door(player, 'PoD Map Balcony WS', Nrml).dir(We, 0x2b, Bot, High).pos(1),
        create_door(player, 'PoD Map Balcony South Stairs', StrS).dir(So, 0x2b, Left, High),
        create_door(player, 'PoD Conveyor North Stairs', StrS).dir(No, 0x3b, Left, High),
        create_door(player, 'PoD Conveyor SW', Nrml).dir(So, 0x3b, Left, High).pos(0),
        create_door(player, 'PoD Mimics 1 NW', Nrml).dir(No, 0x4b, Left, High).trap(0x4).pos(0),
        create_door(player, 'PoD Mimics 1 SW', Intr).dir(So, 0x4b, Left, High).pos(1),
        create_door(player, 'PoD Jelly Hall NW', Intr).dir(No, 0x4b, Left, High).pos(1),
        create_door(player, 'PoD Jelly Hall NE', Intr).dir(No, 0x4b, Right, High).pos(2),
        create_door(player, 'PoD Warp Hint SE', Intr).dir(So, 0x4b, Right, High).pos(2),
        create_door(player, 'PoD Warp Hint Warp', Warp),
        create_door(player, 'PoD Falling Bridge SW', Nrml).dir(So, 0x1a, Left, High).small_key().pos(3),
        create_door(player, 'PoD Falling Bridge WN', Nrml).dir(We, 0x1a, Top, High).small_key().pos(1),
        create_door(player, 'PoD Falling Bridge EN', Intr).dir(Ea, 0x1a, Top, High).pos(4),
        create_door(player, 'PoD Big Chest Balcony W', Nrml).dir(We, 0x1a, Mid, High).pos(2),
        create_door(player, 'PoD Dark Maze EN', Nrml).dir(Ea, 0x19, Top, High).small_key().pos(1),
        create_door(player, 'PoD Dark Maze E', Nrml).dir(Ea, 0x19, Mid, High).pos(0),
        create_door(player, 'PoD Compass Room WN', Intr).dir(We, 0x1a, Top, High).pos(4),
        create_door(player, 'PoD Compass Room SE', Intr).dir(So, 0x1a, Mid, High).small_key().pos(0),
        create_door(player, 'PoD Harmless Hellway NE', Intr).dir(No, 0x1a, Right, High).small_key().pos(0),
        create_door(player, 'PoD Harmless Hellway SE', Nrml).dir(So, 0x1a, Right, High).pos(5),
        create_door(player, 'PoD Compass Room W Down Stairs', Sprl).dir(Dn, 0x1a, 0, HTH).ss(S, 0x12, 0x50, True, True),
        create_door(player, 'PoD Compass Room E Down Stairs', Sprl).dir(Dn, 0x1a, 1, HTH).ss(S, 0x11, 0xb0, True, True),
        create_door(player, 'PoD Dark Basement W Up Stairs', Sprl).dir(Up, 0x6a, 0, HTH).ss(S, 0x1b, 0x3c, True),
        create_door(player, 'PoD Dark Basement E Up Stairs', Sprl).dir(Up, 0x6a, 1, HTH).ss(S, 0x1b, 0x9c, True),
        create_door(player, 'PoD Dark Alley NE', Nrml).dir(No, 0x6a, Right, High).big_key().pos(0),
        create_door(player, 'PoD Mimics 2 SW', Nrml).dir(So, 0x1b, Left, High).pos(1).kill(),
        create_door(player, 'PoD Mimics 2 NW', Intr).dir(No, 0x1b, Left, High).pos(0),
        create_door(player, 'PoD Bow Statue SW', Intr).dir(So, 0x1b, Left, High).pos(0),
        create_door(player, 'PoD Bow Statue Down Ladder', Lddr).no_entrance(),
        create_door(player, 'PoD Dark Pegs Up Ladder', Lddr),
        create_door(player, 'PoD Dark Pegs WN', Intr).dir(We, 0x0b, Mid, High).small_key().pos(2),
        create_door(player, 'PoD Lonely Turtle SW', Intr).dir(So, 0x0b, Mid, High).pos(0),
        create_door(player, 'PoD Lonely Turtle EN', Intr).dir(Ea, 0x0b, Mid, High).small_key().pos(2),
        create_door(player, 'PoD Turtle Party ES', Intr).dir(Ea, 0x0b, Mid, High).pos(1),
        create_door(player, 'PoD Turtle Party NW', Intr).dir(No, 0x0b, Mid, High).pos(0),
        create_door(player, 'PoD Callback WS', Intr).dir(We, 0x0b, Mid, High).pos(1),
        create_door(player, 'PoD Callback Warp', Warp),
        create_door(player, 'PoD Boss SE', Nrml).dir(So, 0x5a, Right, High).no_exit().trap(0x4).pos(0),

        create_door(player, 'Swamp Lobby Moat', Lgcl),
        create_door(player, 'Swamp Entrance Down Stairs', Sprl).dir(Dn, 0x28, 0, HTH).ss(A, 0x11, 0x80).small_key().pos(0),
        create_door(player, 'Swamp Entrance Moat', Lgcl),
        create_door(player, 'Swamp Pot Row Up Stairs', Sprl).dir(Up, 0x38, 0, HTH).ss(A, 0x1a, 0x6c, True),
        create_door(player, 'Swamp Pot Row WN', Nrml).dir(We, 0x38, Top, High).pos(0),
        create_door(player, 'Swamp Pot Row WS', Nrml).dir(We, 0x38, Bot, High).small_key().pos(1),
        create_door(player, 'Swamp Map Ledge EN', Nrml).dir(Ea, 0x37, Top, High).pos(1),
        create_door(player, 'Swamp Trench 1 Approach ES', Nrml).dir(Ea, 0x37, Bot, High).small_key().pos(3),
        create_door(player, 'Swamp Trench 1 Approach Dry', Lgcl),
        create_door(player, 'Swamp Trench 1 Approach Key', Lgcl),
        create_door(player, 'Swamp Trench 1 Approach Swim Depart', Lgcl),
        create_door(player, 'Swamp Trench 1 Nexus Approach', Lgcl),
        create_door(player, 'Swamp Trench 1 Nexus Key', Lgcl),
        create_door(player, 'Swamp Trench 1 Nexus N', Intr).dir(No, 0x37, Mid, Low).pos(5),
        create_door(player, 'Swamp Trench 1 Alcove S', Intr).dir(So, 0x37, Mid, Low).pos(5),
        create_door(player, 'Swamp Trench 1 Key Ledge Dry', Lgcl),
        create_door(player, 'Swamp Trench 1 Key Approach', Lgcl),
        create_door(player, 'Swamp Trench 1 Key Ledge Depart', Lgcl),
        create_door(player, 'Swamp Trench 1 Key Ledge NW', Intr).dir(No, 0x37, Left, High).small_key().pos(2),
        create_door(player, 'Swamp Trench 1 Departure Dry', Lgcl),
        create_door(player, 'Swamp Trench 1 Departure Approach', Lgcl),
        create_door(player, 'Swamp Trench 1 Departure Key', Lgcl),
        create_door(player, 'Swamp Trench 1 Departure WS', Nrml).dir(We, 0x37, Bot, High).pos(4),
        create_door(player, 'Swamp Hammer Switch SW', Intr).dir(So, 0x37, Left, High).small_key().pos(2),
        create_door(player, 'Swamp Hammer Switch WN', Nrml).dir(We, 0x37, Top, High).pos(0),
        create_door(player, 'Swamp Hub ES', Nrml).dir(Ea, 0x36, Bot, High).pos(4),
        create_door(player, 'Swamp Hub S', Nrml).dir(So, 0x36, Mid, High).pos(5),
        create_door(player, 'Swamp Hub WS', Nrml).dir(We, 0x36, Bot, High).pos(3),
        create_door(player, 'Swamp Hub WN', Nrml).dir(We, 0x36, Top, High).small_key().pos(2),
        create_door(player, 'Swamp Hub Hook Path', Lgcl),
        create_door(player, 'Swamp Hub Dead Ledge EN', Nrml).dir(Ea, 0x36, Top, High).pos(0),
        create_door(player, 'Swamp Hub North Ledge N', Nrml).dir(No, 0x36, Mid, High).small_key().pos(1),
        create_door(player, 'Swamp Hub North Ledge Drop Down', Lgcl),
        create_door(player, 'Swamp Donut Top N', Nrml).dir(No, 0x46, Mid, High).pos(0),
        create_door(player, 'Swamp Donut Top SE', Intr).dir(So, 0x46, Right, High).pos(2),
        create_door(player, 'Swamp Donut Bottom NE', Intr).dir(No, 0x46, Right, High).pos(2),
        create_door(player, 'Swamp Donut Bottom NW', Intr).dir(No, 0x46, Left, High).pos(1),
        create_door(player, 'Swamp Compass Donut SW', Intr).dir(So, 0x46, Left, High).pos(1),
        create_door(player, 'Swamp Compass Donut Push Block', Lgcl),
        create_door(player, 'Swamp Crystal Switch EN', Nrml).dir(Ea, 0x35, Top, High).small_key().pos(0),
        create_door(player, 'Swamp Crystal Switch SE', Intr).dir(So, 0x35, Right, High).pos(3),
        create_door(player, 'Swamp Shortcut NE', Intr).dir(No, 0x35, Right, High).pos(3),
        create_door(player, 'Swamp Shortcut Blue Barrier', Lgcl),
        create_door(player, 'Swamp Trench 2 Pots ES', Nrml).dir(Ea, 0x35, Bot, High).pos(4),
        create_door(player, 'Swamp Trench 2 Pots Blue Barrier', Lgcl),
        create_door(player, 'Swamp Trench 2 Pots Dry', Lgcl),
        create_door(player, 'Swamp Trench 2 Pots Wet', Lgcl),
        create_door(player, 'Swamp Trench 2 Blocks Pots', Lgcl),
        create_door(player, 'Swamp Trench 2 Blocks N', Intr).dir(No, 0x35, Mid, Low).pos(5),
        create_door(player, 'Swamp Trench 2 Alcove S', Intr).dir(So, 0x35, Mid, Low).pos(5),
        create_door(player, 'Swamp Trench 2 Departure Wet', Lgcl),
        create_door(player, 'Swamp Trench 2 Departure WS', Nrml).dir(We, 0x35, Bot, High).pos(2),
        create_door(player, 'Swamp Big Key Ledge WN', Nrml).dir(We, 0x35, Top, High).pos(1),
        create_door(player, 'Swamp West Shallows ES', Nrml).dir(Ea, 0x34, Bot, High).pos(1),
        create_door(player, 'Swamp West Shallows Push Blocks', Lgcl),
        create_door(player, 'Swamp West Block Path Up Stairs', Sprl).dir(Up, 0x34, 0, HTH).ss(Z, 0x1b, 0x6c),
        create_door(player, 'Swamp West Block Path Drop Down', Lgcl),
        create_door(player, 'Swamp West Ledge Drop Down', Lgcl),
        create_door(player, 'Swamp West Ledge Hook Path', Lgcl),
        create_door(player, 'Swamp Barrier Ledge Drop Down', Lgcl),
        create_door(player, 'Swamp Barrier Ledge - Orange', Lgcl),
        create_door(player, 'Swamp Barrier EN', Nrml).dir(Ea, 0x34, Top, High).pos(0),
        create_door(player, 'Swamp Barrier - Orange', Lgcl),
        create_door(player, 'Swamp Barrier Ledge Hook Path', Lgcl),
        create_door(player, 'Swamp Attic Down Stairs', Sprl).dir(Dn, 0x54, 0, HTH).ss(Z, 0x12, 0x80).kill(),
        create_door(player, 'Swamp Attic Left Pit', Hole),
        create_door(player, 'Swamp Attic Right Pit', Hole),
        create_door(player, 'Swamp Push Statue S', Nrml).dir(So, 0x26, Mid, High).small_key().pos(0),
        create_door(player, 'Swamp Push Statue NW', Intr).dir(No, 0x26, Left, High).pos(1),
        create_door(player, 'Swamp Push Statue NE', Intr).dir(No, 0x26, Right, High).pos(2),
        create_door(player, 'Swamp Push Statue Down Stairs', Sprl).dir(Dn, 0x26, 2, HTH).ss(X, 0x12, 0xc0, False, True),
        create_door(player, 'Swamp Shooters SW', Intr).dir(So, 0x26, Left, High).pos(1),
        create_door(player, 'Swamp Shooters EN', Intr).dir(Ea, 0x26, Top, High).pos(3),
        create_door(player, 'Swamp Left Elbow WN', Intr).dir(We, 0x26, Top, High).pos(3),
        create_door(player, 'Swamp Left Elbow Down Stairs', Sprl).dir(Dn, 0x26, 0, HTH).ss(S, 0x11, 0x40, True, True),
        create_door(player, 'Swamp Right Elbow SE', Intr).dir(So, 0x26, Right, High).pos(2),
        create_door(player, 'Swamp Right Elbow Down Stairs', Sprl).dir(Dn, 0x26, 1, HTH).ss(S, 0x12, 0xb0, True, True),
        create_door(player, 'Swamp Drain Left Up Stairs', Sprl).dir(Up, 0x76, 0, HTH).ss(S, 0x1b, 0x2c, True, True),
        create_door(player, 'Swamp Drain WN', Intr).dir(We, 0x76, Top, Low).pos(0),
        create_door(player, 'Swamp Drain Right Switch', Lgcl),
        create_door(player, 'Swamp Drain Right Up Stairs', Sprl).dir(Up, 0x76, 1, HTH).ss(S, 0x1b, 0x9c, True, True).kill(),
        create_door(player, 'Swamp Flooded Room Up Stairs', Sprl).dir(Up, 0x76, 2, HTH).ss(X, 0x1a, 0xac, True, True),
        create_door(player, 'Swamp Flooded Room WS', Intr).dir(We, 0x76, Bot, Low).pos(1),
        create_door(player, 'Swamp Flooded Spot Ladder', Lgcl),
        create_door(player, 'Swamp Flooded Room Ladder', Lgcl),
        create_door(player, 'Swamp Basement Shallows NW', Nrml).dir(No, 0x76, Left, High).toggler().pos(2),
        create_door(player, 'Swamp Basement Shallows EN', Intr).dir(Ea, 0x76, Top, High).pos(0),
        create_door(player, 'Swamp Basement Shallows ES', Intr).dir(Ea, 0x76, Bot, High).pos(1),
        create_door(player, 'Swamp Waterfall Room SW', Nrml).dir(So, 0x66, Left, Low).toggler().pos(1),
        create_door(player, 'Swamp Waterfall Room NW', Intr).dir(No, 0x66, Left, Low).pos(3),
        create_door(player, 'Swamp Waterfall Room NE', Intr).dir(No, 0x66, Right, Low).pos(0),
        create_door(player, 'Swamp Refill SW', Intr).dir(So, 0x66, Left, Low).pos(3),
        create_door(player, 'Swamp Behind Waterfall SE', Intr).dir(So, 0x66, Right, Low).pos(0),
        create_door(player, 'Swamp Behind Waterfall Up Stairs', Sprl).dir(Up, 0x66, 0, HTH).ss(S, 0x1a, 0x6c, True, True),
        create_door(player, 'Swamp C Down Stairs', Sprl).dir(Dn, 0x16, 0, HTH).ss(S, 0x11, 0x80, True, True),
        create_door(player, 'Swamp C SE', Intr).dir(So, 0x16, Right, High).pos(2),
        create_door(player, 'Swamp Waterway NE', Intr).dir(No, 0x16, Right, High).pos(2),
        create_door(player, 'Swamp Waterway N', Intr).dir(No, 0x16, Mid, High).pos(0),
        create_door(player, 'Swamp Waterway NW', Intr).dir(No, 0x16, Left, High).small_key().pos(1),
        create_door(player, 'Swamp I S', Intr).dir(So, 0x16, Mid, High).pos(0),
        create_door(player, 'Swamp T SW', Intr).dir(So, 0x16, Left, High).small_key().pos(1),
        create_door(player, 'Swamp T NW', Nrml).dir(No, 0x16, Left, High).pos(3),
        create_door(player, 'Swamp Boss SW', Nrml).dir(So, 0x06, Left, High).no_exit().trap(0x4).pos(0),

        create_door(player, 'Skull 1 Lobby WS', Nrml).dir(We, 0x58, Bot, High).small_key().pos(1),
        create_door(player, 'Skull 1 Lobby ES', Intr).dir(Ea, 0x58, Bot, High).pos(5),
        create_door(player, 'Skull Map Room WS', Intr).dir(We, 0x58, Bot, High).pos(5),
        create_door(player, 'Skull Map Room SE', Nrml).dir(So, 0x58, Right, High).small_key().pos(2),
        create_door(player, 'Skull Pot Circle WN', Intr).dir(We, 0x58, Top, High).pos(3),
        create_door(player, 'Skull Pull Switch EN', Intr).dir(Ea, 0x58, Top, High).pos(3),
        create_door(player, 'Skull Pot Circle Star Path', Lgcl),
        create_door(player, 'Skull Pull Switch S', Intr).dir(So, 0x58, Left, High).pos(0),
        create_door(player, 'Skull Big Chest N', Intr).dir(No, 0x58, Left, High).no_exit().pos(0),
        create_door(player, 'Skull Big Chest Hookpath', Lgcl),
        create_door(player, 'Skull Pinball NE', Nrml).dir(No, 0x68, Right, High).small_key().pos(1),
        create_door(player, 'Skull Pinball WS', Nrml).dir(We, 0x68, Bot, High).no_exit().trap(0x4).pos(0),
        create_door(player, 'Skull Compass Room NE', Nrml).dir(No, 0x67, Right, High).pos(0),
        create_door(player, 'Skull Compass Room ES', Nrml).dir(Ea, 0x67, Bot, High).pos(2),
        create_door(player, 'Skull Left Drop ES', Intr).dir(Ea, 0x67, Bot, High).pos(1),
        create_door(player, 'Skull Compass Room WS', Intr).dir(We, 0x67, Bot, High).pos(1),
        create_door(player, 'Skull Pot Prison ES', Nrml).dir(Ea, 0x57, Bot, High).small_key().pos(2),
        create_door(player, 'Skull Pot Prison SE', Nrml).dir(So, 0x57, Right, High).pos(5),
        create_door(player, 'Skull 2 East Lobby WS', Nrml).dir(We, 0x57, Bot, High).pos(4),
        create_door(player, 'Skull 2 East Lobby NW', Intr).dir(No, 0x57, Left, High).pos(1),
        create_door(player, 'Skull Big Key SW', Intr).dir(So, 0x57, Left, High).pos(1),
        create_door(player, 'Skull Big Key WN', Intr).dir(We, 0x57, Top, High).pos(0),
        create_door(player, 'Skull Lone Pot EN', Intr).dir(Ea, 0x57, Top, High).pos(0),
        create_door(player, 'Skull Small Hall ES', Nrml).dir(Ea, 0x56, Bot, High).pos(3),
        create_door(player, 'Skull Small Hall WS', Intr).dir(We, 0x56, Bot, High).pos(2),
        create_door(player, 'Skull 2 West Lobby ES', Intr).dir(Ea, 0x56, Bot, High).pos(2),
        create_door(player, 'Skull 2 West Lobby NW', Intr).dir(No, 0x56, Left, High).small_key().pos(0),
        create_door(player, 'Skull X Room SW', Intr).dir(So, 0x56, Left, High).small_key().pos(0),
        create_door(player, 'Skull Back Drop Star Path', Lgcl),
        create_door(player, 'Skull 3 Lobby NW', Nrml).dir(No, 0x59, Left, High).small_key().pos(0),
        create_door(player, 'Skull 3 Lobby EN', Intr).dir(Ea, 0x59, Top, High).pos(2),
        create_door(player, 'Skull East Bridge WN', Intr).dir(We, 0x59, Top, High).pos(2),
        create_door(player, 'Skull East Bridge WS', Intr).dir(We, 0x59, Bot, High).pos(3),
        create_door(player, 'Skull West Bridge Nook ES', Intr).dir(Ea, 0x59, Bot, High).pos(3),
        create_door(player, 'Skull Star Pits SW', Nrml).dir(So, 0x49, Left, High).small_key().pos(2),
        create_door(player, 'Skull Star Pits ES', Intr).dir(Ea, 0x49, Bot, High).pos(3),
        create_door(player, 'Skull Torch Room WS', Intr).dir(We, 0x49, Bot, High).pos(3),
        create_door(player, 'Skull Torch Room WN', Intr).dir(We, 0x49, Top, High).pos(1),
        create_door(player, 'Skull Vines EN', Intr).dir(Ea, 0x49, Top, High).pos(1),
        create_door(player, 'Skull Vines NW', Nrml).dir(No, 0x49, Left, High).pos(0),
        create_door(player, 'Skull Spike Corner SW', Nrml).dir(So, 0x39, Left, High).no_exit().trap(0x4).pos(0),
        create_door(player, 'Skull Spike Corner ES', Intr).dir(Ea, 0x39, Bot, High).small_key().pos(1),
        create_door(player, 'Skull Final Drop WS', Intr).dir(We, 0x39, Bot, High).small_key().pos(1),
        create_door(player, 'Skull Final Drop Hole', Hole),

        create_door(player, 'Thieves Lobby N Edge', Open).dir(No, 0xdb, None, Low),
        create_door(player, 'Thieves Lobby NE Edge', Open).dir(No, 0xdb, None, Low),
        create_door(player, 'Thieves Lobby E', Nrml).dir(Ea, 0xdb, Mid, High).no_exit().trap(0x4).pos(0),
        create_door(player, 'Thieves Big Chest Nook WS Edge', Open).dir(We, 0xdb, None, Low),
        create_door(player, 'Thieves Ambush S Edge', Open).dir(So, 0xcb, None, Low),
        create_door(player, 'Thieves Ambush SE Edge', Open).dir(So, 0xcb, None, Low),
        create_door(player, 'Thieves Ambush ES Edge', Open).dir(Ea, 0xcb, None, Low),
        create_door(player, 'Thieves Ambush EN Edge', Open).dir(Ea, 0xcb, None, Low),
        create_door(player, 'Thieves Ambush E', Nrml).dir(Ea, 0xcb, Mid, High).pos(0),
        create_door(player, 'Thieves BK Corner WN Edge', Open).dir(We, 0xcc, None, Low),
        create_door(player, 'Thieves BK Corner WS Edge', Open).dir(We, 0xcc, None, Low),
        create_door(player, 'Thieves BK Corner S Edge', Open).dir(So, 0xcc, None, Low),
        create_door(player, 'Thieves BK Corner SW Edge', Open).dir(So, 0xcc, None, Low),
        create_door(player, 'Thieves Rail Ledge Drop Down', Lgcl),
        create_door(player, 'Thieves Rail Ledge W', Nrml).dir(We, 0xcc, Mid, High).pos(2),
        create_door(player, 'Thieves Rail Ledge NW', Nrml).dir(No, 0xcc, Left, High).pos(1),
        create_door(player, 'Thieves BK Corner NE', Nrml).dir(No, 0xcc, Right, High).big_key().pos(0),
        create_door(player, 'Thieves Compass Room NW Edge', Open).dir(No, 0xdc, None, Low),
        create_door(player, 'Thieves Compass Room N Edge', Open).dir(No, 0xdc, None, Low),
        create_door(player, 'Thieves Compass Room WS Edge', Open).dir(We, 0xdc, None, Low),
        create_door(player, 'Thieves Compass Room W', Nrml).dir(We, 0xdc, Mid, High).pos(0),
        create_door(player, 'Thieves Hallway SE', Nrml).dir(So, 0xbc, Right, High).small_key().pos(1),
        create_door(player, 'Thieves Hallway NE', Nrml).dir(No, 0xbc, Right, High).pos(7),
        create_door(player, 'Thieves Pot Alcove Mid WS', Nrml).dir(We, 0xbc, Bot, High).pos(5),
        create_door(player, 'Thieves Pot Alcove Bottom SW', Nrml).dir(So, 0xbc, Left, High).pos(3),
        create_door(player, 'Thieves Conveyor Maze WN', Nrml).dir(We, 0xbc, Top, High).pos(4),
        create_door(player, 'Thieves Hallway WS', Intr).dir(We, 0xbc, Bot, High).small_key().pos(0),
        create_door(player, 'Thieves Pot Alcove Mid ES', Intr).dir(Ea, 0xbc, Bot, High).small_key().pos(0),
        create_door(player, 'Thieves Conveyor Maze SW', Intr).dir(So, 0xbc, Left, High).pos(6),
        create_door(player, 'Thieves Pot Alcove Top NW', Intr).dir(No, 0xbc, Left, High).pos(6),
        create_door(player, 'Thieves Conveyor Maze EN', Intr).dir(Ea, 0xbc, Top, High).pos(2),
        create_door(player, 'Thieves Hallway WN', Intr).dir(We, 0xbc, Top, High).no_exit().pos(2),
        create_door(player, 'Thieves Conveyor Maze Down Stairs', Sprl).dir(Dn, 0xbc, 0, HTH).ss(A, 0x11, 0x80, True, True),
        create_door(player, 'Thieves Boss SE', Nrml).dir(So, 0xac, Right, High).no_exit().trap(0x4).pos(0),
        create_door(player, 'Thieves Spike Track ES', Nrml).dir(Ea, 0xbb, Bot, High).pos(5),
        create_door(player, 'Thieves Hellway NW', Nrml).dir(No, 0xbb, Left, High).pos(0),
        create_door(player, 'Thieves Triple Bypass EN', Nrml).dir(Ea, 0xbb, Top, High).pos(4),
        create_door(player, 'Thieves Hellway Orange Barrier', Lgcl),
        create_door(player, 'Thieves Hellway Crystal Orange Barrier', Lgcl),
        create_door(player, 'Thieves Hellway Blue Barrier', Lgcl),
        create_door(player, 'Thieves Hellway Crystal Blue Barrier', Lgcl),
        create_door(player, 'Thieves Spike Track WS', Intr).dir(We, 0xbb, Bot, High).pos(2),
        create_door(player, 'Thieves Hellway Crystal ES', Intr).dir(Ea, 0xbb, Bot, High).pos(2),
        create_door(player, 'Thieves Spike Track NE', Intr).dir(No, 0xbb, Right, High).pos(3),
        create_door(player, 'Thieves Triple Bypass SE', Intr).dir(So, 0xbb, Right, High).pos(3),
        create_door(player, 'Thieves Hellway Crystal EN', Intr).dir(Ea, 0xbb, Top, High).pos(1),
        create_door(player, 'Thieves Triple Bypass WN', Intr).dir(We, 0xbb, Top, High).pos(1),
        create_door(player, 'Thieves Spike Switch SW', Nrml).dir(So, 0xab, Left, High).pos(1),
        create_door(player, 'Thieves Spike Switch Up Stairs', Sprl).dir(Up, 0xab, 0, HTH).ss(Z, 0x1a, 0x6c, True, True).small_key().pos(0),
        create_door(player, 'Thieves Attic Down Stairs', Sprl).dir(Dn, 0x64, 0, HTH).ss(Z, 0x11, 0x80, True, True),
        create_door(player, 'Thieves Attic ES', Intr).dir(Ea, 0x64, Bot, High).pos(0),
        create_door(player, 'Thieves Cricket Hall Left WS', Intr).dir(We, 0x64, Bot, High).pos(0),
        create_door(player, 'Thieves Cricket Hall Left Edge', Open).dir(Ea, 0x64, None, High),
        create_door(player, 'Thieves Cricket Hall Right Edge', Open).dir(We, 0x65, None, High),
        create_door(player, 'Thieves Cricket Hall Right ES', Intr).dir(Ea, 0x65, Bot, High).pos(0),
        create_door(player, 'Thieves Attic Window WS', Intr).dir(We, 0x65, Bot, High).pos(0),
        create_door(player, 'Thieves Basement Block Up Stairs', Sprl).dir(Up, 0x45, 0, HTH).ss(A, 0x1a, 0x6c, True, True),
        create_door(player, 'Thieves Basement Block WN', Nrml).dir(We, 0x45, Top, High).trap(0x4).pos(0),
        create_door(player, 'Thieves Basement Block Path', Lgcl),
        create_door(player, 'Thieves Blocked Entry Path', Lgcl),
        create_door(player, 'Thieves Lonely Zazak WS', Nrml).dir(We, 0x45, Bot, High).pos(2),
        create_door(player, 'Thieves Blocked Entry SW', Intr).dir(So, 0x45, Left, High).pos(1),
        create_door(player, 'Thieves Lonely Zazak NW', Intr).dir(No, 0x45, Left, High).pos(1),
        create_door(player, 'Thieves Lonely Zazak ES', Intr).dir(Ea, 0x45, Right, High).pos(3),
        create_door(player, 'Thieves Blind\'s Cell WS', Intr).dir(We, 0x45, Right, High).pos(3),
        create_door(player, 'Thieves Conveyor Bridge EN', Nrml).dir(Ea, 0x44, Top, High).pos(2),
        create_door(player, 'Thieves Conveyor Bridge ES', Nrml).dir(Ea, 0x44, Bot, High).pos(3),
        create_door(player, 'Thieves Conveyor Bridge Block Path', Lgcl),
        create_door(player, 'Thieves Conveyor Block Path', Lgcl),
        create_door(player, 'Thieves Conveyor Bridge WS', Intr).dir(We, 0x44, Bot, High).small_key().pos(1),
        create_door(player, 'Thieves Big Chest Room ES', Intr).dir(Ea, 0x44, Bot, High).small_key().pos(1),
        create_door(player, 'Thieves Conveyor Block WN', Intr).dir(We, 0x44, Top, High).pos(0),
        create_door(player, 'Thieves Trap EN', Intr).dir(Ea, 0x44, Left, Top).pos(0),

        create_door(player, 'Ice Lobby WS', Intr).dir(We, 0x0e, Bot, High).pos(1),
        create_door(player, 'Ice Jelly Key ES', Intr).dir(Ea, 0x0e, Bot, High).pos(1),
        create_door(player, 'Ice Jelly Key Down Stairs', Sprl).dir(Dn, 0x0e, 0, HTH).ss(Z, 0x11, 0x80, True, True).small_key().pos(0),
        create_door(player, 'Ice Floor Switch Up Stairs', Sprl).dir(Up, 0x1e, 0, HTH).ss(Z, 0x1a, 0x6c, True, True),
        create_door(player, 'Ice Floor Switch ES', Intr).dir(Ea, 0x1e, Bot, High).pos(1),
        create_door(player, 'Ice Cross Left WS', Intr).dir(We, 0x1e, Bot, High).pos(1),
        create_door(player, 'Ice Cross Top NE', Intr).dir(No, 0x1e, Right, High).pos(2),
        create_door(player, 'Ice Bomb Drop SE', Intr).dir(So, 0x1e, Right, High).pos(2),
        create_door(player, 'Ice Cross Left Push Block', Lgcl),  # dynamic
        create_door(player, 'Ice Cross Bottom Push Block Left', Lgcl),
        create_door(player, 'Ice Cross Bottom Push Block Right', Lgcl),  # dynamic
        create_door(player, 'Ice Cross Right Push Block Top', Lgcl),
        create_door(player, 'Ice Cross Right Push Block Bottom', Lgcl),  # dynamic
        create_door(player, 'Ice Cross Top Push Block Left', Lgcl),
        create_door(player, 'Ice Cross Top Push Block Right', Lgcl),  # dynamic
        create_door(player, 'Ice Cross Bottom SE', Nrml).dir(So, 0x1e, Right, High).pos(3),
        create_door(player, 'Ice Cross Right ES', Nrml).dir(Ea, 0x1e, Bot, High).trap(0x4).pos(0),
        create_door(player, 'Ice Bomb Drop Hole', Hole),
        create_door(player, 'Ice Compass Room NE', Nrml).dir(No, 0x2e, Right, High).pos(0),
        create_door(player, 'Ice Pengator Switch WS', Nrml).dir(We, 0x1f, Bot, High).trap(0x4).pos(0),
        create_door(player, 'Ice Pengator Switch ES', Intr).dir(Ea, 0x1f, Bot, High).pos(1),
        create_door(player, 'Ice Dead End WS', Intr).dir(We, 0x1f, Bot, High).pos(1),
        create_door(player, 'Ice Big Key Push Block', Lgcl),
        create_door(player, 'Ice Big Key Down Ladder', Lddr),
        create_door(player, 'Ice Stalfos Hint SE', Intr).dir(So, 0x3e, Right, High).pos(0),
        create_door(player, 'Ice Conveyor NE', Intr).dir(No, 0x3e, Right, High).no_exit().pos(0),
        create_door(player, 'Ice Conveyor SW', Nrml).dir(So, 0x3e, Left, High).small_key().pos(1),
        create_door(player, 'Ice Bomb Jump NW', Nrml).dir(No, 0x4e, Left, High).small_key().pos(1),
        create_door(player, 'Ice Bomb Jump Ledge Orange Barrier', Lgcl),
        create_door(player, 'Ice Bomb Jump Catwalk Orange Barrier', Lgcl),
        create_door(player, 'Ice Bomb Jump EN', Intr).dir(Ea, 0x4e, Top, High).pos(0),
        create_door(player, 'Ice Narrow Corridor WN', Intr).dir(We, 0x4e, Top, High).pos(0),
        create_door(player, 'Ice Narrow Corridor Down Stairs', Sprl).dir(Dn, 0x4e, 0, HTH).ss(S, 0x52, 0xc0, True, True),
        create_door(player, 'Ice Pengator Trap Up Stairs', Sprl).dir(Up, 0x6e, 0, HTH).ss(S, 0x5a, 0xac, True, True),
        create_door(player, 'Ice Pengator Trap NE', Nrml).dir(No, 0x6e, Right, High).trap(0x4).pos(0),
        create_door(player, 'Ice Spike Cross SE', Nrml).dir(So, 0x5e, Right, High).pos(2),
        create_door(player, 'Ice Spike Cross ES', Nrml).dir(Ea, 0x5e, Bot, High).small_key().pos(0),
        create_door(player, 'Ice Spike Cross WS', Intr).dir(We, 0x5e, Bot, High).pos(3),
        create_door(player, 'Ice Firebar ES', Intr).dir(Ea, 0x5e, Bot, High).pos(3),
        create_door(player, 'Ice Firebar Down Ladder', Lddr),
        create_door(player, 'Ice Spike Cross NE', Intr).dir(No, 0x5e, Right, High).pos(1),
        create_door(player, 'Ice Falling Square SE', Intr).dir(So, 0x5e, Right, High).no_exit().pos(1),
        create_door(player, 'Ice Falling Square Hole', Hole),
        create_door(player, 'Ice Spike Room WS', Nrml).dir(We, 0x5f, Bot, High).small_key().pos(0),
        create_door(player, 'Ice Spike Room Down Stairs', Sprl).dir(Dn, 0x5f, 3, HTH).ss(Z, 0x11, 0x48, True, True),
        create_door(player, 'Ice Spike Room Up Stairs', Sprl).dir(Up, 0x5f, 4, HTH).ss(Z, 0x1a, 0xa4, True, True),
        create_door(player, 'Ice Hammer Block Down Stairs', Sprl).dir(Dn, 0x3f, 0, HTH).ss(Z, 0x11, 0xb8, True, True).kill(),
        create_door(player, 'Ice Hammer Block ES', Intr).dir(Ea, 0x3f, Bot, High).pos(0),
        create_door(player, 'Ice Tongue Pull WS', Intr).dir(We, 0x3f, Bot, High).pos(0),
        create_door(player, 'Ice Tongue Pull Up Ladder', Lddr),
        create_door(player, 'Ice Freezors Up Ladder', Lddr),
        create_door(player, 'Ice Freezors Hole', Hole),
        create_door(player, 'Ice Freezors Bomb Hole', Hole), # combine these two? -- they have to lead to the same spot
        create_door(player, 'Ice Freezors Ledge Hole', Hole),
        create_door(player, 'Ice Freezors Ledge ES', Intr).dir(Ea, 0x7e, Bot, High).pos(2),
        create_door(player, 'Ice Tall Hint WS', Intr).dir(We, 0x7e, Bot, High).pos(1),
        create_door(player, 'Ice Tall Hint EN', Nrml).dir(Ea, 0x7e, Top, High).pos(1),
        create_door(player, 'Ice Tall Hint SE', Nrml).dir(So, 0x7e, Right, High).small_key().pos(0),
        create_door(player, 'Ice Hookshot Ledge WN', Nrml).dir(We, 0x7f, Top, High).no_exit().trap(0x4).pos(0).kill(),
        create_door(player, 'Ice Hookshot Ledge Path', Lgcl),
        create_door(player, 'Ice Hookshot Balcony Path', Lgcl),
        create_door(player, 'Ice Hookshot Balcony SW', Intr).dir(So, 0x7f, Left, High).pos(1),
        create_door(player, 'Ice Spikeball NW', Intr).dir(No, 0x7f, Left, High).pos(1),
        create_door(player, 'Ice Spikeball Up Stairs', Sprl).dir(Up, 0x7f, 0, HTH).ss(Z, 0x1a, 0x34, True, True),
        create_door(player, 'Ice Lonely Freezor NE', Nrml).dir(No, 0x8e, Right, High).small_key().pos(0),
        create_door(player, 'Ice Lonely Freezor Down Stairs', Sprl).dir(Dn, 0x8e, 0, HTH).ss(S, 0x11, 0x50, True, True),
        create_door(player, 'Iced T EN', Nrml).dir(Ea, 0xae, Top, High).pos(0),
        create_door(player, 'Iced T Up Stairs', Sprl).dir(Up, 0xae, 0, HTH).ss(S, 0x1a, 0x3c, True, True),
        create_door(player, 'Ice Catwalk WN', Nrml).dir(We, 0xaf, Top, High).pos(1),
        create_door(player, 'Ice Catwalk NW', Nrml).dir(No, 0xaf, Left, High).pos(0),
        create_door(player, 'Ice Many Pots SW', Nrml).dir(So, 0x9f, Left, High).trap(0x2).pos(1),
        create_door(player, 'Ice Many Pots WS', Nrml).dir(We, 0x9f, Bot, High).trap(0x4).pos(0),
        create_door(player, 'Ice Crystal Right ES', Nrml).dir(Ea, 0x9e, Bot, High).pos(3),
        create_door(player, 'Ice Crystal Right Orange Barrier', Lgcl),
        create_door(player, 'Ice Crystal Right Blue Hole', Hole),  # combine holes again??
        create_door(player, 'Ice Crystal Left Orange Barrier', Lgcl),
        create_door(player, 'Ice Crystal Left Blue Barrier', Lgcl),
        create_door(player, 'Ice Crystal Block Exit', Lgcl),
        create_door(player, 'Ice Crystal Block Hole', Hole),
        create_door(player, 'Ice Crystal Left WS', Intr).dir(We, 0x9e, Bot, High).pos(2),
        create_door(player, 'Ice Big Chest View ES', Intr).dir(Ea, 0x9e, Bot, High).pos(2),
        create_door(player, 'Ice Big Chest Landing Push Blocks', Lgcl),
        create_door(player, 'Ice Crystal Right NE', Intr).dir(No, 0x9e, Right, High).big_key().pos(1),
        create_door(player, 'Ice Backwards Room SE', Intr).dir(So, 0x9e, Right, High).pos(1),
        create_door(player, 'Ice Backwards Room Down Stairs', Sprl).dir(Dn, 0x9e, 0, HTH).ss(S, 0x11, 0x80, True, True).small_key().pos(0),
        create_door(player, 'Ice Backwards Room Hole', Hole),
        create_door(player, 'Ice Anti-Fairy Up Stairs', Sprl).dir(Up, 0xbe, 0, HTH).ss(S, 0x1a, 0x6c, True, True),
        create_door(player, 'Ice Anti-Fairy SE', Intr).dir(So, 0xbe, Right, High).pos(2),
        create_door(player, 'Ice Switch Room NE', Intr).dir(No, 0xbe, Right, High).pos(2),
        create_door(player, 'Ice Switch Room ES', Nrml).dir(Ea, 0xbe, Bot, High).small_key().pos(1),
        create_door(player, 'Ice Switch Room SE', Nrml).dir(So, 0xbe, Right, High).trap(0x4).pos(0),
        create_door(player, 'Ice Refill WS', Nrml).dir(We, 0xbf, Bot, High).small_key().pos(0),
        create_door(player, 'Ice Fairy Warp', Warp),
        create_door(player, 'Ice Antechamber NE', Nrml).dir(No, 0xce, Right, High).trap(0x4).pos(0),
        create_door(player, 'Ice Antechamber Hole', Hole),

        create_door(player, 'Mire Lobby Gap', Lgcl),
        create_door(player, 'Mire Post-Gap Gap', Lgcl),
        create_door(player, 'Mire Post-Gap Down Stairs', Sprl).dir(Dn, 0x98, 0, HTH).ss(X, 0x11, 0x90, False, True),
        create_door(player, 'Mire 2 Up Stairs', Sprl).dir(Up, 0xd2, 0, HTH).ss(X, 0x1a, 0x7c, False, True),
        create_door(player, 'Mire 2 NE', Nrml).dir(No, 0xd2, Right, High).trap(0x4).pos(0),
        create_door(player, 'Mire Hub SE', Nrml).dir(So, 0xc2, Right, High).pos(5),
        create_door(player, 'Mire Hub ES', Nrml).dir(Ea, 0xc2, Bot, High).pos(6),
        create_door(player, 'Mire Hub E', Nrml).dir(Ea, 0xc2, Mid, High).pos(4),
        create_door(player, 'Mire Hub NE', Nrml).dir(No, 0xc2, Right, High).pos(7),
        create_door(player, 'Mire Hub WN', Nrml).dir(We, 0xc2, Top, High).pos(3),
        create_door(player, 'Mire Hub WS', Nrml).dir(We, 0xc2, Bot, High).small_key().pos(1),
        create_door(player, 'Mire Hub Upper Blue Barrier', Lgcl),
        create_door(player, 'Mire Hub Lower Blue Barrier', Lgcl),
        create_door(player, 'Mire Hub Right Blue Barrier', Lgcl),
        create_door(player, 'Mire Hub Top Blue Barrier', Lgcl),
        create_door(player, 'Mire Hub Right EN', Nrml).dir(Ea, 0xc2, Top, High).small_key().pos(0),
        create_door(player, 'Mire Hub Top NW', Nrml).dir(No, 0xc2, Left, High).pos(2),
        create_door(player, 'Mire Lone Shooter WS', Nrml).dir(We, 0xc3, Bot, High).pos(6),
        create_door(player, 'Mire Lone Shooter ES', Intr).dir(Ea, 0xc3, Bot, High).pos(3),
        create_door(player, 'Mire Falling Bridge WS', Intr).dir(We, 0xc3, Bot, High).no_exit().pos(3),
        create_door(player, 'Mire Falling Bridge W', Intr).dir(We, 0xc3, Mid, High).pos(2),
        create_door(player, 'Mire Failure Bridge E', Intr).dir(Ea, 0xc3, Mid, High).no_exit().pos(2),
        create_door(player, 'Mire Failure Bridge W', Nrml).dir(We, 0xc3, Mid, High).pos(5),
        create_door(player, 'Mire Falling Bridge WN', Intr).dir(We, 0xc3, Top, High).pos(1),
        create_door(player, 'Mire Map Spike Side EN', Intr).dir(Ea, 0xc3, Top, High).no_exit().pos(1),
        create_door(player, 'Mire Map Spot WN', Nrml).dir(We, 0xc3, Top, High).small_key().pos(0),
        create_door(player, 'Mire Crystal Dead End NW', Nrml).dir(No, 0xc3, Left, High).pos(4),
        create_door(player, 'Mire Map Spike Side Drop Down', Lgcl),
        create_door(player, 'Mire Map Spike Side Blue Barrier', Lgcl),
        create_door(player, 'Mire Map Spot Blue Barrier', Lgcl),
        create_door(player, 'Mire Crystal Dead End Left Barrier', Lgcl),
        create_door(player, 'Mire Crystal Dead End Right Barrier', Lgcl),
        create_door(player, 'Mire Hidden Shooters SE', Nrml).dir(So, 0xb2, Right, High).pos(6),
        create_door(player, 'Mire Hidden Shooters ES', Nrml).dir(Ea, 0xb2, Bot, High).pos(7),
        create_door(player, 'Mire Hidden Shooters WS', Intr).dir(We, 0xb2, Bot, High).pos(1),
        create_door(player, 'Mire Cross ES', Intr).dir(Ea, 0xb2, Bot, High).pos(1),
        create_door(player, 'Mire Hidden Shooters NE', Intr).dir(No, 0xb2, Right, High).pos(2),
        create_door(player, 'Mire Minibridge SE', Intr).dir(So, 0xb2, Right, High).pos(2),
        create_door(player, 'Mire Cross SW', Nrml).dir(So, 0xb2, Left, High).pos(5),
        create_door(player, 'Mire Minibridge NE', Nrml).dir(No, 0xb2, Right, High).pos(4),
        create_door(player, 'Mire BK Door Room EN', Nrml).dir(Ea, 0xb2, Top, Low).pos(3),
        create_door(player, 'Mire BK Door Room N', Nrml).dir(No, 0xb2, Mid, High).big_key().pos(0),
        create_door(player, 'Mire Spikes WS', Nrml).dir(We, 0xb3, Bot, High).pos(3),
        create_door(player, 'Mire Spikes SW', Nrml).dir(So, 0xb3, Left, High).pos(4),
        create_door(player, 'Mire Spikes NW', Intr).dir(No, 0xb3, Left, High).small_key().pos(0),
        create_door(player, 'Mire Ledgehop SW', Intr).dir(So, 0xb3, Left, High).small_key().pos(0),
        create_door(player, 'Mire Ledgehop WN', Nrml).dir(We, 0xb3, Top, Low).pos(1),
        create_door(player, 'Mire Ledgehop NW', Nrml).dir(No, 0xb3, Left, High).pos(2),
        create_door(player, 'Mire Bent Bridge SW', Nrml).dir(So, 0xa3, Left, High).pos(1),
        create_door(player, 'Mire Bent Bridge W', Nrml).dir(We, 0xa3, Mid, High).pos(0),
        create_door(player, 'Mire Over Bridge E', Nrml).dir(Ea, 0xa2, Mid, High).pos(2),
        create_door(player, 'Mire Over Bridge W', Nrml).dir(We, 0xa2, Mid, High).pos(1),
        create_door(player, 'Mire Right Bridge SE', Nrml).dir(So, 0xa2, Right, High).pos(3),
        create_door(player, 'Mire Left Bridge S', Nrml).dir(So, 0xa2, Mid, High).small_key().pos(0),
        create_door(player, 'Mire Left Bridge Hook Path', Lgcl),
        create_door(player, 'Mire Left Bridge Down Stairs', Sprl).dir(Dn, 0xa2, 0, HTL).ss(A, 0x12, 0x00),
        create_door(player, 'Mire Fishbone E', Nrml).dir(Ea, 0xa1, Mid, High).pos(1),
        create_door(player, 'Mire Fishbone Blue Barrier', Lgcl),
        create_door(player, 'Mire South Fish Blue Barrier', Lgcl),
        create_door(player, 'Mire Fishbone SE', Nrml).dir(So, 0xa1, Right, High).small_key().pos(0),
        create_door(player, 'Mire Spike Barrier NE', Nrml).dir(No, 0xb1, Right, High).small_key().pos(1),
        create_door(player, 'Mire Spike Barrier SE', Nrml).dir(So, 0xb1, Right, High).pos(2),
        create_door(player, 'Mire Spike Barrier ES', Intr).dir(Ea, 0xb1, Bot, High).pos(3),
        create_door(player, 'Mire Square Rail WS', Intr).dir(We, 0xb1, Bot, High).pos(3),
        create_door(player, 'Mire Square Rail NW', Intr).dir(No, 0xb1, Left, High).big_key().pos(0),
        create_door(player, 'Mire Lone Warp SW', Intr).dir(So, 0xb1, Left, High).pos(0),
        create_door(player, 'Mire Lone Warp Warp', Warp),
        create_door(player, 'Mire Wizzrobe Bypass EN', Nrml).dir(Ea, 0xc1, Top, High).pos(5),
        create_door(player, 'Mire Wizzrobe Bypass NE', Nrml).dir(No, 0xc1, Right, High).pos(6),
        create_door(player, 'Mire Conveyor Crystal ES', Nrml).dir(Ea, 0xc1, Bot, High).small_key().pos(1),
        create_door(player, 'Mire Conveyor Crystal SE', Nrml).dir(So, 0xc1, Right, High).pos(7),
        create_door(player, 'Mire Conveyor Crystal WS', Intr).dir(We, 0xc1, Bot, High).small_key().pos(0),
        create_door(player, 'Mire Tile Room ES', Intr).dir(Ea, 0xc1, Bot, High).small_key().pos(0),
        create_door(player, 'Mire Tile Room SW', Nrml).dir(So, 0xc1, Left, High).pos(4),
        create_door(player, 'Mire Tile Room NW', Intr).dir(No, 0xc1, Left, High).pos(3),
        create_door(player, 'Mire Compass Room SW', Intr).dir(So, 0xc1, Left, High).pos(3),
        create_door(player, 'Mire Compass Room EN', Intr).dir(Ea, 0xc1, Top, High).pos(2),
        create_door(player, 'Mire Wizzrobe Bypass WN', Intr).dir(We, 0xc1, Top, High).no_exit().pos(2),
        create_door(player, 'Mire Compass Blue Barrier', Lgcl),
        create_door(player, 'Mire Compass Chest Exit', Lgcl),
        create_door(player, 'Mire Neglected Room NE', Nrml).dir(No, 0xd1, Right, High).pos(2),
        create_door(player, 'Mire Conveyor Barrier NW', Nrml).dir(No, 0xd1, Left, High).pos(1),
        create_door(player, 'Mire Conveyor Barrier Up Stairs', Sprl).dir(Up, 0xd1, 0, HTH).ss(A, 0x1a, 0x9c, True),
        create_door(player, 'Mire Neglected Room SE', Intr).dir(So, 0xd1, Right, High).pos(3),
        create_door(player, 'Mire Chest View NE', Intr).dir(No, 0xd1, Right, High).pos(3),
        create_door(player, 'Mire BK Chest Ledge WS', Intr).dir(We, 0xd1, Bot, High).pos(0),
        create_door(player, 'Mire Warping Pool ES', Intr).dir(Ea, 0xd1, Bot, High).no_exit().pos(0),
        create_door(player, 'Mire Warping Pool Warp', Warp),
        create_door(player, 'Mire Torches Top Down Stairs', Sprl).dir(Dn, 0x97, 0, HTH).ss(A, 0x11, 0xb0, True).kill(),
        create_door(player, 'Mire Torches Top SW', Intr).dir(So, 0x97, Left, High).pos(1),
        create_door(player, 'Mire Torches Bottom NW', Intr).dir(No, 0x97, Left, High).pos(1),
        create_door(player, 'Mire Torches Bottom WS', Intr).dir(We, 0x97, Bot, High).pos(0),
        create_door(player, 'Mire Attic Hint ES', Intr).dir(Ea, 0x97, Bot, High).pos(0),
        create_door(player, 'Mire Attic Hint Hole', Hole),
        create_door(player, 'Mire Dark Shooters Up Stairs', Sprl).dir(Up, 0x93, 0, LTH).ss(A, 0x32, 0xec),
        create_door(player, 'Mire Dark Shooters SW', Intr).dir(So, 0x93, Left, High).pos(0),
        create_door(player, 'Mire Block X NW', Intr).dir(No, 0x93, Left, High).pos(0),
        create_door(player, 'Mire Dark Shooters SE', Intr).dir(So, 0x93, Right, High).small_key().pos(1),
        create_door(player, 'Mire Key Rupees NE', Intr).dir(No, 0x93, Right, High).small_key().pos(1),
        create_door(player, 'Mire Block X WS', Nrml).dir(We, 0x93, Bot, High).pos(2),
        create_door(player, 'Mire Tall Dark and Roomy ES', Nrml).dir(Ea, 0x92, Bot, High).pos(4),
        create_door(player, 'Mire Tall Dark and Roomy WN', Intr).dir(We, 0x92, Top, High).pos(0),
        create_door(player, 'Mire Shooter Rupees EN', Intr).dir(Ea, 0x92, Top, High).pos(0),
        create_door(player, 'Mire Tall Dark and Roomy WS', Intr).dir(We, 0x92, Bot, High).pos(3),
        create_door(player, 'Mire Crystal Right ES', Intr).dir(Ea, 0x92, Bot, High).pos(3),
        create_door(player, 'Mire Crystal Mid NW', Intr).dir(No, 0x92, Left, High).pos(1),
        create_door(player, 'Mire Crystal Top SW', Intr).dir(So, 0x92, Left, High).pos(1),
        create_door(player, 'Mire Crystal Right Orange Barrier', Lgcl),
        create_door(player, 'Mire Crystal Mid Orange Barrier', Lgcl),
        create_door(player, 'Mire Crystal Mid Blue Barrier', Lgcl),
        create_door(player, 'Mire Crystal Left Blue Barrier', Lgcl),
        create_door(player, 'Mire Crystal Left WS', Nrml).dir(We, 0x92, Bot, High).pos(2),
        create_door(player, 'Mire Falling Foes ES', Nrml).dir(Ea, 0x91, Bot, High).pos(0),
        create_door(player, 'Mire Falling Foes Up Stairs', Sprl).dir(Up, 0x91, 0, HTH).ss(S, 0x9b, 0x6c, True),
        create_door(player, 'Mire Firesnake Skip Down Stairs', Sprl).dir(Dn, 0xa0, 0, HTH).ss(S, 0x92, 0x80, True, True),
        create_door(player, 'Mire Firesnake Skip Orange Barrier', Lgcl),
        create_door(player, 'Mire Antechamber Orange Barrier', Lgcl),
        create_door(player, 'Mire Antechamber NW', Nrml).dir(No, 0xa0, Left, High).big_key().pos(0),
        create_door(player, 'Mire Boss SW', Nrml).dir(So, 0x90, Left, High).no_exit().trap(0x4).pos(0),

        create_door(player, 'TR Lobby Ledge NE', Nrml).dir(No, 0xd6, Right, High).pos(2),
        create_door(player, 'TR Main Lobby Gap', Lgcl),
        create_door(player, 'TR Lobby Ledge Gap', Lgcl),
        create_door(player, 'TR Compass Room NW', Nrml).dir(No, 0xd6, Left, High).pos(0),
        create_door(player, 'TR Hub SW', Nrml).dir(So, 0xc6, Left, High).pos(4),
        create_door(player, 'TR Hub SE', Nrml).dir(So, 0xc6, Right, High).pos(5),
        create_door(player, 'TR Hub ES', Nrml).dir(Ea, 0xc6, Bot, High).pos(3),
        create_door(player, 'TR Hub EN', Nrml).dir(Ea, 0xc6, Top, High).pos(2),
        create_door(player, 'TR Hub NW', Nrml).dir(No, 0xc6, Left, High).small_key().pos(0),
        create_door(player, 'TR Hub NE', Nrml).dir(No, 0xc6, Right, High).pos(1),
        create_door(player, 'TR Torches Ledge WS', Nrml).dir(We, 0xc7, Bot, High).pos(2),
        create_door(player, 'TR Torches WN', Nrml).dir(We, 0xc7, Top, High).pos(1),
        create_door(player, 'TR Torches NW', Nrml).dir(No, 0xc7, Left, High).trap(0x4).pos(0),
        create_door(player, 'TR Roller Room SW', Nrml).dir(So, 0xb7, Left, High).pos(0),
        create_door(player, 'TR Pokey 1 SW', Nrml).dir(So, 0xb6, Left, High).small_key().pos(2),
        create_door(player, 'TR Tile Room SE', Nrml).dir(So, 0xb6, Right, High).pos(4),
        create_door(player, 'TR Tile Room NE', Intr).dir(No, 0xb6, Right, High).pos(1),
        create_door(player, 'TR Refill SE', Intr).dir(So, 0xb6, Right, High).pos(1),
        create_door(player, 'TR Pokey 1 NW', Intr).dir(No, 0xb6, Left, High).small_key().pos(3),
        create_door(player, 'TR Chain Chomps SW', Intr).dir(So, 0xb6, Left, High).small_key().pos(3),
        create_door(player, 'TR Chain Chomps Down Stairs', Sprl).dir(Dn, 0xb6, 0, HTH).ss(A, 0x12, 0x80, True, True).small_key().pos(0),
        create_door(player, 'TR Pipe Pit Up Stairs', Sprl).dir(Up, 0x15, 0, HTH).ss(A, 0x1b, 0x6c),
        create_door(player, 'TR Pipe Pit WN', Nrml).dir(We, 0x15, Top, High).pos(1),
        create_door(player, 'TR Pipe Ledge WS', Nrml).dir(We, 0x15, Bot, High).no_exit().trap(0x4).pos(0),
        create_door(player, 'TR Pipe Ledge Drop Down', Lgcl),
        create_door(player, 'TR Lava Dual Pipes EN', Nrml).dir(Ea, 0x14, Top, High).pos(5),
        create_door(player, 'TR Lava Dual Pipes WN', Nrml).dir(We, 0x14, Top, High).pos(3),
        create_door(player, 'TR Lava Dual Pipes SW', Nrml).dir(So, 0x14, Left, High).pos(4),
        create_door(player, 'TR Lava Island WS', Nrml).dir(We, 0x14, Bot, High).small_key().pos(1),
        create_door(player, 'TR Lava Island ES', Nrml).dir(Ea, 0x14, Bot, High).pos(6),
        create_door(player, 'TR Lava Escape SE', Nrml).dir(So, 0x14, Right, High).small_key().pos(0),
        create_door(player, 'TR Lava Escape NW', Nrml).dir(No, 0x14, Left, High).pos(2),
        create_door(player, 'TR Pokey 2 EN', Nrml).dir(Ea, 0x13, Top, High).pos(1),
        create_door(player, 'TR Pokey 2 ES', Nrml).dir(Ea, 0x13, Bot, High).small_key().pos(0),
        create_door(player, 'TR Twin Pokeys NW', Nrml).dir(No, 0x24, Left, High).pos(5),
        create_door(player, 'TR Twin Pokeys SW', Intr).dir(So, 0x24, Left, High).pos(2),
        create_door(player, 'TR Hallway NW', Intr).dir(No, 0x24, Left, High).pos(2),
        create_door(player, 'TR Hallway WS', Nrml).dir(We, 0x24, Bot, High).pos(6),
        create_door(player, 'TR Twin Pokeys EN', Intr).dir(Ea, 0x24, Top, High).pos(1),
        create_door(player, 'TR Dodgers WN', Intr).dir(We, 0x24, Top, High).pos(1),
        create_door(player, 'TR Hallway ES', Intr).dir(Ea, 0x24, Bot, High).pos(7),
        create_door(player, 'TR Big View WS', Intr).dir(We, 0x24, Bot, High).pos(7),
        create_door(player, 'TR Big Chest Gap', Lgcl),
        create_door(player, 'TR Big Chest Entrance Gap', Lgcl),
        create_door(player, 'TR Big Chest NE', Intr).dir(No, 0x24, Right, High).pos(3),
        create_door(player, 'TR Dodgers SE', Intr).dir(So, 0x24, Right, High).no_exit().pos(3),
        create_door(player, 'TR Dodgers NE', Nrml).dir(No, 0x24, Right, High).big_key().pos(0),
        create_door(player, 'TR Lazy Eyes ES', Nrml).dir(Ea, 0x23, Bot, High).pos(1),
        create_door(player, 'TR Dash Room SW', Nrml).dir(So, 0x04, Left, High).pos(4),
        create_door(player, 'TR Dash Room ES', Intr).dir(Ea, 0x04, Bot, High).pos(2),
        create_door(player, 'TR Tongue Pull WS', Intr).dir(We, 0x04, Bot, High).pos(2),
        create_door(player, 'TR Tongue Pull NE', Intr).dir(No, 0x04, Right, High).pos(3),
        create_door(player, 'TR Rupees SE', Intr).dir(So, 0x04, Right, High).pos(3),
        create_door(player, 'TR Dash Room NW', Intr).dir(No, 0x04, Left, High).pos(1),
        create_door(player, 'TR Crystaroller SW', Intr).dir(So, 0x04, Left, High).pos(1),
        create_door(player, 'TR Crystaroller Down Stairs', Sprl).dir(Dn, 0x04, 0, HTH).ss(A, 0x12, 0x80, True, True).small_key().pos(0),
        create_door(player, 'TR Dark Ride Up Stairs', Sprl).dir(Up, 0xb5, 0, HTH).ss(A, 0x1b, 0x6c),
        create_door(player, 'TR Dark Ride SW', Nrml).dir(So, 0xb5, Left, High).trap(0x4).pos(0),
        create_door(player, 'TR Dash Bridge NW', Nrml).dir(No, 0xc5, Left, High).pos(1),
        create_door(player, 'TR Dash Bridge SW', Nrml).dir(So, 0xc5, Left, High).pos(2),
        create_door(player, 'TR Dash Bridge WS', Nrml).dir(We, 0xc5, Bot, High).small_key().pos(0),
        create_door(player, 'TR Eye Bridge NW', Nrml).dir(No, 0xd5, Left, High).pos(1),
        create_door(player, 'TR Crystal Maze ES', Nrml).dir(Ea, 0xc4, Bot, High).small_key().pos(0),
        create_door(player, 'TR Crystal Maze Forwards Path', Lgcl),
        create_door(player, 'TR Crystal Maze Blue Path', Lgcl),
        create_door(player, 'TR Crystal Maze Cane Path', Lgcl),
        create_door(player, 'TR Crystal Maze North Stairs', StrS).dir(No, 0xc4, Mid, High),
        create_door(player, 'TR Final Abyss South Stairs', StrS).dir(No, 0xb4, Right, High),
        create_door(player, 'TR Final Abyss NW', Nrml).dir(No, 0xb4, Left, High).big_key().pos(0),
        create_door(player, 'TR Boss SW', Nrml).dir(So, 0xa4, Left, High).no_exit().trap(0x4).pos(0),

        create_door(player, 'GT Lobby Left Down Stairs', Sprl).dir(Dn, 0x0c, 1, HTL).ss(A, 0x0f, 0x80),
        create_door(player, 'GT Lobby Up Stairs', Sprl).dir(Up, 0x0c, 2, HTH).ss(A, 0x1b, 0xec),
        create_door(player, 'GT Lobby Right Down Stairs', Sprl).dir(Dn, 0x0c, 0, HTL).ss(S, 0x12, 0x80),
        create_door(player, 'GT Torch Up Stairs', Sprl).dir(Up, 0x8c, 1, LTH).ss(A, 0x33, 0x6c, True, True),
        create_door(player, 'GT Torch WN', Nrml).dir(We, 0x8c, Top, High).pos(3),
        create_door(player, 'GT Hope Room Up Stairs', Sprl).dir(Up, 0x8c, 0, LTH).ss(S, 0x33, 0x6c, True, True),
        create_door(player, 'GT Hope Room EN', Nrml).dir(Ea, 0x8c, Top, High).trap(0x4).pos(0),
        create_door(player, 'GT Torch EN', Intr).dir(Ea, 0x8c, Top, High).small_key().pos(2),
        create_door(player, 'GT Hope Room WN', Intr).dir(We, 0x8c, Top, High).small_key().pos(2),
        create_door(player, 'GT Torch SW', Intr).dir(So, 0x8c, Left, High).no_exit().pos(1),
        create_door(player, 'GT Big Chest NW', Intr).dir(So, 0x8c, Left, High).pos(1),
        create_door(player, 'GT Blocked Stairs Down Stairs', Sprl).dir(Dn, 0x8c, 3, HTH).ss(Z, 0x12, 0x40, True, True).kill(),
        create_door(player, 'GT Blocked Stairs Block Path', Lgcl),
        create_door(player, 'GT Big Chest SW', Nrml).dir(So, 0x8c, Left, High).pos(4),
        create_door(player, 'GT Bob\'s Room SE', Nrml).dir(So, 0x8c, Right, High).pos(5).kill(),
        create_door(player, 'GT Bob\'s Room Hole', Hole),
        create_door(player, 'GT Tile Room WN', Nrml).dir(We, 0x8d, Top, High).pos(2),
        create_door(player, 'GT Tile Room EN', Intr).dir(Ea, 0x8d, Top, High).small_key().pos(1),
        create_door(player, 'GT Speed Torch WN', Intr).dir(We, 0x8d, Top, High).small_key().pos(1),
        create_door(player, 'GT Speed Torch NE', Nrml).dir(No, 0x8d, Right, High).pos(3),
        create_door(player, 'GT Speed Torch WS', Intr).dir(We, 0x8d, Bot, High).pos(4),
        create_door(player, 'GT Pots n Blocks ES', Intr).dir(Ea, 0x8d, Bot, High).pos(4),
        create_door(player, 'GT Speed Torch SE', Nrml).dir(So, 0x8d, Right, High).trap(0x4).pos(0),
        create_door(player, 'GT Crystal Conveyor NE', Nrml).dir(No, 0x9d, Right, High).pos(0).kill(),
        create_door(player, 'GT Crystal Conveyor WN', Intr).dir(We, 0x9d, Top, High).pos(2),
        create_door(player, 'GT Compass Room EN', Intr).dir(Ea, 0x9d, Top, High).pos(2),
        create_door(player, 'GT Compass Room Warp', Warp),
        create_door(player, 'GT Invisible Bridges WS', Nrml).dir(We, 0x9d, Bot, High).pos(1),
        create_door(player, 'GT Invisible Catwalk ES', Nrml).dir(Ea, 0x9c, Bot, High).no_exit().trap(0x4).pos(0),
        create_door(player, 'GT Invisible Catwalk WS', Nrml).dir(We, 0x9c, Bot, High).pos(3),
        create_door(player, 'GT Invisible Catwalk NW', Nrml).dir(No, 0x9c, Left, High).pos(1),
        create_door(player, 'GT Invisible Catwalk NE', Nrml).dir(No, 0x9c, Right, High).pos(2),
        create_door(player, 'GT Conveyor Cross EN', Nrml).dir(Ea, 0x8b, Top, High).pos(2),
        create_door(player, 'GT Conveyor Cross WN', Intr).dir(We, 0x8b, Top, High).pos(0),
        create_door(player, 'GT Hookshot EN', Intr).dir(Ea, 0x8b, Top, High).pos(0),
        create_door(player, 'GT Hookshot East-North Path', Lgcl),
        create_door(player, 'GT Hookshot East-South Path', Lgcl),
        create_door(player, 'GT Hookshot North-East Path', Lgcl),
        create_door(player, 'GT Hookshot North-South Path', Lgcl),
        create_door(player, 'GT Hookshot South-East Path', Lgcl),
        create_door(player, 'GT Hookshot South-North Path', Lgcl),
        create_door(player, 'GT Hookshot Platform Blue Barrier', Lgcl),
        create_door(player, 'GT Hookshot Entry Blue Barrier', Lgcl),
        create_door(player, 'GT Hookshot NW', Nrml).dir(No, 0x8b, Left, High).pos(4),
        create_door(player, 'GT Hookshot ES', Intr).dir(Ea, 0x8b, Bot, High).small_key().pos(1),
        create_door(player, 'GT Map Room WS', Intr).dir(We, 0x8b, Bot, High).small_key().pos(1),
        create_door(player, 'GT Hookshot SW', Nrml).dir(So, 0x8b, Left, High).pos(3),
        create_door(player, 'GT Double Switch NW', Nrml).dir(No, 0x9b, Left, High).pos(1).kill(),
        create_door(player, 'GT Double Switch Orange Barrier', Lgcl),
        create_door(player, 'GT Double Switch Orange Barrier 2', Lgcl),
        create_door(player, 'GT Double Switch Blue Path', Lgcl),
        create_door(player, 'GT Double Switch Orange Path', Lgcl),
        create_door(player, 'GT Double Switch Key Blue Path', Lgcl),
        create_door(player, 'GT Double Switch Key Orange Path', Lgcl),
        create_door(player, 'GT Double Switch Blue Barrier', Lgcl),
        create_door(player, 'GT Double Switch Transition Blue', Lgcl),
        create_door(player, 'GT Double Switch EN', Intr).dir(Ea, 0x9b, Top, High).small_key().pos(0),
        create_door(player, 'GT Spike Crystals WN', Intr).dir(We, 0x9b, Top, High).small_key().pos(0),
        create_door(player, 'GT Spike Crystals Warp', Warp),
        create_door(player, 'GT Warp Maze - Left Section Warp', Warp),
        create_door(player, 'GT Warp Maze - Mid Section Left Warp', Warp),
        create_door(player, 'GT Warp Maze - Mid Section Right Warp', Warp),
        create_door(player, 'GT Warp Maze - Right Section Warp', Warp),
        create_door(player, 'GT Warp Maze - Pit Section Warp Spot', Lgcl),
        create_door(player, 'GT Warp Maze Exit Section Warp Spot', Lgcl),
        create_door(player, 'GT Warp Maze - Pit Exit Warp', Warp),
        create_door(player, 'GT Warp Maze (Pits) ES', Nrml).dir(Ea, 0x9b, Bot, High).pos(2),
        create_door(player, 'GT Firesnake Room Hook Path', Lgcl),
        create_door(player, 'GT Firesnake Room SW', Intr).dir(So, 0x7d, Left, High).small_key().pos(2),
        create_door(player, 'GT Warp Maze (Rails) NW', Intr).dir(No, 0x7d, Left, High).small_key().pos(2),
        create_door(player, 'GT Warp Maze - Rail Choice Left Warp', Warp),
        create_door(player, 'GT Warp Maze - Rail Choice Right Warp', Warp),
        create_door(player, 'GT Warp Maze - Rando Rail Warp', Warp),
        create_door(player, 'GT Warp Maze - Main Rails Best Warp', Warp),
        create_door(player, 'GT Warp Maze - Main Rails Mid Left Warp', Warp),
        create_door(player, 'GT Warp Maze - Main Rails Mid Right Warp', Warp),
        create_door(player, 'GT Warp Maze - Main Rails Right Top Warp', Warp),
        create_door(player, 'GT Warp Maze - Main Rails Right Mid Warp', Warp),
        create_door(player, 'GT Warp Maze - Pot Rail Warp', Warp),
        create_door(player, 'GT Warp Maze (Rails) WS', Nrml).dir(We, 0x7d, Bot, High).pos(1),
        create_door(player, 'GT Trap Room SE', Nrml).dir(So, 0x7d, Right, High).trap(0x4).pos(0),
        create_door(player, 'GT Conveyor Star Pits EN', Nrml).dir(Ea, 0x7b, Top, High).small_key().pos(1),
        create_door(player, 'GT Hidden Star ES', Nrml).dir(Ea, 0x7b, Bot, High).pos(2).kill(),
        create_door(player, 'GT Hidden Star Warp', Warp),
        create_door(player, 'GT DMs Room SW', Nrml).dir(So, 0x7b, Left, High).trap(0x4).pos(0),
        create_door(player, 'GT Falling Bridge WN', Nrml).dir(We, 0x7c, Top, High).small_key().pos(2),
        create_door(player, 'GT Falling Bridge WS', Nrml).dir(We, 0x7c, Bot, High).pos(3),
        create_door(player, 'GT Randomizer Room ES', Nrml).dir(Ea, 0x7c, Bot, High).pos(1),
        create_door(player, 'GT Ice Armos NE', Intr).dir(No, 0x1c, Right, High).pos(0),
        create_door(player, 'GT Big Key Room SE', Intr).dir(So, 0x1c, Right, High).pos(0),
        create_door(player, 'GT Ice Armos WS', Intr).dir(We, 0x1c, Bot, High).pos(1),
        create_door(player, 'GT Four Torches ES', Intr).dir(Ea, 0x1c, Bot, High).no_exit().pos(1),
        create_door(player, 'GT Four Torches NW', Intr).dir(No, 0x1c, Left, High).pos(2),
        create_door(player, 'GT Fairy Abyss SW', Intr).dir(So, 0x1c, Left, High).pos(2),
        create_door(player, 'GT Four Torches Up Stairs', Sprl).dir(Up, 0x1c, 0, HTH).ss(Z, 0x1b, 0x2c, True, True),
        create_door(player, 'GT Crystal Paths Down Stairs', Sprl).dir(Dn, 0x6b, 0, HTH).ss(A, 0x12, 0x00, False, True),
        create_door(player, 'GT Crystal Paths SW', Intr).dir(So, 0x6b, Left, High).pos(3),
        create_door(player, 'GT Mimics 1 NW', Intr).dir(No, 0x6b, Left, High).pos(3),
        create_door(player, 'GT Mimics 1 ES', Intr).dir(Ea, 0x6b, Bot, High).pos(2),
        create_door(player, 'GT Mimics 2 WS', Intr).dir(We, 0x6b, Bot, High).pos(2),
        create_door(player, 'GT Mimics 2 NE', Intr).dir(No, 0x6b, Right, High).pos(1),
        create_door(player, 'GT Dash Hall SE', Intr).dir(So, 0x6b, Right, High).pos(1),
        create_door(player, 'GT Dash Hall NE', Nrml).dir(No, 0x6b, Right, High).big_key().pos(0),
        create_door(player, 'GT Hidden Spikes SE', Nrml).dir(So, 0x5b, Right, High).small_key().pos(0),
        create_door(player, 'GT Hidden Spikes EN', Nrml).dir(Ea, 0x5b, Top, High).trap(0x2).pos(1),
        create_door(player, 'GT Cannonball Bridge WN', Nrml).dir(We, 0x5c, Top, High).pos(1),
        create_door(player, 'GT Cannonball Bridge SE', Intr).dir(So, 0x5c, Right, High).pos(0),
        create_door(player, 'GT Refill NE', Intr).dir(No, 0x5c, Right, High).pos(0),
        create_door(player, 'GT Cannonball Bridge Up Stairs', Sprl).dir(Up, 0x5c, 0, HTH).ss(S, 0x1a, 0x6c, True),
        create_door(player, 'GT Gauntlet 1 Down Stairs', Sprl).dir(Dn, 0x5d, 0, HTH).ss(S, 0x11, 0x80, True, True),
        create_door(player, 'GT Gauntlet 1 WN', Intr).dir(We, 0x5d, Top, High).pos(2),
        create_door(player, 'GT Gauntlet 2 EN', Intr).dir(Ea, 0x5d, Top, High).pos(2),
        create_door(player, 'GT Gauntlet 2 SW', Intr).dir(So, 0x5d, Left, High).pos(0),
        create_door(player, 'GT Gauntlet 3 NW', Intr).dir(No, 0x5d, Left, High).pos(0),
        create_door(player, 'GT Gauntlet 3 SW', Nrml).dir(So, 0x5d, Left, High).pos(1),
        create_door(player, 'GT Gauntlet 4 NW', Nrml).dir(No, 0x6d, Left, High).pos(0),
        create_door(player, 'GT Gauntlet 4 SW', Intr).dir(So, 0x6d, Left, High).pos(1),
        create_door(player, 'GT Gauntlet 5 NW', Intr).dir(No, 0x6d, Left, High).pos(1),
        create_door(player, 'GT Gauntlet 5 WS', Nrml).dir(We, 0x6d, Bot, High).pos(2),
        create_door(player, 'GT Beam Dash ES', Nrml).dir(Ea, 0x6c, Bot, High).pos(2).kill(),
        create_door(player, 'GT Beam Dash WS', Intr).dir(We, 0x6c, Bot, High).pos(0),
        create_door(player, 'GT Lanmolas 2 ES', Intr).dir(Ea, 0x6c, Bot, High).pos(0),
        create_door(player, 'GT Lanmolas 2 NW', Intr).dir(No, 0x6c, Left, High).pos(1),
        create_door(player, 'GT Quad Pot SW', Intr).dir(So, 0x6c, Left, High).no_exit().pos(1),
        create_door(player, 'GT Quad Pot Up Stairs', Sprl).dir(Up, 0x6c, 0, HTH).ss(A, 0x1b, 0x6c, True, True),
        create_door(player, 'GT Wizzrobes 1 Down Stairs', Sprl).dir(Dn, 0xa5, 0, HTH).ss(A, 0x12, 0x80, True, True),
        create_door(player, 'GT Wizzrobes 1 SW', Intr).dir(So, 0xa5, Left, High).pos(2),
        create_door(player, 'GT Dashing Bridge NW', Intr).dir(No, 0xa5, Left, High).pos(2),
        create_door(player, 'GT Dashing Bridge NE', Intr).dir(No, 0xa5, Right, High).pos(1),
        create_door(player, 'GT Wizzrobes 2 SE', Intr).dir(So, 0xa5, Right, High).pos(1),
        create_door(player, 'GT Wizzrobes 2 NE', Nrml).dir(No, 0xa5, Right, High).trap(0x4).pos(0),
        create_door(player, 'GT Conveyor Bridge SE', Nrml).dir(So, 0x95, Right, High).pos(0),
        create_door(player, 'GT Conveyor Bridge EN', Nrml).dir(Ea, 0x95, Top, High).pos(1),
        create_door(player, 'GT Torch Cross WN', Nrml).dir(We, 0x96, Top, High).pos(1),
        create_door(player, 'GT Torch Cross ES', Intr).dir(Ea, 0x96, Bot, High).pos(0),
        create_door(player, 'GT Staredown WS', Intr).dir(We, 0x96, Bot, High).pos(0),
        create_door(player, 'GT Staredown Up Ladder', Lddr),
        create_door(player, 'GT Falling Torches Down Ladder', Lddr),
        create_door(player, 'GT Falling Torches NE', Intr).dir(No, 0x3d, Right, High).pos(0),
        create_door(player, 'GT Mini Helmasaur Room SE', Intr).dir(So, 0x3d, Right, High).pos(0),
        create_door(player, 'GT Falling Torches Hole', Hole),
        create_door(player, 'GT Mini Helmasaur Room WN', Intr).dir(We, 0x3d, Top, High).small_key().pos(1),
        create_door(player, 'GT Bomb Conveyor EN', Intr).dir(Ea, 0x3d, Top, High).small_key().pos(1),
        create_door(player, 'GT Bomb Conveyor SW', Intr).dir(So, 0x3d, Left, High).pos(3),
        create_door(player, 'GT Crystal Circles NW', Intr).dir(No, 0x3d, Left, High).pos(3),
        create_door(player, 'GT Crystal Circles SW', Nrml).dir(So, 0x3d, Left, High).small_key().pos(2),
        create_door(player, 'GT Left Moldorm Ledge NW', Nrml).dir(No, 0x4d, Left, High).small_key().pos(0).kill(),
        create_door(player, 'GT Left Moldorm Ledge Drop Down', Lgcl),
        create_door(player, 'GT Right Moldorm Ledge Drop Down', Lgcl),
        create_door(player, 'GT Moldorm Gap', Lgcl),
        create_door(player, 'GT Moldorm Hole', Hole),
        create_door(player, 'GT Validation Block Path', Lgcl),
        create_door(player, 'GT Validation WS', Nrml).dir(We, 0x4d, Bot, High).pos(1),
        create_door(player, 'GT Right Moldorm Ledge Down Stairs', Sprl).dir(Dn, 0x4d, 0, HTH).ss(S, 0x12, 0x80).kill(),
        create_door(player, 'GT Moldorm Pit Up Stairs', Sprl).dir(Up, 0xa6, 0, HTH).ss(S, 0x1b, 0x6c),
        create_door(player, 'GT Frozen Over ES', Nrml).dir(Ea, 0x4c, Bot, High).no_exit().trap(0x4).pos(0),
        create_door(player, 'GT Frozen Over Up Stairs', Sprl).dir(Up, 0x4c, 0, HTH).ss(S, 0x1a, 0x6c, True),
        create_door(player, 'GT Brightly Lit Hall Down Stairs', Sprl).dir(Dn, 0x1d, 0, HTH).ss(S, 0x11, 0x80, False, True),
        create_door(player, 'GT Brightly Lit Hall NW', Nrml).dir(No, 0x1d, Left, High).big_key().pos(0),
        create_door(player, 'GT Agahnim 2 SW', Nrml).dir(So, 0x0d, Left, High).no_exit().trap(0x4).pos(0)
    ]
    create_paired_doors(world, player)

    # swamp events
    world.get_door('Swamp Trench 1 Approach Key', player).event('Trench 1 Switch')
    world.get_door('Swamp Trench 1 Approach Swim Depart', player).event('Trench 1 Switch')
    world.get_door('Swamp Trench 1 Key Approach', player).event('Trench 1 Switch')
    world.get_door('Swamp Trench 1 Key Ledge Depart', player).event('Trench 1 Switch')
    world.get_door('Swamp Trench 1 Departure Approach', player).event('Trench 1 Switch')
    world.get_door('Swamp Trench 1 Departure Key', player).event('Trench 1 Switch')
    world.get_door('Swamp Trench 2 Pots Wet', player).event('Trench 2 Switch')
    world.get_door('Swamp Trench 2 Departure Wet', player).event('Trench 2 Switch')
    world.get_door('Swamp Drain WN', player).event('Swamp Drain')
    world.get_door('Swamp Flooded Room WS', player).event('Swamp Drain')
    world.get_door('Swamp Drain Right Switch', player).event('Swamp Drain')
    world.get_door('Swamp Flooded Room Ladder', player).event('Swamp Drain')

    # crystal switches and barriers
    world.get_door('Hera Lobby Down Stairs', player).c_switch()
    world.get_door('Hera Lobby Key Stairs', player).c_switch()
    world.get_door('Hera Lobby Up Stairs', player).c_switch()
    world.get_door('Hera Basement Cage Up Stairs', player).c_switch()
    world.get_door('Hera Tile Room Up Stairs', player).c_switch()
    world.get_door('Hera Tile Room EN', player).c_switch()
    world.get_door('Hera Tridorm WN', player).c_switch()
    world.get_door('Hera Tridorm SE', player).c_switch()
    world.get_door('Hera Beetles Down Stairs', player).c_switch()
    world.get_door('Hera Beetles WS', player).c_switch()
    world.get_door('Hera Beetles Holes', player).c_switch()
    world.get_door('Hera Startile Wide SW', player).c_switch()
    world.get_door('Hera Startile Wide Up Stairs', player).c_switch()
    world.get_door('Hera Startile Wide Holes', player).c_switch()

    world.get_door('PoD Arena Main SW', player).c_switch()
    world.get_door('PoD Arena Bridge SE', player).c_switch()
    world.get_door('PoD Arena Main Orange Barrier', player).barrier(CrystalBarrier.Orange)
    # maybe you can cross this way with blue up??
    world.get_door('PoD Arena Main Crystal Path', player).barrier(CrystalBarrier.Blue)
    world.get_door('PoD Arena Crystals E', player).barrier(CrystalBarrier.Blue)
    world.get_door('PoD Arena Crystal Path', player).barrier(CrystalBarrier.Blue)
    world.get_door('PoD Sexy Statue W', player).c_switch()
    world.get_door('PoD Sexy Statue NW', player).c_switch()
    world.get_door('PoD Bow Statue SW', player).c_switch()
    world.get_door('PoD Bow Statue Down Ladder', player).c_switch()
    world.get_door('PoD Dark Pegs Up Ladder', player).c_switch()
    world.get_door('PoD Dark Pegs WN', player).c_switch()

    world.get_door('Swamp Crystal Switch EN', player).c_switch()
    world.get_door('Swamp Crystal Switch SE', player).c_switch()
    world.get_door('Swamp Shortcut Blue Barrier', player).barrier(CrystalBarrier.Blue)
    world.get_door('Swamp Trench 2 Pots Blue Barrier', player).barrier(CrystalBarrier.Blue)
    world.get_door('Swamp Barrier Ledge - Orange', player).barrier(CrystalBarrier.Orange)
    world.get_door('Swamp Barrier - Orange', player).barrier(CrystalBarrier.Orange)

    world.get_door('Thieves Spike Switch Up Stairs', player).c_switch()
    world.get_door('Thieves Spike Switch SW', player).c_switch()
    world.get_door('Thieves Attic ES', player).barrier(CrystalBarrier.Blue)
    world.get_door('Thieves Hellway Blue Barrier', player).barrier(CrystalBarrier.Blue)
    world.get_door('Thieves Hellway Crystal Blue Barrier', player).barrier(CrystalBarrier.Blue)
    world.get_door('Thieves Triple Bypass SE', player).barrier(CrystalBarrier.Blue)
    world.get_door('Thieves Triple Bypass WN', player).barrier(CrystalBarrier.Blue)
    world.get_door('Thieves Triple Bypass EN', player).barrier(CrystalBarrier.Blue)
    world.get_door('Thieves Hellway Orange Barrier', player).barrier(CrystalBarrier.Orange)
    world.get_door('Thieves Hellway Crystal Orange Barrier', player).barrier(CrystalBarrier.Orange)

    world.get_door('Ice Bomb Drop SE', player).c_switch()
    world.get_door('Ice Conveyor SW', player).c_switch()
    world.get_door('Ice Refill WS', player).c_switch()
    world.get_door('Ice Bomb Drop Hole', player).barrier(CrystalBarrier.Orange)  # not required to hit switch w/ bomb
    world.get_door('Ice Bomb Jump Ledge Orange Barrier', player).barrier(CrystalBarrier.Orange)
    world.get_door('Ice Bomb Jump Catwalk Orange Barrier', player).barrier(CrystalBarrier.Orange)
    world.get_door('Ice Crystal Right Orange Barrier', player).barrier(CrystalBarrier.Orange)
    world.get_door('Ice Crystal Right Blue Hole', player).barrier(CrystalBarrier.Blue)
    world.get_door('Ice Crystal Left Orange Barrier', player).barrier(CrystalBarrier.Orange)
    world.get_door('Ice Crystal Left Blue Barrier', player).barrier(CrystalBarrier.Blue)
    world.get_door('Ice Backwards Room Hole', player).barrier(CrystalBarrier.Blue)

    world.get_door('Mire Fishbone E', player).c_switch()
    world.get_door('Mire Conveyor Crystal ES', player).c_switch()
    world.get_door('Mire Conveyor Crystal SE', player).c_switch()
    world.get_door('Mire Conveyor Crystal WS', player).c_switch()
    world.get_door('Mire Tall Dark and Roomy ES', player).c_switch()
    world.get_door('Mire Tall Dark and Roomy WN', player).c_switch()
    world.get_door('Mire Tall Dark and Roomy WS', player).c_switch()
    world.get_door('Mire Crystal Top SW', player).c_switch()
    world.get_door('Mire Falling Foes ES', player).c_switch()
    world.get_door('Mire Falling Foes Up Stairs', player).c_switch()
    world.get_door('Mire Hub Upper Blue Barrier', player).barrier(CrystalBarrier.Blue)
    world.get_door('Mire Hub Lower Blue Barrier', player).barrier(CrystalBarrier.Blue)
    world.get_door('Mire Hub Right Blue Barrier', player).barrier(CrystalBarrier.Blue)
    world.get_door('Mire Hub Top Blue Barrier', player).barrier(CrystalBarrier.Blue)
    world.get_door('Mire Map Spike Side Blue Barrier', player).barrier(CrystalBarrier.Blue)
    world.get_door('Mire Map Spot Blue Barrier', player).barrier(CrystalBarrier.Blue)
    world.get_door('Mire Crystal Dead End Left Barrier', player).barrier(CrystalBarrier.Blue)
    world.get_door('Mire Crystal Dead End Right Barrier', player).barrier(CrystalBarrier.Blue)
    world.get_door('Mire Fishbone Blue Barrier', player).barrier(CrystalBarrier.Blue)
    world.get_door('Mire South Fish Blue Barrier', player).barrier(CrystalBarrier.Blue)
    world.get_door('Mire Compass Blue Barrier', player).barrier(CrystalBarrier.Blue)
    world.get_door('Mire Crystal Mid Blue Barrier', player).barrier(CrystalBarrier.Blue)
    world.get_door('Mire Crystal Left Blue Barrier', player).barrier(CrystalBarrier.Blue)
    world.get_door('Mire Crystal Right Orange Barrier', player).barrier(CrystalBarrier.Orange)
    world.get_door('Mire Crystal Mid Orange Barrier', player).barrier(CrystalBarrier.Orange)
    world.get_door('Mire Firesnake Skip Orange Barrier', player).barrier(CrystalBarrier.Orange)
    world.get_door('Mire Antechamber Orange Barrier', player).barrier(CrystalBarrier.Orange)

    world.get_door('TR Chain Chomps SW', player).c_switch()
    world.get_door('TR Chain Chomps Down Stairs', player).c_switch()
    world.get_door('TR Pokey 2 EN', player).c_switch()
    world.get_door('TR Pokey 2 ES', player).c_switch()
    world.get_door('TR Crystaroller SW', player).c_switch()
    world.get_door('TR Crystaroller Down Stairs', player).c_switch()
    world.get_door('TR Crystal Maze ES', player).c_switch()
    world.get_door('TR Crystal Maze Forwards Path', player).c_switch()
    world.get_door('TR Crystal Maze Cane Path', player).c_switch()
    world.get_door('TR Crystal Maze Blue Path', player).barrier(CrystalBarrier.Blue)

    world.get_door('GT Crystal Conveyor NE', player).c_switch()
    world.get_door('GT Crystal Conveyor WN', player).c_switch()
    world.get_door('GT Hookshot South-North Path', player).c_switch()
    world.get_door('GT Hookshot South-East Path', player).c_switch()
    world.get_door('GT Hookshot ES', player).c_switch()
    world.get_door('GT Hookshot Platform Blue Barrier', player).c_switch()
    world.get_door('GT Double Switch Orange Path', player).c_switch()
    world.get_door('GT Double Switch Blue Path', player).c_switch()
    world.get_door('GT Spike Crystals WN', player).c_switch()
    world.get_door('GT Spike Crystals Warp', player).c_switch()
    world.get_door('GT Crystal Paths Down Stairs', player).c_switch()
    world.get_door('GT Crystal Paths SW', player).c_switch()
    world.get_door('GT Hidden Spikes SE', player).c_switch()
    world.get_door('GT Hidden Spikes EN', player).c_switch()
    world.get_door('GT Crystal Circles NW', player).c_switch()
    world.get_door('GT Crystal Circles SW', player).c_switch()
    world.get_door('GT Hookshot Entry Blue Barrier', player).barrier(CrystalBarrier.Blue)
    world.get_door('GT Double Switch Orange Barrier', player).barrier(CrystalBarrier.Orange)
    world.get_door('GT Double Switch Orange Barrier 2', player).barrier(CrystalBarrier.Orange)
    world.get_door('GT Double Switch Key Orange Path', player).barrier(CrystalBarrier.Orange)
    world.get_door('GT Double Switch Key Blue Path', player).barrier(CrystalBarrier.Blue)
    world.get_door('GT Double Switch Blue Barrier', player).barrier(CrystalBarrier.Blue)
    world.get_door('GT Double Switch Transition Blue', player).barrier(CrystalBarrier.Blue)

    # nifty dynamic logical doors:
    south_controller = world.get_door('Ice Cross Bottom SE', player)
    east_controller = world.get_door('Ice Cross Right ES', player)
    controller_door(south_controller, world.get_door('Ice Cross Left Push Block', player))
    controller_door(south_controller, world.get_door('Ice Cross Right Push Block Bottom', player))
    controller_door(east_controller, world.get_door('Ice Cross Bottom Push Block Right', player))
    controller_door(east_controller, world.get_door('Ice Cross Top Push Block Right', player))


def create_paired_doors(world, player):
    world.paired_doors[player] = [
        PairedDoor('Sewers Secret Room Key Door S', 'Sewers Key Rat Key Door N'),
        PairedDoor('TR Pokey 2 ES', 'TR Lava Island WS'),  # TR Pokey Key
        PairedDoor('TR Dodgers NE', 'TR Lava Escape SE'),  # TR Big key door by pipes
        PairedDoor('PoD Falling Bridge WN', 'PoD Dark Maze EN'),  # Pod Dark maze door
        PairedDoor('PoD Dark Maze E', 'PoD Big Chest Balcony W'),  # PoD Bombable by Big Chest
        PairedDoor('PoD Arena Main NW', 'PoD Falling Bridge SW'),  # Pod key door by bridge
        PairedDoor('Sewers Dark Cross Key Door N', 'Sewers Dark Cross Key Door S'),
        PairedDoor('Swamp Hub WN', 'Swamp Crystal Switch EN'),  # Swamp key door crystal switch
        PairedDoor('Swamp Hub North Ledge N', 'Swamp Push Statue S'),  # Swamp key door above big chest
        PairedDoor('PoD Map Balcony WS', 'PoD Arena Ledge ES'),  # Pod bombable by arena
        PairedDoor('Swamp Hub Dead Ledge EN', 'Swamp Hammer Switch WN'),  # Swamp bombable to random pots
        PairedDoor('Swamp Pot Row WN', 'Swamp Map Ledge EN'),  # Swamp bombable to map chest
        PairedDoor('Swamp Pot Row WS', 'Swamp Trench 1 Approach ES'),  # Swamp key door early room $38
        PairedDoor('PoD Middle Cage N', 'PoD Pit Room S'),
        PairedDoor('GT Crystal Circles SW', 'GT Left Moldorm Ledge NW'),  # GT moldorm key door
        PairedDoor('Ice Conveyor SW', 'Ice Bomb Jump NW'),  # Ice BJ key door
        PairedDoor('Desert Tiles 2 SE', 'Desert Beamos Hall NE'),
        PairedDoor('Skull 3 Lobby NW', 'Skull Star Pits SW'),  # Skull 3 key door
        PairedDoor('Skull 1 Lobby WS', 'Skull Pot Prison ES'),  # Skull 1 key door - pot prison to big chest
        PairedDoor('Skull Map Room SE', 'Skull Pinball NE'),  # Skull 1 - pinball key door
        PairedDoor('GT Dash Hall NE', 'GT Hidden Spikes SE'),  # gt main big key door
        PairedDoor('Ice Spike Cross ES', 'Ice Spike Room WS'),  # ice door to spike chest
        PairedDoor('GT Conveyor Star Pits EN', 'GT Falling Bridge WN'),  # gt right side key door to cape bridge
        PairedDoor('GT Warp Maze (Rails) WS', 'GT Randomizer Room ES'),  # gt bombable to rando room
        PairedDoor('Ice Tall Hint SE', 'Ice Lonely Freezor NE'),  # ice's big icy room key door to lonely freezor
        PairedDoor('Eastern Courtyard N', 'Eastern Darkness S'),
        PairedDoor('Mire Fishbone SE', 'Mire Spike Barrier NE'),  # mire fishbone key door
        PairedDoor('Mire BK Door Room N', 'Mire Left Bridge S'),  # mire big key door to bridges
        PairedDoor('Eastern Big Key NE', 'Eastern Hint Tile Blocked Path SE'),
        PairedDoor('TR Hub NW', 'TR Pokey 1 SW'),  # TR somaria hub to pokey
        PairedDoor('Eastern Dark Square Key Door WN', 'Eastern Cannonball Ledge Key Door EN'),
        PairedDoor('Thieves Rail Ledge NW', 'Thieves Pot Alcove Bottom SW'),  # TT random bomb to pots
        PairedDoor('Thieves BK Corner NE', 'Thieves Hallway SE'),  # TT big key door
        PairedDoor('Ice Switch Room ES', 'Ice Refill WS'),  # Ice last key door to crystal switch
        PairedDoor('Mire Hub WS', 'Mire Conveyor Crystal ES'),  # mire hub key door to attic
        PairedDoor('Mire Hub Right EN', 'Mire Map Spot WN'),  # mire hub key door to map
        PairedDoor('TR Dash Bridge WS', 'TR Crystal Maze ES'),  # tr last key door to switch maze
        PairedDoor('Thieves Ambush E', 'Thieves Rail Ledge W')  # TT dashable above
    ]


def controller_door(controller, dependent):
    dependent.controller = controller
    controller.dependents.append(dependent)


def create_door(player, name, door_type):
    return Door(player, name, door_type)


def ugly_door(door):
    door.ugly = True
    return door<|MERGE_RESOLUTION|>--- conflicted
+++ resolved
@@ -307,15 +307,9 @@
         create_door(player, 'PoD Lobby N', Intr).dir(No, 0x4a, Mid, High).pos(3),
         create_door(player, 'PoD Lobby NW', Intr).dir(No, 0x4a, Left, High).pos(0),
         create_door(player, 'PoD Lobby NE', Intr).dir(No, 0x4a, Right, High).pos(1),
-<<<<<<< HEAD
-        create_door(player, 'PoD Left Cage SW', Intr).dir(No, 0x4a, Left, High).pos(0),
-        create_door(player, 'PoD Middle Cage S', Intr).dir(No, 0x4a, Mid, High).pos(3),
-        create_door(player, 'PoD Middle Cage SE', Intr).dir(No, 0x4a, Right, High).pos(1),
-=======
         create_door(player, 'PoD Left Cage SW', Intr).dir(So, 0x4a, Left, High).pos(0),
         create_door(player, 'PoD Middle Cage S', Intr).dir(So, 0x4a, Mid, High).pos(3),
         create_door(player, 'PoD Middle Cage SE', Intr).dir(So, 0x4a, Right, High).pos(1),
->>>>>>> 791d139e
         create_door(player, 'PoD Left Cage Down Stairs', Sprl).dir(Dn, 0x4a, 1, HTH).ss(A, 0x12, 0x80, False, True),
         create_door(player, 'PoD Middle Cage Down Stairs', Sprl).dir(Dn, 0x4a, 0, HTH).ss(S, 0x12, 0x80, False, True),
         create_door(player, 'PoD Middle Cage N', Nrml).dir(No, 0x4a, Mid, High).small_key().pos(2),
