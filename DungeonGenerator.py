--- conflicted
+++ resolved
@@ -1872,7 +1872,7 @@
 
 
 def assign_polarized_sectors(dungeon_map, polarized_sectors, global_pole, builder_info):
-    _, _, world, _ = builder_info
+    _, _, _, world, _ = builder_info
     # step 1: fix polarity connection issues
     unconnected_builders = identify_polarity_issues(dungeon_map)
     while len(unconnected_builders) > 0:
@@ -2723,7 +2723,7 @@
 
 
 def assign_the_rest(dungeon_map, neutral_sectors, global_pole, builder_info):
-    _, _, world, _ = builder_info
+    _, _, _, world, _ = builder_info
     comb_w_replace = len(dungeon_map) ** len(neutral_sectors)
     combinations = None
     if comb_w_replace <= 1000:
@@ -2756,7 +2756,7 @@
 
 
 def split_dungeon_builder(builder, split_list, builder_info):
-    _, _, world, _ = builder_info
+    _, _, _, world, _ = builder_info
     if builder.split_dungeon_map and len(builder.exception_list) == 0:
         for name, proposal in builder.valid_proposal.items():
             builder.split_dungeon_map[name].valid_proposal = proposal
@@ -2812,13 +2812,9 @@
 
 
 def balance_split(candidate_sectors, dungeon_map, global_pole, builder_info):
-<<<<<<< HEAD
-    _, _, world, _ = builder_info
-=======
     dungeon_entrances, split_dungeon_entrances, connections_tuple, world, player = builder_info
     for name, builder in dungeon_map.items():
         calc_allowance_and_dead_ends(builder, connections_tuple, world, player)
->>>>>>> 5c9c9947
     comb_w_replace = len(dungeon_map) ** len(candidate_sectors)
     if comb_w_replace <= 10000:
         combinations = list(itertools.product(dungeon_map.keys(), repeat=len(candidate_sectors)))
