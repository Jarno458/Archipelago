import random
import collections
import itertools
from collections import defaultdict, deque
from functools import reduce
import logging
import math
import operator as op
from typing import List

from BaseClasses import DoorType, Direction, CrystalBarrier, RegionType, Polarity, PolSlot, flooded_keys
from BaseClasses import Hook, hook_from_door
from Regions import key_only_locations, dungeon_events, flooded_keys_reverse
<<<<<<< HEAD
from Dungeons import dungeon_regions, split_region_starts
=======
from Dungeons import dungeon_regions


@unique
class Hook(Enum):
    North = 0
    West = 1
    South = 2
    East = 3
    Stairs = 4
    NEdge = 5
    SEdge = 6
    WEdge = 7
    EEdge = 8
>>>>>>> f87a2e8a


class GraphPiece:

    def __init__(self):
        self.hanger_info = None
        self.hanger_crystal = None
        self.hooks = {}
        self.visited_regions = set()
        self.possible_bk_locations = set()


# Turtle Rock shouldn't be generated until the Big Chest entrance is reachable
def validate_tr(builder, entrance_region_names, world, player):
    entrance_regions = convert_regions(entrance_region_names, world, player)
    proposed_map = {}
    doors_to_connect = {}
    all_regions = set()
    bk_needed = False
    bk_special = False
    for sector in builder.sectors:
        for door in sector.outstanding_doors:
            doors_to_connect[door.name] = door
        all_regions.update(sector.regions)
        bk_needed = bk_needed or determine_if_bk_needed(sector, False, world, player)
        bk_special = bk_special or check_for_special(sector)
    dungeon, hangers, hooks = gen_dungeon_info(builder.name, builder.sectors, entrance_regions, proposed_map,
                                               doors_to_connect, bk_needed, bk_special, world, player)
    return check_valid(dungeon, hangers, hooks, proposed_map, doors_to_connect, all_regions, bk_needed, False)


def generate_dungeon(builder, entrance_region_names, split_dungeon, world, player):
    stonewall = check_for_stonewall(builder)
    sector = generate_dungeon_main(builder, entrance_region_names, split_dungeon, world, player)
    if stonewall and not stonewall_valid(stonewall):
        builder.pre_open_stonewall = stonewall
    return sector


def check_for_stonewall(builder):
    for sector in builder.sectors:
        for door in sector.outstanding_doors:
            if door.stonewall:
                return door
    return None


def generate_dungeon_main(builder, entrance_region_names, split_dungeon, world, player):
    logger = logging.getLogger('')
    name = builder.name
    entrance_regions = convert_regions(entrance_region_names, world, player)
    doors_to_connect = {}
    all_regions = set()
    bk_needed = False
    bk_special = False
    for sector in builder.sectors:
        for door in sector.outstanding_doors:
            doors_to_connect[door.name] = door
        all_regions.update(sector.regions)
        bk_needed = bk_needed or determine_if_bk_needed(sector, split_dungeon, world, player)
        bk_special = bk_special or check_for_special(sector)
    proposed_map = {}
    choices_master = [[]]
    depth = 0
    dungeon_cache = {}
    backtrack = False
    itr = 0
    finished = False
    # flag if standard and this is hyrule castle
    std_flag = world.mode[player] == 'standard' and bk_special
    while not finished:
        # what are my choices?
        itr += 1
        if itr > 5000:
            raise Exception('Generation taking too long. Ref %s' % name)
        if depth not in dungeon_cache.keys():
            dungeon, hangers, hooks = gen_dungeon_info(name, builder.sectors, entrance_regions, proposed_map,
                                                       doors_to_connect, bk_needed, bk_special, world, player)
            dungeon_cache[depth] = dungeon, hangers, hooks
            valid = check_valid(dungeon, hangers, hooks, proposed_map, doors_to_connect, all_regions, bk_needed, std_flag)
        else:
            dungeon, hangers, hooks = dungeon_cache[depth]
            valid = True
        if valid:
            if len(proposed_map) == len(doors_to_connect):
                finished = True
                continue
            prev_choices = choices_master[depth]
            # make a choice
            hanger, hook = make_a_choice(dungeon, hangers, hooks, prev_choices, name)
            if hanger is None:
                backtrack = True
            else:
                logger.debug(' ' * depth + "%d: Linking %s to %s", depth, hanger.name, hook.name)
                proposed_map[hanger] = hook
                proposed_map[hook] = hanger
                last_choice = (hanger, hook)
                choices_master[depth].append(last_choice)
                depth += 1
                choices_master.append([])
        else:
            backtrack = True
        if backtrack:
            backtrack = False
            choices_master.pop()
            dungeon_cache.pop(depth, None)
            depth -= 1
            if depth < 0:
                raise Exception('Invalid dungeon. Ref %s' % name)
            a, b = choices_master[depth][-1]
            logger.debug(' ' * depth + "%d: Rescinding %s, %s", depth, a.name, b.name)
            proposed_map.pop(a, None)
            proposed_map.pop(b, None)
    queue = collections.deque(proposed_map.items())
    while len(queue) > 0:
        a, b = queue.pop()
        connect_doors(a, b)
        queue.remove((b, a))
    available_sectors = list(builder.sectors)
    master_sector = available_sectors.pop()
    for sub_sector in available_sectors:
        master_sector.regions.extend(sub_sector.regions)
    master_sector.outstanding_doors.clear()
    master_sector.r_name_set = None
    return master_sector


def determine_if_bk_needed(sector, split_dungeon, world, player):
    if not split_dungeon:
        for region in sector.regions:
            for ext in region.exits:
                door = world.check_for_door(ext.name, player)
                if door is not None and door.bigKey:
                    return True
    return False


def check_for_special(sector):
    return 'Hyrule Dungeon Cellblock' in sector.region_set()


def gen_dungeon_info(name, available_sectors, entrance_regions, proposed_map, valid_doors, bk_needed, bk_special, world, player):
    # step 1 create dungeon: Dict<DoorName|Origin, GraphPiece>
    dungeon = {}
    start = ExplorationState(dungeon=name)
    start.big_key_special = bk_special

    def exception(d):
        return name == 'Skull Woods 2' and d.name == 'Skull Pinball WS'
    original_state = extend_reachable_state_improved(entrance_regions, start, proposed_map,
                                                     valid_doors, bk_needed, world, player, exception)
    dungeon['Origin'] = create_graph_piece_from_state(None, original_state, original_state, proposed_map, exception)
    either_crystal = True  # if all hooks from the origin are either, explore all bits with either
    for hook, crystal in dungeon['Origin'].hooks.items():
        if crystal != CrystalBarrier.Either:
            either_crystal = False
            break
    init_crystal = CrystalBarrier.Either if either_crystal else CrystalBarrier.Orange
    hanger_set = set()
    o_state_cache = {}
    for sector in available_sectors:
        for door in sector.outstanding_doors:
            if not door.stonewall and door not in proposed_map.keys():
                hanger_set.add(door)
                parent = door.entrance.parent_region
                crystal_start = CrystalBarrier.Either if parent.crystal_switch else init_crystal
                init_state = ExplorationState(crystal_start, dungeon=name)
                init_state.big_key_special = start.big_key_special
                o_state = extend_reachable_state_improved([parent], init_state, proposed_map,
                                                          valid_doors, False, world, player, exception)
                o_state_cache[door.name] = o_state
                piece = create_graph_piece_from_state(door, o_state, o_state, proposed_map, exception)
                dungeon[door.name] = piece
    check_blue_states(hanger_set, dungeon, o_state_cache, proposed_map, valid_doors, world, player, exception)

    # catalog hooks: Dict<Hook, List<Door, Crystal, Door>>
    # and hangers: Dict<Hang, List<Door>>
    avail_hooks = defaultdict(list)
    hangers = defaultdict(list)
    for key, piece in dungeon.items():
        door_hang = piece.hanger_info
        if door_hang is not None:
            hanger = hanger_from_door(door_hang)
            hangers[hanger].append(door_hang)
        for door, crystal in piece.hooks.items():
            hook = hook_from_door(door)
            avail_hooks[hook].append((door, crystal, door_hang))

    # thin out invalid hanger
    winnow_hangers(hangers, avail_hooks)
    return dungeon, hangers, avail_hooks


def check_blue_states(hanger_set, dungeon, o_state_cache, proposed_map, valid_doors, world, player, exception):
    not_blue = set()
    not_blue.update(hanger_set)
    doors_to_check = set()
    doors_to_check.update(hanger_set)  # doors to check, check everything on first pass
    blue_hooks = []
    blue_hangers = []
    new_blues = True
    while new_blues:
        new_blues = False
        for door in doors_to_check:
            piece = dungeon[door.name]
            for hook, crystal in piece.hooks.items():
                if crystal != CrystalBarrier.Orange:
                    h_type = hook_from_door(hook)
                    if h_type not in blue_hooks:
                        new_blues = True
                        blue_hooks.append(h_type)
            if piece.hanger_crystal == CrystalBarrier.Either:
                h_type = hanger_from_door(piece.hanger_info)
                if h_type not in blue_hangers:
                    new_blues = True
                    blue_hangers.append(h_type)
        doors_to_check = set()
        for door in not_blue:  # am I now blue?
            hang_type = hanger_from_door(door)  # am I hangable on a hook?
            hook_type = hook_from_door(door)  # am I hookable onto a hanger?
            if (hang_type in blue_hooks and not door.stonewall) or hook_type in blue_hangers:
                explore_blue_state(door, dungeon, o_state_cache[door.name], proposed_map, valid_doors,
                                   world, player, exception)
                doors_to_check.add(door)
        not_blue.difference_update(doors_to_check)


def explore_blue_state(door, dungeon, o_state, proposed_map, valid_doors, world, player, exception):
    parent = door.entrance.parent_region
    blue_start = ExplorationState(CrystalBarrier.Blue, o_state.dungeon)
    blue_start.big_key_special = o_state.big_key_special
    b_state = extend_reachable_state_improved([parent], blue_start, proposed_map, valid_doors, False,
                                              world, player, exception)
    dungeon[door.name] = create_graph_piece_from_state(door, o_state, b_state, proposed_map, exception)


def make_a_choice(dungeon, hangers, avail_hooks, prev_choices, name):
    # choose a hanger
    all_hooks = {}
    origin = dungeon['Origin']
    for key in avail_hooks.keys():
        for hstuff in avail_hooks[key]:
            all_hooks[hstuff[0]] = None
    candidate_hangers = []
    for key in hangers.keys():
        candidate_hangers.extend(hangers[key])
    candidate_hangers.sort(key=lambda x: x.name)  # sorting to create predictable seeds
    random.shuffle(candidate_hangers)  # randomize if equal preference
    stage_2_hangers = []
    if len(prev_choices) > 0:
        prev_hanger = prev_choices[0][0]
        if prev_hanger in candidate_hangers:
            stage_2_hangers.append(prev_hanger)
            candidate_hangers.remove(prev_hanger)
    hookable_hangers = collections.deque()
    queue = collections.deque(candidate_hangers)
    while len(queue) > 0:
        c_hang = queue.pop()
        if c_hang in all_hooks.keys():
            hookable_hangers.append(c_hang)
        else:
            stage_2_hangers.append(c_hang)  # prefer hangers that are not hooks
    # todo : prefer hangers with fewer hooks at some point? not sure about this
    # this prefer hangers of the fewest type - to catch problems fast
    hookable_hangers = sorted(hookable_hangers, key=lambda door: len(hangers[hanger_from_door(door)]), reverse=True)
    origin_hangers = []
    while len(hookable_hangers) > 0:
        c_hang = hookable_hangers.pop()
        if c_hang in origin.hooks.keys():
            origin_hangers.append(c_hang)
        else:
            stage_2_hangers.append(c_hang)  # prefer hangers that are not hooks on the 'origin'
    stage_2_hangers.extend(origin_hangers)

    hook = None
    next_hanger = None
    while hook is None:
        if len(stage_2_hangers) == 0:
            return None, None
        next_hanger = stage_2_hangers.pop(0)
        next_hanger_type = hanger_from_door(next_hanger)
        hook_candidates = []
        for door, crystal, orig_hang in avail_hooks[next_hanger_type]:
            if filter_choices(next_hanger, door, orig_hang, prev_choices, hook_candidates):
                hook_candidates.append(door)
        if len(hook_candidates) > 0:
            hook_candidates.sort(key=lambda x: x.name)  # sort for deterministic seeds
            hook = random.choice(tuple(hook_candidates))
        elif name == 'Skull Woods 2' and next_hanger.name == 'Skull Pinball WS':
            continue
        else:
            return None, None

    return next_hanger, hook


def filter_choices(next_hanger, door, orig_hang, prev_choices, hook_candidates):
    if (next_hanger, door) in prev_choices or (door, next_hanger) in prev_choices:
        return False
    return next_hanger != door and orig_hang != next_hanger and door not in hook_candidates


def check_valid(dungeon, hangers, hooks, proposed_map, doors_to_connect, all_regions, bk_needed, std_flag):
    # evaluate if everything is still plausible

    # only origin is left in the dungeon and not everything is connected
    if len(dungeon.keys()) <= 1 and len(proposed_map.keys()) < len(doors_to_connect):
        return False
    # origin has no more hooks, but not all doors have been proposed
    possible_bks = len(dungeon['Origin'].possible_bk_locations)
    true_origin_hooks = [x for x in dungeon['Origin'].hooks.keys() if not x.bigKey or possible_bks > 0 or not bk_needed]
    if len(true_origin_hooks) == 0 and len(proposed_map.keys()) < len(doors_to_connect):
        return False
    if len(true_origin_hooks) == 0 and bk_needed and possible_bks == 0 and len(proposed_map.keys()) == len(
         doors_to_connect):
        return False
    for key in hangers.keys():
        if len(hooks[key]) > 0 and len(hangers[key]) == 0:
            return False
    # todo: stonewall - check that there's no hook-only that is without a matching hanger
    must_hang = defaultdict(list)
    all_hooks = set()
    for key in hooks.keys():
        for hook in hooks[key]:
            all_hooks.add(hook[0])
    for key in hangers.keys():
        for hanger in hangers[key]:
            if hanger not in all_hooks:
                must_hang[key].append(hanger)
    for key in must_hang.keys():
        if len(must_hang[key]) > len(hooks[key]):
            return False
    outstanding_doors = defaultdict(list)
    for d in doors_to_connect.values():
        if d not in proposed_map.keys():
            outstanding_doors[hook_from_door(d)].append(d)
    for key in outstanding_doors.keys():
        opp_key = opposite_h_type(key)
        if len(outstanding_doors[key]) > 0 and len(hangers[key]) == 0 and len(hooks[opp_key]) == 0:
            return False
    all_visited = set()
    bk_possible = not bk_needed
    for piece in dungeon.values():
        all_visited.update(piece.visited_regions)
        if not bk_possible and len(piece.possible_bk_locations) > 0:
            bk_possible = True
    if len(all_regions.difference(all_visited)) > 0:
        return False
    if not bk_possible:
        return False
    if std_flag and not cellblock_valid(doors_to_connect, all_regions, proposed_map):
        return False
    new_hangers_found = True
    accessible_hook_types = []
    hanger_matching = set()
    all_hangers = set()
    origin_hooks = set(dungeon['Origin'].hooks.keys())
    for door_hook in origin_hooks:
        h_type = hook_from_door(door_hook)
        if h_type not in accessible_hook_types:
            accessible_hook_types.append(h_type)
    while new_hangers_found:
        new_hangers_found = False
        for hanger_set in hangers.values():
            for hanger in hanger_set:
                all_hangers.add(hanger)
                h_type = hanger_from_door(hanger)
                if (h_type in accessible_hook_types or hanger in origin_hooks) and hanger not in hanger_matching:
                    new_hangers_found = True
                    hanger_matching.add(hanger)
                    matching_hooks = dungeon[hanger.name].hooks.keys()
                    origin_hooks.update(matching_hooks)
                    for door_hook in matching_hooks:
                        new_h_type = hook_from_door(door_hook)
                        if new_h_type not in accessible_hook_types:
                            accessible_hook_types.append(new_h_type)
    return len(all_hangers.difference(hanger_matching)) == 0


def cellblock_valid(valid_doors, all_regions, proposed_map):
    cellblock = None
    for region in all_regions:
        if 'Hyrule Dungeon Cellblock' == region.name:
            cellblock = region
            break
    queue = deque([cellblock])
    visited = {cellblock}
    while len(queue) > 0:
        region = queue.popleft()
        if region.name == 'Sanctuary':
            return True
        for ext in region.exits:
            connect = ext.connected_region
            if connect is None and ext.name in valid_doors:
                door = valid_doors[ext.name]
                if not door.blocked:
                    if door in proposed_map:
                        new_region = proposed_map[door].entrance.parent_region
                        if new_region not in visited:
                            visited.add(new_region)
                            queue.append(new_region)
                    else:
                        return True  # outstanding connection possible
            elif connect is not None:
                door = ext.door
                if door is not None and not door.blocked and connect not in visited:
                    visited.add(connect)
                    queue.append(connect)
    return False  # couldn't find an outstanding door or the sanctuary


def winnow_hangers(hangers, hooks):
    removal_info = []
    for hanger, door_set in hangers.items():
        for door in door_set:
            hook_set = hooks[hanger]
            if len(hook_set) == 0:
                removal_info.append((hanger, door))
            else:
                found_valid = False
                for door_hook, crystal, orig_hanger in hook_set:
                    if orig_hanger != door:
                        found_valid = True
                        break
                if not found_valid:
                    removal_info.append((hanger, door))
    for hanger, door in removal_info:
        hangers[hanger].remove(door)


def stonewall_valid(stonewall):
    bad_door = stonewall.dest
    if bad_door.blocked:
        return True  # great we're done with this one
    loop_region = stonewall.entrance.parent_region
    start_regions = [bad_door.entrance.parent_region]
    if bad_door.dependents:
        for dep in bad_door.dependents:
            start_regions.append(dep.entrance.parent_region)
    queue = deque(start_regions)
    visited = set(start_regions)
    while len(queue) > 0:
        region = queue.popleft()
        if region == loop_region:
            return False  # guaranteed loop
        possible_entrances = list(region.entrances)
        for entrance in possible_entrances:
            parent = entrance.parent_region
            if parent.type != RegionType.Dungeon:
                return False  # you can get stuck from an entrance
            else:
                door = entrance.door
                if door is not None and door != stonewall and not door.blocked and parent not in visited:
                    visited.add(parent)
                    queue.append(parent)
    # we didn't find anything bad
    return True


def create_graph_piece_from_state(door, o_state, b_state, proposed_map, exception):
    # todo: info about dungeon events - not sure about that
    graph_piece = GraphPiece()
    all_unattached = {}
    for exp_d in o_state.unattached_doors:
        all_unattached[exp_d.door] = exp_d.crystal
    for exp_d in b_state.unattached_doors:
        d = exp_d.door
        if d in all_unattached.keys():
            if all_unattached[d] != exp_d.crystal:
                if all_unattached[d] == CrystalBarrier.Orange and exp_d.crystal == CrystalBarrier.Blue:
                    all_unattached[d] = CrystalBarrier.Null
                elif all_unattached[d] == CrystalBarrier.Blue and exp_d.crystal == CrystalBarrier.Orange:
                    # the swapping case
                    logging.getLogger('').warning('Mismatched state @ %s (o:%s b:%s)', d.name, all_unattached[d],
                                                  exp_d.crystal)
                elif all_unattached[d] == CrystalBarrier.Either:
                    all_unattached[d] = exp_d.crystal  # pessimism, and if not this, leave it alone
        else:
            all_unattached[exp_d.door] = exp_d.crystal
    h_crystal = door.crystal if door is not None else None
    for d, crystal in all_unattached.items():
        if (door is None or d != door) and (not d.blocked or exception(d))and d not in proposed_map.keys():
            graph_piece.hooks[d] = crystal
        if d == door:
            h_crystal = crystal
    graph_piece.hanger_info = door
    graph_piece.hanger_crystal = h_crystal
    graph_piece.visited_regions.update(o_state.visited_blue)
    graph_piece.visited_regions.update(o_state.visited_orange)
    graph_piece.visited_regions.update(b_state.visited_blue)
    graph_piece.visited_regions.update(b_state.visited_orange)
    graph_piece.possible_bk_locations.update(filter_for_potential_bk_locations(o_state.bk_found))
    graph_piece.possible_bk_locations.update(filter_for_potential_bk_locations(b_state.bk_found))
    return graph_piece


def filter_for_potential_bk_locations(locations):
    return [x for x in locations if
            '- Big Chest' not in x.name and '- Prize' not in x.name and x.name not in dungeon_events
            and x.name not in key_only_locations.keys() and x.name not in ['Agahnim 1', 'Agahnim 2']]


<<<<<<< HEAD
type_map = {
    Hook.Stairs: Hook.Stairs,
    Hook.North: Hook.South,
    Hook.South: Hook.North,
    Hook.West: Hook.East,
    Hook.East: Hook.West,
}


def opposite_h_type(h_type) -> Hook:
    return type_map[h_type]


hang_dir_map = {
    Direction.North: Hook.South,
    Direction.South: Hook.North,
    Direction.West: Hook.East,
    Direction.East: Hook.West,
}
=======
def opposite_h_type(h_type):
    type_map = {
        Hook.Stairs: Hook.Stairs,
        Hook.North: Hook.South,
        Hook.South: Hook.North,
        Hook.West: Hook.East,
        Hook.East: Hook.West,
        Hook.NEdge: Hook.SEdge,
        Hook.SEdge: Hook.NEdge,
        Hook.EEdge: Hook.WEdge,
        Hook.WEdge: Hook.EEdge,
    }
    return type_map[h_type]


edge_map = {
    Direction.North: Hook.NEdge,
    Direction.South: Hook.SEdge,
    Direction.West: Hook.WEdge,
    Direction.East: Hook.EEdge,
}

edge_map_back = {
    Direction.North: Hook.SEdge,
    Direction.South: Hook.NEdge,
    Direction.West: Hook.EEdge,
    Direction.East: Hook.WEdge,
}


def hook_from_door(door):
    if door.type == DoorType.SpiralStairs:
        return Hook.Stairs
    if door.type == DoorType.Normal:
        dir = {
            Direction.North: Hook.North,
            Direction.South: Hook.South,
            Direction.West: Hook.West,
            Direction.East: Hook.East,
        }
        return dir[door.direction]
    if door.type == DoorType.Open:
        return edge_map[door.direction]
    return None
>>>>>>> f87a2e8a


def hanger_from_door(door):
    if door.type == DoorType.SpiralStairs:
        return Hook.Stairs
    if door.type == DoorType.Normal:
<<<<<<< HEAD
        return hang_dir_map[door.direction]
=======
        dir = {
            Direction.North: Hook.South,
            Direction.South: Hook.North,
            Direction.West: Hook.East,
            Direction.East: Hook.West,
        }
        return dir[door.direction]
    if door.type == DoorType.Open:
        return edge_map_back[door.direction]
>>>>>>> f87a2e8a
    return None


def connect_doors(a, b):
    # Return on unsupported types.
    if a.type in [DoorType.StraightStairs, DoorType.Hole, DoorType.Warp, DoorType.Ladder,
                  DoorType.Interior, DoorType.Logical]:
        return
    # Connect supported types
    if a.type == DoorType.Normal or a.type == DoorType.SpiralStairs or a.type == DoorType.Open:
        if a.blocked:
            connect_one_way(b.entrance, a.entrance)
        elif b.blocked:
            connect_one_way(a.entrance, b.entrance)
        else:
            connect_two_way(a.entrance, b.entrance)
        dep_doors, target = [], None
        if len(a.dependents) > 0:
            dep_doors, target = a.dependents, b
        elif len(b.dependents) > 0:
            dep_doors, target = b.dependents, a
        if target is not None:
            target_region = target.entrance.parent_region
            for dep in dep_doors:
                connect_simple_door(dep, target_region)
        return
    # If we failed to account for a type, panic
    raise RuntimeError('Unknown door type ' + a.type.name)


def connect_two_way(entrance, ext):

    # if these were already connected somewhere, remove the backreference
    if entrance.connected_region is not None:
        entrance.connected_region.entrances.remove(entrance)
    if ext.connected_region is not None:
        ext.connected_region.entrances.remove(ext)

    entrance.connect(ext.parent_region)
    ext.connect(entrance.parent_region)
    if entrance.parent_region.dungeon:
        ext.parent_region.dungeon = entrance.parent_region.dungeon
    x = entrance.door
    y = ext.door
    if x is not None:
        x.dest = y
    if y is not None:
        y.dest = x


def connect_one_way(entrance, ext):

    # if these were already connected somewhere, remove the backreference
    if entrance.connected_region is not None:
        entrance.connected_region.entrances.remove(entrance)
    if ext.connected_region is not None:
        ext.connected_region.entrances.remove(ext)

    entrance.connect(ext.parent_region)
    if entrance.parent_region.dungeon:
        ext.parent_region.dungeon = entrance.parent_region.dungeon
    x = entrance.door
    y = ext.door
    if x is not None:
        x.dest = y
    if y is not None:
        y.dest = x


def connect_simple_door(exit_door, region):
    exit_door.entrance.connect(region)
    exit_door.dest = region


class ExplorationState(object):

    def __init__(self, init_crystal=CrystalBarrier.Orange, dungeon=None):

        self.unattached_doors = []
        self.avail_doors = []
        self.event_doors = []

        self.visited_orange = []
        self.visited_blue = []
        self.events = set()
        self.crystal = init_crystal

        # key region stuff
        self.door_krs = {}

        # key validation stuff
        self.small_doors = []
        self.big_doors = []
        self.opened_doors = []
        self.big_key_opened = False
        self.big_key_special = False

        self.found_locations = []
        self.ttl_locations = 0
        self.used_locations = 0
        self.key_locations = 0
        self.used_smalls = 0
        self.bk_found = set()

        self.non_door_entrances = []
        self.dungeon = dungeon

    def copy(self):
        ret = ExplorationState(dungeon=self.dungeon)
        ret.unattached_doors = list(self.unattached_doors)
        ret.avail_doors = list(self.avail_doors)
        ret.event_doors = list(self.event_doors)
        ret.visited_orange = list(self.visited_orange)
        ret.visited_blue = list(self.visited_blue)
        ret.events = set(self.events)
        ret.crystal = self.crystal
        ret.door_krs = self.door_krs.copy()

        ret.small_doors = list(self.small_doors)
        ret.big_doors = list(self.big_doors)
        ret.opened_doors = list(self.opened_doors)
        ret.big_key_opened = self.big_key_opened
        ret.big_key_special = self.big_key_special
        ret.ttl_locations = self.ttl_locations
        ret.key_locations = self.key_locations
        ret.used_locations = self.used_locations
        ret.used_smalls = self.used_smalls
        ret.found_locations = list(self.found_locations)
        ret.bk_found = set(self.bk_found)

        ret.non_door_entrances = list(self.non_door_entrances)
        return ret

    def next_avail_door(self):
        self.avail_doors.sort(key=lambda x: 0 if x.flag else 1 if x.door.bigKey else 2)
        exp_door = self.avail_doors.pop()
        self.crystal = exp_door.crystal
        return exp_door

    def visit_region(self, region, key_region=None, key_checks=False, bk_Flag=False):
        if self.crystal == CrystalBarrier.Either:
            if region not in self.visited_blue:
                self.visited_blue.append(region)
            if region not in self.visited_orange:
                self.visited_orange.append(region)
        elif self.crystal == CrystalBarrier.Orange:
            self.visited_orange.append(region)
        elif self.crystal == CrystalBarrier.Blue:
            self.visited_blue.append(region)
        if region.type == RegionType.Dungeon:
            for location in region.locations:
                if key_checks and location not in self.found_locations:
                    if location.name in key_only_locations and 'Small Key' in location.item.name:
                        self.key_locations += 1
                    if location.name not in dungeon_events and '- Prize' not in location.name and location.name not in ['Agahnim 1', 'Agahnim 2']:
                        self.ttl_locations += 1
                if location not in self.found_locations:
                    self.found_locations.append(location)
                    if not bk_Flag:
                        self.bk_found.add(location)
                if location.name in dungeon_events and location.name not in self.events:
                    if self.flooded_key_check(location):
                        self.perform_event(location.name, key_region)
                if location.name in flooded_keys_reverse.keys() and self.location_found(
                     flooded_keys_reverse[location.name]):
                    self.perform_event(flooded_keys_reverse[location.name], key_region)
        if key_checks and region.name == 'Hyrule Dungeon Cellblock' and not self.big_key_opened:
            self.big_key_opened = True
            self.avail_doors.extend(self.big_doors)
            self.big_doors.clear()

    def flooded_key_check(self, location):
        if location.name not in flooded_keys.keys():
            return True
        return flooded_keys[location.name] in [x.name for x in self.found_locations]

    def location_found(self, location_name):
        for l in self.found_locations:
            if l.name == location_name:
                return True
        return False

    def perform_event(self, location_name, key_region):
        self.events.add(location_name)
        queue = collections.deque(self.event_doors)
        while len(queue) > 0:
            exp_door = queue.pop()
            if exp_door.door.req_event == location_name:
                self.avail_doors.append(exp_door)
                self.event_doors.remove(exp_door)
                if key_region is not None:
                    d_name = exp_door.door.name
                    if d_name not in self.door_krs.keys():
                        self.door_krs[d_name] = key_region

    def add_all_entrance_doors_check_unattached(self, region, world, player):
        door_list = [x for x in get_doors(world, region, player) if x.type in [DoorType.Normal, DoorType.SpiralStairs]]
        door_list.extend(get_entrance_doors(world, region, player))
        for door in door_list:
            if self.can_traverse(door):
                if door.dest is None and not self.in_door_list_ic(door, self.unattached_doors):
                    self.append_door_to_list(door, self.unattached_doors)
                elif door.req_event is not None and door.req_event not in self.events and not self.in_door_list(door,
                                                                                                                self.event_doors):
                    self.append_door_to_list(door, self.event_doors)
                elif not self.in_door_list(door, self.avail_doors):
                    self.append_door_to_list(door, self.avail_doors)
        for entrance in region.entrances:
            door = world.check_for_door(entrance.name, player)
            if door is None:
                self.non_door_entrances.append(entrance)

    def add_all_doors_check_unattached(self, region, world, player):
        for door in get_doors(world, region, player):
            if self.can_traverse(door):
                if door.dest is None and not self.in_door_list_ic(door, self.unattached_doors):
                    self.append_door_to_list(door, self.unattached_doors)
                elif door.req_event is not None and door.req_event not in self.events and not self.in_door_list(door,
                                                                                                                self.event_doors):
                    self.append_door_to_list(door, self.event_doors)
                elif not self.in_door_list(door, self.avail_doors):
                    self.append_door_to_list(door, self.avail_doors)

    def add_all_doors_check_proposed(self, region, proposed_map, valid_doors, flag, world, player, exception):
        for door in get_doors(world, region, player):
            if self.can_traverse(door, exception):
                if door.controller is not None:
                    door = door.controller
                if door.dest is None and door not in proposed_map.keys() and door.name in valid_doors.keys():
                    if not self.in_door_list_ic(door, self.unattached_doors):
                        self.append_door_to_list(door, self.unattached_doors, flag)
                    else:
                        other = self.find_door_in_list(door, self.unattached_doors)
                        if self.crystal != other.crystal:
                            other.crystal = CrystalBarrier.Either
                elif door.req_event is not None and door.req_event not in self.events and not self.in_door_list(door,
                                                                                                                self.event_doors):
                    self.append_door_to_list(door, self.event_doors, flag)
                elif not self.in_door_list(door, self.avail_doors):
                    self.append_door_to_list(door, self.avail_doors, flag)

    def add_all_doors_check_key_region(self, region, key_region, world, player):
        for door in get_doors(world, region, player):
            if self.can_traverse(door):
                if door.req_event is not None and door.req_event not in self.events and not self.in_door_list(door,
                                                                                                              self.event_doors):
                    self.append_door_to_list(door, self.event_doors)
                elif not self.in_door_list(door, self.avail_doors):
                    self.append_door_to_list(door, self.avail_doors)
                    if door.name not in self.door_krs.keys():
                        self.door_krs[door.name] = key_region
            else:
                if door.name not in self.door_krs.keys():
                    self.door_krs[door.name] = key_region

    def add_all_doors_check_keys(self, region, key_door_proposal, world, player):
        for door in get_doors(world, region, player):
            if self.can_traverse(door):
                if door.controller:
                    door = door.controller
                if door in key_door_proposal and door not in self.opened_doors:
                    if not self.in_door_list(door, self.small_doors):
                        self.append_door_to_list(door, self.small_doors)
                elif door.bigKey and not self.big_key_opened:
                    if not self.in_door_list(door, self.big_doors):
                        self.append_door_to_list(door, self.big_doors)
                elif door.req_event is not None and door.req_event not in self.events:
                    if not self.in_door_list(door, self.event_doors):
                        self.append_door_to_list(door, self.event_doors)
                elif not self.in_door_list(door, self.avail_doors):
                    self.append_door_to_list(door, self.avail_doors)

    def visited(self, region):
        if self.crystal == CrystalBarrier.Either:
            return region in self.visited_blue and region in self.visited_orange
        elif self.crystal == CrystalBarrier.Orange:
            return region in self.visited_orange
        elif self.crystal == CrystalBarrier.Blue:
            return region in self.visited_blue
        return False

    def visited_at_all(self, region):
        return region in self.visited_blue or region in self.visited_orange

    def can_traverse(self, door, exception=None):
        if door.blocked:
            return exception(door) if exception else False
        if door.crystal not in [CrystalBarrier.Null, CrystalBarrier.Either]:
            return self.crystal == CrystalBarrier.Either or door.crystal == self.crystal
        return True

    def can_traverse_bk_check(self, door, isOrigin):
        if door.blocked:
            return False
        if door.crystal not in [CrystalBarrier.Null, CrystalBarrier.Either]:
            return self.crystal == CrystalBarrier.Either or door.crystal == self.crystal
        return not isOrigin or not door.bigKey or self.count_locations_exclude_specials() > 0
        # return not door.bigKey or len([x for x in self.found_locations if '- Prize' not in x.name]) > 0

    def count_locations_exclude_specials(self):
        cnt = 0
        for loc in self.found_locations:
            if '- Big Chest' not in loc.name and '- Prize' not in loc.name and loc.name not in dungeon_events and loc.name not in key_only_locations.keys():
                cnt += 1
        return cnt

    def validate(self, door, region, world, player):
        return self.can_traverse(door) and not self.visited(region) and valid_region_to_explore(region, self.dungeon,
                                                                                                world, player)

    def in_door_list(self, door, door_list):
        for d in door_list:
            if d.door == door and d.crystal == self.crystal:
                return True
        return False

    @staticmethod
    def in_door_list_ic(door, door_list):
        for d in door_list:
            if d.door == door:
                return True
        return False

    @staticmethod
    def find_door_in_list(door, door_list):
        for d in door_list:
            if d.door == door:
                return d
        return None

    def append_door_to_list(self, door, door_list, flag=False):
        if door.crystal == CrystalBarrier.Null:
            door_list.append(ExplorableDoor(door, self.crystal, flag))
        else:
            door_list.append(ExplorableDoor(door, door.crystal, flag))

    def key_door_sort(self, d):
        if d.door.smallKey:
            if d.door in self.opened_doors:
                return 1
            else:
                return 0
        return 2


class ExplorableDoor(object):

    def __init__(self, door, crystal, flag):
        self.door = door
        self.crystal = crystal
        self.flag = flag

    def __str__(self):
        return str(self.__unicode__())

    def __unicode__(self):
        return '%s (%s)' % (self.door.name, self.crystal.name)


# todo: delete this
def extend_reachable_state(search_regions, state, world, player):
    local_state = state.copy()
    for region in search_regions:
        local_state.visit_region(region)
        local_state.add_all_doors_check_unattached(region, world, player)
    while len(local_state.avail_doors) > 0:
        explorable_door = local_state.next_avail_door()
        connect_region = world.get_entrance(explorable_door.door.name, player).connected_region
        if connect_region is not None:
            if valid_region_to_explore(connect_region, local_state.dungeon, world, player) and not local_state.visited(
                 connect_region):
                local_state.visit_region(connect_region)
                local_state.add_all_doors_check_unattached(connect_region, world, player)
    return local_state


def extend_reachable_state_improved(search_regions, state, proposed_map, valid_doors, isOrigin, world, player, exception):
    local_state = state.copy()
    for region in search_regions:
        local_state.visit_region(region)
        local_state.add_all_doors_check_proposed(region, proposed_map, valid_doors, False, world, player, exception)
    while len(local_state.avail_doors) > 0:
        explorable_door = local_state.next_avail_door()
        if explorable_door.door.bigKey:
            if isOrigin:
                big_not_found = not special_big_key_found(local_state, world, player) if local_state.big_key_special else local_state.count_locations_exclude_specials() == 0
                if big_not_found:
                    continue  # we can't open this door
        if explorable_door.door in proposed_map:
            connect_region = world.get_entrance(proposed_map[explorable_door.door].name, player).parent_region
        else:
            connect_region = world.get_entrance(explorable_door.door.name, player).connected_region
        if connect_region is not None:
            if valid_region_to_explore(connect_region, local_state.dungeon, world, player) and not local_state.visited(
                 connect_region):
                flag = explorable_door.flag or explorable_door.door.bigKey
                local_state.visit_region(connect_region, bk_Flag=flag)
                local_state.add_all_doors_check_proposed(connect_region, proposed_map, valid_doors, flag, world, player, exception)
    return local_state


def special_big_key_found(state, world, player):
    cellblock = world.get_region('Hyrule Dungeon Cellblock', player)
    return state.visited(cellblock)


# cross-utility methods
def valid_region_to_explore(region, name, world, player):
    if region is None:
        return False
    return (region.type == RegionType.Dungeon and region.dungeon.name in name) or region.name in world.inaccessible_regions[player]


def get_doors(world, region, player):
    res = []
    for ext in region.exits:
        door = world.check_for_door(ext.name, player)
        if door is not None:
            res.append(door)
    return res


def get_dungeon_doors(region, world, player):
    res = []
    for ext in region.exits:
        door = world.check_for_door(ext.name, player)
        if door is not None and ext.parent_region.type == RegionType.Dungeon:
            res.append(door)
    return res


def get_entrance_doors(world, region, player):
    res = []
    for ext in region.entrances:
        door = world.check_for_door(ext.name, player)
        if door is not None:
            res.append(door)
    return res


def convert_regions(region_names, world, player):
    region_list = []
    for name in region_names:
        region_list.append(world.get_region(name, player))
    return region_list


# Begin crossed mode sector shuffle

class DungeonBuilder(object):

    def __init__(self, name):
        self.name = name
        self.sectors = []
        self.location_cnt = 0
        self.key_drop_cnt = 0
        self.bk_required = False
        self.bk_provided = False
        self.c_switch_required = False
        self.c_switch_present = False
        self.c_locked = False
        self.dead_ends = 0
        self.branches = 0
        self.forced_loops = 0
        self.total_conn_lack = 0
        self.conn_needed = defaultdict(int)
        self.conn_supplied = defaultdict(int)
        self.conn_balance = defaultdict(int)
        self.mag_needed = {}
        self.unfulfilled = defaultdict(int)
        self.all_entrances = None  # used for sector segregation/branching
        self.entrance_list = None  # used for overworld accessibility
        self.layout_starts = None  # used for overworld accessibility
        self.master_sector = None
        self.path_entrances = None  # used for pathing/key doors, I think
        self.split_flag = False

        self.pre_open_stonewall = None  # used by stonewall system

        self.candidates = None
        self.key_doors_num = None
        self.combo_size = None
        self.flex = 0
        self.key_door_proposal = None

        self.allowance = None
        if name in dungeon_dead_end_allowance.keys():
            self.allowance = dungeon_dead_end_allowance[name]
        elif 'Stonewall' in name:
            self.allowance = 1
        elif 'Prewall' in name:
            orig_name = name[:-8]
            if orig_name in dungeon_dead_end_allowance.keys():
                self.allowance = dungeon_dead_end_allowance[orig_name]
        if self.allowance is None:
            self.allowance = 1

    def polarity_complement(self):
        pol = Polarity()
        for sector in self.sectors:
            pol += sector.polarity()
        return pol.complement()

    def polarity(self):
        pol = Polarity()
        for sector in self.sectors:
            pol += sector.polarity()
        return pol

    def __str__(self):
        return str(self.__unicode__())

    def __unicode__(self):
        return '%s' % self.name


def simple_dungeon_builder(name, sector_list):
    define_sector_features(sector_list)
    builder = DungeonBuilder(name)
    dummy_pool = dict.fromkeys(sector_list)
    global_pole = GlobalPolarity(dummy_pool)
    for sector in sector_list:
        assign_sector(sector, builder, dummy_pool, global_pole)
    return builder


def create_dungeon_builders(all_sectors, connections_tuple, world, player, dungeon_entrances=None, split_dungeon_entrances=None):
    logger = logging.getLogger('')
    logger.info('Shuffling Dungeon Sectors')
    if dungeon_entrances is None:
        dungeon_entrances = default_dungeon_entrances
    if split_dungeon_entrances is None:
        split_dungeon_entrances = split_region_starts
    define_sector_features(all_sectors)
    candidate_sectors = dict.fromkeys(all_sectors)
    global_pole = GlobalPolarity(candidate_sectors)

    dungeon_map = {}
    for key in dungeon_regions.keys():
        dungeon_map[key] = DungeonBuilder(key)
    for key in dungeon_boss_sectors.keys():
        current_dungeon = dungeon_map[key]
        for r_name in dungeon_boss_sectors[key]:
            assign_sector(find_sector(r_name, candidate_sectors), current_dungeon, candidate_sectors, global_pole)
        if key == 'Hyrule Castle' and world.mode[player] == 'standard':
            for r_name in ['Hyrule Dungeon Cellblock', 'Sanctuary']:  # need to deliver zelda
                assign_sector(find_sector(r_name, candidate_sectors), current_dungeon, candidate_sectors, global_pole)
    entrances_map, potentials, connections = connections_tuple
    accessible_sectors, reverse_d_map = set(), {}
    for key in dungeon_entrances.keys():
        current_dungeon = dungeon_map[key]
        current_dungeon.all_entrances = dungeon_entrances[key]
        for r_name in current_dungeon.all_entrances:
            sector = find_sector(r_name, candidate_sectors)
            assign_sector(sector, current_dungeon, candidate_sectors, global_pole)
            if r_name in entrances_map[key]:
                if sector:
                    accessible_sectors.add(sector)
            else:
                if not sector:
                    sector = find_sector(r_name, all_sectors)
                reverse_d_map[sector] = key

    # categorize sectors
    identify_destination_sectors(accessible_sectors, reverse_d_map, dungeon_map, connections, dungeon_entrances, split_dungeon_entrances)
    for name, builder in dungeon_map.items():
        calc_allowance_and_dead_ends(builder, connections_tuple)

    free_location_sectors = {}
    crystal_switches = {}
    crystal_barriers = {}
    polarized_sectors = {}
    neutral_sectors = {}
    for sector in candidate_sectors:
        if sector.chest_locations > 0:
            free_location_sectors[sector] = None
        elif sector.c_switch:
            crystal_switches[sector] = None
        elif sector.blue_barrier:
            crystal_barriers[sector] = None
        elif sector.polarity().is_neutral():
            neutral_sectors[sector] = None
        else:
            polarized_sectors[sector] = None
    logger.info('-Assigning Chest Locations')
    assign_location_sectors(dungeon_map, free_location_sectors, global_pole)
    logger.info('-Assigning Crystal Switches and Barriers')
    leftover = assign_crystal_switch_sectors(dungeon_map, crystal_switches, crystal_barriers, global_pole)
    for sector in leftover:
        if sector.polarity().is_neutral():
            neutral_sectors[sector] = None
        else:
            polarized_sectors[sector] = None
    # blue barriers
    assign_crystal_barrier_sectors(dungeon_map, crystal_barriers, global_pole)
    # polarity:
    if not global_pole.is_valid(dungeon_map):
        raise NeutralizingException('Either free location/crystal assignment is already globally invalid - lazy dev check this earlier!')
    logger.info('-Balancing Doors')
    assign_polarized_sectors(dungeon_map, polarized_sectors, global_pole, logger)
    # the rest
    assign_the_rest(dungeon_map, neutral_sectors, global_pole)
    return dungeon_map


def identify_destination_sectors(accessible_sectors, reverse_d_map, dungeon_map, connections, dungeon_entrances, split_dungeon_entrances):
    accessible_overworld, found_connections, explored = set(), set(), False

    while not explored:
        explored = True
        for ent_name, region in connections.items():
            if ent_name in found_connections:
                continue
            sector = find_sector(ent_name, reverse_d_map.keys())
            if sector in accessible_sectors:
                found_connections.add(ent_name)
                accessible_overworld.add(region)  # todo: drops don't give ow access
                explored = False
            elif region in accessible_overworld:
                found_connections.add(ent_name)
                accessible_sectors.add(sector)
                explored = False
            else:
                d_name = reverse_d_map[sector]
                if d_name not in split_dungeon_entrances:
                    for r_name in dungeon_entrances[d_name]:
                        ent_sector = find_sector(r_name, dungeon_map[d_name].sectors)
                        if ent_sector in accessible_sectors and ent_name not in dead_entrances:
                            sector.destination_entrance = True
                            found_connections.add(ent_name)
                            accessible_sectors.add(sector)
                            accessible_overworld.add(region)
                            explored = False
                            break
                elif d_name in split_dungeon_entrances.keys():
                    split_section = None
                    for split_name, split_list in split_dungeon_entrances[d_name].items():
                        if ent_name in split_list:
                            split_section = split_name
                            break
                    for r_name in split_dungeon_entrances[d_name][split_section]:
                        ent_sector = find_sector(r_name, dungeon_map[d_name].sectors)
                        if ent_sector in accessible_sectors and ent_name not in dead_entrances:
                            sector.destination_entrance = True
                            found_connections.add(ent_name)
                            accessible_sectors.add(sector)
                            accessible_overworld.add(region)
                            explored = False
                            break


def calc_allowance_and_dead_ends(builder, connections_tuple):
    entrances_map, potentials, connections = connections_tuple
    needed_connections = [x for x in builder.all_entrances if x not in entrances_map[builder.name]]
    starting_allowance = 0
    used_sectors = set()
    for entrance in entrances_map[builder.name]:
        sector = find_sector(entrance, builder.sectors)
        outflow_target = 0 if entrance not in drop_entrances_allowance else 1
        if sector not in used_sectors and sector.adj_outflow() > outflow_target:
            if entrance not in destination_entrances:
                starting_allowance += 1
            else:
                builder.branches -= 1
            used_sectors.add(sector)
        elif sector not in used_sectors:
            if entrance in destination_entrances and sector.branches() > 0:
                builder.branches -= 1
            if entrance not in drop_entrances_allowance:
                needed_connections.append(entrance)
    builder.allowance = starting_allowance
    for entrance in needed_connections:
        sector = find_sector(entrance, builder.sectors)
        if sector not in used_sectors:  # ignore things on same sector
            is_destination = entrance in destination_entrances
            connect_able = False
            if entrance in connections.keys():
                enabling_region = connections[entrance]
                connecting_entrances = [x for x in potentials[enabling_region] if x != entrance and x not in dead_entrances and x not in drop_entrances_allowance]
                connect_able = len(connecting_entrances) > 0
            if is_destination and sector.branches() == 0:  #
                builder.dead_ends += 1
            if is_destination and sector.branches() > 0:
                builder.branches -= 1
            if connect_able and not is_destination:
                builder.allowance += 1
            used_sectors.add(sector)


def define_sector_features(sectors):
    for sector in sectors:
        if 'Hyrule Dungeon Cellblock' in sector.region_set():
            sector.bk_provided = True
        if 'Thieves Blind\'s Cell' in sector.region_set():
            sector.bk_required = True
        for region in sector.regions:
            for loc in region.locations:
                if '- Prize' in loc.name or loc.name in ['Agahnim 1', 'Agahnim 2', 'Hyrule Castle - Big Key Drop']:
                    pass
                elif loc.event and 'Small Key' in loc.item.name:
                    sector.key_only_locations += 1
                elif loc.name not in dungeon_events:
                    sector.chest_locations += 1
                    if '- Big Chest' in loc.name:
                        sector.bk_required = True
                        sector.big_chest_present = True
            for ext in region.exits:
                door = ext.door
                if door is not None:
                    if door.crystal == CrystalBarrier.Either:
                        sector.c_switch = True
                    elif door.crystal == CrystalBarrier.Orange:
                        sector.orange_barrier = True
                    elif door.crystal == CrystalBarrier.Blue:
                        sector.blue_barrier = True
                    if door.bigKey:
                        sector.bk_required = True


def assign_sector(sector, dungeon, candidate_sectors, global_pole):
    if sector:
        del candidate_sectors[sector]
        dungeon.sectors.append(sector)
        global_pole.consume(sector)
        dungeon.location_cnt += sector.chest_locations
        dungeon.key_drop_cnt += sector.key_only_locations
        if sector.c_switch:
            dungeon.c_switch_present = True
        if sector.blue_barrier:
            dungeon.c_switch_required = True
        if sector.bk_required:
            dungeon.bk_required = True
        if sector.bk_provided:
            dungeon.bk_provided = True
        count_conn_needed_supplied(sector, dungeon.conn_needed, dungeon.conn_supplied)
        dungeon.dead_ends += sector.dead_ends()
        dungeon.branches += sector.branches()


def count_conn_needed_supplied(sector, conn_needed, conn_supplied):
    for door in sector.outstanding_doors:
        # todo: destination sectors like skull 2 west should be
        if (door.blocked or door.dead or sector.adj_outflow() <= 1) and not sector.is_entrance_sector():
            conn_needed[hook_from_door(door)] += 1
        # todo: stonewall
        else:  # todo: dungeons that need connections... skull, tr, hc, desert (when edges are done)
            conn_supplied[hanger_from_door(door)] += 1


def find_sector(r_name, sectors):
    for s in sectors:
        if r_name in s.region_set():
            return s
    return None


def assign_location_sectors(dungeon_map, free_location_sectors, global_pole):
    valid = False
    choices = None
    sector_list = list(free_location_sectors)
    random.shuffle(sector_list)
    while not valid:
        choices, d_idx, totals = weighted_random_locations(dungeon_map, sector_list)
        for i, sector in enumerate(sector_list):
            choice = d_idx[choices[i].name]
            totals[choice] += sector.chest_locations
        valid = True
        for d_name, idx in d_idx.items():
            if totals[idx] < minimal_locations(d_name):
                valid = False
                break
    for i, choice in enumerate(choices):
        builder = dungeon_map[choice.name]
        assign_sector(sector_list[i], builder, free_location_sectors, global_pole)


def weighted_random_locations(dungeon_map, free_location_sectors):
    population = []
    ttl_assigned = 0
    weights = []
    totals = []
    d_idx = {}
    for i, dungeon_builder in enumerate(dungeon_map.values()):
        population.append(dungeon_builder)
        totals.append(dungeon_builder.location_cnt)
        ttl_assigned += dungeon_builder.location_cnt
        weights.append(6.375)
        d_idx[dungeon_builder.name] = i
    average = ttl_assigned / 13
    for i, db in enumerate(population):
        if db.location_cnt < average:
            weights[i] += average - db.location_cnt
        if db.location_cnt > average:
            weights[i] = max(0, weights[i] - db.location_cnt + average)

    choices = random.choices(population, weights, k=len(free_location_sectors))
    return choices, d_idx, totals


def minimal_locations(dungeon_name):
    # bump to 5 if maps do something useful for all these dungeons
    if dungeon_name == 'Hyrule Castle':
        return 4  # bk + compass + 2 others
    if dungeon_name == 'Agahnims Tower':
        return 4
    if dungeon_name == 'Ganons Tower':
        return 4
    # reduce gt to 4 once compasses work
    return 5


def assign_crystal_switch_sectors(dungeon_map, crystal_switches, crystal_barriers, global_pole, assign_one=False):
    population = []
    some_c_switches_present = False
    for name, builder in dungeon_map.items():
        if builder.c_switch_required and not builder.c_switch_present and not builder.c_locked:
            population.append(name)
        if builder.c_switch_present and not builder.c_locked:
            some_c_switches_present = True
    if len(population) == 0:  # nothing needs a switch
        if assign_one and not some_c_switches_present:  # something should have one
            if len(crystal_switches) == 0:
                raise Exception('No crystal switches to assign. Ref %s' % next(iter(dungeon_map.keys())))
            valid, builder_choice, switch_choice = False, None, None
            switch_candidates = list(crystal_switches)
            switch_choice = random.choice(switch_candidates)
            switch_candidates.remove(switch_choice)
            builder_candidates = [name for name, builder in dungeon_map.items() if not builder.c_locked]
            while not valid:
                if len(builder_candidates) == 0:
                    if len(switch_candidates) == 0:
                        raise Exception('No where to assign crystal switch. Ref %s' % next(iter(dungeon_map.keys())))
                    switch_choice = random.choice(switch_candidates)
                    switch_candidates.remove(switch_choice)
                    builder_candidates = list(dungeon_map.keys())
                choice = random.choice(builder_candidates)
                builder_candidates.remove(choice)
                builder_choice = dungeon_map[choice]
                test_set = [switch_choice]
                test_set.extend(crystal_barriers)
                valid = global_pole.is_valid_choice(dungeon_map, builder_choice, test_set)
            assign_sector(switch_choice, builder_choice, crystal_switches, global_pole)
        return crystal_switches
    sector_list = list(crystal_switches)
    choices = random.sample(sector_list, k=len(population))
    for i, choice in enumerate(choices):
        builder = dungeon_map[population[i]]
        assign_sector(choice, builder, crystal_switches, global_pole)
    return crystal_switches


def assign_crystal_barrier_sectors(dungeon_map, crystal_barriers, global_pole):
    population = []
    for name, builder in dungeon_map.items():
        if builder.c_switch_present and not builder.c_locked:
            population.append(name)
    sector_list = list(crystal_barriers)
    random.shuffle(sector_list)
    choices = random.choices(population, k=len(sector_list))
    for i, choice in enumerate(choices):
        builder = dungeon_map[choice]
        assign_sector(sector_list[i], builder, crystal_barriers, global_pole)


def identify_polarity_issues(dungeon_map):
    unconnected_builders = {}
    for name, builder in dungeon_map.items():
        identify_polarity_issues_internal(name, builder, unconnected_builders)
    return unconnected_builders


def identify_polarity_issues_internal(name, builder, unconnected_builders):
    if len(builder.sectors) == 1:
        return
    else:
        def sector_filter(x, y):
            return x != y
        # else:
        #     def sector_filter(x, y):
        #         return x != y and (x.outflow() > 1 or is_entrance_sector(builder, x))
    connection_flags = {}
    for slot in PolSlot:
        connection_flags[slot] = {}
        for slot2 in PolSlot:
            connection_flags[slot][slot2] = False
    for sector in builder.sectors:
        others = [x for x in builder.sectors if sector_filter(x, sector)]
        other_mag = sum_magnitude(others)
        sector_mag = sector.magnitude()
        check_flags(sector_mag, connection_flags)
        unconnected_sector = True
        for i in PolSlot:
            if sector_mag[i.value] == 0 or other_mag[i.value] > 0 or self_connecting(sector, i, sector_mag):
                unconnected_sector = False
                break
        if unconnected_sector:
            for i in PolSlot:
                if sector_mag[i.value] > 0 and other_mag[i.value] == 0 and not self_connecting(sector, i, sector_mag):
                    builder.mag_needed[i] = [x for x in PolSlot if other_mag[x.value] > 0]
                    if name not in unconnected_builders.keys():
                        unconnected_builders[name] = builder
    ttl_mag = sum_magnitude(builder.sectors)
    for slot in PolSlot:
        for slot2 in PolSlot:
            if ttl_mag[slot.value] > 0 and ttl_mag[slot2.value] > 0 and not connection_flags[slot][slot2]:
                builder.mag_needed[slot] = [slot2]
                builder.mag_needed[slot2] = [slot]
                if name not in unconnected_builders.keys():
                    unconnected_builders[name] = builder

def self_connecting(sector, slot, magnitude):
    return sector.polarity()[slot.value] == 0 and sum(magnitude) > magnitude[slot.value]


def check_flags(sector_mag, connection_flags):
    for slot in PolSlot:
        for slot2 in PolSlot:
            if sector_mag[slot.value] > 0 and sector_mag[slot2.value] > 0:
                connection_flags[slot][slot2] = True
                if slot != slot2:
                    for check_slot in PolSlot:  # transitivity check
                        if check_slot not in [slot, slot2] and connection_flags[slot2][check_slot]:
                            connection_flags[slot][check_slot] = True
                            connection_flags[check_slot][slot] = True


def identify_simple_branching_issues(dungeon_map):
    problem_builders = {}
    for name, builder in dungeon_map.items():
        if name == 'Skull Woods 2':  # i dislike this special case todo: identify destination entrances
            builder.conn_supplied[Hook.West] += 1
            builder.conn_needed[Hook.East] -= 1
        builder.forced_loops = calc_forced_loops(builder.sectors)
        if builder.dead_ends + builder.forced_loops * 2 > builder.branches + builder.allowance:
            problem_builders[name] = builder
        for h_type in Hook:
            lack = builder.conn_balance[h_type] = builder.conn_supplied[h_type] - builder.conn_needed[h_type]
            if lack < 0:
                builder.total_conn_lack += -lack
                problem_builders[name] = builder
    return problem_builders


def calc_forced_loops(sector_list):
    forced_loops = 0
    for sector in sector_list:
        h_mag = sector.hook_magnitude()
        other_sectors = [x for x in sector_list if x != sector]
        other_mag = sum_hook_magnitude(other_sectors)
        loop_parts = 0
        for hook in Hook:
            opp = opposite_h_type(hook).value
            if h_mag[hook.value] > other_mag[opp] and loop_present(hook, opp, h_mag, other_mag):
                loop_parts += (h_mag[hook.value] - other_mag[opp]) / 2
        forced_loops += math.floor(loop_parts)
    return forced_loops


def loop_present(hook, opp, h_mag, other_mag):
    if hook == Hook.Stairs:
        return h_mag[hook.value] - other_mag[opp] >= 2
    else:
        return h_mag[opp] >= h_mag[hook.value] - other_mag[opp]


def is_entrance_sector(builder, sector):
    for entrance in builder.all_entrances:
        r_set = sector.region_set()
        if entrance in r_set:
            return True
    return False


def is_satisfied(door_dict_list):
    for door_dict in door_dict_list:
        for door_list in door_dict.values():
            if len(door_list) > 0:
                return False
    return True


# todo: maybe filter by used doors too
# todo: I want the number of door that match is accessible by still
def filter_match_deps(candidate, match_deps):
    return [x for x in match_deps if x != candidate]


def sum_magnitude(sector_list):
    result = [0] * len(PolSlot)
    for sector in sector_list:
        vector = sector.magnitude()
        for i in range(len(result)):
            result[i] = result[i] + vector[i]
    return result


def sum_hook_magnitude(sector_list):
    result = [0] * len(Hook)
    for sector in sector_list:
        vector = sector.hook_magnitude()
        for i in range(len(result)):
            result[i] = result[i] + vector[i]
    return result


def sum_polarity(sector_list):
    pol = Polarity()
    for sector in sector_list:
        pol += sector.polarity()
    return pol


def assign_polarized_sectors(dungeon_map, polarized_sectors, global_pole, logger):
    # step 1: fix polarity connection issues
    logger.info('--Basic Traversal')
    unconnected_builders = identify_polarity_issues(dungeon_map)
    while len(unconnected_builders) > 0:
        for name, builder in unconnected_builders.items():
            candidates = find_connection_candidates(builder.mag_needed, polarized_sectors)
            valid, sector = False, None
            while not valid:
                if len(candidates) == 0:
                    raise Exception('Cross Dungeon Builder: Cannot find a candidate for connectedness. %s' % name)
                sector = random.choice(candidates)
                candidates.remove(sector)
                valid = global_pole.is_valid_choice(dungeon_map, builder, [sector])
            assign_sector(sector, builder, polarized_sectors, global_pole)
            builder.mag_needed = {}
        unconnected_builders = identify_polarity_issues(unconnected_builders)

    # step 2: fix dead ends
    problem_builders = identify_simple_branching_issues(dungeon_map)
    while len(problem_builders) > 0:
        for name, builder in problem_builders.items():
            candidates, charges = find_simple_branching_candidates(builder, polarized_sectors)
            biggest = max(charges) + 1
            weights = [biggest-x for x in charges]
            valid, choice = False, None
            while not valid:
                if len(candidates) == 0:
                    raise Exception('Cross Dungeon Builder: Simple branch problems: %s' % name)
                choice = random.choices(candidates, weights)[0]
                i = candidates.index(choice)
                candidates.pop(i)
                weights.pop(i)
                valid = global_pole.is_valid_choice(dungeon_map, builder, [choice]) and valid_connected_assignment(builder, [choice])
            assign_sector(choice, builder, polarized_sectors, global_pole)
            builder.total_conn_lack = 0
            builder.conn_balance.clear()
        problem_builders = identify_simple_branching_issues(problem_builders)

    # step 3: fix neutrality issues
    polarity_step_3(dungeon_map, polarized_sectors, global_pole, logger)

    # step 4: fix dead ends again
    neutral_choices: List[List] = neutralize_the_rest(polarized_sectors)
    problem_builders = identify_branching_issues(dungeon_map)
    while len(problem_builders) > 0:
        for name, builder in problem_builders.items():
            candidates = find_branching_candidates(builder, neutral_choices)
            valid, choice = False, None
            while not valid:
                if len(candidates) <= 0:
                        raise Exception('Cross Dungeon Builder: Complex branch problems: %s' % name)
                choice = random.choice(candidates)
                candidates.remove(choice)
                valid = global_pole.is_valid_choice(dungeon_map, builder, choice) and valid_polarized_assignment(builder, choice)
            neutral_choices.remove(choice)
            for sector in choice:
                assign_sector(sector, builder, polarized_sectors, global_pole)
            builder.unfulfilled.clear()
        problem_builders = identify_branching_issues(problem_builders)

    # step 5: assign randomly until gone - must maintain connectedness, neutral polarity, branching, lack, etc.
    comb_w_replace = len(dungeon_map) ** len(neutral_choices)
    combinations = None
    if comb_w_replace <= 1000:
        combinations = list(itertools.product(dungeon_map.keys(), repeat=len(neutral_choices)))
        random.shuffle(combinations)
    tries = 0
    while len(polarized_sectors) > 0:
        if tries > 1000 or (combinations and tries >= len(combinations)):
            raise Exception('No valid assignment found. Ref: %s' % next(iter(dungeon_map.keys())))
        if combinations:
            choices = combinations[tries]
        else:
            choices = random.choices(list(dungeon_map.keys()), k=len(neutral_choices))
        chosen_sectors = defaultdict(list)
        for i, choice in enumerate(choices):
            chosen_sectors[choice].extend(neutral_choices[i])
        all_valid = True
        for name, sector_list in chosen_sectors.items():
            if not valid_assignment(dungeon_map[name], sector_list):
                all_valid = False
                break
        if all_valid:
            for i, choice in enumerate(choices):
                builder = dungeon_map[choice]
                for sector in neutral_choices[i]:
                    assign_sector(sector, builder, polarized_sectors, global_pole)
        tries += 1


def polarity_step_3(dungeon_map, polarized_sectors, global_pole, logger):
    # step 3a: fix odd builders
    odd_builders = [x for x in dungeon_map.values() if sum_polarity(x.sectors).charge() % 2 != 0]
    random.shuffle(odd_builders)
    for builder in odd_builders:
        while sum_polarity(builder.sectors).charge() % 2 != 0:
            grouped_choices: List[List] = find_forced_groupings(polarized_sectors, dungeon_map)
            odd_candidates = find_odd_sectors_ranked_by_charge(builder, grouped_choices)
            sub_candidates, valid, best_charge, candidate_list = [], False, min(list(odd_candidates.keys())), None
            while not valid:
                if len(sub_candidates) == 0:
                    if len(odd_candidates) == 0:
                        raise NeutralizingException('Unable to fix dungeon parity: %s' % builder.name)
                    while best_charge not in odd_candidates.keys():
                        best_charge += 2
                    sub_candidates = odd_candidates.pop(best_charge)
                candidate_list = random.choice(sub_candidates)
                sub_candidates.remove(candidate_list)
                test_set = find_forced_connections(dungeon_map, candidate_list, polarized_sectors)
                if ensure_test_set_connectedness(test_set, builder, polarized_sectors, dungeon_map, global_pole):
                    valid = global_pole.is_valid_choice(dungeon_map, builder, test_set) and valid_branch_only(builder, candidate_list)
                else:
                    valid = False
            for candidate in candidate_list:
                assign_sector(candidate, builder, polarized_sectors, global_pole)

    # step 3b: neutralize all builders
    builder_order = list(dungeon_map.values())
    random.shuffle(builder_order)
    for builder in builder_order:
        # global_pole.check_odd_polarities(polarized_sectors, dungeon_map)
        logger.info('--Balancing %s', builder.name)
        while not builder.polarity().is_neutral():
            rejects = []
            candidates = find_neutralizing_candidates(builder, polarized_sectors, rejects)
            valid, sectors = False, None
            while not valid:
                if len(candidates) == 0:
                    candidates = find_neutralizing_candidates(builder, polarized_sectors, rejects)
                    if len(candidates) == 0:
                        raise NeutralizingException('Unable to find a globally valid neutralizer: %s' % builder.name)
                sectors = random.choice(candidates)
                candidates.remove(sectors)
                valid = global_pole.is_valid_choice(dungeon_map, builder, sectors)
                if not valid:
                    rejects.append(sectors)
            for sector in sectors:
                assign_sector(sector, builder, polarized_sectors, global_pole)


def find_forced_connections(dungeon_map, candidate_list, polarized_sectors):
    test_set = list(candidate_list)
    other_sectors = [x for x in polarized_sectors if x not in candidate_list]
    dungeon_hooks = defaultdict(int)
    for name, builder in dungeon_map.items():
        d_mag = sum_hook_magnitude(builder.sectors)
        for val in Hook:
            dungeon_hooks[val] += d_mag[val.value]
    queue = deque(candidate_list)
    while queue:
        candidate = queue.pop()
        c_mag = candidate.hook_magnitude()
        other_candidates = [x for x in candidate_list if x != candidate]
        for val in Hook:
            if c_mag[val.value] > 0:
                opp = opposite_h_type(val)
                o_val = opp.value
                if sum_hook_magnitude(other_candidates)[o_val] == 0 and dungeon_hooks[opp] == 0 and not valid_self(c_mag, val, opp):
                    forced_sector = []
                    for sec in other_sectors:
                        if sec.hook_magnitude()[o_val] > 0:
                            forced_sector.append(sec)
                            if len(forced_sector) > 1:
                                break
                    if len(forced_sector) == 1:
                        test_set.append(forced_sector[0])
    return test_set


def valid_self(c_mag, val, opp):
    if val == Hook.Stairs:
        return c_mag[val.value] > 2
    else:
        return c_mag[opp.value] > 0 and sum(c_mag) > 2


def ensure_test_set_connectedness(test_set, builder, polarized_sectors, dungeon_map, global_pole):
    test_copy = list(test_set)
    while not valid_connected_assignment(builder, test_copy):
        dummy_builder = DungeonBuilder("Dummy Builder for " + builder.name)
        dummy_builder.sectors = builder.sectors + test_copy
        possibles = [x for x in polarized_sectors if x not in test_copy]
        candidates = find_connected_candidates(possibles)
        valid, sector = False, None
        while not valid:
            if len(candidates) == 0:
                return False
            sector = random.choice(candidates)
            candidates.remove(sector)
            t2 = test_copy+[sector]
            valid = global_pole.is_valid_choice(dungeon_map, builder, t2) and valid_branch_only(builder, t2)
        test_copy.append(sector)
        dummy_builder.sectors = builder.sectors + test_copy
    test_set[:] = test_copy
    return True


class GlobalPolarity:

    def __init__(self, candidate_sectors):
        self.positives = [0, 0, 0]
        self.negatives = [0, 0, 0]
        self.evens = 0
        self.odds = 0
        for sector in candidate_sectors:
            pol = sector.polarity()
            if pol.charge() % 2 == 0:
                self.evens += 1
            else:
                self.odds += 1
            for slot in PolSlot:
                if pol.vector[slot.value] < 0:
                    self.negatives[slot.value] += -pol.vector[slot.value]
                elif pol.vector[slot.value] > 0:
                    self.positives[slot.value] += pol.vector[slot.value]

    def copy(self):
        gp = GlobalPolarity([])
        gp.positives = self.positives.copy()
        gp.negatives = self.negatives.copy()
        gp.evens = self.evens
        gp.odds = self.odds
        return gp

    def is_valid(self, dungeon_map):
        polarities = [x.polarity() for x in dungeon_map.values()]
        return self._check_parity(polarities) and self._is_valid_polarities(polarities)

    def _check_parity(self, polarities):
        local_evens = 0
        local_odds = 0
        for pol in polarities:
            if pol.charge() % 2 == 0:
                local_evens += 1
            else:
                local_odds += 1
        if local_odds > self.odds:
            return False
        return True

    def _is_valid_polarities(self, polarities):
        positives = self.positives.copy()
        negatives = self.negatives.copy()
        for polarity in polarities:
            for slot in PolSlot:
                if polarity[slot.value] > 0 and slot != PolSlot.Stairs:
                    if negatives[slot.value] >= polarity[slot.value]:
                        negatives[slot.value] -= polarity[slot.value]
                    else:
                        return False
                elif polarity[slot.value] < 0 and slot != PolSlot.Stairs:
                    if positives[slot.value] >= -polarity[slot.value]:
                        positives[slot.value] += polarity[slot.value]
                    else:
                        return False
                elif slot == PolSlot.Stairs:
                    if positives[slot.value] >= polarity[slot.value]:
                        positives[slot.value] -= polarity[slot.value]
                    else:
                        return False
        return True

    def consume(self, sector):
        polarity = sector.polarity()
        if polarity.charge() % 2 == 0:
            self.evens -= 1
        else:
            self.odds -= 1
        for slot in PolSlot:
            if polarity[slot.value] > 0 and slot != PolSlot.Stairs:
                if self.positives[slot.value] >= polarity[slot.value]:
                    self.positives[slot.value] -= polarity[slot.value]
                else:
                    raise Exception('Invalid assignment of %s' % sector.name)
            elif polarity[slot.value] < 0 and slot != PolSlot.Stairs:
                if self.negatives[slot.value] >= -polarity[slot.value]:
                    self.negatives[slot.value] += polarity[slot.value]
                else:
                    raise Exception('Invalid assignment of %s' % sector.name)
            elif slot == PolSlot.Stairs:
                if self.positives[slot.value] >= polarity[slot.value]:
                    self.positives[slot.value] -= polarity[slot.value]
                else:
                    raise Exception('Invalid assignment of %s' % sector.name)

    def is_valid_choice(self, dungeon_map, builder, sectors):
        proposal = self.copy()
        non_neutral_polarities = [x.polarity() for x in dungeon_map.values() if not x.polarity().is_neutral() and x != builder]
        current_polarity = builder.polarity() + sum_polarity(sectors)
        non_neutral_polarities.append(current_polarity)
        for sector in sectors:
            proposal.consume(sector)
        return proposal._check_parity(non_neutral_polarities) and proposal._is_valid_polarities(non_neutral_polarities)

    # def check_odd_polarities(self, candidate_sectors, dungeon_map):
    #     odd_candidates = [x for x in candidate_sectors if x.polarity().charge() % 2 != 0]
    #     odd_map = {n: x for (n, x) in dungeon_map.items() if sum_polarity(x.sectors).charge() % 2 != 0}
    #     gp = GlobalPolarity(odd_candidates)
    #     return gp.is_valid(odd_map)


def find_connection_candidates(mag_needed, sector_pool):
    candidates = []
    for sector in sector_pool:
        if sector.branching_factor() < 2:
            continue
        mag = sector.magnitude()
        matches = False
        for slot, match_slot in mag_needed.items():
            if mag[slot.value] > 0:
                for i in PolSlot:
                    if i in match_slot and mag[i.value] > 0:
                        matches = True
                        break
        if matches:
            candidates.append(sector)
    return candidates


def find_simple_branching_candidates(builder, sector_pool):
    candidates = defaultdict(list)
    charges = defaultdict(list)
    outflow_needed = builder.dead_ends + builder.forced_loops * 2 > builder.branches + builder.allowance
    total_needed = builder.dead_ends + builder.forced_loops * 2 - builder.branches + builder.allowance
    original_lack = builder.total_conn_lack
    best_lack = original_lack
    for sector in sector_pool:
        if outflow_needed and sector.branching_factor() <= 2:
            continue
        calc_sector_balance(sector)
        ttl_lack = 0
        for hook in Hook:
            lack = builder.conn_balance[hook] + sector.conn_balance[hook]
            if lack < 0:
                ttl_lack += -lack
        forced_loops = calc_forced_loops(builder.sectors + [sector])
        net_outflow = builder.dead_ends + forced_loops * 2 + sector.dead_ends() - builder.branches - builder.allowance - sector.branches()
        valid_branches = net_outflow < total_needed
        if valid_branches and (ttl_lack < original_lack or original_lack >= 0):
            candidates[ttl_lack].append(sector)
            charges[ttl_lack].append((builder.polarity()+sector.polarity()).charge())
            if ttl_lack < best_lack:
                best_lack = ttl_lack
    if best_lack == original_lack and not outflow_needed:
        raise Exception('These candidates may not help at all')
    if len(candidates[best_lack]) <= 0:
        raise Exception('Nothing can fix the simple branching issue. Panic ensues.')
    return candidates[best_lack], charges[best_lack]


def calc_sector_balance(sector):  # todo: move to base class?
    if sector.conn_balance is None:
        sector.conn_balance = defaultdict(int)
        for door in sector.outstanding_doors:
            if door.blocked or door.dead or sector.branching_factor() <= 1:
                sector.conn_balance[hook_from_door(door)] -= 1
            else:
                sector.conn_balance[hanger_from_door(door)] += 1


def find_odd_sectors_ranked_by_charge(builder, grouped_candidates):
    polarity = builder.polarity()
    candidates = defaultdict(list)
    for candidate_list in [x for x in grouped_candidates if sum_polarity(x).charge() % 2 != 0]:
        p_charge = (polarity + sum_polarity(candidate_list)).charge()
        candidates[p_charge].append(candidate_list)
    return candidates


# todo: refactor to return prioritized lists
def find_neutralizing_candidates(builder, sector_pool, rejects):
    polarity = builder.polarity()
    candidates, official_candidates = defaultdict(list), []
    original_charge = polarity.charge()
    best_charge = original_charge
    main_pool = list(sector_pool)
    last_r = 0
    scope = 2
    while len(official_candidates) == 0:
        while len(candidates) == 0:
            r_range = range(last_r + 1, last_r + 1 + scope)
            for r in r_range:
                if r > len(main_pool):
                    if len(candidates) == 0:
                        raise NeutralizingException('Cross Dungeon Builder: No possible neutralizers left %s' % builder.name)
                    else:
                        continue
                last_r = r
                combinations = ncr(len(main_pool), r)
                for i in range(0, combinations):
                    choice = kth_combination(i, main_pool, r)
                    p_charge = (polarity + sum_polarity(choice)).charge()
                    if p_charge < original_charge and p_charge <= best_charge and choice not in rejects:
                        candidates[p_charge].append(choice)
                        if p_charge < best_charge:
                            best_charge = p_charge
            scope = 1

        try:
            official_candidates = weed_candidates(builder, candidates, best_charge)
        except NeutralizingException:
            official_candidates = []
    return official_candidates


def weed_candidates(builder, candidates, best_charge):
    official_cand = []
    while len(official_cand) == 0:
        if len(candidates.keys()) == 0:
            raise NeutralizingException('Cross Dungeon Builder: Weeded out all candidates %s' % builder.name)
        while best_charge not in candidates.keys():
            best_charge += 1
        candidate_list = candidates.pop(best_charge)
        best_lack = None
        for cand in candidate_list:
            ttl_deads = 0
            ttl_branches = 0
            for sector in cand:
                calc_sector_balance(sector)
                ttl_deads += sector.dead_ends()
                ttl_branches += sector.branches()
            ttl_lack = 0
            ttl_balance = 0
            for hook in Hook:
                bal = 0
                for sector in cand:
                    bal += sector.conn_balance[hook]
                lack = builder.conn_balance[hook] + bal
                ttl_balance += lack
                if lack < 0:
                    ttl_lack += -lack
            forced_loops = calc_forced_loops(builder.sectors + cand)
            if ttl_balance >= 0 and builder.dead_ends + ttl_deads + forced_loops * 2 <= builder.branches + ttl_branches + builder.allowance:
                if best_lack is None or ttl_lack < best_lack:
                    best_lack = ttl_lack
                    official_cand = [cand]
                elif ttl_lack == best_lack:
                    official_cand.append(cand)

    # choose from among those that use less
    best_len = None
    cand_len = []
    for cand in official_cand:
        size = len(cand)
        if best_len is None or size < best_len:
            best_len = size
            cand_len = [cand]
        elif size == best_len:
            cand_len.append(cand)
    return cand_len


def find_branching_candidates(builder, neutral_choices):
    candidates = []
    for choice in neutral_choices:
        door_match = False
        flow_match = False
        for sector in choice:
            if sector.adj_outflow() >= 2:
                flow_match = True
            for door in sector.outstanding_doors:
                if builder.unfulfilled[hanger_from_door(door)] > 0:
                    door_match = True
        if (door_match and flow_match) or len(resolve_equations(builder, choice)) == 0:
            candidates.append(choice)
    return candidates


def find_connected_candidates(sector_pool):
    candidates = []
    for sector in sector_pool:
        if sector.adj_outflow() >= 2:
            candidates.append(sector)
    return candidates


def neutralize_the_rest(sector_pool):
    neutral_choices = []
    main_pool = list(sector_pool)
    failed_pool = []
    r_size = 1
    while len(main_pool) > 0 or len(failed_pool) > 0:
        if len(main_pool) <= r_size:
            main_pool.extend(failed_pool)
            failed_pool.clear()
            r_size += 1
        candidate = random.choice(main_pool)
        main_pool.remove(candidate)
        if r_size > len(main_pool):
            raise Exception("Cross Dungeon Builder: no more neutral pairings possible")
        combinations = ncr(len(main_pool), r_size)
        itr = 0
        done = False
        while not done:
            ttl_polarity = candidate.polarity()
            choice_set = kth_combination(itr, main_pool, r_size)
            for choice in choice_set:
                ttl_polarity += choice.polarity()
            if ttl_polarity.is_neutral():
                choice_set.append(candidate)
                neutral_choices.append(choice_set)
                main_pool = [x for x in main_pool if x not in choice_set]
                failed_pool = [x for x in failed_pool if x not in choice_set]
                done = True
            else:
                itr += 1
            if itr >= combinations:
                failed_pool.append(candidate)
                done = True
    return neutral_choices


def find_forced_groupings(sector_pool, dungeon_map):
    dungeon_hooks = {}
    for name, builder in dungeon_map.items():
        dungeon_hooks[name] = sum_hook_magnitude(builder.sectors)
    groupings = []
    queue = deque(sector_pool)
    skips = set()
    while len(queue) > 0:
        grouping = queue.pop()
        is_list = isinstance(grouping, List)
        if not is_list and grouping in skips:
            continue
        grouping = grouping if is_list else [grouping]
        hook_mag = sum_hook_magnitude(grouping)
        force_found = False
        for val in Hook:
            if hook_mag[val.value] == 1:
                opp = opposite_h_type(val).value
                num_found = hook_mag[opp]
                for name, hooks in dungeon_hooks.items():
                    if hooks[opp] > 0:
                        num_found += hooks[opp]
                other_sectors = [x for x in sector_pool if x not in grouping]
                other_sector_mag = sum_hook_magnitude(other_sectors)
                if other_sector_mag[opp] > 0:
                    num_found += other_sector_mag[opp]
                if num_found == 1:
                    forced_sector = None
                    for sec in other_sectors:
                        if sec.hook_magnitude()[opp] > 0:
                            forced_sector = sec
                            break
                    if forced_sector:
                        grouping.append(forced_sector)
                        skips.add(forced_sector)
                        queue.append(grouping)
                        force_found = True
            if force_found:
                break
        if not force_found:
            groupings.append(grouping)
    return groupings


def valid_assignment(builder, sector_list):
    if not valid_polarized_assignment(builder, sector_list):
        return False
    return len(resolve_equations(builder, sector_list)) == 0


def valid_equations(builder, sector_list):
    return len(resolve_equations(builder, sector_list)) == 0


def valid_connected_assignment(builder, sector_list):
    full_list = sector_list + builder.sectors
    for sector in full_list:
        others = [x for x in full_list if x != sector]
        other_mag = sum_magnitude(others)
        sector_mag = sector.magnitude()
        hookable = False
        for i in range(len(sector_mag)):
            if sector_mag[i] > 0 and other_mag[i] > 0:
                hookable = True
        if not hookable:
            return False
    return True


def valid_branch_assignment(builder, sector_list):
    if not valid_connected_assignment(builder, sector_list):
        return False
    return valid_branch_only(builder, sector_list)


def valid_branch_only(builder, sector_list):
    forced_loops = calc_forced_loops(builder.sectors + sector_list)
    ttl_deads = 0
    ttl_branches = 0
    for s in sector_list:
        # calc_sector_balance(sector)  # do I want to check lack here? see weed_candidates
        ttl_deads += s.dead_ends()
        ttl_branches += s.branches()
    return builder.dead_ends + ttl_deads + forced_loops * 2 <= builder.branches + ttl_branches + builder.allowance


def valid_polarized_assignment(builder, sector_list):
    if not valid_branch_assignment(builder, sector_list):
        return False
    return (sum_polarity(sector_list) + sum_polarity(builder.sectors)).is_neutral()


def assign_the_rest(dungeon_map, neutral_sectors, global_pole):
    comb_w_replace = len(dungeon_map) ** len(neutral_sectors)
    combinations = None
    if comb_w_replace <= 1000:
        combinations = list(itertools.product(dungeon_map.keys(), repeat=len(neutral_sectors)))
        random.shuffle(combinations)
    tries = 0
    while len(neutral_sectors) > 0:
        if tries > 1000 or (combinations and tries >= len(combinations)):
            raise Exception('No valid assignment found for "neutral" sectors. Ref: %s' % next(iter(dungeon_map.keys())))
        # sector_list = list(neutral_sectors)
        if combinations:
            choices = combinations[tries]
        else:
            choices = random.choices(list(dungeon_map.keys()), k=len(neutral_sectors))
        neutral_sector_list = list(neutral_sectors)
        chosen_sectors = defaultdict(list)
        for i, choice in enumerate(choices):
            chosen_sectors[choice].append(neutral_sector_list[i])
        all_valid = True
        for name, sector_list in chosen_sectors.items():
            if not valid_assignment(dungeon_map[name], sector_list):
                all_valid = False
                break
        if all_valid:
            for name, sector_list in chosen_sectors.items():
                builder = dungeon_map[name]
                for sector in sector_list:
                    assign_sector(sector, builder, neutral_sectors, global_pole)
        tries += 1


def split_dungeon_builder(builder, split_list):
    logger = logging.getLogger('')
    logger.info('Splitting Up Desert/Skull')
    candidate_sectors = dict.fromkeys(builder.sectors)
    global_pole = GlobalPolarity(candidate_sectors)

    dungeon_map = {}
    for name, split_entrances in split_list.items():
        key = builder.name + ' ' + name
        dungeon_map[key] = sub_builder = DungeonBuilder(key)
        sub_builder.all_entrances = split_entrances
        for r_name in split_entrances:
            assign_sector(find_sector(r_name, candidate_sectors), sub_builder, candidate_sectors, global_pole)
    return balance_split(candidate_sectors, dungeon_map, global_pole)


def balance_split(candidate_sectors, dungeon_map, global_pole):
    logger = logging.getLogger('')
    # categorize sectors
    check_for_forced_dead_ends(dungeon_map, candidate_sectors, global_pole)
    check_for_forced_assignments(dungeon_map, candidate_sectors, global_pole)
    check_for_forced_crystal(dungeon_map, candidate_sectors, global_pole)
    crystal_switches, crystal_barriers, neutral_sectors, polarized_sectors = categorize_sectors(candidate_sectors)
    leftover = assign_crystal_switch_sectors(dungeon_map, crystal_switches, crystal_barriers,
                                             global_pole, len(crystal_barriers) > 0)
    for sector in leftover:
        if sector.polarity().is_neutral():
            neutral_sectors[sector] = None
        else:
            polarized_sectors[sector] = None
    # blue barriers
    assign_crystal_barrier_sectors(dungeon_map, crystal_barriers, global_pole)
    # polarity:
    logger.info('-Re-balancing ' + next(iter(dungeon_map.keys())) + ' et al')
    assign_polarized_sectors(dungeon_map, polarized_sectors, global_pole, logger)
    # the rest
    assign_the_rest(dungeon_map, neutral_sectors, global_pole)
    return dungeon_map


def check_for_forced_dead_ends(dungeon_map, candidate_sectors, global_pole):
    dead_end_sectors = [x for x in candidate_sectors if x.branching_factor() <= 1]
    other_sectors = [x for x in candidate_sectors if x not in dead_end_sectors]
    for name, builder in dungeon_map.items():
        other_sectors += builder.sectors
    other_magnitude = sum_hook_magnitude(other_sectors)
    dead_cnt = [0] * len(Hook)
    for sector in dead_end_sectors:
        hook_mag = sector.hook_magnitude()
        for hook in Hook:
            if hook_mag[hook.value] != 0:
                dead_cnt[hook.value] += 1
    for hook in Hook:
        opp = opposite_h_type(hook).value
        if dead_cnt[hook.value] > other_magnitude[opp]:
            raise Exception('Impossible to satisfy all these dead ends')
        elif dead_cnt[hook.value] == other_magnitude[opp]:
            candidates = [x for x in dead_end_sectors if x.hook_magnitude()[hook.value] > 0]
            for sector in other_sectors:
                if sector.hook_magnitude()[opp] > 0 and sector.is_entrance_sector() and sector.branching_factor() == 2:
                    builder = None
                    for b in dungeon_map.values():
                        if sector in b.sectors:
                            builder = b
                            break
                    valid, candidate_sector = False, None
                    while not valid:
                        if len(candidates) == 0:
                            raise Exception('Split Dungeon Builder: Bad dead end %s' % builder.name)
                        candidate_sector = random.choice(candidates)
                        candidates.remove(candidate_sector)
                        valid = global_pole.is_valid_choice(dungeon_map, builder, [candidate_sector]) and check_crystal(candidate_sector, sector)
                    assign_sector(candidate_sector, builder, candidate_sectors, global_pole)
                    builder.c_locked = True


def check_crystal(dead_end, entrance):
    if dead_end.blue_barrier and not entrance.c_switch and not dead_end.c_switch:
        return False
    if entrance.blue_barrier and not entrance.c_switch and not dead_end.c_switch:
        return False
    return True


def check_for_forced_assignments(dungeon_map, candidate_sectors, global_pole):
    done = False
    while not done:
        done = True
        magnitude = sum_hook_magnitude(candidate_sectors)
        dungeon_hooks = {}
        for name, builder in dungeon_map.items():
            dungeon_hooks[name] = sum_hook_magnitude(builder.sectors)
        for val in Hook:
            if magnitude[val.value] == 1:
                forced_sector = None
                for sec in candidate_sectors:
                    if sec.hook_magnitude()[val.value] > 0:
                        forced_sector = sec
                        break
                opp = opposite_h_type(val).value
                other_sectors = [x for x in candidate_sectors if x != forced_sector]
                if sum_hook_magnitude(other_sectors)[opp] == 0:
                    found_hooks = []
                    for name, hooks in dungeon_hooks.items():
                        if hooks[opp] > 0 and not dungeon_map[name].c_locked:
                            found_hooks.append(name)
                    if len(found_hooks) == 1:
                        done = False
                        assign_sector(forced_sector, dungeon_map[found_hooks[0]], candidate_sectors, global_pole)


def check_for_forced_crystal(dungeon_map, candidate_sectors, global_pole):
    for name, builder in dungeon_map.items():
        if check_for_forced_crystal_single(builder, candidate_sectors):
            builder.c_switch_required = True


def check_for_forced_crystal_single(builder, candidate_sectors):
    builder_doors = defaultdict(dict)
    for sector in builder.sectors:
        for door in sector.outstanding_doors:
            builder_doors[hook_from_door(door)][door] = sector
    candidate_doors = defaultdict(dict)
    for sector in candidate_sectors:
        for door in sector.outstanding_doors:
            candidate_doors[hook_from_door(door)][door] = sector
    for hook in builder_doors.keys():
        for door in builder_doors[hook].keys():
            opp = opposite_h_type(hook)
            for d, sector in builder_doors[opp].items():
                if d != door and (not sector.blue_barrier or sector.c_switch):
                    return False
            for d, sector in candidate_doors[opp].items():
                if not sector.blue_barrier or sector.c_switch:
                    return False
    return True


def categorize_sectors(candidate_sectors):
    crystal_switches = {}
    crystal_barriers = {}
    polarized_sectors = {}
    neutral_sectors = {}
    for sector in candidate_sectors:
        if sector.c_switch:
            crystal_switches[sector] = None
        elif sector.blue_barrier:
            crystal_barriers[sector] = None
        elif sector.polarity().is_neutral():
            neutral_sectors[sector] = None
        else:
            polarized_sectors[sector] = None
    return crystal_switches, crystal_barriers, neutral_sectors, polarized_sectors


class NeutralizingException(Exception):
    pass


class DoorEquation:

    def __init__(self, door):
        self.door = door
        self.cost = defaultdict(list)
        self.benefit = defaultdict(list)
        self.required = False
        self.access_id = None

    def copy(self):
        eq = DoorEquation(self.door)
        for key, doors in self.cost.items():
            eq.cost[key] = doors.copy()
        for key, doors in self.benefit.items():
            eq.benefit[key] = doors.copy()
        eq.required = self.required
        return eq

    def total_cost(self):
        ttl = 0
        for key, door_list in self.cost.items():
            ttl += len(door_list)
        return ttl

    def profit(self):
        ttl = 0
        for key, door_list in self.benefit.items():
            ttl += len(door_list)
        return ttl - self.total_cost()

    def neutral(self):
        for key in Hook:
            if len(self.cost[key]) != len(self.benefit[key]):
                return False
        return True

    def neutral_profit(self):
        better_found = False
        for key in Hook:
            if len(self.cost[key]) > len(self.benefit[key]):
                return False
            if len(self.cost[key]) < len(self.benefit[key]):
                better_found = True
        return better_found

    def can_cover_cost(self, current_access):
        for key, door_list in self.cost.items():
            if len(door_list) > current_access[key]:
                return False
        return True


def identify_branching_issues(dungeon_map):
    unconnected_builders = {}
    for name, builder in dungeon_map.items():
        unreached_doors = resolve_equations(builder, [])
        if len(unreached_doors) > 0:
            unconnected_builders[name] = builder
            for hook, door_list in unreached_doors.items():
                builder.unfulfilled[hook] += len(door_list)
    return unconnected_builders


def resolve_equations(builder, sector_list):
    unreached_doors = defaultdict(list)
    equations = copy_door_equations(builder, sector_list)
    reached_doors = set()
    current_access = {}
    sector_split = {}  # those sectors that belong to a certain sector
    if builder.name in split_region_starts.keys():
        for name, region_list in split_region_starts[builder.name].items():
            current_access[name] = defaultdict(int)
            for r_name in region_list:
                sector = find_sector(r_name, builder.sectors)
                sector_split[sector] = name
    else:
        current_access[builder.name] = defaultdict(int)

    # resolve all that provide more access
    free_sector, eq_list, free_eq = find_free_equation(equations)
    while free_eq is not None:
        if free_sector in sector_split.keys():
            access_id = sector_split[free_sector]
            access = current_access[access_id]
        else:
            access_id = next(iter(current_access.keys()))
            access = current_access[access_id]
        resolve_equation(free_eq, eq_list, free_sector, access_id, access, reached_doors, equations)
        free_sector, eq_list, free_eq = find_free_equation(equations)
    while len(equations) > 0:
        valid_access = next_access(current_access)
        eq, eq_list, sector, access, access_id = None, None, None, None, None
        if len(valid_access) == 1:
            access_id, access = valid_access[0]
            eq, eq_list, sector = find_priority_equation(equations, access_id, access)
        elif len(valid_access) > 1:
            access_id, access = valid_access[0]
            eq, eq_list, sector = find_greedy_equation(equations, access_id, access)
        if eq:
            resolve_equation(eq, eq_list, sector, access_id, access, reached_doors, equations)
        else:
            for sector, eq_list in equations.items():
                for eq in eq_list:
                    unreached_doors[hook_from_door(eq.door)].append(eq.door)
            return unreached_doors
    return unreached_doors


def next_access(current_access):
    valid_ones = [(x, y) for x, y in current_access.items() if sum(y.values()) > 0]
    valid_ones.sort(key=lambda x: sum(x[1].values()))
    return valid_ones


# an equations with no change to access (check)
# the highest benefit equations, that can be paid for (check)
# 0-benefit required transforms
# 0-benefit transforms (how to pick between these?)
# negative benefit transforms (dead end)
def find_priority_equation(equations, access_id, current_access):
    flex = calc_flex(equations, current_access)
    required = calc_required(equations, current_access)
    wanted_candidates = []
    best_profit = None
    all_candidates = []
    local_profit_map = {}

    for sector, eq_list in equations.items():
        eq_list.sort(key=lambda eq: eq.profit(), reverse=True)
        best_local_profit = None
        for eq in eq_list:
            profit = eq.profit()
            if eq.can_cover_cost(current_access) and (eq.access_id is None or eq.access_id == access_id):
                if eq.neutral_profit() or eq.neutral():
                    return eq, eq_list, sector  # don't need to compare - just use it now
                if best_local_profit is None or profit > best_local_profit:
                    best_local_profit = profit
                all_candidates.append((eq, eq_list, sector))
            elif (best_profit is None or profit >= best_profit) and profit > 0:
                if best_profit is None or profit > best_profit:
                    wanted_candidates = [eq]
                    best_profit = profit
                else:
                    wanted_candidates.append(eq)
        local_profit_map[sector] = best_local_profit
    filtered_candidates = filter_requirements(all_candidates, equations, required, current_access)
    if len(filtered_candidates) == 0:
        filtered_candidates = all_candidates  # probably bad things
    if len(filtered_candidates) == 0:
            return None, None, None  # can't pay for anything
    if len(filtered_candidates) == 1:
        return filtered_candidates[0]

    triplet_candidates = []
    best_profit = None
    for eq, eq_list, sector in filtered_candidates:
        profit = eq.profit()
        if best_profit is None or profit >= best_profit:
            if best_profit is None or profit > best_profit:
                triplet_candidates = [(eq, eq_list, sector)]
                best_profit = profit
            else:
                triplet_candidates.append((eq, eq_list, sector))

    filtered_candidates = filter_requirements(triplet_candidates, equations, required, current_access)
    if len(filtered_candidates) == 0:
        filtered_candidates = triplet_candidates
    if len(filtered_candidates) == 1:
        return filtered_candidates[0]

    required_candidates = [x for x in filtered_candidates if x[0].required]
    if len(required_candidates) == 0:
        required_candidates = filtered_candidates
    if len(required_candidates) == 1:
        return required_candidates[0]

    flexible_candidates = [x for x in required_candidates if x[0].can_cover_cost(flex)]
    if len(flexible_candidates) == 0:
        flexible_candidates = required_candidates
    if len(flexible_candidates) == 1:
        return flexible_candidates[0]

    good_local_candidates = [x for x in flexible_candidates if local_profit_map[x[2]] == x[0].profit()]
    if len(good_local_candidates) == 0:
        good_local_candidates = flexible_candidates
    if len(good_local_candidates) == 1:
        return good_local_candidates[0]

    leads_to_profit = [x for x in good_local_candidates if can_enable_wanted(x[0], wanted_candidates)]
    if len(leads_to_profit) == 0:
        leads_to_profit = good_local_candidates
    if len(leads_to_profit) == 1:
        return leads_to_profit[0]

    cost_point = {x[0]: find_cost_point(x, current_access) for x in leads_to_profit}
    best_point = max(cost_point.values())
    cost_point_candidates = [x for x in leads_to_profit if cost_point[x[0]] == best_point]
    if len(cost_point_candidates) == 0:
        cost_point_candidates = leads_to_profit
    return cost_point_candidates[0]  # just pick one I guess


def find_cost_point(eq_triplet, access):
    cost_point = 0
    for key, costs in eq_triplet[0].cost.items():
        cost_count = len(costs)
        if cost_count > 0:
            cost_point += access[key] - cost_count
    return cost_point


def find_greedy_equation(equations, access_id, current_access):
    all_candidates = []
    for sector, eq_list in equations.items():
        eq_list.sort(key=lambda eq: eq.profit(), reverse=True)
        for eq in eq_list:
            if eq.can_cover_cost(current_access) and (eq.access_id is None or eq.access_id == access_id):
                all_candidates.append((eq, eq_list, sector))
    if len(all_candidates) == 0:
        return None, None, None  # can't pay for anything
    if len(all_candidates) == 1:
        return all_candidates[0]
    filtered_candidates = [x for x in all_candidates if x[0].profit() + 2 >= len(x[2].outstanding_doors)]
    if len(filtered_candidates) == 0:
        filtered_candidates = all_candidates  # terrible! ugly dead ends
    if len(filtered_candidates) == 1:
        return filtered_candidates[0]

    triplet_candidates = []
    worst_profit = None
    for eq, eq_list, sector in filtered_candidates:
        profit = eq.profit()
        if worst_profit is None or profit <= worst_profit:
            if worst_profit is None or profit < worst_profit:
                triplet_candidates = [(eq, eq_list, sector)]
                worst_profit = profit
            else:
                triplet_candidates.append((eq, eq_list, sector))
    if len(triplet_candidates) == 0:
        triplet_candidates = filtered_candidates  # probably bad things
    return triplet_candidates[0]  # just pick one?


def calc_required(equations, current_access):
    ttl = 0
    for num in current_access.values():
        ttl += num
    local_profit_map = {}
    for sector, eq_list in equations.items():
        best_local_profit = None
        for eq in eq_list:
            profit = eq.profit()
            if best_local_profit is None or profit > best_local_profit:
                best_local_profit = profit
        local_profit_map[sector] = best_local_profit
        ttl += best_local_profit
    if ttl == 0:
        new_lists = {}
        for sector, eq_list in equations.items():
            if len(eq_list) > 1:
                rem_list = []
                for eq in eq_list:
                    if eq.profit() < local_profit_map[sector]:
                        rem_list.append(eq)
                if len(rem_list) > 0:
                    new_lists[sector] = [x for x in eq_list if x not in rem_list]
        for sector, eq_list in new_lists.items():
            if len(eq_list) <= 1:
                for eq in eq_list:
                    eq.required = True
            equations[sector] = eq_list
    required_costs = defaultdict(int)
    required_benefits = defaultdict(int)
    for sector, eq_list in equations.items():
        for eq in eq_list:
            if eq.required:
                for key, door_list in eq.cost.items():
                    required_costs[key] += len(door_list)
                for key, door_list in eq.benefit.items():
                    required_benefits[key] += len(door_list)
    return required_costs, required_benefits


def calc_flex(equations, current_access):
    flex_spending = defaultdict(int)
    required_costs = defaultdict(int)
    for sector, eq_list in equations.items():
        for eq in eq_list:
            if eq.required:
                for key, door_list in eq.cost.items():
                    required_costs[key] += len(door_list)
    for key in Hook:
        flex_spending[key] = max(0, current_access[key]-required_costs[key])
    return flex_spending


def filter_requirements(triplet_candidates, equations, required, current_access):
    r_costs, r_exits = required
    valid_candidates = []
    for cand, cand_list, cand_sector in triplet_candidates:
        valid = True
        if not cand.required:
            potential_benefit = defaultdict(int)
            potential_costs = defaultdict(int)
            for h_type, benefit in current_access.items():
                cur_cost = len(cand.cost[h_type])
                if benefit - cur_cost > 0:
                    potential_benefit[h_type] += benefit - cur_cost
            for h_type, benefit_list in cand.benefit.items():
                potential_benefit[h_type] += len(benefit_list)
            for sector, eq_list in equations.items():
                if sector == cand_sector:
                    affected_doors = [d for x in cand.benefit.values() for d in x] + [d for x in cand.cost.values() for d in x]
                    adj_list = [x for x in eq_list if x.door not in affected_doors]
                else:
                    adj_list = eq_list
                for eq in adj_list:
                    for h_type, benefit_list in eq.benefit.items():
                        potential_benefit[h_type] += len(benefit_list)
                    for h_type, cost_list in eq.cost.items():
                        potential_costs[h_type] += len(cost_list)
            for h_type, requirement in r_costs.items():
                if requirement > 0 and potential_benefit[h_type] < requirement:
                    valid = False
                    break
            if valid:
                for h_type, requirement in r_exits.items():
                    if requirement > 0 and potential_costs[h_type] < requirement:
                        valid = False
                        break
        if valid:
            valid_candidates.append((cand, cand_list, cand_sector))
    return valid_candidates


def can_enable_wanted(test_eq, wanted_candidates):
    for wanted in wanted_candidates:
        covered = True
        for key, door_list in wanted.cost.items():
            if len(test_eq.benefit[key]) < len(door_list):
                covered = False
                break
        if covered:
            return True
    return False


def resolve_equation(equation, eq_list, sector, access_id, current_access, reached_doors, equations):
    for key, door_list in equation.cost.items():
        if current_access[key] - len(door_list) < 0:
            raise Exception('Cannot pay for this connection')
        current_access[key] -= len(door_list)
        for door in door_list:
            reached_doors.add(door)
    for key, door_list in equation.benefit.items():
        current_access[key] += len(door_list)
        for door in door_list:
            reached_doors.add(door)
    eq_list.remove(equation)
    removing = [x for x in eq_list if x.door in reached_doors]
    for r_eq in removing:
        all_benefits_met = True
        for key in Hook:
            fringe_list = [x for x in r_eq.benefit[key] if x not in reached_doors]
            if len(fringe_list) > 0:
                all_benefits_met = False
                r_eq.benefit[key] = fringe_list
        if all_benefits_met:
            eq_list.remove(r_eq)
    if len(eq_list) == 0:
        del equations[sector]
    else:
        for eq in eq_list:
            eq.access_id = access_id


def find_free_equation(equations):
    for sector, eq_list in equations.items():
        for eq in eq_list:
            if eq.total_cost() <= 0:
                return sector, eq_list, eq
    return None, None, None


def copy_door_equations(builder, sector_list):
    equations = {}
    for sector in builder.sectors + sector_list:
        if sector.equations is None:
            #todo: sort equations?
            sector.equations = calc_sector_equations(sector, builder)
        curr_list = equations[sector] = []
        for equation in sector.equations:
            curr_list.append(equation.copy())
    return equations


def calc_sector_equations(sector, builder):
    equations = []
    is_entrance = is_entrance_sector(builder, sector) and not sector.destination_entrance
    if is_entrance:
        flagged_equations = []
        for door in sector.outstanding_doors:
            equation, flag = calc_door_equation(door, sector, True)
            if flag:
                flagged_equations.append(equation)
            equations.append(equation)
        for flagged_equation in flagged_equations:
            for equation in equations:
                for key, door_list in equation.benefit.items():
                    if flagged_equation.door in door_list and flagged_equation != equation:
                        door_list.remove(flagged_equation.door)
    else:
        for door in sector.outstanding_doors:
            equation, flag = calc_door_equation(door, sector, False)
            equations.append(equation)
    return equations


def calc_door_equation(door, sector, look_for_entrance):
    if look_for_entrance and not door.blocked:
        flag = sector.is_entrance_sector()
        if flag:
            eq = DoorEquation(door)
            eq.benefit[hook_from_door(door)].append(door)
            eq.required = True
            return eq, flag
    eq = DoorEquation(door)
    eq.required = door.blocked or door.dead
    eq.cost[hanger_from_door(door)].append(door)
    if not door.stonewall:
        start_region = door.entrance.parent_region
        visited = {start_region}
        queue = deque([start_region])
        found_events = set()
        event_doors = set()
        while len(queue) > 0:
            region = queue.popleft()
            for loc in region.locations:
                if loc.name in dungeon_events:
                    found_events.add(loc.name)
                    for d in event_doors:
                        if loc.name == d.req_event:
                            connect = d.entrance.connected_region
                            if connect is not None and connect.type == RegionType.Dungeon and connect not in visited:
                                visited.add(connect)
                                queue.append(connect)
            for ext in region.exits:
                d = ext.door
                if d is not None:
                    if d.controller is not None:
                        d = d.controller
                    if d is not door and d in sector.outstanding_doors and not d.blocked:
                        eq_list = eq.benefit[hook_from_door(d)]
                        if d not in eq_list:
                            eq_list.append(d)
                    if d.req_event is not None and d.req_event not in found_events:
                        event_doors.add(d)
                    else:
                        connect = ext.connected_region if ext.door.controller is None else d.entrance.parent_region
                        if connect is not None and connect.type == RegionType.Dungeon and connect not in visited:
                            visited.add(connect)
                            queue.append(connect)
    if len(eq.benefit) == 0:
        eq.required = True
    return eq, False


# common functions - todo: move to a common place
def kth_combination(k, l, r):
    if r == 0:
        return []
    elif len(l) == r:
        return l
    else:
        i = ncr(len(l) - 1, r - 1)
        if k < i:
            return l[0:1] + kth_combination(k, l[1:], r - 1)
        else:
            return kth_combination(k - i, l[1:], r)


def ncr(n, r):
    if r == 0:
        return 1
    r = min(r, n - r)
    numerator = reduce(op.mul, range(n, n - r, -1), 1)
    denominator = reduce(op.mul, range(1, r + 1), 1)
    return int(numerator / denominator)


dungeon_boss_sectors = {
    'Hyrule Castle': [],
    'Eastern Palace': ['Eastern Boss'],
    'Desert Palace': ['Desert Boss'],
    'Tower of Hera': ['Hera Boss'],
    'Agahnims Tower': ['Tower Agahnim 1'],
    'Palace of Darkness': ['PoD Boss'],
    'Swamp Palace': ['Swamp Boss'],
    'Skull Woods': ['Skull Boss'],
    'Thieves Town': ['Thieves Blind\'s Cell', 'Thieves Boss'],
    'Ice Palace': ['Ice Boss'],
    'Misery Mire': ['Mire Boss'],
    'Turtle Rock': ['TR Boss'],
    'Ganons Tower': ['GT Agahnim 2']
}

default_dungeon_entrances = {
    'Hyrule Castle': ['Hyrule Castle Lobby', 'Hyrule Castle West Lobby', 'Hyrule Castle East Lobby', 'Sewers Rat Path',
                      'Sanctuary'],
    'Eastern Palace': ['Eastern Lobby'],
    'Desert Palace': ['Desert Back Lobby', 'Desert Main Lobby', 'Desert West Lobby', 'Desert East Lobby'],
    'Tower of Hera': ['Hera Lobby'],
    'Agahnims Tower': ['Tower Lobby'],
    'Palace of Darkness': ['PoD Lobby'],
    'Swamp Palace': ['Swamp Lobby'],
    'Skull Woods': ['Skull 1 Lobby', 'Skull Pinball', 'Skull Left Drop', 'Skull Pot Circle', 'Skull 2 East Lobby',
                    'Skull 2 West Lobby', 'Skull Back Drop', 'Skull 3 Lobby'],
    'Thieves Town': ['Thieves Lobby'],
    'Ice Palace': ['Ice Lobby'],
    'Misery Mire': ['Mire Lobby'],
    'Turtle Rock': ['TR Main Lobby', 'TR Eye Bridge', 'TR Big Chest Entrance', 'TR Lazy Eyes'],
    'Ganons Tower': ['GT Lobby']
}


# todo: calculate these for ER - the multi entrance dungeons anyway
dungeon_dead_end_allowance = {
    'Hyrule Castle': 6,
    'Eastern Palace': 1,
    'Desert Palace': 2,
    'Tower of Hera': 1,
    'Agahnims Tower': 1,
    'Palace of Darkness': 1,
    'Swamp Palace': 1,
    'Skull Woods': 3,  # two allowed in skull 1, 1 in skull 3, 0 in skull 2
    'Thieves Town': 1,
    'Ice Palace': 1,
    'Misery Mire': 1,
    'Turtle Rock': 2,  # this assumes one overworld connection
    'Ganons Tower': 1,
    'Desert Palace Back': 1,
    'Desert Palace Main': 1,
    'Skull Woods 1': 0,
    'Skull Woods 2': 0,
    'Skull Woods 3': 1,
}

drop_entrances_allowance = [
    'Sewers Rat Path', 'Skull Pinball', 'Skull Left Drop', 'Skull Pot Circle', 'Skull Back Drop'
]

dead_entrances = [
    'TR Big Chest Entrance'
]

destination_entrances = [
    'Sanctuary', 'Hyrule Castle West Lobby', 'Hyrule Castle East Lobby', 'Sewers Rat Path', 'Desert East Lobby',
    'Desert West Lobby', 'Skull Pinball', 'Skull Pot Circle', 'Skull Left Drop', 'Skull 2 West Lobby',
    'Skull Back Drop', 'TR Big Chest Entrance', 'TR Eye Bridge', 'TR Lazy Eyes'
]

<|MERGE_RESOLUTION|>--- conflicted
+++ resolved
@@ -11,24 +11,7 @@
 from BaseClasses import DoorType, Direction, CrystalBarrier, RegionType, Polarity, PolSlot, flooded_keys
 from BaseClasses import Hook, hook_from_door
 from Regions import key_only_locations, dungeon_events, flooded_keys_reverse
-<<<<<<< HEAD
 from Dungeons import dungeon_regions, split_region_starts
-=======
-from Dungeons import dungeon_regions
-
-
-@unique
-class Hook(Enum):
-    North = 0
-    West = 1
-    South = 2
-    East = 3
-    Stairs = 4
-    NEdge = 5
-    SEdge = 6
-    WEdge = 7
-    EEdge = 8
->>>>>>> f87a2e8a
 
 
 class GraphPiece:
@@ -531,13 +514,16 @@
             and x.name not in key_only_locations.keys() and x.name not in ['Agahnim 1', 'Agahnim 2']]
 
 
-<<<<<<< HEAD
 type_map = {
     Hook.Stairs: Hook.Stairs,
     Hook.North: Hook.South,
     Hook.South: Hook.North,
     Hook.West: Hook.East,
     Hook.East: Hook.West,
+    Hook.NEdge: Hook.SEdge,
+    Hook.SEdge: Hook.NEdge,
+    Hook.EEdge: Hook.WEdge,
+    Hook.WEdge: Hook.EEdge,
 }
 
 
@@ -551,28 +537,7 @@
     Direction.West: Hook.East,
     Direction.East: Hook.West,
 }
-=======
-def opposite_h_type(h_type):
-    type_map = {
-        Hook.Stairs: Hook.Stairs,
-        Hook.North: Hook.South,
-        Hook.South: Hook.North,
-        Hook.West: Hook.East,
-        Hook.East: Hook.West,
-        Hook.NEdge: Hook.SEdge,
-        Hook.SEdge: Hook.NEdge,
-        Hook.EEdge: Hook.WEdge,
-        Hook.WEdge: Hook.EEdge,
-    }
-    return type_map[h_type]
-
-
-edge_map = {
-    Direction.North: Hook.NEdge,
-    Direction.South: Hook.SEdge,
-    Direction.West: Hook.WEdge,
-    Direction.East: Hook.EEdge,
-}
+
 
 edge_map_back = {
     Direction.North: Hook.SEdge,
@@ -582,40 +547,13 @@
 }
 
 
-def hook_from_door(door):
-    if door.type == DoorType.SpiralStairs:
-        return Hook.Stairs
-    if door.type == DoorType.Normal:
-        dir = {
-            Direction.North: Hook.North,
-            Direction.South: Hook.South,
-            Direction.West: Hook.West,
-            Direction.East: Hook.East,
-        }
-        return dir[door.direction]
-    if door.type == DoorType.Open:
-        return edge_map[door.direction]
-    return None
->>>>>>> f87a2e8a
-
-
 def hanger_from_door(door):
     if door.type == DoorType.SpiralStairs:
         return Hook.Stairs
     if door.type == DoorType.Normal:
-<<<<<<< HEAD
         return hang_dir_map[door.direction]
-=======
-        dir = {
-            Direction.North: Hook.South,
-            Direction.South: Hook.North,
-            Direction.West: Hook.East,
-            Direction.East: Hook.West,
-        }
-        return dir[door.direction]
     if door.type == DoorType.Open:
         return edge_map_back[door.direction]
->>>>>>> f87a2e8a
     return None
 
 
