--- conflicted
+++ resolved
@@ -1482,11 +1482,7 @@
         sector_mag = sector.magnitude()
         for i in range(len(sector_mag)):
             if sector_mag[i] > 0 and other_mag[i] == 0:
-<<<<<<< HEAD
-                return True
-=======
                 return False
->>>>>>> 791d139e
     # dead_ends = 0
     # branches = 0
     # for sector in sector_list:
