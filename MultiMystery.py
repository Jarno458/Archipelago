__author__ = "Berserker55" # you can find me on the ALTTP Randomizer Discord

"""
This script launches a Multiplayer "Multiworld" Mystery Game

.yaml files for all participating players should be placed in a /Players folder.
For every player a mystery game is rolled and a ROM created.
After generation the server is automatically launched.
It is still up to the host to forward the correct port (38281 by default) and distribute the roms to the players.
Regular Mystery has to work for this first, such as a ALTTP Base ROM and Enemizer Setup.
A guide can be found here: https://docs.google.com/document/d/19FoqUkuyStMqhOq8uGiocskMo1KMjOW4nEeG81xrKoI/edit
Configuration can be found in host.yaml
"""

import os
import subprocess
import sys
<<<<<<< HEAD
import tempfile
import shutil
import traceback
import io
import time
import multiprocessing
=======
import threading
>>>>>>> 4d27651d
import concurrent.futures


def feedback(text: str):
    print(text)
    input("Press Enter to ignore and probably crash.")


if __name__ == "__main__":
    try:
        print(f"{__author__}'s MultiMystery Launcher")
        import ModuleUpdate

        ModuleUpdate.update()


        from Utils import get_public_ipv4, get_options

        from Patch import create_patch_file

        options = get_options()

        multi_mystery_options = options["multi_mystery_options"]
        output_path = multi_mystery_options["output_path"]
        enemizer_path = multi_mystery_options["enemizer_path"]
        player_files_path = multi_mystery_options["player_files_path"]
        race = multi_mystery_options["race"]
        create_spoiler = multi_mystery_options["create_spoiler"]
        zip_roms = multi_mystery_options["zip_roms"]
        zip_diffs = multi_mystery_options["zip_diffs"]
        zip_spoiler = multi_mystery_options["zip_spoiler"]
        zip_multidata = multi_mystery_options["zip_multidata"]
        zip_format = multi_mystery_options["zip_format"]
        #zip_password = multi_mystery_options["zip_password"] not at this time
        player_name = multi_mystery_options["player_name"]
        take_first_working = multi_mystery_options["take_first_working"]
        meta_file_path = multi_mystery_options["meta_file_path"]
        teams = multi_mystery_options["teams"]
        rom_file = options["general_options"]["rom_file"]
        host = options["server_options"]["host"]
        port = options["server_options"]["port"]

        py_version = f"{sys.version_info.major}.{sys.version_info.minor}"

        if not os.path.exists(enemizer_path):
            feedback(
                f"Enemizer not found at {enemizer_path}, please adjust the path in MultiMystery.py's config or put Enemizer in the default location.")
        if not os.path.exists(rom_file):
            feedback(
                f"Base rom is expected as {rom_file} in the Multiworld root folder please place/rename it there.")
        player_files = []
        os.makedirs(player_files_path, exist_ok=True)
        os.makedirs(output_path, exist_ok=True)
        for file in os.listdir(player_files_path):
            lfile = file.lower()
            if lfile.endswith(".yaml") and lfile != meta_file_path.lower():
                player_files.append(file)
                print(f"Found player's file {file}.")
        player_count = len(player_files)
        if player_count == 0:
            feedback(f"No player files found. Please put them in a {player_files_path} folder.")
        else:
            print(player_count, "Players found.")

        player_string = ""
        for i, file in enumerate(player_files, 1):
            player_string += f"--p{i} {os.path.join(player_files_path, file)} "


        if os.path.exists("BerserkerMultiServer.exe"):
            basemysterycommand = "BerserkerMystery.exe" #compiled windows
        elif os.path.exists("BerserkerMultiServer"):
            basemysterycommand = "BerserkerMystery" # compiled linux
        else:
            basemysterycommand = f"py -{py_version} Mystery.py" #source

        command = f"{basemysterycommand} --multi {len(player_files)} {player_string} " \
                  f"--rom \"{rom_file}\" --enemizercli \"{enemizer_path}\" " \
                  f"--teams {teams} "

        if create_spoiler:
            command += " --create_spoiler"
        if race:
            command += " --race"
        if os.path.exists(os.path.join(player_files_path, meta_file_path)):
            command += f" --meta {os.path.join(player_files_path, meta_file_path)}"

        print(command)
        import time
        start = time.perf_counter()
        
        def copy_seed(source: str, destination: str):
            seedname = None
            os.makedirs(destination, exist_ok=True)
            for file in os.listdir(source):
                shutil.copy(os.path.join(source, file), os.path.join(destination, file))
                if not seedname and (file.endswith("_multidata") or file.endswith(".sfc") or file.endswith("_spoiler.txt")):
                    seedname = file.split('.')[0].split('_')[1]
            return seedname

        def get_working_seed():#is a function for automatic deallocation of resources that are no longer needed when the server starts
            cpu_threads = multi_mystery_options["cpu_threads"]
            max_attempts = multi_mystery_options["max_attempts"]
            keep_all_seeds = multi_mystery_options["keep_all_seeds"]
            basedir = os.path.basename(tempfile.TemporaryDirectory().name) if keep_all_seeds else ""

            def cancel_remaining(starting_at:int = 0):
                for x in range(starting_at + 1, max_attempts + 1):
                    task_mapping[x].cancel()

            if cpu_threads < 1:
                cpu_threads = multiprocessing.cpu_count()

            if max_attempts < 1:
                max_attempts = multiprocessing.cpu_count()

            pool = concurrent.futures.ThreadPoolExecutor(max_workers=cpu_threads)
            task_mapping = {}
            for x in range(1, max_attempts+1):
                folder = tempfile.TemporaryDirectory()
                taskcommand = command + f" --outputpath {folder.name}"
                task = pool.submit(subprocess.run, taskcommand, capture_output=True, shell=False, text=True)
                task.task_id = x
                task.folder = folder
                task_mapping[x] = task

            errors = []
            dead_or_alive = {}
            alive = 0

            def check_if_done():
                for x in range(1, max_attempts+1):
                    result = dead_or_alive.get(x, None)
                    if result:
                        return x
                    elif result is None:
                        return False
                return False

            def get_alive_threads():
                still_alive = []
                for x in range(1,min(min_logical_seed,max_attempts)+1):
                    success = dead_or_alive.get(x, None)
                    if success is None:
                        still_alive.append(str(x))
                        if len(still_alive) == min(cpu_threads, 8):
                            still_alive.append("...")
                            break
                return ", ".join(still_alive) if still_alive else "None"

            min_logical_seed = max_attempts
            from tqdm import tqdm
            with tqdm(concurrent.futures.as_completed(task_mapping.values()),
                      total=len(task_mapping), unit="seed(s)", 
                      desc=(f"0.0% Success rate, " if keep_all_seeds else "") + f"Generating: {get_alive_threads()}") as progressbar:
                for task in progressbar:
                    try:
                        result = task.result()
                        if result.returncode:
                            raise Exception(result.stderr)
                    except concurrent.futures.CancelledError:
                        task.folder.cleanup()
                        dead_or_alive[task.task_id] = False
                    except:
                        error = io.StringIO()
                        traceback.print_exc(file=error)
                        errors.append(error.getvalue())
                        task.folder.cleanup()
                        dead_or_alive[task.task_id] = False
                        if "Please fix your yaml." in error.getvalue():
                            cancel_remaining()
                            tqdm.write("YAML error")
                            break
                        done = check_if_done()
                        if done and not keep_all_seeds:
                            break
                    else:
                        msg = f"Seed Attempt #{task.task_id:4} was successful."

                        dead_or_alive[task.task_id] = True
                        alive += 1
                        done = check_if_done()
                        if keep_all_seeds:
                            tqdm.write(msg)
                            copy_seed(task.folder.name, os.path.join(output_path, basedir, str(task.task_id)))
                        elif done:
                            tqdm.write(msg)
                            cancel_remaining()
                            break
                        elif take_first_working:
                            tqdm.write(msg)
                            cancel_remaining()
                            def check_if_done():
                                return task.task_id
                            break
                        else:
                            min_logical_seed = min(min_logical_seed, task.task_id)
                            if task.task_id <= min_logical_seed:
                                tqdm.write(msg+" However, waiting for an earlier logical seed that is still generating.")
                            cancel_remaining(task.task_id)
                    progressbar.set_description((f"{(alive/len(dead_or_alive))*100:.1f}% Success rate, " if keep_all_seeds else "") + f"Generating: {get_alive_threads()}")

            pool.shutdown(False)

            task_id = check_if_done()
            if not task_id:
                input("No seed was successful. Press enter to get errors.")
                for error in errors:
                    print(error)
                sys.exit()

            return task_mapping[task_id]




        task = get_working_seed()
        seedname = copy_seed(task.folder.name, output_path)

        print()
        print(f"Took {time.perf_counter()-start:.3f} seconds to generate rom(s).")
        multidataname = f"DR_{seedname}_multidata"
        spoilername = f"DR_{seedname}_Spoiler.txt"
        romfilename = ""

        if player_name:
            for file in os.listdir(output_path):
                if player_name in file:
                    import webbrowser
                    romfilename = os.path.join(output_path, file)
                    print(f"Launching ROM file {romfilename}")
                    webbrowser.open(romfilename)
                    break

        if any((zip_roms, zip_multidata, zip_spoiler, zip_diffs)):
            import zipfile
            compression = {1 : zipfile.ZIP_DEFLATED,
                           2 : zipfile.ZIP_LZMA,
                           3 : zipfile.ZIP_BZIP2}[zip_format]

            typical_zip_ending = {1: "zip",
                                  2: "7z",
                                  3: "bz2"}[zip_format]

            ziplock = threading.Lock()


            def pack_file(file: str):
                with ziplock:
                    zf.write(os.path.join(output_path, file), file)
                    print(f"Packed {file} into zipfile {zipname}")


            def remove_zipped_file(file: str):
                os.remove(os.path.join(output_path, file))
                print(f"Removed {file} which is now present in the zipfile")

<<<<<<< HEAD
            zipname = os.path.join(output_path, f"DR_{seedname}.{typical_zip_ending}")
=======

            zipname = os.path.join(output_path, f"ER_{seedname}.{typical_zip_ending}")

>>>>>>> 4d27651d
            print(f"Creating zipfile {zipname}")
            ipv4 = (host if host else get_public_ipv4()) + ":" + str(port)


            def _handle_file(file: str):
                if zip_diffs:
                    # the main reason for using threading, the patch is created using bsdiff4, which frees the GIL
                    diff = os.path.split(create_patch_file(os.path.join(output_path, file), ipv4))[1]
                    pack_file(diff)
                    if zip_diffs == 2:
                        remove_zipped_file(diff)
                if zip_roms:
                    pack_file(file)
                    if zip_roms == 2 and player_name.lower() not in file.lower():
                        remove_zipped_file(file)


            with concurrent.futures.ThreadPoolExecutor() as pool:
                futures = []
                with zipfile.ZipFile(zipname, "w", compression=compression, compresslevel=9) as zf:
                    for file in os.listdir(output_path):
                        if file.endswith(".sfc") and seedname in file:
                            futures.append(pool.submit(_handle_file, file))

                    if zip_multidata and os.path.exists(os.path.join(output_path, multidataname)):
                        pack_file(multidataname)
                        if zip_multidata == 2:
                            remove_zipped_file(multidataname)

                    if zip_spoiler and create_spoiler:
                        pack_file(spoilername)
                        if zip_spoiler == 2:
                            remove_zipped_file(spoilername)

                    for future in futures:
                        future.result()  # make sure we close the zip AFTER any packing is done

        if os.path.exists(os.path.join(output_path, multidataname)):
            if os.path.exists("BerserkerMultiServer.exe"):
                baseservercommand = "BerserkerMultiServer.exe"  # compiled windows
            elif os.path.exists("BerserkerMultiServer"):
                baseservercommand = "BerserkerMultiServer"  # compiled linux
            else:
                baseservercommand = f"py -{py_version} MultiServer.py"  # source
            #don't have a mac to test that. If you try to run compiled on mac, good luck.

            subprocess.call(f"{baseservercommand} --multidata {os.path.join(output_path, multidataname)}")
    except:
        traceback.print_exc()
        input("Press enter to close")<|MERGE_RESOLUTION|>--- conflicted
+++ resolved
@@ -15,16 +15,13 @@
 import os
 import subprocess
 import sys
-<<<<<<< HEAD
 import tempfile
 import shutil
 import traceback
 import io
 import time
 import multiprocessing
-=======
 import threading
->>>>>>> 4d27651d
 import concurrent.futures
 
 
@@ -282,13 +279,8 @@
                 os.remove(os.path.join(output_path, file))
                 print(f"Removed {file} which is now present in the zipfile")
 
-<<<<<<< HEAD
             zipname = os.path.join(output_path, f"DR_{seedname}.{typical_zip_ending}")
-=======
-
-            zipname = os.path.join(output_path, f"ER_{seedname}.{typical_zip_ending}")
-
->>>>>>> 4d27651d
+
             print(f"Creating zipfile {zipname}")
             ipv4 = (host if host else get_public_ipv4()) + ":" + str(port)
 
