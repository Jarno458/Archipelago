__author__ = "Berserker55" # you can find me on the ALTTP Randomizer Discord
__version__ = 1.6

"""
This script launches a Multiplayer "Multiworld" Mystery Game

.yaml files for all participating players should be placed in a /Players folder.
For every player a mystery game is rolled and a ROM created.
After generation the server is automatically launched.
It is still up to the host to forward the correct port (38281 by default) and distribute the roms to the players.
Regular Mystery has to work for this first, such as a ALTTP Base ROM and Enemizer Setup.
A guide can be found here: https://docs.google.com/document/d/19FoqUkuyStMqhOq8uGiocskMo1KMjOW4nEeG81xrKoI/edit
Configuration can be found in host.yaml
"""

import os
import subprocess
import sys
import tempfile
import shutil
import traceback
import io
import time
import multiprocessing
import concurrent.futures


def feedback(text: str):
    print(text)
    input("Press Enter to ignore and probably crash.")


if __name__ == "__main__":
    try:
        print(f"{__author__}'s MultiMystery Launcher V{__version__}")
        import ModuleUpdate
        ModuleUpdate.update()

        from Utils import parse_yaml

        multi_mystery_options = parse_yaml(open("host.yaml").read())["multi_mystery_options"]
        output_path = multi_mystery_options["output_path"]
        enemizer_path = multi_mystery_options["enemizer_path"]
        player_files_path = multi_mystery_options["player_files_path"]
        race = multi_mystery_options["race"]
        create_spoiler = multi_mystery_options["create_spoiler"]
        zip_roms = multi_mystery_options["zip_roms"]
        zip_spoiler = multi_mystery_options["zip_spoiler"]
        zip_multidata = multi_mystery_options["zip_multidata"]
        player_name = multi_mystery_options["player_name"]
<<<<<<< HEAD
        take_first_working = multi_mystery_options["take_first_working"]
=======
        meta_file_path = multi_mystery_options["meta_file_path"]

>>>>>>> 0220575c

        py_version = f"{sys.version_info.major}.{sys.version_info.minor}"

        if not os.path.exists(enemizer_path):
            feedback(
                f"Enemizer not found at {enemizer_path}, please adjust the path in MultiMystery.py's config or put Enemizer in the default location.")
        if not os.path.exists("Zelda no Densetsu - Kamigami no Triforce (Japan).sfc"):
            feedback(
                "Base rom is expected as Zelda no Densetsu - Kamigami no Triforce (Japan).sfc in the Multiworld root folder please place/rename it there.")
        player_files = []
        os.makedirs(player_files_path, exist_ok=True)
        os.makedirs(output_path, exist_ok=True)
        for file in os.listdir(player_files_path):
            lfile = file.lower()
            if lfile.endswith(".yaml") and lfile != meta_file_path.lower():
                player_files.append(file)
                print(f"Player {file[:-5]} found.")
        player_count = len(player_files)
        if player_count == 0:
            feedback(f"No player files found. Please put them in a {player_files_path} folder.")
        else:
            print(player_count, "Players found.")

        player_string = ""
        for i,file in enumerate(player_files):
            player_string += f"--p{i+1} {os.path.join(player_files_path, file)} "

        player_names = list(file[:-5] for file in player_files)

        if os.path.exists("BerserkerMultiServer.exe"):
            basemysterycommand = "BerserkerMystery.exe" #compiled windows
        elif os.path.exists("BerserkerMultiServer"):
            basemysterycommand = "BerserkerMystery" # compiled linux
        else:
            basemysterycommand = f"py -{py_version} Mystery.py" #source

<<<<<<< HEAD
        spoiler_option = " --create_spoiler" if  create_spoiler else ""
        race_option = " --race" if race else ""
        basecommand = f"{basemysterycommand} --multi {len(player_files)} {player_string} " \
                  f"--names {','.join(player_names)} --enemizercli {enemizer_path}" \
                  f"{spoiler_option}{race_option}"
        print(basecommand)

        from tqdm import tqdm

=======
        command = f"{basemysterycommand} --multi {len(player_files)} {player_string} " \
                  f"--names {','.join(player_names)} --enemizercli {enemizer_path} " \
                  f"--outputpath {output_path}"

        if create_spoiler:
            command +=  " --create_spoiler"
        if race:
            command += " --race"
        if os.path.exists(os.path.join(player_files_path, meta_file_path)):
            command += f" --meta {os.path.join(player_files_path, meta_file_path)}"

        print(command)
        import time
>>>>>>> 0220575c
        start = time.perf_counter()

        def get_working_seed():#is a function for automatic deallocation of resources that are no longer needed when the server starts
            cpu_threads = multi_mystery_options["cpu_threads"]
            max_attempts = multi_mystery_options["max_attempts"]

            def cancel_remaining(starting_at:int = 0):
                for x in range(starting_at + 1, max_attempts + 1):
                    task_mapping[x].cancel()

            if cpu_threads < 1:
                cpu_threads = multiprocessing.cpu_count()

            if max_attempts < 1:
                max_attempts = multiprocessing.cpu_count()

            pool = concurrent.futures.ThreadPoolExecutor(max_workers=cpu_threads)
            task_mapping = {}
            for x in range(1, max_attempts+1):
                folder = tempfile.TemporaryDirectory()
                command = basecommand + f" --outputpath {folder.name}"
                task = pool.submit(subprocess.run, command, capture_output=True, shell=False, text=True)
                task.task_id = x
                task.folder = folder
                task_mapping[x] = task

            errors = []
            dead_or_alive = {}

            def check_if_done():
                for x in range(1, max_attempts+1):
                    result = dead_or_alive.get(x, None)
                    if result:
                        return x
                    elif result is None:
                        return False
                return False

            def get_alive_threads():
                still_alive = []
                for x in range(1,min(min_logical_seed,max_attempts)+1):
                    success = dead_or_alive.get(x, None)
                    if success is None:
                        still_alive.append(str(x))
                        if len(still_alive) == min(cpu_threads, 8):
                            still_alive.append("...")
                            break
                return ", ".join(still_alive) if still_alive else "None"

            min_logical_seed = max_attempts
            with tqdm(concurrent.futures.as_completed(task_mapping.values()),
                      total=len(task_mapping), unit="seed(s)",
                      desc=f"Generating: {get_alive_threads()}") as progressbar:
                for task in progressbar:
                    try:
                        result = task.result()
                        if result.returncode:
                            raise Exception(result.stderr)
                    except concurrent.futures.CancelledError:
                        task.folder.cleanup()
                        dead_or_alive[task.task_id] = False
                    except:
                        error = io.StringIO()
                        traceback.print_exc(file=error)
                        errors.append(error.getvalue())
                        task.folder.cleanup()
                        dead_or_alive[task.task_id] = False
                        if "Please fix your yaml." in error.getvalue():
                            cancel_remaining()
                            tqdm.write("YAML error")
                            break
                        done = check_if_done()
                        if done:
                            break
                    else:
                        msg = f"Seed Attempt #{task.task_id:4} was successful."

                        dead_or_alive[task.task_id] = True
                        done = check_if_done()
                        if done:
                            tqdm.write(msg)
                            cancel_remaining()
                            break
                        elif take_first_working:
                            tqdm.write(msg)
                            cancel_remaining()
                            def check_if_done():
                                return task.task_id
                            break
                        else:
                            min_logical_seed = min(min_logical_seed, task.task_id)
                            if task.task_id <= min_logical_seed:
                                tqdm.write(msg+" However, waiting for an earlier logical seed that is still generating.")
                            cancel_remaining(task.task_id)
                    progressbar.set_description(f"Generating: {get_alive_threads()}")

            pool.shutdown(False)

            task_id = check_if_done()
            if not task_id:
                input("No seed was successful. Press enter to get errors.")
                for error in errors:
                    print(error)
                sys.exit()

            return task_mapping[task_id]




        task = get_working_seed()
        seedname = ""
        for file in os.listdir(task.folder.name):
            shutil.copy(os.path.join(task.folder.name, file), os.path.join(output_path, file))
            if file.endswith("_multidata"):
                seedname = file[3:-10]

        print()
        print(f"Took {time.perf_counter()-start:.3f} seconds to generate rom(s).")
        multidataname = f"DR_{seedname}_multidata"
        spoilername = f"DR_{seedname}_Spoiler.txt"
        romfilename = ""

        if player_name:
            for file in os.listdir(output_path):
                if player_name in file:
                    import webbrowser
                    romfilename = os.path.join(output_path, file)
                    print(f"Launching ROM file {romfilename}")
                    webbrowser.open(romfilename)
                    break

        if any((zip_roms, zip_multidata, zip_spoiler)):
            import zipfile
            def pack_file(file: str):
                zf.write(os.path.join(output_path, file), file)
                print(f"Packed {file} into zipfile {zipname}")

            def remove_zipped_file(file: str):
                os.remove(os.path.join(output_path, file))
                print(f"Removed {file} which is now present in the zipfile")

            zipname = os.path.join(output_path, f"DR_{seedname}.zip")
            print(f"Creating zipfile {zipname}")
            with zipfile.ZipFile(zipname, "w", compression=zipfile.ZIP_DEFLATED, compresslevel=9) as zf:
                for file in os.listdir(output_path):
                    if zip_roms and file.endswith(".sfc") and seedname in file:
                        pack_file(file)
                        if zip_roms == 2 and player_name.lower() not in file.lower():
                            remove_zipped_file(file)
                if zip_multidata and os.path.exists(os.path.join(output_path, multidataname)):
                    pack_file(multidataname)
                    if zip_multidata == 2:
                        remove_zipped_file(multidataname)
                if zip_spoiler and create_spoiler:
                    pack_file(spoilername)
                    if zip_spoiler == 2:
                        remove_zipped_file(spoilername)

        if os.path.exists(os.path.join(output_path, multidataname)):
            if os.path.exists("BerserkerMultiServer.exe"):
                baseservercommand = "BerserkerMultiServer.exe"  # compiled windows
            elif os.path.exists("BerserkerMultiServer"):
                baseservercommand = "BerserkerMultiServer"  # compiled linux
            else:
                baseservercommand = f"py -{py_version} MultiServer.py"  # source
            #don't have a mac to test that. If you try to run compiled on mac, good luck.

            subprocess.call(f"{baseservercommand} --multidata {os.path.join(output_path, multidataname)}")
    except:
        traceback.print_exc()
        input("Press enter to close")<|MERGE_RESOLUTION|>--- conflicted
+++ resolved
@@ -48,12 +48,9 @@
         zip_spoiler = multi_mystery_options["zip_spoiler"]
         zip_multidata = multi_mystery_options["zip_multidata"]
         player_name = multi_mystery_options["player_name"]
-<<<<<<< HEAD
         take_first_working = multi_mystery_options["take_first_working"]
-=======
         meta_file_path = multi_mystery_options["meta_file_path"]
 
->>>>>>> 0220575c
 
         py_version = f"{sys.version_info.major}.{sys.version_info.minor}"
 
@@ -90,17 +87,6 @@
         else:
             basemysterycommand = f"py -{py_version} Mystery.py" #source
 
-<<<<<<< HEAD
-        spoiler_option = " --create_spoiler" if  create_spoiler else ""
-        race_option = " --race" if race else ""
-        basecommand = f"{basemysterycommand} --multi {len(player_files)} {player_string} " \
-                  f"--names {','.join(player_names)} --enemizercli {enemizer_path}" \
-                  f"{spoiler_option}{race_option}"
-        print(basecommand)
-
-        from tqdm import tqdm
-
-=======
         command = f"{basemysterycommand} --multi {len(player_files)} {player_string} " \
                   f"--names {','.join(player_names)} --enemizercli {enemizer_path} " \
                   f"--outputpath {output_path}"
@@ -114,7 +100,6 @@
 
         print(command)
         import time
->>>>>>> 0220575c
         start = time.perf_counter()
 
         def get_working_seed():#is a function for automatic deallocation of resources that are no longer needed when the server starts
@@ -135,8 +120,8 @@
             task_mapping = {}
             for x in range(1, max_attempts+1):
                 folder = tempfile.TemporaryDirectory()
-                command = basecommand + f" --outputpath {folder.name}"
-                task = pool.submit(subprocess.run, command, capture_output=True, shell=False, text=True)
+                taskcommand = command + f" --outputpath {folder.name}"
+                task = pool.submit(subprocess.run, taskcommand, capture_output=True, shell=False, text=True)
                 task.task_id = x
                 task.folder = folder
                 task_mapping[x] = task
