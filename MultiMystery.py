__author__ = "Berserker55" # you can find me on the ALTTP Randomizer Discord
__version__ = 1.6

"""
This script launches a Multiplayer "Multiworld" Mystery Game

.yaml files for all participating players should be placed in a /Players folder.
For every player a mystery game is rolled and a ROM created.
After generation the server is automatically launched.
It is still up to the host to forward the correct port (38281 by default) and distribute the roms to the players.
Regular Mystery has to work for this first, such as a ALTTP Base ROM and Enemizer Setup.
<<<<<<< HEAD
"""

####config####
#location of your Enemizer CLI, available here: https://github.com/Bonta0/Enemizer/releases
enemizer_location:str = r"EnemizerCLI/EnemizerCLI.Core.exe"

#Where to place the resulting files
outputpath:str = "MultiMystery"

#folder from which the player yaml files are pulled from
player_files_folder:str = "Players"

#automatically launches {player_name}.yaml's ROM file using the OS's default program once generation completes. (likely your emulator)
#does nothing if the name is not found
#example: player_name = "Berserker"
player_name:str = ""

#Zip the resulting roms
#0 -> Don't
#1 -> Create a zip
#2 -> Create a zip and delete the ROMs that will be in it, except the hosts (requires player_name to be set correctly)
zip_roms:int = 1

#create a spoiler file
create_spoiler:bool = True

#create roms as race coms
race:bool= False

# How many seeds should be rolled in parallel. This is useful for Door Rando, since some to many of them can fail.
# set to 0 for it to mimic the amount of hardware threads you have, otherwise use a positive number for the amount of attempts it should do at once
parallel_attempts = 0

#When using parallel_attempts, this controls if the first one that works in order of starting should be taken, or the first one in order of completion time should be taken
#keep in mind, that turning this on, will skew the randomness into "simpler" seeds, as they generate quicker
take_first_working = False

#Version of python to use for Bonta Multiworld. Probably leave this as is, if you don't know what this does.
#can be tagged for bitness, for example "3.8-32" would be latest installed 3.8 on 32 bits
#special case: None -> use the python which was used to launch this file.
py_version:str = None
####end of config####

=======
A guide can be found here: https://docs.google.com/document/d/19FoqUkuyStMqhOq8uGiocskMo1KMjOW4nEeG81xrKoI/edit
Configuration can be found in host.yaml
"""

>>>>>>> c4ba2816
import os
import subprocess
import sys
import tempfile
import shutil
import traceback
import io
import concurrent.futures

def feedback(text:str):
    print(text)
    input("Press Enter to ignore and probably crash.")


if __name__ == "__main__":
    try:
        print(f"{__author__}'s MultiMystery Launcher V{__version__}")
        import ModuleUpdate
        ModuleUpdate.update()
<<<<<<< HEAD
        os.makedirs(outputpath, exist_ok=True)
        print(f"{__author__}'s MultiMystery Launcher V{__version__} (DoorRando Edition)")
        if not os.path.exists(enemizer_location):
            feedback(f"Enemizer not found at {enemizer_location}, please adjust the path in MultiMystery.py's config or put Enemizer in the default location.")
=======

        from Utils import parse_yaml

        multi_mystery_options = parse_yaml(open("host.yaml").read())["multi_mystery_options"]
        output_path = multi_mystery_options["output_path"]
        enemizer_path = multi_mystery_options["enemizer_path"]
        player_files_path = multi_mystery_options["player_files_path"]
        race = multi_mystery_options["race"]
        create_spoiler = multi_mystery_options["create_spoiler"]
        zip_roms = multi_mystery_options["zip_roms"]
        player_name = multi_mystery_options["player_name"]


        py_version = f"{sys.version_info.major}.{sys.version_info.minor}"

        if not os.path.exists(enemizer_path):
            feedback(f"Enemizer not found at {enemizer_path}, please adjust the path in MultiMystery.py's config or put Enemizer in the default location.")
>>>>>>> c4ba2816
        if not os.path.exists("Zelda no Densetsu - Kamigami no Triforce (Japan).sfc"):
            feedback("Base rom is expected as Zelda no Densetsu - Kamigami no Triforce (Japan).sfc in the Multiworld root folder please place/rename it there.")
        player_files = []
        os.makedirs(player_files_path, exist_ok=True)
        for file in os.listdir(player_files_path):
            if file.lower().endswith(".yaml"):
                player_files.append(file)
                print(f"Player {file[:-5]} found.")
        player_count = len(player_files)
        if player_count == 0:
            feedback(f"No player files found. Please put them in a {player_files_path} folder.")
        else:
            print(player_count, "Players found.")

        player_string = ""
        for i,file in enumerate(player_files):
            player_string += f"--p{i+1} {os.path.join(player_files_path, file)} "

        player_names = list(file[:-5] for file in player_files)

        if os.path.exists("BerserkerMultiServer.exe"):
            basemysterycommand = "BerserkerMystery.exe" #compiled windows
        elif os.path.exists("BerserkerMultiServer"):
            basemysterycommand = "BerserkerMystery" # compiled linux
        else:
            basemysterycommand = f"py -{py_version} Mystery.py" #source

<<<<<<< HEAD
        basecommand = f"{basemysterycommand} --multi {len(player_files)} {player_string} " \
                  f"--names {','.join(player_names)} --enemizercli {enemizer_location} " \
                  "--create_spoiler" if create_spoiler else "" + " --race" if race else ""
        print(basecommand)

=======
        command = f"{basemysterycommand} --multi {len(player_files)} {player_string} " \
                  f"--names {','.join(player_names)} --enemizercli {enemizer_path} " \
                  f"--outputpath {output_path}" + " --create_spoiler" if create_spoiler else "" + " --race" if race else ""
        print(command)
>>>>>>> c4ba2816
        import time
        from tqdm import tqdm

        start = time.perf_counter()
        def get_working_seed():#is a function for automatic deallocation of resources that are no longer needed when the server starts
            global parallel_attempts

            def cancel_remaining(starting_at:int = 0):
                for x in range(starting_at + 1, parallel_attempts + 1):
                    task_mapping[x].cancel()

            if parallel_attempts < 1:
                import multiprocessing
                parallel_attempts = multiprocessing.cpu_count()

<<<<<<< HEAD
            pool = concurrent.futures.ThreadPoolExecutor()
            task_mapping = {}
            for x in range(1, parallel_attempts+1):
                folder = tempfile.TemporaryDirectory()
                command = basecommand + f" --outputpath {folder.name}"
                task = pool.submit(subprocess.run, command, capture_output=True, shell=False, text=True)
                task.task_id = x
                task.folder = folder
                task_mapping[x] = task
=======
        romfilename = ""
        if player_name:
            try:
                index = player_names.index(player_name)
            except IndexError:
                print(f"Could not find Player {player_name}")
            else:
                romfilename = os.path.join(output_path, f"ER_{seedname}_P{index+1}_{player_name}.sfc")
                import webbrowser
                if os.path.exists(romfilename):
                    print(f"Launching ROM file {romfilename}")
                    webbrowser.open(romfilename)

        if zip_roms:
            zipname = os.path.join(output_path, f"ER_{seedname}.zip")
            print(f"Creating zipfile {zipname}")
            import zipfile
            with zipfile.ZipFile(zipname, "w", compression=zipfile.ZIP_DEFLATED, compresslevel=9) as zf:
                for file in os.listdir(output_path):
                    if file.endswith(".sfc") and seedname in file:
                        zf.write(os.path.join(output_path, file), file)
                        print(f"Packed {file} into zipfile {zipname}")
                        if zip_roms == 2 and player_name.lower() not in file.lower():
                            os.remove(file)
                            print(f"Removed file {file} that is now present in the zipfile")
>>>>>>> c4ba2816

            errors = []

            dead_or_alive = {}

            def check_if_done():
                for x in range(1, parallel_attempts+1):
                    result = dead_or_alive.get(x, None)
                    if result:
                        return x
                    elif result is None:
                        return False
                return False

            def get_alive_threads():
                still_alive = []
                for x in range(1,min(min_logical_seed,parallel_attempts)+1):
                    success = dead_or_alive.get(x, None)
                    if success is None:
                        still_alive.append(str(x))
                        if len(still_alive) == 8:
                            still_alive.append("...")
                            break
                return ", ".join(still_alive) if still_alive else "None"

            min_logical_seed = parallel_attempts
            with tqdm(concurrent.futures.as_completed(task_mapping.values()),
                      total=len(task_mapping), unit="seeds", desc=f"Generating: {get_alive_threads()}") as progressbar:
                for task in progressbar:
                    try:
                        result = task.result()
                        if result.returncode:
                            raise Exception(result.stderr)
                    except concurrent.futures.CancelledError:
                        task.folder.cleanup()
                        dead_or_alive[task.task_id] = False
                    except:
                        error = io.StringIO()
                        traceback.print_exc(file=error)
                        errors.append(error.getvalue())
                        task.folder.cleanup()
                        dead_or_alive[task.task_id] = False
                        if "Please fix your yaml." in error.getvalue():
                            cancel_remaining()
                            tqdm.write("YAML error")
                            break
                        done = check_if_done()
                        if done:
                            break
                    else:
                        msg = f"Seed Attempt #{task.task_id:4} was successful."

                        dead_or_alive[task.task_id] = True
                        done = check_if_done()
                        if done:
                            tqdm.write(msg)
                            cancel_remaining()
                            break
                        elif take_first_working:
                            tqdm.write(msg)
                            cancel_remaining()
                            def check_if_done():
                                return task.task_id
                            break
                        else:
                            min_logical_seed = min(min_logical_seed, task.task_id)
                            if task.task_id <= min_logical_seed:
                                tqdm.write(msg+" However, waiting for an earlier logical seed that is still generating.")
                            cancel_remaining(task.task_id)
                    progressbar.set_description(f"Generating: {get_alive_threads()}")

            pool.shutdown(False)

            task_id = check_if_done()
            if not task_id:
                input("No seed was successful. Press enter to get errors.")
                for error in errors:
                    print(error)
                sys.exit()

            return task_mapping[task_id]

        task = get_working_seed()
        seedname = ""
        for file in os.listdir(task.folder.name):
            shutil.copy(os.path.join(task.folder.name, file), os.path.join(outputpath, file))
            if file.endswith("_multidata"):
                seedname = file[4:-10]
        print()
        print(f"Took {time.perf_counter()-start:.3f} seconds to generate seed.")

        if player_count == 1:
            print(f"No need to start server as this is a single player seed")
        else:
            multidataname = f"DR_M{seedname}_multidata"

            romfilename = ""
            if player_name:
                try:
                    index = player_names.index(player_name)
                except IndexError:
                    print(f"Could not find Player {player_name}")
                else:
                    romfilename = os.path.join(outputpath, f"DR_{seedname}_P{index + 1}_{player_name}.sfc")
                    import webbrowser
                    if os.path.exists(romfilename):
                        print(f"Launching ROM file {romfilename}")
                        webbrowser.open(romfilename)

            if zip_roms:
                zipname = os.path.join(outputpath, f"DR_M{seedname}.zip")
                print(f"Creating zipfile {zipname}")
                import zipfile
                with zipfile.ZipFile(zipname, "w", compression=zipfile.ZIP_DEFLATED, compresslevel=9) as zf:
                    for file in os.listdir(outputpath):
                        if file.endswith(".sfc") and seedname in file:
                            zf.write(os.path.join(outputpath, file), file)
                            print(f"Packed {file} into zipfile {zipname}")
                            if zip_roms == 2 and player_name.lower() not in file.lower():
                                os.remove(file)
                                print(f"Removed file {file} that is now present in the zipfile")

            if os.path.exists("BerserkerMultiServer.exe"):
                baseservercommand = "BerserkerMultiServer.exe"  # compiled windows
            elif os.path.exists("BerserkerMultiServer"):
                baseservercommand = "BerserkerMultiServer"  # compiled linux
            else:
                baseservercommand = f"py -{py_version} MultiServer.py"  # source
            #don't have a mac to test that. If you try to run compiled on mac, good luck.

<<<<<<< HEAD
            subprocess.call(f"{baseservercommand} --multidata {os.path.join(outputpath, multidataname)}")
=======
        subprocess.call(f"{baseservercommand} --multidata {os.path.join(output_path, multidataname)}")
>>>>>>> c4ba2816
    except:
        traceback.print_exc()
        input("Press enter to close")<|MERGE_RESOLUTION|>--- conflicted
+++ resolved
@@ -9,56 +9,10 @@
 After generation the server is automatically launched.
 It is still up to the host to forward the correct port (38281 by default) and distribute the roms to the players.
 Regular Mystery has to work for this first, such as a ALTTP Base ROM and Enemizer Setup.
-<<<<<<< HEAD
-"""
-
-####config####
-#location of your Enemizer CLI, available here: https://github.com/Bonta0/Enemizer/releases
-enemizer_location:str = r"EnemizerCLI/EnemizerCLI.Core.exe"
-
-#Where to place the resulting files
-outputpath:str = "MultiMystery"
-
-#folder from which the player yaml files are pulled from
-player_files_folder:str = "Players"
-
-#automatically launches {player_name}.yaml's ROM file using the OS's default program once generation completes. (likely your emulator)
-#does nothing if the name is not found
-#example: player_name = "Berserker"
-player_name:str = ""
-
-#Zip the resulting roms
-#0 -> Don't
-#1 -> Create a zip
-#2 -> Create a zip and delete the ROMs that will be in it, except the hosts (requires player_name to be set correctly)
-zip_roms:int = 1
-
-#create a spoiler file
-create_spoiler:bool = True
-
-#create roms as race coms
-race:bool= False
-
-# How many seeds should be rolled in parallel. This is useful for Door Rando, since some to many of them can fail.
-# set to 0 for it to mimic the amount of hardware threads you have, otherwise use a positive number for the amount of attempts it should do at once
-parallel_attempts = 0
-
-#When using parallel_attempts, this controls if the first one that works in order of starting should be taken, or the first one in order of completion time should be taken
-#keep in mind, that turning this on, will skew the randomness into "simpler" seeds, as they generate quicker
-take_first_working = False
-
-#Version of python to use for Bonta Multiworld. Probably leave this as is, if you don't know what this does.
-#can be tagged for bitness, for example "3.8-32" would be latest installed 3.8 on 32 bits
-#special case: None -> use the python which was used to launch this file.
-py_version:str = None
-####end of config####
-
-=======
 A guide can be found here: https://docs.google.com/document/d/19FoqUkuyStMqhOq8uGiocskMo1KMjOW4nEeG81xrKoI/edit
 Configuration can be found in host.yaml
 """
 
->>>>>>> c4ba2816
 import os
 import subprocess
 import sys
@@ -78,12 +32,6 @@
         print(f"{__author__}'s MultiMystery Launcher V{__version__}")
         import ModuleUpdate
         ModuleUpdate.update()
-<<<<<<< HEAD
-        os.makedirs(outputpath, exist_ok=True)
-        print(f"{__author__}'s MultiMystery Launcher V{__version__} (DoorRando Edition)")
-        if not os.path.exists(enemizer_location):
-            feedback(f"Enemizer not found at {enemizer_location}, please adjust the path in MultiMystery.py's config or put Enemizer in the default location.")
-=======
 
         from Utils import parse_yaml
 
@@ -101,7 +49,6 @@
 
         if not os.path.exists(enemizer_path):
             feedback(f"Enemizer not found at {enemizer_path}, please adjust the path in MultiMystery.py's config or put Enemizer in the default location.")
->>>>>>> c4ba2816
         if not os.path.exists("Zelda no Densetsu - Kamigami no Triforce (Japan).sfc"):
             feedback("Base rom is expected as Zelda no Densetsu - Kamigami no Triforce (Japan).sfc in the Multiworld root folder please place/rename it there.")
         player_files = []
@@ -129,18 +76,11 @@
         else:
             basemysterycommand = f"py -{py_version} Mystery.py" #source
 
-<<<<<<< HEAD
         basecommand = f"{basemysterycommand} --multi {len(player_files)} {player_string} " \
-                  f"--names {','.join(player_names)} --enemizercli {enemizer_location} " \
+                  f"--names {','.join(player_names)} --enemizercli {enemizer_path} " \
                   "--create_spoiler" if create_spoiler else "" + " --race" if race else ""
         print(basecommand)
 
-=======
-        command = f"{basemysterycommand} --multi {len(player_files)} {player_string} " \
-                  f"--names {','.join(player_names)} --enemizercli {enemizer_path} " \
-                  f"--outputpath {output_path}" + " --create_spoiler" if create_spoiler else "" + " --race" if race else ""
-        print(command)
->>>>>>> c4ba2816
         import time
         from tqdm import tqdm
 
@@ -156,7 +96,6 @@
                 import multiprocessing
                 parallel_attempts = multiprocessing.cpu_count()
 
-<<<<<<< HEAD
             pool = concurrent.futures.ThreadPoolExecutor()
             task_mapping = {}
             for x in range(1, parallel_attempts+1):
@@ -166,33 +105,6 @@
                 task.task_id = x
                 task.folder = folder
                 task_mapping[x] = task
-=======
-        romfilename = ""
-        if player_name:
-            try:
-                index = player_names.index(player_name)
-            except IndexError:
-                print(f"Could not find Player {player_name}")
-            else:
-                romfilename = os.path.join(output_path, f"ER_{seedname}_P{index+1}_{player_name}.sfc")
-                import webbrowser
-                if os.path.exists(romfilename):
-                    print(f"Launching ROM file {romfilename}")
-                    webbrowser.open(romfilename)
-
-        if zip_roms:
-            zipname = os.path.join(output_path, f"ER_{seedname}.zip")
-            print(f"Creating zipfile {zipname}")
-            import zipfile
-            with zipfile.ZipFile(zipname, "w", compression=zipfile.ZIP_DEFLATED, compresslevel=9) as zf:
-                for file in os.listdir(output_path):
-                    if file.endswith(".sfc") and seedname in file:
-                        zf.write(os.path.join(output_path, file), file)
-                        print(f"Packed {file} into zipfile {zipname}")
-                        if zip_roms == 2 and player_name.lower() not in file.lower():
-                            os.remove(file)
-                            print(f"Removed file {file} that is now present in the zipfile")
->>>>>>> c4ba2816
 
             errors = []
 
@@ -296,20 +208,20 @@
                 except IndexError:
                     print(f"Could not find Player {player_name}")
                 else:
-                    romfilename = os.path.join(outputpath, f"DR_{seedname}_P{index + 1}_{player_name}.sfc")
+                    romfilename = os.path.join(output_path, f"DR_{seedname}_P{index + 1}_{player_name}.sfc")
                     import webbrowser
                     if os.path.exists(romfilename):
                         print(f"Launching ROM file {romfilename}")
                         webbrowser.open(romfilename)
 
             if zip_roms:
-                zipname = os.path.join(outputpath, f"DR_M{seedname}.zip")
+                zipname = os.path.join(output_path, f"DR_M{seedname}.zip")
                 print(f"Creating zipfile {zipname}")
                 import zipfile
                 with zipfile.ZipFile(zipname, "w", compression=zipfile.ZIP_DEFLATED, compresslevel=9) as zf:
-                    for file in os.listdir(outputpath):
+                    for file in os.listdir(output_path):
                         if file.endswith(".sfc") and seedname in file:
-                            zf.write(os.path.join(outputpath, file), file)
+                            zf.write(os.path.join(output_path, file), file)
                             print(f"Packed {file} into zipfile {zipname}")
                             if zip_roms == 2 and player_name.lower() not in file.lower():
                                 os.remove(file)
@@ -323,11 +235,7 @@
                 baseservercommand = f"py -{py_version} MultiServer.py"  # source
             #don't have a mac to test that. If you try to run compiled on mac, good luck.
 
-<<<<<<< HEAD
-            subprocess.call(f"{baseservercommand} --multidata {os.path.join(outputpath, multidataname)}")
-=======
-        subprocess.call(f"{baseservercommand} --multidata {os.path.join(output_path, multidataname)}")
->>>>>>> c4ba2816
+            subprocess.call(f"{baseservercommand} --multidata {os.path.join(output_path, multidataname)}")
     except:
         traceback.print_exc()
         input("Press enter to close")