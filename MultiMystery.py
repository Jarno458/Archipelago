__author__ = "Berserker55" # you can find me on the ALTTP Randomizer Discord
__version__ = 1.6

"""
This script launches a Multiplayer "Multiworld" Mystery Game

.yaml files for all participating players should be placed in a /Players folder.
For every player a mystery game is rolled and a ROM created.
After generation the server is automatically launched.
It is still up to the host to forward the correct port (38281 by default) and distribute the roms to the players.
Regular Mystery has to work for this first, such as a ALTTP Base ROM and Enemizer Setup.
A guide can be found here: https://docs.google.com/document/d/19FoqUkuyStMqhOq8uGiocskMo1KMjOW4nEeG81xrKoI/edit
Configuration can be found in host.yaml
"""

import os
import subprocess
import sys
import tempfile
import shutil
import traceback
import io
import time
import multiprocessing
import concurrent.futures


def feedback(text: str):
    print(text)
    input("Press Enter to ignore and probably crash.")


if __name__ == "__main__":
    try:
        print(f"{__author__}'s MultiMystery Launcher V{__version__}")
        import ModuleUpdate
        ModuleUpdate.update()

        from Utils import parse_yaml

        multi_mystery_options = parse_yaml(open("host.yaml").read())["multi_mystery_options"]
        output_path = multi_mystery_options["output_path"]
        enemizer_path = multi_mystery_options["enemizer_path"]
        player_files_path = multi_mystery_options["player_files_path"]
        race = multi_mystery_options["race"]
        create_spoiler = multi_mystery_options["create_spoiler"]
        zip_roms = multi_mystery_options["zip_roms"]
        zip_spoiler = multi_mystery_options["zip_spoiler"]
        zip_multidata = multi_mystery_options["zip_multidata"]
        player_name = multi_mystery_options["player_name"]
        take_first_working = multi_mystery_options["take_first_working"]

        py_version = f"{sys.version_info.major}.{sys.version_info.minor}"

        if not os.path.exists(enemizer_path):
            feedback(
                f"Enemizer not found at {enemizer_path}, please adjust the path in MultiMystery.py's config or put Enemizer in the default location.")
        if not os.path.exists("Zelda no Densetsu - Kamigami no Triforce (Japan).sfc"):
            feedback(
                "Base rom is expected as Zelda no Densetsu - Kamigami no Triforce (Japan).sfc in the Multiworld root folder please place/rename it there.")
        player_files = []
        os.makedirs(player_files_path, exist_ok=True)
        os.makedirs(output_path, exist_ok=True)
        for file in os.listdir(player_files_path):
            if file.lower().endswith(".yaml"):
                player_files.append(file)
                print(f"Player {file[:-5]} found.")
        player_count = len(player_files)
        if player_count == 0:
            feedback(f"No player files found. Please put them in a {player_files_path} folder.")
        else:
            print(player_count, "Players found.")

        player_string = ""
        for i,file in enumerate(player_files):
            player_string += f"--p{i+1} {os.path.join(player_files_path, file)} "

        player_names = list(file[:-5] for file in player_files)

        if os.path.exists("BerserkerMultiServer.exe"):
            basemysterycommand = "BerserkerMystery.exe" #compiled windows
        elif os.path.exists("BerserkerMultiServer"):
            basemysterycommand = "BerserkerMystery" # compiled linux
        else:
            basemysterycommand = f"py -{py_version} Mystery.py" #source

<<<<<<< HEAD
        spoiler_option = " --create_spoiler" if  create_spoiler else ""
        race_option = " --race" if race else ""
        basecommand = f"{basemysterycommand} --multi {len(player_files)} {player_string} " \
                  f"--names {','.join(player_names)} --enemizercli {enemizer_path}" \
                  f"{spoiler_option}{race_option}"
        print(basecommand)
=======
        command = f"{basemysterycommand} --multi {len(player_files)} {player_string} " \
                  f"--names {','.join(player_names)} --enemizercli {enemizer_path} " \
                  f"--outputpath {output_path}" + " --create_spoiler" if create_spoiler else "" + " --race" if race else ""
        print(command)
        import time
        start = time.perf_counter()
        text = subprocess.check_output(command, shell=True).decode()
        print(f"Took {time.perf_counter()-start:.3f} seconds to generate rom(s).")
        seedname = ""
>>>>>>> 81e83ae6

        from tqdm import tqdm

<<<<<<< HEAD
        start = time.perf_counter()

        def get_working_seed():#is a function for automatic deallocation of resources that are no longer needed when the server starts            
            cpu_threads = multi_mystery_options["cpu_threads"]
            max_attempts = multi_mystery_options["max_attempts"]

            def cancel_remaining(starting_at:int = 0):
                for x in range(starting_at + 1, max_attempts + 1):
                    task_mapping[x].cancel()

            if cpu_threads < 1:
                cpu_threads = multiprocessing.cpu_count()

            if max_attempts < 1:
                max_attempts = multiprocessing.cpu_count()

            pool = concurrent.futures.ThreadPoolExecutor(max_workers=cpu_threads)
            task_mapping = {}
            for x in range(1, max_attempts+1):
                folder = tempfile.TemporaryDirectory()
                command = basecommand + f" --outputpath {folder.name}"
                task = pool.submit(subprocess.run, command, capture_output=True, shell=False, text=True)
                task.task_id = x
                task.folder = folder
                task_mapping[x] = task

            errors = []

            dead_or_alive = {}

            def check_if_done():
                for x in range(1, max_attempts+1):
                    result = dead_or_alive.get(x, None)
                    if result:
                        return x
                    elif result is None:
                        return False
                return False

            def get_alive_threads():
                still_alive = []
                for x in range(1,min(min_logical_seed,max_attempts)+1):
                    success = dead_or_alive.get(x, None)
                    if success is None:
                        still_alive.append(str(x))
                        if len(still_alive) == min(cpu_threads, 8):
                            still_alive.append("...")
                            break
                return ", ".join(still_alive) if still_alive else "None"

            min_logical_seed = max_attempts
            with tqdm(concurrent.futures.as_completed(task_mapping.values()),
                      total=len(task_mapping), unit="seed(s)",
                      desc=f"Generating: {get_alive_threads()}") as progressbar:
                for task in progressbar:
                    try:
                        result = task.result()
                        if result.returncode:
                            raise Exception(result.stderr)
                    except concurrent.futures.CancelledError:
                        task.folder.cleanup()
                        dead_or_alive[task.task_id] = False
                    except:
                        error = io.StringIO()
                        traceback.print_exc(file=error)
                        errors.append(error.getvalue())
                        task.folder.cleanup()
                        dead_or_alive[task.task_id] = False
                        if "Please fix your yaml." in error.getvalue():
                            cancel_remaining()
                            tqdm.write("YAML error")
                            break
                        done = check_if_done()
                        if done:
                            break
                    else:
                        msg = f"Seed Attempt #{task.task_id:4} was successful."

                        dead_or_alive[task.task_id] = True
                        done = check_if_done()
                        if done:
                            tqdm.write(msg)
                            cancel_remaining()
                            break
                        elif take_first_working:
                            tqdm.write(msg)
                            cancel_remaining()
                            def check_if_done():
                                return task.task_id
                            break
                        else:
                            min_logical_seed = min(min_logical_seed, task.task_id)
                            if task.task_id <= min_logical_seed:
                                tqdm.write(msg+" However, waiting for an earlier logical seed that is still generating.")
                            cancel_remaining(task.task_id)
                    progressbar.set_description(f"Generating: {get_alive_threads()}")

            pool.shutdown(False)

            task_id = check_if_done()
            if not task_id:
                input("No seed was successful. Press enter to get errors.")
                for error in errors:
                    print(error)
                sys.exit()

            return task_mapping[task_id]

        task = get_working_seed()
        seedname = ""
        for file in os.listdir(task.folder.name):
            shutil.copy(os.path.join(task.folder.name, file), os.path.join(output_path, file))
            if file.endswith("_multidata"):
                seedname = file[4:-10]
        print()
        print(f"Took {time.perf_counter()-start:.3f} seconds to generate seed.")

        if player_count == 1:
            print(f"No need to start server as this is a single player seed")
        else:
            multidataname = f"DR_M{seedname}_multidata"

            romfilename = ""
            if player_name:
                try:
                    index = player_names.index(player_name)
                except IndexError:
                    print(f"Could not find Player {player_name}")
                else:
                    romfilename = os.path.join(output_path, f"DR_{seedname}_P{index + 1}_{player_name}.sfc")
                    import webbrowser
                    if os.path.exists(romfilename):
                        print(f"Launching ROM file {romfilename}")
                        webbrowser.open(romfilename)

            if zip_roms:
                zipname = os.path.join(output_path, f"DR_M{seedname}.zip")
                print(f"Creating zipfile {zipname}")
                import zipfile
                with zipfile.ZipFile(zipname, "w", compression=zipfile.ZIP_DEFLATED, compresslevel=9) as zf:
                    for file in os.listdir(output_path):
                        if file.endswith(".sfc") and seedname in file:
                            zf.write(os.path.join(output_path, file), file)
                            print(f"Packed {file} into zipfile {zipname}")
                            if zip_roms == 2 and player_name.lower() not in file.lower():
                                os.remove(file)
                                print(f"Removed file {file} that is now present in the zipfile")

=======
        multidataname = f"ER_{seedname}_multidata"
        spoilername = f"ER_{seedname}_Spoiler.txt"
        romfilename = ""

        if player_name:
            for file in os.listdir(output_path):
                if player_name in file:
                    import webbrowser

                    romfilename = os.path.join(output_path, file)
                    print(f"Launching ROM file {romfilename}")
                    webbrowser.open(romfilename)
                    break

        if any((zip_roms, zip_multidata, zip_spoiler)):
            import zipfile

            def pack_file(file: str):
                zf.write(os.path.join(output_path, file), file)
                print(f"Packed {file} into zipfile {zipname}")

            def remove_zipped_file(file: str):
                os.remove(os.path.join(output_path, file))
                print(f"Removed {file} which is now present in the zipfile")

            zipname = os.path.join(output_path, f"ER_{seedname}.zip")
            print(f"Creating zipfile {zipname}")

            with zipfile.ZipFile(zipname, "w", compression=zipfile.ZIP_DEFLATED, compresslevel=9) as zf:
                for file in os.listdir(output_path):
                    if zip_roms and file.endswith(".sfc") and seedname in file:
                        pack_file(file)
                        if zip_roms == 2 and player_name.lower() not in file.lower():
                            remove_zipped_file(file)
                if zip_multidata and os.path.exists(os.path.join(output_path, multidataname)):
                    pack_file(multidataname)
                    if zip_multidata == 2:
                        remove_zipped_file(multidataname)
                if zip_spoiler and create_spoiler:
                    pack_file(spoilername)
                    if zip_spoiler == 2:
                        remove_zipped_file(spoilername)

        if os.path.exists(os.path.join(output_path, multidataname)):
>>>>>>> 81e83ae6
            if os.path.exists("BerserkerMultiServer.exe"):
                baseservercommand = "BerserkerMultiServer.exe"  # compiled windows
            elif os.path.exists("BerserkerMultiServer"):
                baseservercommand = "BerserkerMultiServer"  # compiled linux
            else:
                baseservercommand = f"py -{py_version} MultiServer.py"  # source
            #don't have a mac to test that. If you try to run compiled on mac, good luck.

            subprocess.call(f"{baseservercommand} --multidata {os.path.join(output_path, multidataname)}")
    except:
        traceback.print_exc()
        input("Press enter to close")<|MERGE_RESOLUTION|>--- conflicted
+++ resolved
@@ -84,31 +84,18 @@
         else:
             basemysterycommand = f"py -{py_version} Mystery.py" #source
 
-<<<<<<< HEAD
         spoiler_option = " --create_spoiler" if  create_spoiler else ""
         race_option = " --race" if race else ""
         basecommand = f"{basemysterycommand} --multi {len(player_files)} {player_string} " \
                   f"--names {','.join(player_names)} --enemizercli {enemizer_path}" \
                   f"{spoiler_option}{race_option}"
         print(basecommand)
-=======
-        command = f"{basemysterycommand} --multi {len(player_files)} {player_string} " \
-                  f"--names {','.join(player_names)} --enemizercli {enemizer_path} " \
-                  f"--outputpath {output_path}" + " --create_spoiler" if create_spoiler else "" + " --race" if race else ""
-        print(command)
-        import time
+
+        from tqdm import tqdm
+
         start = time.perf_counter()
-        text = subprocess.check_output(command, shell=True).decode()
-        print(f"Took {time.perf_counter()-start:.3f} seconds to generate rom(s).")
-        seedname = ""
->>>>>>> 81e83ae6
-
-        from tqdm import tqdm
-
-<<<<<<< HEAD
-        start = time.perf_counter()
-
-        def get_working_seed():#is a function for automatic deallocation of resources that are no longer needed when the server starts            
+
+        def get_working_seed():#is a function for automatic deallocation of resources that are no longer needed when the server starts
             cpu_threads = multi_mystery_options["cpu_threads"]
             max_attempts = multi_mystery_options["max_attempts"]
 
@@ -133,6 +120,9 @@
                 task_mapping[x] = task
 
             errors = []
+        text = subprocess.check_output(command, shell=True).decode()
+        print(f"Took {time.perf_counter()-start:.3f} seconds to generate rom(s).")
+        seedname = ""
 
             dead_or_alive = {}
 
@@ -214,6 +204,22 @@
 
             return task_mapping[task_id]
 
+        multidataname = f"ER_{seedname}_multidata"
+        spoilername = f"ER_{seedname}_Spoiler.txt"
+        romfilename = ""
+
+        if player_name:
+            for file in os.listdir(output_path):
+                if player_name in file:
+                    import webbrowser
+
+                    romfilename = os.path.join(output_path, file)
+                    print(f"Launching ROM file {romfilename}")
+                    webbrowser.open(romfilename)
+                    break
+
+        if any((zip_roms, zip_multidata, zip_spoiler)):
+            import zipfile
         task = get_working_seed()
         seedname = ""
         for file in os.listdir(task.folder.name):
@@ -241,37 +247,6 @@
                         print(f"Launching ROM file {romfilename}")
                         webbrowser.open(romfilename)
 
-            if zip_roms:
-                zipname = os.path.join(output_path, f"DR_M{seedname}.zip")
-                print(f"Creating zipfile {zipname}")
-                import zipfile
-                with zipfile.ZipFile(zipname, "w", compression=zipfile.ZIP_DEFLATED, compresslevel=9) as zf:
-                    for file in os.listdir(output_path):
-                        if file.endswith(".sfc") and seedname in file:
-                            zf.write(os.path.join(output_path, file), file)
-                            print(f"Packed {file} into zipfile {zipname}")
-                            if zip_roms == 2 and player_name.lower() not in file.lower():
-                                os.remove(file)
-                                print(f"Removed file {file} that is now present in the zipfile")
-
-=======
-        multidataname = f"ER_{seedname}_multidata"
-        spoilername = f"ER_{seedname}_Spoiler.txt"
-        romfilename = ""
-
-        if player_name:
-            for file in os.listdir(output_path):
-                if player_name in file:
-                    import webbrowser
-
-                    romfilename = os.path.join(output_path, file)
-                    print(f"Launching ROM file {romfilename}")
-                    webbrowser.open(romfilename)
-                    break
-
-        if any((zip_roms, zip_multidata, zip_spoiler)):
-            import zipfile
-
             def pack_file(file: str):
                 zf.write(os.path.join(output_path, file), file)
                 print(f"Packed {file} into zipfile {zipname}")
@@ -279,28 +254,25 @@
             def remove_zipped_file(file: str):
                 os.remove(os.path.join(output_path, file))
                 print(f"Removed {file} which is now present in the zipfile")
-
-            zipname = os.path.join(output_path, f"ER_{seedname}.zip")
-            print(f"Creating zipfile {zipname}")
-
-            with zipfile.ZipFile(zipname, "w", compression=zipfile.ZIP_DEFLATED, compresslevel=9) as zf:
-                for file in os.listdir(output_path):
-                    if zip_roms and file.endswith(".sfc") and seedname in file:
-                        pack_file(file)
-                        if zip_roms == 2 and player_name.lower() not in file.lower():
-                            remove_zipped_file(file)
+                zipname = os.path.join(output_path, f"DR_M{seedname}.zip")
+                print(f"Creating zipfile {zipname}")
+
+                with zipfile.ZipFile(zipname, "w", compression=zipfile.ZIP_DEFLATED, compresslevel=9) as zf:
+                    for file in os.listdir(output_path):
+                        if zip_roms andfile.endswith(".sfc") and seedname in file:
+                            pack_file(file)
+                            if zip_roms == 2 and player_name.lower() not in file.lower():
+                                remove_zipped_file(file)
                 if zip_multidata and os.path.exists(os.path.join(output_path, multidataname)):
                     pack_file(multidataname)
                     if zip_multidata == 2:
                         remove_zipped_file(multidataname)
                 if zip_spoiler and create_spoiler:
                     pack_file(spoilername)
-                    if zip_spoiler == 2:
+                                if zip_spoiler == 2:
                         remove_zipped_file(spoilername)
 
-        if os.path.exists(os.path.join(output_path, multidataname)):
->>>>>>> 81e83ae6
-            if os.path.exists("BerserkerMultiServer.exe"):
+            if os.path.exists(os.path.join(output_path, multidataname)):if os.path.exists("BerserkerMultiServer.exe"):
                 baseservercommand = "BerserkerMultiServer.exe"  # compiled windows
             elif os.path.exists("BerserkerMultiServer"):
                 baseservercommand = "BerserkerMultiServer"  # compiled linux
