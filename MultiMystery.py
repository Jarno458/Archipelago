__author__ = "Berserker55" # you can find me on the ALTTP Randomizer Discord
__version__ = 1.6

"""
This script launches a Multiplayer "Multiworld" Mystery Game

.yaml files for all participating players should be placed in a /Players folder.
For every player a mystery game is rolled and a ROM created.
After generation the server is automatically launched.
It is still up to the host to forward the correct port (38281 by default) and distribute the roms to the players.
Regular Mystery has to work for this first, such as a ALTTP Base ROM and Enemizer Setup.
"""

####config####
#location of your Enemizer CLI, available here: https://github.com/Bonta0/Enemizer/releases
enemizer_location:str = r"EnemizerCLI/EnemizerCLI.Core.exe"

#Where to place the resulting files
outputpath:str = "MultiMystery"

#folder from which the player yaml files are pulled from
player_files_folder:str = "Players"

#automatically launches {player_name}.yaml's ROM file using the OS's default program once generation completes. (likely your emulator)
#does nothing if the name is not found
#example: player_name = "Berserker"
player_name:str = ""

#Zip the resulting roms
#0 -> Don't
#1 -> Create a zip
#2 -> Create a zip and delete the ROMs that will be in it, except the hosts (requires player_name to be set correctly)
zip_roms:int = 1

#create a spoiler file
create_spoiler:bool = True

#create roms as race coms
race:bool= False

# How many seeds should be rolled in parallel. This is useful for Door Rando, since some to many of them can fail.
# set to 0 for it to mimic the amount of hardware threads you have, otherwise use a positive number for the amount of attempts it should do at once
parallel_attempts = 0

#When using parallel_attempts, this controls if the first one that works in order of starting should be taken, or the first one in order of completion time should be taken
#keep in mind, that turning this on, will skew the randomness into "simpler" seeds, as they generate quicker
take_first_working = False

#Version of python to use for Bonta Multiworld. Probably leave this as is, if you don't know what this does.
#can be tagged for bitness, for example "3.8-32" would be latest installed 3.8 on 32 bits
#special case: None -> use the python which was used to launch this file.
py_version:str = None
####end of config####

import os
import subprocess
import sys
import tempfile
import shutil
import traceback
import io
import concurrent.futures

def feedback(text:str):
    print(text)
    input("Press Enter to ignore and probably crash.")


if __name__ == "__main__":
    try:
        if not py_version:
            py_version = f"{sys.version_info.major}.{sys.version_info.minor}"
        import ModuleUpdate
        ModuleUpdate.update()
        os.makedirs(outputpath, exist_ok=True)
        print(f"{__author__}'s MultiMystery Launcher V{__version__} (DoorRando Edition)")
        if not os.path.exists(enemizer_location):
            feedback(f"Enemizer not found at {enemizer_location}, please adjust the path in MultiMystery.py's config or put Enemizer in the default location.")
        if not os.path.exists("Zelda no Densetsu - Kamigami no Triforce (Japan).sfc"):
            feedback("Base rom is expected as Zelda no Densetsu - Kamigami no Triforce (Japan).sfc in the Multiworld root folder please place/rename it there.")
        player_files = []
        os.makedirs(player_files_folder, exist_ok=True)
        for file in os.listdir(player_files_folder):
            if file.lower().endswith(".yaml"):
                player_files.append(file)
                print(f"Player {file[:-5]} found.")
        player_count = len(player_files)
        if player_count == 0:
            feedback(f"No player files found. Please put them in a {player_files_folder} folder.")
        else:
            print(player_count, "Players found.")

        player_string = ""
        for i,file in enumerate(player_files):
            player_string += f"--p{i+1} {os.path.join(player_files_folder, file)} "

        player_names = list(file[:-5] for file in player_files)

        if os.path.exists("BerserkerMultiServer.exe"):
            basemysterycommand = "BerserkerMystery.exe" #compiled windows
        elif os.path.exists("BerserkerMultiServer"):
            basemysterycommand = "BerserkerMystery" # compiled linux
        else:
            basemysterycommand = f"py -{py_version} Mystery.py" #source

        basecommand = f"{basemysterycommand} --multi {len(player_files)} {player_string} " \
                  f"--names {','.join(player_names)} --enemizercli {enemizer_location} " \
                  "--create_spoiler" if create_spoiler else "" + " --race" if race else ""
        print(basecommand)

        import time
        from tqdm import tqdm

        start = time.perf_counter()
        def get_working_seed():#is a function for automatic deallocation of resources that are no longer needed when the server starts
            global parallel_attempts

            def cancel_remaining(starting_at:int = 0):
                for x in range(starting_at + 1, parallel_attempts + 1):
                    task_mapping[x].cancel()

            if parallel_attempts < 1:
                import multiprocessing
                parallel_attempts = multiprocessing.cpu_count()

            pool = concurrent.futures.ThreadPoolExecutor()
            task_mapping = {}
            for x in range(1, parallel_attempts+1):
                folder = tempfile.TemporaryDirectory()
                command = basecommand + f" --outputpath {folder.name}"
                task = pool.submit(subprocess.run, command, capture_output=True, shell=False, text=True)
                task.task_id = x
                task.folder = folder
                task_mapping[x] = task

            errors = []

            dead_or_alive = {}

            def check_if_done():
                for x in range(1, parallel_attempts+1):
                    result = dead_or_alive.get(x, None)
                    if result:
                        return x
                    elif result is None:
                        return False
                return False

            def get_alive_threads():
                still_alive = []
                for x in range(1,min(min_logical_seed,parallel_attempts)+1):
                    success = dead_or_alive.get(x, None)
                    if success is None:
                        still_alive.append(str(x))
                        if len(still_alive) == 8:
                            still_alive.append("...")
                            break
                return ", ".join(still_alive) if len(still_alive) > 0 else "None"

            min_logical_seed = parallel_attempts
            pbar = tqdm(concurrent.futures.as_completed(task_mapping.values()),
                                  total=len(task_mapping), unit="seeds")
            pbar.set_description(f"Generating: {get_alive_threads()}")
            for task in pbar:
                try:
                    result = task.result()
                    if result.returncode:
                        raise Exception(result.stderr)
                except concurrent.futures.CancelledError:
                    task.folder.cleanup()
                    dead_or_alive[task.task_id] = False
                except:
                    error = io.StringIO()
                    traceback.print_exc(file=error)
                    errors.append(error.getvalue())
                    task.folder.cleanup()
                    dead_or_alive[task.task_id] = False
                    #print(f"Seed Attempt #{task.task_id:4} died. ({len(dead_or_alive):4} total of {parallel_attempts})")
                    if "Please fix your yaml." in error.getvalue():
                        cancel_remaining()
                        tqdm.write("YAML error")
                        break
                    done = check_if_done()
                    if done:
                        break
                else:
                    msg = f"Seed Attempt #{task.task_id:4} was successful."

                    dead_or_alive[task.task_id] = True
                    done = check_if_done()
                    if done:
                        tqdm.write(msg)
                        cancel_remaining()
                        break
                    elif take_first_working:
                        tqdm.write(msg)
                        cancel_remaining()
                        def check_if_done():
                            return task.task_id
                        break
                    else:
                        min_logical_seed = min(min_logical_seed, task.task_id)
                        if task.task_id <= min_logical_seed:
                            tqdm.write(msg+" However, waiting for an earlier logical seed that is still generating.")
                        cancel_remaining(task.task_id)
                pbar.set_description(f"Generating: {get_alive_threads()}")
            pool.shutdown(False)

            task_id = check_if_done()
            if not task_id:
                input("No seed was successful. Press enter to get errors.")
                for error in errors:
                    print(error)
                sys.exit()

            return task_mapping[task_id]

        task = get_working_seed()
        seedname = ""
        for file in os.listdir(task.folder.name):
            shutil.copy(os.path.join(task.folder.name, file), os.path.join(outputpath, file))
            if file.endswith("_multidata"):
                seedname = file[4:-10]
        print()
        print(f"Took {time.perf_counter()-start:.3f} seconds to generate seed.")

<<<<<<< HEAD
        multidataname = f"DR_M{seedname}_multidata"

        romfilename = ""
        if player_name:
            try:
                index = player_names.index(player_name)
            except IndexError:
                print(f"Could not find Player {player_name}")
            else:
                romfilename = os.path.join(outputpath, f"DR_{seedname}_P{index + 1}_{player_name}.sfc")
                import webbrowser
                if os.path.exists(romfilename):
                    print(f"Launching ROM file {romfilename}")
                    webbrowser.open(romfilename)

        if zip_roms:
            zipname = os.path.join(outputpath, f"DR_M{seedname}.zip")
            print(f"Creating zipfile {zipname}")
            import zipfile
            with zipfile.ZipFile(zipname, "w", compression=zipfile.ZIP_DEFLATED, compresslevel=9) as zf:
                for file in os.listdir(outputpath):
                    if file.endswith(".sfc") and seedname in file:
                        zf.write(os.path.join(outputpath, file), file)
                        print(f"Packed {file} into zipfile {zipname}")
                        if zip_roms == 2 and player_name.lower() not in file.lower():
                            os.remove(file)
                            print(f"Removed file {file} that is now present in the zipfile")

        if os.path.exists("BerserkerMultiServer.exe"):
            baseservercommand = "BerserkerMultiServer.exe"  # compiled windows
        elif os.path.exists("BerserkerMultiServer"):
            baseservercommand = "BerserkerMultiServer"  # compiled linux
        else:
            baseservercommand = f"py -{py_version} MultiServer.py"  # source
        #don't have a mac to test that. If you try to run compiled on mac, good luck.

        subprocess.call(f"{baseservercommand} --multidata {os.path.join(outputpath, multidataname)}")
=======
        if player_count == 1:
            print(f"No need to start server as this is a single player seed")
        else:
            multidataname = f"DR_M{seedname}_multidata"

            romfilename = ""
            if player_name:
                try:
                    index = player_names.index(player_name)
                except IndexError:
                    print(f"Could not find Player {player_name}")
                else:
                    romfilename = os.path.join(outputpath, f"DR_{seedname}_P{index + 1}_{player_name}.sfc")
                    import webbrowser
                    if os.path.exists(romfilename):
                        print(f"Launching ROM file {romfilename}")
                        webbrowser.open(romfilename)

            if zip_roms:
                zipname = os.path.join(outputpath, f"DR_M{seedname}.zip")
                print(f"Creating zipfile {zipname}")
                import zipfile
                with zipfile.ZipFile(zipname, "w", compression=zipfile.ZIP_DEFLATED, compresslevel=9) as zf:
                    for file in os.listdir(outputpath):
                        if file.endswith(".sfc") and seedname in file:
                            zf.write(os.path.join(outputpath, file), file)
                            print(f"Packed {file} into zipfile {zipname}")
                            if zip_roms == 2 and player_name.lower() not in file.lower():
                                os.remove(file)
                                print(f"Removed file {file} that is now present in the zipfile")

            subprocess.call(f"py -{py_version} MultiServer.py --multidata {os.path.join(outputpath, multidataname)}")
>>>>>>> 0fa30741
    except:
        traceback.print_exc()
        input("Press enter to close")<|MERGE_RESOLUTION|>--- conflicted
+++ resolved
@@ -224,45 +224,6 @@
         print()
         print(f"Took {time.perf_counter()-start:.3f} seconds to generate seed.")
 
-<<<<<<< HEAD
-        multidataname = f"DR_M{seedname}_multidata"
-
-        romfilename = ""
-        if player_name:
-            try:
-                index = player_names.index(player_name)
-            except IndexError:
-                print(f"Could not find Player {player_name}")
-            else:
-                romfilename = os.path.join(outputpath, f"DR_{seedname}_P{index + 1}_{player_name}.sfc")
-                import webbrowser
-                if os.path.exists(romfilename):
-                    print(f"Launching ROM file {romfilename}")
-                    webbrowser.open(romfilename)
-
-        if zip_roms:
-            zipname = os.path.join(outputpath, f"DR_M{seedname}.zip")
-            print(f"Creating zipfile {zipname}")
-            import zipfile
-            with zipfile.ZipFile(zipname, "w", compression=zipfile.ZIP_DEFLATED, compresslevel=9) as zf:
-                for file in os.listdir(outputpath):
-                    if file.endswith(".sfc") and seedname in file:
-                        zf.write(os.path.join(outputpath, file), file)
-                        print(f"Packed {file} into zipfile {zipname}")
-                        if zip_roms == 2 and player_name.lower() not in file.lower():
-                            os.remove(file)
-                            print(f"Removed file {file} that is now present in the zipfile")
-
-        if os.path.exists("BerserkerMultiServer.exe"):
-            baseservercommand = "BerserkerMultiServer.exe"  # compiled windows
-        elif os.path.exists("BerserkerMultiServer"):
-            baseservercommand = "BerserkerMultiServer"  # compiled linux
-        else:
-            baseservercommand = f"py -{py_version} MultiServer.py"  # source
-        #don't have a mac to test that. If you try to run compiled on mac, good luck.
-
-        subprocess.call(f"{baseservercommand} --multidata {os.path.join(outputpath, multidataname)}")
-=======
         if player_count == 1:
             print(f"No need to start server as this is a single player seed")
         else:
@@ -295,7 +256,15 @@
                                 print(f"Removed file {file} that is now present in the zipfile")
 
             subprocess.call(f"py -{py_version} MultiServer.py --multidata {os.path.join(outputpath, multidataname)}")
->>>>>>> 0fa30741
+        if os.path.exists("BerserkerMultiServer.exe"):
+            baseservercommand = "BerserkerMultiServer.exe"  # compiled windows
+        elif os.path.exists("BerserkerMultiServer"):
+            baseservercommand = "BerserkerMultiServer"  # compiled linux
+        else:
+            baseservercommand = f"py -{py_version} MultiServer.py"  # source
+        #don't have a mac to test that. If you try to run compiled on mac, good luck.
+
+        subprocess.call(f"{baseservercommand} --multidata {os.path.join(outputpath, multidataname)}")
     except:
         traceback.print_exc()
         input("Press enter to close")