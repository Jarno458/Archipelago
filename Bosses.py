--- conflicted
+++ resolved
@@ -17,7 +17,6 @@
 def ArmosKnightsDefeatRule(state, player):
     # Magic amounts are probably a bit overkill
     return (
-<<<<<<< HEAD
             state.has_melee_weapon(player) or
             state.can_shoot_arrows(player) or
             (state.has('Cane of Somaria', player) and state.can_extend_magic(player, 10)) or
@@ -35,34 +34,11 @@
             state.has('Cane of Somaria', player) or
             state.has('Cane of Byrna', player) or
             state.can_shoot_arrows(player))
-=======
-        state.has_blunt_weapon(player) or
-        state.can_shoot_arrows(player) or
-        (state.has('Cane of Somaria', player) and state.can_extend_magic(player, 10)) or
-        (state.has('Cane of Byrna', player) and state.can_extend_magic(player, 16)) or
-        (state.has('Ice Rod', player) and state.can_extend_magic(player, 32)) or
-        (state.has('Fire Rod', player) and state.can_extend_magic(player, 32)) or
-        state.has('Blue Boomerang', player) or
-        state.has('Red Boomerang', player))
-
-def LanmolasDefeatRule(state, player):
-    return (
-        state.has_blunt_weapon(player) or
-        state.has('Fire Rod', player) or
-        state.has('Ice Rod', player) or
-        state.has('Cane of Somaria', player) or
-        state.has('Cane of Byrna', player) or
-        state.can_shoot_arrows(player))
->>>>>>> 0b943b01
 
 def MoldormDefeatRule(state, player):
     return state.has_melee_weapon(player)
 
 def HelmasaurKingDefeatRule(state, player):
-<<<<<<< HEAD
-    # TODO: technically possible with the hammer
-=======
->>>>>>> 0b943b01
     return state.has_sword(player) or state.can_shoot_arrows(player)
 
 def ArrghusDefeatRule(state, player):
@@ -121,17 +97,11 @@
 def TrinexxDefeatRule(state, player):
     if not (state.has('Fire Rod', player) and state.has('Ice Rod', player)):
         return False
-<<<<<<< HEAD
-    return state.has('Hammer', player) or state.has('Tempered Sword', player) or state.has('Golden Sword', player) or \
-            (state.has('Master Sword', player) and state.can_extend_magic(player, 16)) or \
-            (state.has_sword(player) and state.can_extend_magic(player, 32))
-=======
     return (state.has('Hammer', player) or
             state.has('Golden Sword', player) or
             state.has('Tempered Sword', player) or
             (state.has('Master Sword', player) and state.can_extend_magic(player, 16)) or
             (state.has_sword(player) and state.can_extend_magic(player, 32)))
->>>>>>> 0b943b01
 
 def AgahnimDefeatRule(state, player):
     return state.has_sword(player) or state.has('Hammer', player) or state.has('Bug Catching Net', player)
