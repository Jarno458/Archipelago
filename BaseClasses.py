--- conflicted
+++ resolved
@@ -2,12 +2,6 @@
 
 import copy
 import json
-<<<<<<< HEAD
-from collections import OrderedDict, deque, defaultdict, Counter
-
-from source.classes.BabelFish import BabelFish
-from EntranceShuffle import door_addresses
-=======
 import logging
 from collections import OrderedDict, Counter, deque, defaultdict
 from enum import Enum, unique
@@ -21,7 +15,6 @@
 
 from source.classes.BabelFish import BabelFish
 from EntranceShuffle import door_addresses, indirect_connections
->>>>>>> 0b943b01
 from Utils import int16_as_bytes
 from Tables import normal_offset_table, spiral_offset_table, multiply_lookup, divisor_lookup
 from RoomData import Room
@@ -257,17 +250,9 @@
                 if 'Sword' in item.name:
                     if ret.has('Golden Sword', item.player):
                         pass
-<<<<<<< HEAD
-                    elif ret.has('Tempered Sword', item.player) and self.difficulty_requirements[
-                        item.player].progressive_sword_limit >= 4:
-                        ret.prog_items['Golden Sword', item.player] += 1
-                    elif ret.has('Master Sword', item.player) and self.difficulty_requirements[
-                        item.player].progressive_sword_limit >= 3:
-=======
                     elif ret.has('Tempered Sword', item.player) and self.difficulty_requirements[item.player].progressive_sword_limit >= 4:
                         ret.prog_items['Golden Sword', item.player] += 1
                     elif ret.has('Master Sword', item.player) and self.difficulty_requirements[item.player].progressive_sword_limit >= 3:
->>>>>>> 0b943b01
                         ret.prog_items['Tempered Sword', item.player] += 1
                     elif ret.has('Fighter Sword', item.player) and self.difficulty_requirements[item.player].progressive_sword_limit >= 2:
                         ret.prog_items['Master Sword', item.player] += 1
@@ -445,11 +430,7 @@
 
 class CollectionState(object):
 
-<<<<<<< HEAD
     def __init__(self, parent: World):
-=======
-    def __init__(self, parent):
->>>>>>> 0b943b01
         self.prog_items = Counter()
         self.world = parent
         self.reachable_regions = {player: dict() for player in range(1, parent.players + 1)}
@@ -461,12 +442,7 @@
         for item in parent.precollected_items:
             self.collect(item, True)
 
-<<<<<<< HEAD
     def update_reachable_regions(self, player: int):
-        player_regions = self.world.get_regions(player)
-=======
-    def update_reachable_regions(self, player):
->>>>>>> 0b943b01
         self.stale[player] = False
         rrp = self.reachable_regions[player]
         bc = self.blocked_connections[player]
@@ -530,15 +506,8 @@
     def copy(self) -> CollectionState:
         ret = CollectionState(self.world)
         ret.prog_items = self.prog_items.copy()
-<<<<<<< HEAD
-        ret.reachable_regions = {player: copy.copy(self.reachable_regions[player]) for player in
-                                 range(1, self.world.players + 1)}
-        ret.colored_regions = {player: copy.copy(self.colored_regions[player]) for player in range(1, self.world.players + 1)}
-        ret.blocked_color_regions = {player: copy.copy(self.blocked_color_regions[player]) for player in range(1, self.world.players + 1)}
-=======
         ret.reachable_regions = {player: copy.copy(self.reachable_regions[player]) for player in range(1, self.world.players + 1)}
         ret.blocked_connections = {player: copy.copy(self.blocked_connections[player]) for player in range(1, self.world.players + 1)}
->>>>>>> 0b943b01
         ret.events = copy.copy(self.events)
         ret.path = copy.copy(self.path)
         ret.locations_checked = copy.copy(self.locations_checked)
@@ -614,11 +583,7 @@
                 return True
         return False
 
-<<<<<<< HEAD
     def item_count(self, item, player: int) -> int:
-=======
-    def item_count(self, item, player):
->>>>>>> 0b943b01
         return self.prog_items[item, player]
 
     def has_crystals(self, count: int, player: int) -> bool:
@@ -676,11 +641,7 @@
 
     def can_shoot_arrows(self, player: int) -> bool:
         if self.world.retro[player]:
-<<<<<<< HEAD
-            # TODO: Progressive and Non-Progressive silvers work differently (progressive is not usable until the shop arrow is bought)
-=======
             #todo: Non-progressive silvers grant wooden arrows, but progressive bows do not.  Always require shop arrows to be safe
->>>>>>> 0b943b01
             return self.has('Bow', player) and self.can_buy_unlimited('Single Arrow', player)
         return self.has('Bow', player)
 
@@ -757,12 +718,7 @@
             if 'Sword' in item.name:
                 if self.has('Golden Sword', item.player):
                     pass
-<<<<<<< HEAD
-                elif self.has('Tempered Sword', item.player) and self.world.difficulty_requirements[
-                    item.player].progressive_sword_limit >= 4:
-=======
                 elif self.has('Tempered Sword', item.player) and self.world.difficulty_requirements[item.player].progressive_sword_limit >= 4:
->>>>>>> 0b943b01
                     self.prog_items['Golden Sword', item.player] += 1
                     changed = True
                 elif self.has('Master Sword', item.player) and self.world.difficulty_requirements[item.player].progressive_sword_limit >= 3:
@@ -1861,15 +1817,9 @@
 
             for player in range(1, self.world.players + 1):
                 if self.world.boss_shuffle[player] != 'none':
-<<<<<<< HEAD
                     bossmap = self.bosses[str(player)] if self.world.players > 1 else self.bosses
                     outfile.write(f'\n\nBosses{(f" ({self.world.get_player_names(player)})" if self.world.players > 1 else "")}:\n')
-                    outfile.write('    ' + '\n    '.join([f'{x}: {y}' for x, y in bossmap.items()]))
-=======
-                    bossmap = self.bosses[player] if self.world.players > 1 else self.bosses
-                    outfile.write(f'\n\nBosses ({self.world.get_player_names(player)}):\n\n')
-                    outfile.write('\n'.join([f'{x}: {y}' for x, y in bossmap.items() if y not in ['Agahnim', 'Agahnim 2', 'Ganon']]))
->>>>>>> 0b943b01
+                    outfile.write('    ' + '\n    '.join([f'{x}: {y}' for x, y in bossmap.items() if y not in ['Agahnim', 'Agahnim 2', 'Ganon']]))
 
             # locations: Change up location names; in the instance of a location with multiple sections, it'll try to translate the room name
             # items: Item names
