--- conflicted
+++ resolved
@@ -10,12 +10,7 @@
 from RoomData import Room
 
 class World(object):
-<<<<<<< HEAD
-
     def __init__(self, players, shuffle, doorShuffle, logic, mode, swords, difficulty, difficulty_adjustments, timer, progressive, goal, algorithm, accessibility, shuffle_ganon, retro, custom, customitemarray, hints):
-=======
-    def __init__(self, players, shuffle, logic, mode, swords, difficulty, difficulty_adjustments, timer, progressive, goal, algorithm, accessibility, shuffle_ganon, retro, custom, customitemarray, hints):
->>>>>>> 81e83ae6
         self.players = players
         self.teams = 1
         self.shuffle = shuffle.copy()
