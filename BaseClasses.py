import copy
import json
import logging
from collections import OrderedDict, Counter, deque, defaultdict
from enum import Enum, unique

try:
    from fast_enum import FastEnum
except ImportError:
    from enum import Flag
    FastEnum = Flag


from source.classes.BabelFish import BabelFish
from EntranceShuffle import door_addresses, indirect_connections
from Utils import int16_as_bytes
from Tables import normal_offset_table, spiral_offset_table, multiply_lookup, divisor_lookup
from RoomData import Room

class World(object):

    def __init__(self, players, shuffle, doorShuffle, logic, mode, swords, difficulty, difficulty_adjustments,
                 timer, progressive, goal, algorithm, accessibility, shuffle_ganon, retro, custom, customitemarray, hints):
        self.players = players
        self.teams = 1
        self.shuffle = shuffle.copy()
        self.doorShuffle = doorShuffle.copy()
        self.intensity = {}
        self.logic = logic.copy()
        self.mode = mode.copy()
        self.swords = swords.copy()
        self.difficulty = difficulty.copy()
        self.difficulty_adjustments = difficulty_adjustments.copy()
        self.timer = timer
        self.progressive = progressive
        self.goal = goal.copy()
        self.algorithm = algorithm
        self.dungeons = []
        self.regions = []
        self.shops = []
        self.itempool = []
        self.seed = None
        self.precollected_items = []
        self.state = CollectionState(self)
        self._cached_entrances = None
        self._cached_locations = None
        self._entrance_cache = {}
        self._location_cache = {}
        self.required_locations = []
        self.shuffle_bonk_prizes = False
        self.light_world_light_cone = False
        self.dark_world_light_cone = False
        self.clock_mode = 'none'
        self.rupoor_cost = 10
        self.aga_randomness = True
        self.lock_aga_door_in_escape = False
        self.save_and_quit_from_boss = True
        self.accessibility = accessibility.copy()
        self.fix_skullwoods_exit = {}
        self.fix_palaceofdarkness_exit = {}
        self.fix_trock_exit = {}
        self.shuffle_ganon = shuffle_ganon
        self.fix_gtower_exit = self.shuffle_ganon
        self.retro = retro.copy()
        self.custom = custom
        self.customitemarray = customitemarray
        self.can_take_damage = True
        self.hints = hints.copy()
        self.dynamic_regions = []
        self.dynamic_locations = []
        self.spoiler = Spoiler(self)
        self.lamps_needed_for_dark_rooms = 1
        self.doors = []
        self._door_cache = {}
        self.paired_doors = {}
        self.rooms = []
        self._room_cache = {}
        self.dungeon_layouts = {}
        self.inaccessible_regions = {}
        self.key_logic = {}
        self.pool_adjustment = {}
        self.key_layout = defaultdict(dict)
        self.dungeon_portals = defaultdict(list)
        self._portal_cache = {}
        self.sanc_portal = {}
        self.fish = BabelFish()

        for player in range(1, players + 1):
            # If World State is Retro, set to Open and set Retro flag
            if self.mode[player] == "retro":
                self.mode[player] = "open"
                self.retro[player] = True
            def set_player_attr(attr, val):
                self.__dict__.setdefault(attr, {})[player] = val
            set_player_attr('_region_cache', {})
            set_player_attr('player_names', [])
            set_player_attr('remote_items', False)
            set_player_attr('required_medallions', ['Ether', 'Quake'])
            set_player_attr('swamp_patch_required', False)
            set_player_attr('powder_patch_required', False)
            set_player_attr('ganon_at_pyramid', True)
            set_player_attr('ganonstower_vanilla', True)
            set_player_attr('sewer_light_cone', self.mode[player] == 'standard')
            set_player_attr('fix_trock_doors', self.shuffle[player] != 'vanilla' or self.mode[player] == 'inverted')
            set_player_attr('fix_skullwoods_exit', self.shuffle[player] not in ['vanilla', 'simple', 'restricted', 'dungeonssimple'] or self.doorShuffle[player] not in ['vanilla'])
            set_player_attr('fix_palaceofdarkness_exit', self.shuffle[player] not in ['vanilla', 'simple', 'restricted', 'dungeonssimple'])
            set_player_attr('fix_trock_exit', self.shuffle[player] not in ['vanilla', 'simple', 'restricted', 'dungeonssimple'])
            set_player_attr('can_access_trock_eyebridge', None)
            set_player_attr('can_access_trock_front', None)
            set_player_attr('can_access_trock_big_chest', None)
            set_player_attr('can_access_trock_middle', None)
            set_player_attr('fix_fake_world', True)
            set_player_attr('mapshuffle', False)
            set_player_attr('compassshuffle', False)
            set_player_attr('keyshuffle', False)
            set_player_attr('bigkeyshuffle', False)
            set_player_attr('difficulty_requirements', None)
            set_player_attr('boss_shuffle', 'none')
            set_player_attr('enemy_shuffle', 'none')
            set_player_attr('enemy_health', 'default')
            set_player_attr('enemy_damage', 'default')
            set_player_attr('beemizer', 0)
            set_player_attr('escape_assist', [])
            set_player_attr('crystals_needed_for_ganon', 7)
            set_player_attr('crystals_needed_for_gt', 7)
            set_player_attr('open_pyramid', False)
            set_player_attr('treasure_hunt_icon', 'Triforce Piece')
            set_player_attr('treasure_hunt_count', 0)
            set_player_attr('potshuffle', False)
            set_player_attr('pot_contents', None)

            set_player_attr('keydropshuffle', False)
            set_player_attr('mixed_travel', 'prevent')

    def get_name_string_for_object(self, obj):
        return obj.name if self.players == 1 else f'{obj.name} ({self.get_player_names(obj.player)})'

    def get_player_names(self, player):
        return ", ".join([name for i, name in enumerate(self.player_names[player]) if self.player_names[player].index(name) == i])

    def initialize_regions(self, regions=None):
        for region in regions if regions else self.regions:
            region.world = self
            self._region_cache[region.player][region.name] = region
            for exit in region.exits:
                self._entrance_cache[(exit.name, exit.player)] = exit

    def initialize_doors(self, doors):
        for door in doors:
            self._door_cache[(door.name, door.player)] = door

    def get_regions(self, player=None):
        return self.regions if player is None else self._region_cache[player].values()

    def get_region(self, regionname, player):
        if isinstance(regionname, Region):
            return regionname
        try:
            return self._region_cache[player][regionname]
        except KeyError:
            for region in self.regions:
                if region.name == regionname and region.player == player:
                    assert not region.world  # this should only happen before initialization
                    return region
            raise RuntimeError('No such region %s for player %d' % (regionname, player))

    def get_entrance(self, entrance, player):
        if isinstance(entrance, Entrance):
            return entrance
        try:
            return self._entrance_cache[(entrance, player)]
        except KeyError:
            for region in self.regions:
                for exit in region.exits:
                    if exit.name == entrance and exit.player == player:
                        self._entrance_cache[(entrance, player)] = exit
                        return exit
            raise RuntimeError('No such entrance %s for player %d' % (entrance, player))

    def get_location(self, location, player):
        if isinstance(location, Location):
            return location
        try:
            return self._location_cache[(location, player)]
        except KeyError:
            for region in self.regions:
                for r_location in region.locations:
                    if r_location.name == location and r_location.player == player:
                        self._location_cache[(location, player)] = r_location
                        return r_location
        raise RuntimeError('No such location %s for player %d' % (location, player))

    def get_dungeon(self, dungeonname, player):
        if isinstance(dungeonname, Dungeon):
            return dungeonname

        for dungeon in self.dungeons:
            if dungeon.name == dungeonname and dungeon.player == player:
                return dungeon
        raise RuntimeError('No such dungeon %s for player %d' % (dungeonname, player))

    def get_door(self, doorname, player):
        if isinstance(doorname, Door):
            return doorname
        try:
            return self._door_cache[(doorname, player)]
        except KeyError:
            for door in self.doors:
                if door.name == doorname and door.player == player:
                    self._door_cache[(doorname, player)] = door
                    return door
            raise RuntimeError('No such door %s for player %d' % (doorname, player))

    def get_portal(self, portal_name, player):
        if isinstance(portal_name, Portal):
            return portal_name
        try:
            return self._portal_cache[(portal_name, player)]
        except KeyError:
            for portal in self.dungeon_portals[player]:
                if portal.name == portal_name and portal.player == player:
                    self._portal_cache[(portal_name, player)] = portal
                    return portal
            raise RuntimeError('No such portal %s for player %d' % (portal_name, player))

    def check_for_door(self, doorname, player):
        if isinstance(doorname, Door):
            return doorname
        try:
            return self._door_cache[(doorname, player)]
        except KeyError:
            for door in self.doors:
                if door.name == doorname and door.player == player:
                    self._door_cache[(doorname, player)] = door
                    return door
            return None

    def check_for_entrance(self, entrance, player):
        if isinstance(entrance, Entrance):
            return entrance
        try:
            return self._entrance_cache[(entrance, player)]
        except KeyError:
            for region in self.regions:
                for ext in region.exits:
                    if ext.name == entrance and ext.player == player:
                        self._entrance_cache[(entrance, player)] = ext
                        return ext
            return None

    def get_room(self, room_idx, player):
        if isinstance(room_idx, Room):
            return room_idx
        try:
            return self._room_cache[(room_idx, player)]
        except KeyError:
            for room in self.rooms:
                if room.index == room_idx and room.player == player:
                    self._room_cache[(room_idx, player)] = room
                    return room
            raise RuntimeError('No such room %s for player %d' % (room_idx, player))

    def get_all_state(self, keys=False):
        ret = CollectionState(self)

        def soft_collect(item):
            if item.name.startswith('Progressive '):
                if 'Sword' in item.name:
                    if ret.has('Golden Sword', item.player):
                        pass
                    elif ret.has('Tempered Sword', item.player) and self.difficulty_requirements[item.player].progressive_sword_limit >= 4:
                        ret.prog_items['Golden Sword', item.player] += 1
                    elif ret.has('Master Sword', item.player) and self.difficulty_requirements[item.player].progressive_sword_limit >= 3:
                        ret.prog_items['Tempered Sword', item.player] += 1
                    elif ret.has('Fighter Sword', item.player) and self.difficulty_requirements[item.player].progressive_sword_limit >= 2:
                        ret.prog_items['Master Sword', item.player] += 1
                    elif self.difficulty_requirements[item.player].progressive_sword_limit >= 1:
                        ret.prog_items['Fighter Sword', item.player] += 1
                elif 'Glove' in item.name:
                    if ret.has('Titans Mitts', item.player):
                        pass
                    elif ret.has('Power Glove', item.player):
                        ret.prog_items['Titans Mitts', item.player] += 1
                    else:
                        ret.prog_items['Power Glove', item.player] += 1
                elif 'Shield' in item.name:
                    if ret.has('Mirror Shield', item.player):
                        pass
                    elif ret.has('Red Shield', item.player) and self.difficulty_requirements[item.player].progressive_shield_limit >= 3:
                        ret.prog_items['Mirror Shield', item.player] += 1
                    elif ret.has('Blue Shield', item.player) and self.difficulty_requirements[item.player].progressive_shield_limit >= 2:
                        ret.prog_items['Red Shield', item.player] += 1
                    elif self.difficulty_requirements[item.player].progressive_shield_limit >= 1:
                        ret.prog_items['Blue Shield', item.player] += 1
                elif 'Bow' in item.name:
                    if ret.has('Silver Arrows', item.player):
                        pass
                    elif ret.has('Bow', item.player) and self.difficulty_requirements[item.player].progressive_bow_limit >= 2:
                        ret.prog_items['Silver Arrows', item.player] += 1
                    elif self.difficulty_requirements[item.player].progressive_bow_limit >= 1:
                        ret.prog_items['Bow', item.player] += 1
            elif item.name.startswith('Bottle'):
                if ret.bottle_count(item.player) < self.difficulty_requirements[item.player].progressive_bottle_limit:
                    ret.prog_items[item.name, item.player] += 1
            elif item.advancement or item.smallkey or item.bigkey:
                ret.prog_items[item.name, item.player] += 1

        for item in self.itempool:
            soft_collect(item)

        if keys:
            for p in range(1, self.players + 1):
                key_list = []
                player_dungeons = [x for x in self.dungeons if x.player == p]
                for dungeon in player_dungeons:
                    if dungeon.big_key is not None:
                        key_list += [dungeon.big_key.name]
                    if len(dungeon.small_keys) > 0:
                        key_list += [x.name for x in dungeon.small_keys]
                from Items import ItemFactory
                for item in ItemFactory(key_list, p):
                    soft_collect(item)
        ret.sweep_for_events()
        return ret

    def get_items(self):
        return [loc.item for loc in self.get_filled_locations()] + self.itempool

    def find_items(self, item, player):
        return [location for location in self.get_locations() if location.item is not None and location.item.name == item and location.item.player == player]

    def find_items_not_key_only(self, item, player):
        return [location for location in self.get_locations() if location.item is not None and location.item.name == item and location.item.player == player and location.forced_item is None]

    def push_precollected(self, item):
        item.world = self
        if (item.smallkey and self.keyshuffle[item.player]) or (item.bigkey and self.bigkeyshuffle[item.player]):
            item.advancement = True
        self.precollected_items.append(item)
        self.state.collect(item, True)

    def push_item(self, location, item, collect=True):
        if not isinstance(location, Location):
            raise RuntimeError('Cannot assign item %s to location %s (player %d).' % (item, location, item.player))

        if location.can_fill(self.state, item, False):
            location.item = item
            item.location = location
            item.world = self
            if collect:
                self.state.collect(item, location.event, location)

            logging.getLogger('').debug('Placed %s at %s', item, location)
        else:
            raise RuntimeError('Cannot assign item %s to location %s.' % (item, location))

    def get_entrances(self):
        if self._cached_entrances is None:
            self._cached_entrances = []
            for region in self.regions:
                self._cached_entrances.extend(region.entrances)
        return self._cached_entrances

    def clear_entrance_cache(self):
        self._cached_entrances = None

    def get_locations(self):
        if self._cached_locations is None:
            self._cached_locations = []
            for region in self.regions:
                self._cached_locations.extend(region.locations)
        return self._cached_locations

    def clear_location_cache(self):
        self._cached_locations = None

    def get_unfilled_locations(self, player=None):
        return [location for location in self.get_locations() if (player is None or location.player == player) and location.item is None]

    def get_filled_locations(self, player=None):
        return [location for location in self.get_locations() if (player is None or location.player == player) and location.item is not None]

    def get_reachable_locations(self, state=None, player=None):
        if state is None:
            state = self.state
        return [location for location in self.get_locations() if (player is None or location.player == player) and location.can_reach(state)]

    def get_placeable_locations(self, state=None, player=None):
        if state is None:
            state = self.state
        return [location for location in self.get_locations() if (player is None or location.player == player) and location.item is None and location.can_reach(state)]

    def unlocks_new_location(self, item):
        temp_state = self.state.copy()
        temp_state.collect(item, True)

        for location in self.get_unfilled_locations():
            if temp_state.can_reach(location) and not self.state.can_reach(location):
                return True

        return False

    def has_beaten_game(self, state, player=None):
        if player:
            return state.has('Triforce', player)
        else:
            return all((self.has_beaten_game(state, p) for p in range(1, self.players + 1)))

    def can_beat_game(self, starting_state=None):
        if starting_state:
            state = starting_state.copy()
        else:
            state = CollectionState(self)

        if self.has_beaten_game(state):
            return True

        prog_locations = [location for location in self.get_locations() if location.item is not None and (location.item.advancement or location.event) and location not in state.locations_checked]

        while prog_locations:
            sphere = []
            # build up spheres of collection radius. Everything in each sphere is independent from each other in dependencies and only depends on lower spheres
            for location in prog_locations:
                if location.can_reach(state) and state.not_flooding_a_key(state.world, location):
                    sphere.append(location)

            if not sphere:
                # ran out of places and did not finish yet, quit
                return False

            for location in sphere:
                prog_locations.remove(location)
                state.collect(location.item, True, location)

            if self.has_beaten_game(state):
                return True

        return False


class CollectionState(object):

    def __init__(self, parent):
        self.prog_items = Counter()
        self.world = parent
        self.reachable_regions = {player: dict() for player in range(1, parent.players + 1)}
        self.blocked_connections = {player: dict() for player in range(1, parent.players + 1)}
        self.events = []
        self.path = {}
        self.locations_checked = set()
        self.stale = {player: True for player in range(1, parent.players + 1)}
        for item in parent.precollected_items:
            self.collect(item, True)

    def update_reachable_regions(self, player):
        self.stale[player] = False
        rrp = self.reachable_regions[player]
        bc = self.blocked_connections[player]

        # init on first call - this can't be done on construction since the regions don't exist yet
        start = self.world.get_region('Menu', player)
        if not start in rrp:
            rrp[start] = CrystalBarrier.Orange
            for exit in start.exits:
                bc[exit] = CrystalBarrier.Orange

        queue = deque(self.blocked_connections[player].items())

        # run BFS on all connections, and keep track of those blocked by missing items
        while True:
            try:
                connection, crystal_state = queue.popleft()
                new_region = connection.connected_region
                if new_region is None or new_region in rrp and (new_region.type != RegionType.Dungeon or (rrp[new_region] & crystal_state) == crystal_state):
                    bc.pop(connection, None)
                elif connection.can_reach(self):
                    if new_region.type == RegionType.Dungeon:
                        new_crystal_state = crystal_state
                        for exit in new_region.exits:
                            door = exit.door
                            if door is not None and door.crystal == CrystalBarrier.Either:
                                new_crystal_state = CrystalBarrier.Either
                                break
                        if new_region in rrp:
                            new_crystal_state |= rrp[new_region]

                        rrp[new_region] = new_crystal_state

                        for exit in new_region.exits:
                            door = exit.door
                            if door is not None and not door.blocked:
                                door_crystal_state = new_crystal_state & (door.crystal or CrystalBarrier.Either)
                                bc[exit] = door_crystal_state
                                queue.append((exit, door_crystal_state))
                            elif door is None:
                                queue.append((exit, new_crystal_state))
                    else:
                        new_crystal_state = CrystalBarrier.Orange
                        rrp[new_region] = new_crystal_state
                        bc.pop(connection, None)
                        for exit in new_region.exits:
                            bc[exit] = new_crystal_state
                            queue.append((exit, new_crystal_state))

                    self.path[new_region] = (new_region.name, self.path.get(connection, None))

                    # Retry connections if the new region can unblock them
                    if new_region.name in indirect_connections:
                        new_entrance = self.world.get_entrance(indirect_connections[new_region.name], player)
                        if new_entrance in bc and new_entrance not in queue and new_entrance.parent_region in rrp:
                            queue.append((new_entrance, rrp[new_entrance.parent_region]))
            except IndexError:
                break


    def copy(self):
        ret = CollectionState(self.world)
        ret.prog_items = self.prog_items.copy()
        ret.reachable_regions = {player: copy.copy(self.reachable_regions[player]) for player in range(1, self.world.players + 1)}
        ret.blocked_connections = {player: copy.copy(self.blocked_connections[player]) for player in range(1, self.world.players + 1)}
        ret.events = copy.copy(self.events)
        ret.path = copy.copy(self.path)
        ret.locations_checked = copy.copy(self.locations_checked)
        return ret

    def can_reach(self, spot, resolution_hint=None, player=None):
        try:
            spot_type = spot.spot_type
        except AttributeError:
            # try to resolve a name
            if resolution_hint == 'Location':
                spot = self.world.get_location(spot, player)
            elif resolution_hint == 'Entrance':
                spot = self.world.get_entrance(spot, player)
            else:
                # default to Region
                spot = self.world.get_region(spot, player)

        return spot.can_reach(self)


    def sweep_for_events(self, key_only=False, locations=None):
        # this may need improvement
        if locations is None:
            locations = self.world.get_filled_locations()
        new_locations = True
        checked_locations = 0
        while new_locations:
            reachable_events = [location for location in locations if location.event and
                                (not key_only or (not self.world.keyshuffle[location.item.player] and location.item.smallkey) or (not self.world.bigkeyshuffle[location.item.player] and location.item.bigkey))
                                and location.can_reach(self)]
            reachable_events = self._do_not_flood_the_keys(reachable_events)
            for event in reachable_events:
                if (event.name, event.player) not in self.events:
                    self.events.append((event.name, event.player))
                    self.collect(event.item, True, event)
            new_locations = len(reachable_events) > checked_locations
            checked_locations = len(reachable_events)


    def can_reach_blue(self, region, player):
        return region in self.reachable_regions[player] and self.reachable_regions[player][region] in [CrystalBarrier.Blue, CrystalBarrier.Either]

    def can_reach_orange(self, region, player):
        return region in self.reachable_regions[player] and self.reachable_regions[player][region] in [CrystalBarrier.Orange, CrystalBarrier.Either]

    def _do_not_flood_the_keys(self, reachable_events):
        adjusted_checks = list(reachable_events)
        for event in reachable_events:
            if event.name in flooded_keys.keys():
                flood_location = self.world.get_location(flooded_keys[event.name], event.player)
                if flood_location.item and flood_location not in self.locations_checked:
                    adjusted_checks.remove(event)
        if len(adjusted_checks) < len(reachable_events):
            return adjusted_checks
        return reachable_events

    def not_flooding_a_key(self, world, location):
        if location.name in flooded_keys.keys():
            flood_location = world.get_location(flooded_keys[location.name], location.player)
            item = flood_location.item
            item_is_important = False if not item else item.advancement or item.bigkey or item.smallkey
            return flood_location in self.locations_checked or not item_is_important
        return True

    def has(self, item, player, count=1):
        if count == 1:
            return (item, player) in self.prog_items
        return self.prog_items[item, player] >= count

    def has_sm_key(self, item, player, count=1):
        if self.world.retro[player]:
            if self.world.mode[player] == 'standard' and self.world.doorShuffle[player] == 'vanilla' and item == 'Small Key (Escape)':
                return True  # Cannot access the shop until escape is finished.  This is safe because the key is manually placed in make_custom_item_pool
            return self.can_buy_unlimited('Small Key (Universal)', player)
        if count == 1:
            return (item, player) in self.prog_items
        return self.prog_items[item, player] >= count

    def can_buy_unlimited(self, item, player):
        for shop in self.world.shops:
            if shop.region.player == player and shop.has_unlimited(item) and shop.region.can_reach(self):
                return True
        return False

    def item_count(self, item, player):
        return self.prog_items[item, player]

    def has_crystals(self, count, player):
        crystals = ['Crystal 1', 'Crystal 2', 'Crystal 3', 'Crystal 4', 'Crystal 5', 'Crystal 6', 'Crystal 7']
        return len([crystal for crystal in crystals if self.has(crystal, player)]) >= count

    def can_lift_rocks(self, player):
        return self.has('Power Glove', player) or self.has('Titans Mitts', player)

    def has_bottle(self, player):
        return self.bottle_count(player) > 0

    def bottle_count(self, player):
        return len([item for (item, itemplayer) in self.prog_items if item.startswith('Bottle') and itemplayer == player])

    def has_hearts(self, player, count):
        # Warning: This only considers items that are marked as advancement items
        return self.heart_count(player) >= count

    def heart_count(self, player):
        # Warning: This only considers items that are marked as advancement items
        diff = self.world.difficulty_requirements[player]
        return (
            min(self.item_count('Boss Heart Container', player), diff.boss_heart_container_limit)
            + self.item_count('Sanctuary Heart Container', player)
            + min(self.item_count('Piece of Heart', player), diff.heart_piece_limit) // 4
            + 3 # starting hearts
        )

    def can_lift_heavy_rocks(self, player):
        return self.has('Titans Mitts', player)

    def can_extend_magic(self, player, smallmagic=16, fullrefill=False): #This reflects the total magic Link has, not the total extra he has.
        basemagic = 8
        if self.has('Magic Upgrade (1/4)', player):
            basemagic = 32
        elif self.has('Magic Upgrade (1/2)', player):
            basemagic = 16
        if self.can_buy_unlimited('Green Potion', player) or self.can_buy_unlimited('Blue Potion', player):
            if self.world.difficulty_adjustments[player] == 'hard' and not fullrefill:
                basemagic = basemagic + int(basemagic * 0.5 * self.bottle_count(player))
            elif self.world.difficulty_adjustments[player] == 'expert' and not fullrefill:
                basemagic = basemagic + int(basemagic * 0.25 * self.bottle_count(player))
            else:
                basemagic = basemagic + basemagic * self.bottle_count(player)
        return basemagic >= smallmagic

    def can_kill_most_things(self, player, enemies=5):
        return (self.has_blunt_weapon(player)
                or self.has('Cane of Somaria', player)
                or (self.has('Cane of Byrna', player) and (enemies < 6 or self.can_extend_magic(player)))
                or self.can_shoot_arrows(player)
                or self.has('Fire Rod', player)
               )

    def can_shoot_arrows(self, player):
        if self.world.retro[player]:
            #todo: Non-progressive silvers grant wooden arrows, but progressive bows do not.  Always require shop arrows to be safe
            return self.has('Bow', player) and self.can_buy_unlimited('Single Arrow', player)
        return self.has('Bow', player)

    def can_get_good_bee(self, player):
        cave = self.world.get_region('Good Bee Cave', player)
        return (
            self.has_bottle(player) and
            self.has('Bug Catching Net', player) and
            (self.has_Boots(player) or (self.has_sword(player) and self.has('Quake', player))) and
            cave.can_reach(self) and
            self.is_not_bunny(cave, player)
        )

    def has_sword(self, player):
        return self.has('Fighter Sword', player) or self.has('Master Sword', player) or self.has('Tempered Sword', player) or self.has('Golden Sword', player)

    def has_beam_sword(self, player):
        return self.has('Master Sword', player) or self.has('Tempered Sword', player) or self.has('Golden Sword', player)

    def has_blunt_weapon(self, player):
        return self.has_sword(player) or self.has('Hammer', player)

    def has_Mirror(self, player):
        return self.has('Magic Mirror', player)

    def has_Boots(self, player):
        return self.has('Pegasus Boots', player)

    def has_Pearl(self, player):
        return self.has('Moon Pearl', player)

    def has_fire_source(self, player):
        return self.has('Fire Rod', player) or self.has('Lamp', player)

    def can_flute(self, player):
        lw = self.world.get_region('Light World', player)
        return self.has('Ocarina', player) and lw.can_reach(self) and self.is_not_bunny(lw, player)

    def can_melt_things(self, player):
        return self.has('Fire Rod', player) or (self.has('Bombos', player) and self.has_sword(player))

    def can_avoid_lasers(self, player):
        return self.has('Mirror Shield', player) or self.has('Cane of Byrna', player) or self.has('Cape', player)

    def is_not_bunny(self, region, player):
        if self.has_Pearl(player):
            return True

        return region.is_light_world if self.world.mode[player] != 'inverted' else region.is_dark_world

    def can_reach_light_world(self, player):
        if True in [i.is_light_world for i in self.reachable_regions[player]]:
            return True
        return False

    def can_reach_dark_world(self, player):
        if True in [i.is_dark_world for i in self.reachable_regions[player]]:
            return True
        return False

    def has_misery_mire_medallion(self, player):
        return self.has(self.world.required_medallions[player][0], player)

    def has_turtle_rock_medallion(self, player):
        return self.has(self.world.required_medallions[player][1], player)

    def collect(self, item, event=False, location=None):
        if location:
            self.locations_checked.add(location)
        changed = False
        if item.name.startswith('Progressive '):
            if 'Sword' in item.name:
                if self.has('Golden Sword', item.player):
                    pass
                elif self.has('Tempered Sword', item.player) and self.world.difficulty_requirements[item.player].progressive_sword_limit >= 4:
                    self.prog_items['Golden Sword', item.player] += 1
                    changed = True
                elif self.has('Master Sword', item.player) and self.world.difficulty_requirements[item.player].progressive_sword_limit >= 3:
                    self.prog_items['Tempered Sword', item.player] += 1
                    changed = True
                elif self.has('Fighter Sword', item.player) and self.world.difficulty_requirements[item.player].progressive_sword_limit >= 2:
                    self.prog_items['Master Sword', item.player] += 1
                    changed = True
                elif self.world.difficulty_requirements[item.player].progressive_sword_limit >= 1:
                    self.prog_items['Fighter Sword', item.player] += 1
                    changed = True
            elif 'Glove' in item.name:
                if self.has('Titans Mitts', item.player):
                    pass
                elif self.has('Power Glove', item.player):
                    self.prog_items['Titans Mitts', item.player] += 1
                    changed = True
                else:
                    self.prog_items['Power Glove', item.player] += 1
                    changed = True
            elif 'Shield' in item.name:
                if self.has('Mirror Shield', item.player):
                    pass
                elif self.has('Red Shield', item.player) and self.world.difficulty_requirements[item.player].progressive_shield_limit >= 3:
                    self.prog_items['Mirror Shield', item.player] += 1
                    changed = True
                elif self.has('Blue Shield', item.player)  and self.world.difficulty_requirements[item.player].progressive_shield_limit >= 2:
                    self.prog_items['Red Shield', item.player] += 1
                    changed = True
                elif self.world.difficulty_requirements[item.player].progressive_shield_limit >= 1:
                    self.prog_items['Blue Shield', item.player] += 1
                    changed = True
            elif 'Bow' in item.name:
                if self.has('Silver Arrows', item.player):
                    pass
                elif self.has('Bow', item.player):
                    self.prog_items['Silver Arrows', item.player] += 1
                    changed = True
                else:
                    self.prog_items['Bow', item.player] += 1
                    changed = True
            elif 'Armor' in item.name:
                if self.has('Red Mail', item.player):
                    pass
                elif self.has('Blue Mail', item.player):
                    self.prog_items['Red Mail', item.player] += 1
                    changed = True
                else:
                    self.prog_items['Blue Mail', item.player] += 1
                    changed = True

        elif item.name.startswith('Bottle'):
            if self.bottle_count(item.player) < self.world.difficulty_requirements[item.player].progressive_bottle_limit:
                self.prog_items[item.name, item.player] += 1
                changed = True
        elif event or item.advancement:
            self.prog_items[item.name, item.player] += 1
            changed = True

        self.stale[item.player] = True

        if changed:
            if not event:
                self.sweep_for_events()

    def remove(self, item):
        if item.advancement:
            to_remove = item.name
            if to_remove.startswith('Progressive '):
                if 'Sword' in to_remove:
                    if self.has('Golden Sword', item.player):
                        to_remove = 'Golden Sword'
                    elif self.has('Tempered Sword', item.player):
                        to_remove = 'Tempered Sword'
                    elif self.has('Master Sword', item.player):
                        to_remove = 'Master Sword'
                    elif self.has('Fighter Sword', item.player):
                        to_remove = 'Fighter Sword'
                    else:
                        to_remove = None
                elif 'Glove' in item.name:
                    if self.has('Titans Mitts', item.player):
                        to_remove = 'Titans Mitts'
                    elif self.has('Power Glove', item.player):
                        to_remove = 'Power Glove'
                    else:
                        to_remove = None
                elif 'Shield' in item.name:
                    if self.has('Mirror Shield', item.player):
                        to_remove = 'Mirror Shield'
                    elif self.has('Red Shield', item.player):
                        to_remove = 'Red Shield'
                    elif self.has('Blue Shield', item.player):
                        to_remove = 'Blue Shield'
                    else:
                        to_remove = 'None'
                elif 'Bow' in item.name:
                    if self.has('Silver Arrows', item.player):
                        to_remove = 'Silver Arrows'
                    elif self.has('Bow', item.player):
                        to_remove = 'Bow'
                    else:
                        to_remove = None

            if to_remove is not None:

                self.prog_items[to_remove, item.player] -= 1
                if self.prog_items[to_remove, item.player] < 1:
                    del (self.prog_items[to_remove, item.player])
                # invalidate caches, nothing can be trusted anymore now
                self.reachable_regions[item.player] = dict()
                self.blocked_connections[item.player] = dict()
                self.stale[item.player] = True

    def __getattr__(self, item):
        if item.startswith('can_reach_'):
            return self.can_reach(item[10])
        #elif item.startswith('has_'):
        #    return self.has(item[4])
        if item == '__len__':
            return

        raise RuntimeError('Cannot parse %s.' % item)

@unique
class RegionType(Enum):
    LightWorld = 1
    DarkWorld = 2
    Cave = 3  # Also includes Houses
    Dungeon = 4

    @property
    def is_indoors(self):
        """Shorthand for checking if Cave or Dungeon"""
        return self in (RegionType.Cave, RegionType.Dungeon)


class Region(object):

    def __init__(self, name, type, hint, player):
        self.name = name
        self.type = type
        self.entrances = []
        self.exits = []
        self.locations = []
        self.dungeon = None
        self.shop = None
        self.world = None
        self.is_light_world = False # will be set aftermaking connections.
        self.is_dark_world = False
        self.spot_type = 'Region'
        self.hint_text = hint
        self.recursion_count = 0
        self.player = player
        self.crystal_switch = False

    def can_reach(self, state):
        if state.stale[self.player]:
            state.update_reachable_regions(self.player)
        return self in state.reachable_regions[self.player]

    def can_reach_private(self, state):
        for entrance in self.entrances:
            if entrance.can_reach(state):
                if not self in state.path:
                    state.path[self] = (self.name, state.path.get(entrance, None))
                return True
        return False

    def can_fill(self, item):
        inside_dungeon_item = ((item.smallkey and not self.world.keyshuffle[item.player])
                               or (item.bigkey and not self.world.bigkeyshuffle[item.player])
                               or (item.map and not self.world.mapshuffle[item.player])
                               or (item.compass and not self.world.compassshuffle[item.player]))
        sewer_hack = self.world.mode[item.player] == 'standard' and item.name == 'Small Key (Escape)'
        if sewer_hack or inside_dungeon_item:
            return self.dungeon and self.dungeon.is_dungeon_item(item) and item.player == self.player

        return True

    def __str__(self):
        return str(self.__unicode__())

    def __unicode__(self):
        return self.world.get_name_string_for_object(self) if self.world else f'{self.name} (Player {self.player})'


class Entrance(object):

    def __init__(self, player, name='', parent=None):
        self.name = name
        self.parent_region = parent
        self.connected_region = None
        self.target = None
        self.addresses = None
        self.spot_type = 'Entrance'
        self.recursion_count = 0
        self.vanilla = None
        self.access_rule = lambda state: True
        self.player = player
        self.door = None
        self.hide_path = False

    def can_reach(self, state):
        if self.parent_region.can_reach(state) and self.access_rule(state):
            if not self.hide_path and not self in state.path:
                state.path[self] = (self.name, state.path.get(self.parent_region, (self.parent_region.name, None)))
            return True

        return False

    def connect(self, region, addresses=None, target=None, vanilla=None):
        self.connected_region = region
        self.target = target
        self.addresses = addresses
        self.vanilla = vanilla
        region.entrances.append(self)

    def __str__(self):
        return str(self.__unicode__())

    def __unicode__(self):
        world = self.parent_region.world if self.parent_region else None
        return world.get_name_string_for_object(self) if world else f'{self.name} (Player {self.player})'


class Dungeon(object):

    def __init__(self, name, regions, big_key, small_keys, dungeon_items, player, dungeon_id):
        self.name = name
        self.regions = regions
        self.big_key = big_key
        self.small_keys = small_keys
        self.dungeon_items = dungeon_items
        self.bosses = dict()
        self.player = player
        self.world = None
        self.dungeon_id = dungeon_id

        self.entrance_regions = []

    @property
    def boss(self):
        return self.bosses.get(None, None)

    @boss.setter
    def boss(self, value):
        self.bosses[None] = value

    @property
    def keys(self):
        return self.small_keys + ([self.big_key] if self.big_key else [])

    @property
    def all_items(self):
        return self.dungeon_items + self.keys

    def is_dungeon_item(self, item):
        return item.player == self.player and item.name in [dungeon_item.name for dungeon_item in self.all_items]

    def count_dungeon_item(self):
        return len(self.dungeon_items) + 1 if self.big_key_required else 0 + self.key_number

    def incomplete_paths(self):
        ret = 0
        for path in self.paths:
            if not self.path_completion[path]:
                ret += 1
        return ret

    def __str__(self):
        return str(self.__unicode__())

    def __unicode__(self):
        return self.world.get_name_string_for_object(self) if self.world else f'{self.name} (Player {self.player})'


@unique
class DoorType(Enum):
    Normal = 1
    SpiralStairs = 2
    StraightStairs = 3
    Ladder = 4
    Open = 5
    Hole = 6
    Warp = 7
    Interior = 8
    Logical = 9


@unique
class Direction(Enum):
    North = 0
    West = 1
    South = 2
    East = 3
    Up = 4
    Down = 5


@unique
class Hook(Enum):
    North = 0
    West = 1
    South = 2
    East = 3
    Stairs = 4


hook_dir_map = {
    Direction.North: Hook.North,
    Direction.South: Hook.South,
    Direction.West: Hook.West,
    Direction.East: Hook.East,
}


def hook_from_door(door):
    if door.type == DoorType.SpiralStairs:
        return Hook.Stairs
    if door.type in [DoorType.Normal, DoorType.Open, DoorType.StraightStairs]:
        return hook_dir_map[door.direction]
    return None


class Polarity:
    def __init__(self):
        self.vector = [0, 0, 0]

    def __len__(self):
        return len(self.vector)

    def __add__(self, other):
        result = Polarity()
        for i in range(len(self.vector)):
            result.vector[i] = pol_add[pol_idx_2[i]](self.vector[i], other.vector[i])
        return result

    def __iadd__(self, other):
        for i in range(len(self.vector)):
            self.vector[i] = pol_add[pol_idx_2[i]](self.vector[i], other.vector[i])
        return self

    def __getitem__(self, item):
        return self.vector[item]

    def __eq__(self, other):
        for i in range(len(self.vector)):
            if self.vector[i] != other.vector[i]:
                return False
        return True

    def __hash__(self):
        h = 17
        spot = self.vector[0]
        h *= 31 + (spot if spot >= 0 else spot + 100)
        spot = self.vector[1]
        h *= 43 + (spot if spot >= 0 else spot + 100)
        spot = self.vector[2]
        h *= 73 + (spot if spot >= 0 else spot + 100)
        return h

    def is_neutral(self):
        for i in range(len(self.vector)):
            if self.vector[i] != 0:
                return False
        return True

    def complement(self):
        result = Polarity()
        for i in range(len(self.vector)):
            result.vector[i] = pol_comp[pol_idx_2[i]](self.vector[i])
        return result

    def charge(self):
        result = 0
        for i in range(len(self.vector)):
            result += abs(self.vector[i])
        return result

    def __str__(self):
        return str(self.__unicode__())

    def __unicode__(self):
        return f'{self.vector}'


pol_idx = {
    Direction.North: (0, 'Pos'),
    Direction.South: (0, 'Neg'),
    Direction.East: (1, 'Pos'),
    Direction.West: (1, 'Neg'),
    Direction.Up: (2, 'Mod'),
    Direction.Down: (2, 'Mod')
}
pol_idx_2 = {
    0: 'Add',
    1: 'Add',
    2: 'Mod'
}
pol_inc = {
    'Pos': lambda x: x + 1,
    'Neg': lambda x: x - 1,
    'Mod': lambda x: (x + 1) % 2
}
pol_add = {
    'Add': lambda x, y: x + y,
    'Mod': lambda x, y: (x + y) % 2
}
pol_comp = {
    'Add': lambda x: -x,
    'Mod': lambda x: 0 if x == 0 else 1
}


@unique
class PolSlot(Enum):
    NorthSouth = 0
    EastWest = 1
    Stairs = 2


class CrystalBarrier(FastEnum):
    Null = 0  # no special requirement
    Blue = 1  # blue must be down and explore state set to Blue
    Orange = 2  # orange must be down and explore state set to Orange
    Either = 3  # you choose to leave this room in Either state


class Door(object):
    def __init__(self, player, name, type, entrance=None):
        self.player = player
        self.name = name
        self.type = type
        self.direction = None

        # rom properties
        self.roomIndex = -1
        # 0,1,2 + Direction (N:0, W:3, S:6, E:9) for normal
        # 0-4 for spiral offset thing
        self.doorIndex = -1
        self.layer = -1  # 0 for normal floor, 1 for the inset layer
        self.pseudo_bg = 0  # 0 for normal floor, 1 for pseudo bg
        self.toggle = False
        self.trapFlag = 0x0
        self.quadrant = 2
        self.shiftX = 78
        self.shiftY = 78
        self.zeroHzCam = False
        self.zeroVtCam = False
        self.doorListPos = -1
        self.edge_id = None
        self.edge_width = None

        #portal items
        self.portalAble = False
        self.roomLayout = 0x22  # free scroll-  both directions
        self.entranceFlag = False
        self.deadEnd = False
        self.passage = True
        self.dungeonLink = None
        self.bk_shuffle_req = False
        # self.incognitoPos = -1
        # self.sectorLink = False

        # logical properties
        # self.connected = False  # combine with Dest?
        self.dest = None
        self.blocked = False  # Indicates if the door is normally blocked off as an exit. (Sanc door or always closed)
        self.stonewall = False  # Indicate that the door cannot be enter until exited (Desert Torches, PoD Eye Statue)
        self.smallKey = False  # There's a small key door on this side
        self.bigKey = False  # There's a big key door on this side
        self.ugly = False  # Indicates that it can't be seen from the front (e.g. back of a big key door)
        self.crystal = CrystalBarrier.Null  # How your crystal state changes if you use this door
        self.req_event = None  # if a dungeon event is required for this door - swamp palace mostly
        self.controller = None
        self.dependents = []
        self.dead = False

        self.entrance = entrance
        if entrance is not None:
            entrance.door = self

    def getAddress(self):
        if self.type in [DoorType.Normal, DoorType.StraightStairs]:
            return 0x13A000 + normal_offset_table[self.roomIndex] * 24 + (self.doorIndex + self.direction.value * 3) * 2
        elif self.type == DoorType.SpiralStairs:
            return 0x13B000 + (spiral_offset_table[self.roomIndex] + self.doorIndex) * 4
        elif self.type == DoorType.Open:
            base_address = {
                Direction.North: 0x13C500,
                Direction.South: 0x13C521,
                Direction.West: 0x13C542,
                Direction.East: 0x13C55D,
            }
            return base_address[self.direction] + self.edge_id * 3

    def getTarget(self, src):
        if self.type in [DoorType.Normal, DoorType.StraightStairs]:
            bitmask = 4 * (self.layer ^ 1 if src.toggle else self.layer)
            bitmask += 0x08 * int(self.trapFlag)
            if src.type == DoorType.StraightStairs:
                bitmask += 0x40
            return [self.roomIndex, bitmask + self.doorIndex]
        if self.type == DoorType.SpiralStairs:
            bitmask = int(self.layer) << 2
            bitmask += 0x10 * int(self.zeroHzCam)
            bitmask += 0x20 * int(self.zeroVtCam)
            bitmask += 0x80 if self.direction == Direction.Up else 0
            return [self.roomIndex, bitmask + self.quadrant, self.shiftX, self.shiftY]
        if self.type == DoorType.Open:
            bitmask = self.edge_id
            bitmask += 0x10 * (self.layer ^ 1 if src.toggle else self.layer)
            bitmask += 0x80
            if src.type == DoorType.StraightStairs:
                bitmask += 0x40
            if src.type == DoorType.Open:
                bitmask += 0x20 * self.quadrant
                fraction = 0x10 * multiply_lookup[src.edge_width][self.edge_width]
                fraction += divisor_lookup[src.edge_width][self.edge_width]
                return [self.roomIndex, bitmask, fraction]
            else:
                bitmask += 0x20 * self.quad_indicator()
                return [self.roomIndex, bitmask]

    def quad_indicator(self):
        if self.direction in [Direction.North, Direction.South]:
            return self.quadrant & 0x1
        elif self.direction in [Direction.East, Direction.West]:
            return (self.quadrant & 0x2) >> 1
        return 0

    def dir(self, direction, room, doorIndex, layer):
        self.direction = direction
        self.roomIndex = room
        self.doorIndex = doorIndex
        self.layer = layer
        return self

    def ss(self, quadrant, shift_y, shift_x, zero_hz_cam=False, zero_vt_cam=False):
        self.quadrant = quadrant
        self.shiftY = shift_y
        self.shiftX = shift_x
        self.zeroHzCam = zero_hz_cam
        self.zeroVtCam = zero_vt_cam
        return self

    def edge(self, edge_id, quadrant, width):
        self.edge_id = edge_id
        self.quadrant = quadrant
        self.edge_width = width
        return self

    def small_key(self):
        self.smallKey = True
        return self

    def big_key(self):
        self.bigKey = True
        return self

    def toggler(self):
        self.toggle = True
        return self

    def no_exit(self):
        self.blocked = True
        return self

    def no_entrance(self):
        self.stonewall = True
        return self

    def trap(self, trapFlag):
        self.trapFlag = trapFlag
        return self

    def pos(self, pos):
        self.doorListPos = pos
        return self

    def event(self, event):
        self.req_event = event
        return self

    def barrier(self, crystal):
        self.crystal = crystal
        return self

    def c_switch(self):
        self.crystal = CrystalBarrier.Either
        return self

    def kill(self):
        self.dead = True
        return self

    def portal(self, quadrant, roomLayout, pseudo_bg=0):
        self.quadrant = quadrant
        self.roomLayout = roomLayout
        self.pseudo_bg = pseudo_bg
        self.portalAble = True
        return self

    def dead_end(self, allowPassage=False):
        self.deadEnd = True
        if allowPassage:
            self.passage = True
        else:
            self.passage = False

    def __eq__(self, other):
        return isinstance(other, self.__class__) and self.name == other.name

    def __hash__(self):
        return hash(self.name)

    def __str__(self):
        return str(self.__unicode__())

    def __unicode__(self):
        return '%s' % self.name


class Sector(object):

    def __init__(self):
        self.regions = []
        self.outstanding_doors = []
        self.name = None
        self.r_name_set = None
        self.chest_locations = 0
        self.key_only_locations = 0
        self.c_switch = False
        self.orange_barrier = False
        self.blue_barrier = False
        self.bk_required = False
        self.bk_provided = False
        self.conn_balance = None
        self.branch_factor = None
        self.dead_end_cnt = None
        self.entrance_sector = None
        self.destination_entrance = False
        self.equations = None

    def region_set(self):
        if self.r_name_set is None:
            self.r_name_set = dict.fromkeys(map(lambda r: r.name, self.regions))
        return self.r_name_set.keys()

    def polarity(self):
        pol = Polarity()
        for door in self.outstanding_doors:
            idx, inc = pol_idx[door.direction]
            pol.vector[idx] = pol_inc[inc](pol.vector[idx])
        return pol

    def magnitude(self):
        magnitude = [0, 0, 0]
        for door in self.outstanding_doors:
            idx, inc = pol_idx[door.direction]
            magnitude[idx] = magnitude[idx] + 1
        return magnitude

    def hook_magnitude(self):
        magnitude = [0] * len(Hook)
        for door in self.outstanding_doors:
            idx = hook_from_door(door).value
            magnitude[idx] = magnitude[idx] + 1
        return magnitude

    def outflow(self):
        outflow = 0
        for door in self.outstanding_doors:
            if not door.blocked:
                outflow = outflow + 1
        return outflow

    def adj_outflow(self):
        outflow = 0
        for door in self.outstanding_doors:
            if not door.blocked and not door.dead:
                outflow = outflow + 1
        return outflow

    def branching_factor(self):
        if self.branch_factor is None:
            self.branch_factor = len(self.outstanding_doors)
            cnt_dead = len([x for x in self.outstanding_doors if x.dead])
            if cnt_dead > 1:
                self.branch_factor -= cnt_dead - 1
            for region in self.regions:
                for ent in region.entrances:
                    if (ent.parent_region.type in [RegionType.LightWorld, RegionType.DarkWorld] and ent.parent_region.name != 'Menu') or ent.parent_region.name == 'Sewer Drop':
                        self.branch_factor += 1
                        break  # you only ever get one allowance for an entrance region, multiple entrances don't help
        return self.branch_factor

    def branches(self):
        return max(0, self.branching_factor() - 2)

    def dead_ends(self):
        if self.dead_end_cnt is None:
            if self.branching_factor() <= 1:
                self.dead_end_cnt = 1
            else:
                dead_cnt = len([x for x in self.outstanding_doors if x.dead])
                self.dead_end_cnt = dead_cnt - 1 if dead_cnt > 2 else 0
        return self.dead_end_cnt

    def is_entrance_sector(self):
        if self.entrance_sector is None:
            self.entrance_sector = False
            for region in self.regions:
                for ent in region.entrances:
                    if ent.parent_region.type in [RegionType.LightWorld, RegionType.DarkWorld] or ent.parent_region.name == 'Sewer Drop':
                        self.entrance_sector = True
        return self.entrance_sector

    def get_start_regions(self):
        if self.is_entrance_sector():
            starts = []
            for region in self.regions:
                for ent in region.entrances:
                    if ent.parent_region.type in [RegionType.LightWorld, RegionType.DarkWorld] or ent.parent_region.name == 'Sewer Drop':
                        starts.append(region)
            return starts
        return None

    def __str__(self):
        return str(self.__unicode__())

    def __unicode__(self):
        if len(self.regions) > 0:
            return f'{self.regions[0].name}'
        return f'{next(iter(self.region_set()))}'


class Portal(object):

    def __init__(self, player, name, door, entrance_offset, exit_offset, boss_exit_idx):
        self.player = player
        self.name = name
        self.door = door
        self.ent_offset = entrance_offset
        self.exit_offset = exit_offset
        self.boss_exit_idx = boss_exit_idx
        self.default = True
        self.destination = False
        self.deadEnd = False
        self.light_world = False

    def change_door(self, new_door):
        if new_door != self.door:
            self.default = False
            self.door = new_door

    def current_room(self):
        return self.door.roomIndex

    def relative_coords(self):
        y_rel = (self.door.roomIndex & 0xf0) >> 3 #todo: fix the shift!!!!
        x_rel = (self.door.roomIndex & 0x0f) * 2
        quad = self.door.quadrant
        if quad == 0:
            return [y_rel, y_rel, y_rel, y_rel+1, x_rel, x_rel, x_rel, x_rel+1]
        elif quad == 1:
            return [y_rel, y_rel, y_rel, y_rel+1, x_rel+1, x_rel, x_rel+1, x_rel+1]
        elif quad == 2:
            return [y_rel+1, y_rel, y_rel+1, y_rel+1, x_rel, x_rel, x_rel, x_rel+1]
        else:
            return [y_rel+1, y_rel, y_rel+1, y_rel+1, x_rel+1, x_rel, x_rel+1, x_rel+1]

    def scroll_x(self):
        x_rel = (self.door.roomIndex & 0x0f) * 2
        if self.door.doorIndex == 0:
            return [0x00, x_rel]
        elif self.door.doorIndex == 1:
            return [0x80, x_rel]
        else:
            return [0x00, x_rel+1]

    def scroll_y(self):
        y_rel = ((self.door.roomIndex & 0xf0) >> 3) + 1
        return [0x10, y_rel]

    def link_y(self):
        y_rel = ((self.door.roomIndex & 0xf0) >> 3) + 1
        inset = False
        if self.door.pseudo_bg == 1 or self.door.layer == 1:
            inset = True
        return [(0xd8 if not inset else 0xc0), y_rel]

    def link_x(self):
        x_rel = (self.door.roomIndex & 0x0f) * 2
        if self.door.doorIndex == 0:
            return [0x78, x_rel]
        elif self.door.doorIndex == 1:
            return [0xf8, x_rel]
        else:
            return [0x78, x_rel+1]

    # def camera_y(self):
    #     return [0x87, 0x01]

    def camera_x(self):
        if self.door.doorIndex == 0:
            return [0x7f, 0x00]
        elif self.door.doorIndex == 1:
            return [0xff, 0x00]
        else:
            return [0x7f, 0x01]

    def bg_setting(self):
        if self.door.layer == 0:
            return 0x00 | self.door.pseudo_bg
        else:
            return 0x10 | self.door.pseudo_bg

    def hv_scroll(self):
        return self.door.roomLayout

    def scroll_quad(self):
        quad = self.door.quadrant
        if quad == 0:
            return 0x00
        elif quad == 1:
            return 0x10
        elif quad == 2:
            return 0x02
        else:
            return 0x12

    def __str__(self):
        return str(self.__unicode__())

    def __unicode__(self):
        return f'{self.name}:{self.door.name}'


class DungeonInfo(object):
    def __init__(self, name):
        self.name = name
        self.total = 0
        self.required_passage = {}
        self.sole_entrance = None
        # self.dead_ends = 0  total - 1 - req = dead_ends possible


class Boss(object):
    def __init__(self, name, enemizer_name, defeat_rule, player):
        self.name = name
        self.enemizer_name = enemizer_name
        self.defeat_rule = defeat_rule
        self.player = player

    def can_defeat(self, state):
        return self.defeat_rule(state, self.player)

class Location(object):
    def __init__(self, player, name='', address=None, crystal=False, hint_text=None, parent=None, forced_item=None, player_address=None):
        self.name = name
        self.parent_region = parent
        if forced_item is not None:
          from Items import ItemFactory
          self.forced_item = ItemFactory([forced_item], player)[0]
          self.item = self.forced_item
          self.item.location = self
          self.event = True
        else:
          self.forced_item = None
          self.item = None
          self.event = False
        self.crystal = crystal
        self.address = address
        self.player_address = player_address
        self.spot_type = 'Location'
        self.hint_text = hint_text if hint_text is not None else 'Hyrule'
        self.recursion_count = 0
        self.staleness_count = 0
        self.locked = False
        self.always_allow = lambda item, state: False
        self.access_rule = lambda state: True
        self.item_rule = lambda item: True
        self.player = player

    def can_fill(self, state, item, check_access=True):
        return self.always_allow(state, item) or (self.parent_region.can_fill(item) and self.item_rule(item) and (not check_access or self.can_reach(state)))

    def can_reach(self, state):
        if self.parent_region.can_reach(state) and self.access_rule(state):
            return True
        return False

    def forced_big_key(self):
        if self.forced_item and self.forced_item.bigkey and self.player == self.forced_item.player:
            item_dungeon = self.forced_item.name.split('(')[1][:-1]
            if item_dungeon == 'Escape':
                item_dungeon = 'Hyrule Castle'
            if self.parent_region.dungeon.name == item_dungeon:
                return True
        return False

    def __str__(self):
        return str(self.__unicode__())

    def __unicode__(self):
        world = self.parent_region.world if self.parent_region and self.parent_region.world else None
        return world.get_name_string_for_object(self) if world else f'{self.name} (Player {self.player})'


class Item(object):

    def __init__(self, name='', advancement=False, priority=False, type=None, code=None, pedestal_hint=None, pedestal_credit=None, sickkid_credit=None, zora_credit=None, witch_credit=None, fluteboy_credit=None, hint_text=None, player=None):
        self.name = name
        self.advancement = advancement
        self.priority = priority
        self.type = type
        self.pedestal_hint_text = pedestal_hint
        self.pedestal_credit_text = pedestal_credit
        self.sickkid_credit_text = sickkid_credit
        self.zora_credit_text = zora_credit
        self.magicshop_credit_text = witch_credit
        self.fluteboy_credit_text = fluteboy_credit
        self.hint_text = hint_text
        self.code = code
        self.location = None
        self.world = None
        self.player = player

    @property
    def crystal(self):
        return self.type == 'Crystal'

    @property
    def smallkey(self):
        return self.type == 'SmallKey'

    @property
    def bigkey(self):
        return self.type == 'BigKey'

    @property
    def map(self):
        return self.type == 'Map'

    @property
    def compass(self):
        return self.type == 'Compass'

    def __str__(self):
        return str(self.__unicode__())

    def __unicode__(self):
        return self.world.get_name_string_for_object(self) if self.world else f'{self.name} (Player {self.player})'


# have 6 address that need to be filled
class Crystal(Item):
    pass

@unique
class ShopType(Enum):
    Shop = 0
    TakeAny = 1
    UpgradeShop = 2

class Shop(object):
    def __init__(self, region, room_id, type, shopkeeper_config, custom, locked):
        self.region = region
        self.room_id = room_id
        self.type = type
        self.inventory = [None, None, None]
        self.shopkeeper_config = shopkeeper_config
        self.custom = custom
        self.locked = locked

    @property
    def item_count(self):
        return (3 if self.inventory[2] else
                2 if self.inventory[1] else
                1 if self.inventory[0] else
                0)

    def get_bytes(self):
        # [id][roomID-low][roomID-high][doorID][zero][shop_config][shopkeeper_config][sram_index]
        entrances = self.region.entrances
        config = self.item_count
        if len(entrances) == 1 and entrances[0].name in door_addresses:
            door_id = door_addresses[entrances[0].name][0]+1
        else:
            door_id = 0
            config |= 0x40 # ignore door id
        if self.type == ShopType.TakeAny:
            config |= 0x80
        if self.type == ShopType.UpgradeShop:
            config |= 0x10 # Alt. VRAM
        return [0x00]+int16_as_bytes(self.room_id)+[door_id, 0x00, config, self.shopkeeper_config, 0x00]

    def has_unlimited(self, item):
        for inv in self.inventory:
            if inv is None:
                continue
            if inv['max'] != 0 and inv['replacement'] is not None and inv['replacement'] == item:
                return True
            elif inv['item'] is not None and inv['item'] == item:
                return True
        return False

    def clear_inventory(self):
        self.inventory = [None, None, None]

    def add_inventory(self, slot, item, price, max=0, replacement=None, replacement_price=0, create_location=False):
        self.inventory[slot] = {
            'item': item,
            'price': price,
            'max': max,
            'replacement': replacement,
            'replacement_price': replacement_price,
            'create_location': create_location
        }


class Spoiler(object):

    def __init__(self, world):
        self.world = world
        self.hashes = {}
        self.entrances = {}
        self.doors = {}
        self.doorTypes = {}
        self.lobbies = {}
        self.medallions = {}
        self.playthrough = {}
        self.unreachables = []
        self.startinventory = []
        self.locations = {}
        self.paths = {}
        self.metadata = {}
        self.shops = []
        self.bosses = OrderedDict()

    def set_entrance(self, entrance, exit, direction, player):
        if self.world.players == 1:
            self.entrances[(entrance, direction, player)] = OrderedDict([('entrance', entrance), ('exit', exit), ('direction', direction)])
        else:
            self.entrances[(entrance, direction, player)] = OrderedDict([('player', player), ('entrance', entrance), ('exit', exit), ('direction', direction)])

    def set_door(self, entrance, exit, direction, player, d_name):
        if self.world.players == 1:
            self.doors[(entrance, direction, player)] = OrderedDict([('player', player), ('entrance', entrance), ('exit', exit), ('direction', direction), ('dname', d_name)])
        else:
            self.doors[(entrance, direction, player)] = OrderedDict([('player', player), ('entrance', entrance), ('exit', exit), ('direction', direction), ('dname', d_name)])

    def set_lobby(self, lobby_name, door_name, player):
        if self.world.players == 1:
            self.lobbies[(lobby_name, player)] = {'lobby_name': lobby_name, 'door_name': door_name}
        else:
            self.lobbies[(lobby_name, player)] = {'player': player, 'lobby_name': lobby_name, 'door_name': door_name}

    def set_door_type(self, doorNames, type, player):
        if self.world.players == 1:
            self.doorTypes[(doorNames, player)] = OrderedDict([('doorNames', doorNames), ('type', type)])
        else:
            self.doorTypes[(doorNames, player)] = OrderedDict([('player', player), ('doorNames', doorNames), ('type', type)])

    def parse_data(self):
        self.medallions = OrderedDict()
        if self.world.players == 1:
            self.medallions['Misery Mire'] = self.world.required_medallions[1][0]
            self.medallions['Turtle Rock'] = self.world.required_medallions[1][1]
        else:
            for player in range(1, self.world.players + 1):
                self.medallions[f'Misery Mire ({self.world.get_player_names(player)})'] = self.world.required_medallions[player][0]
                self.medallions[f'Turtle Rock ({self.world.get_player_names(player)})'] = self.world.required_medallions[player][1]

        self.startinventory = list(map(str, self.world.precollected_items))

        self.locations = OrderedDict()
        listed_locations = set()

        lw_locations = [loc for loc in self.world.get_locations() if loc not in listed_locations and loc.parent_region and loc.parent_region.type == RegionType.LightWorld]
        self.locations['Light World'] = OrderedDict([(str(location), str(location.item) if location.item is not None else 'Nothing') for location in lw_locations])
        listed_locations.update(lw_locations)

        dw_locations = [loc for loc in self.world.get_locations() if loc not in listed_locations and loc.parent_region and loc.parent_region.type == RegionType.DarkWorld]
        self.locations['Dark World'] = OrderedDict([(str(location), str(location.item) if location.item is not None else 'Nothing') for location in dw_locations])
        listed_locations.update(dw_locations)

        cave_locations = [loc for loc in self.world.get_locations() if loc not in listed_locations and loc.parent_region and loc.parent_region.type == RegionType.Cave]
        self.locations['Caves'] = OrderedDict([(str(location), str(location.item) if location.item is not None else 'Nothing') for location in cave_locations])
        listed_locations.update(cave_locations)

        for dungeon in self.world.dungeons:
            dungeon_locations = [loc for loc in self.world.get_locations() if loc not in listed_locations and loc.parent_region and loc.parent_region.dungeon == dungeon]
            self.locations[str(dungeon)] = OrderedDict([(str(location), str(location.item) if location.item is not None else 'Nothing') for location in dungeon_locations])
            listed_locations.update(dungeon_locations)

        other_locations = [loc for loc in self.world.get_locations() if loc not in listed_locations]
        if other_locations:
            self.locations['Other Locations'] = OrderedDict([(str(location), str(location.item) if location.item is not None else 'Nothing') for location in other_locations])
            listed_locations.update(other_locations)

        self.shops = []
        for shop in self.world.shops:
            if not shop.custom:
                continue
            shopdata = {'location': str(shop.region),
                        'type': 'Take Any' if shop.type == ShopType.TakeAny else 'Shop'
                       }
            for index, item in enumerate(shop.inventory):
                if item is None:
                    continue
                shopdata['item_{}'.format(index)] = "{} - {}".format(item['item'], item['price']) if item['price'] else item['item']
            self.shops.append(shopdata)

        for player in range(1, self.world.players + 1):
            self.bosses[str(player)] = OrderedDict()
            self.bosses[str(player)]["Eastern Palace"] = self.world.get_dungeon("Eastern Palace", player).boss.name
            self.bosses[str(player)]["Desert Palace"] = self.world.get_dungeon("Desert Palace", player).boss.name
            self.bosses[str(player)]["Tower Of Hera"] = self.world.get_dungeon("Tower of Hera", player).boss.name
            self.bosses[str(player)]["Hyrule Castle"] = "Agahnim"
            self.bosses[str(player)]["Palace Of Darkness"] = self.world.get_dungeon("Palace of Darkness", player).boss.name
            self.bosses[str(player)]["Swamp Palace"] = self.world.get_dungeon("Swamp Palace", player).boss.name
            self.bosses[str(player)]["Skull Woods"] = self.world.get_dungeon("Skull Woods", player).boss.name
            self.bosses[str(player)]["Thieves Town"] = self.world.get_dungeon("Thieves Town", player).boss.name
            self.bosses[str(player)]["Ice Palace"] = self.world.get_dungeon("Ice Palace", player).boss.name
            self.bosses[str(player)]["Misery Mire"] = self.world.get_dungeon("Misery Mire", player).boss.name
            self.bosses[str(player)]["Turtle Rock"] = self.world.get_dungeon("Turtle Rock", player).boss.name
            self.bosses[str(player)]["Ganons Tower Basement"] = [x for x in self.world.dungeons if x.player == player and 'bottom' in x.bosses.keys()][0].bosses['bottom'].name
            self.bosses[str(player)]["Ganons Tower Middle"] = [x for x in self.world.dungeons if x.player == player and 'middle' in x.bosses.keys()][0].bosses['middle'].name
            self.bosses[str(player)]["Ganons Tower Top"] = [x for x in self.world.dungeons if x.player == player and 'top' in x.bosses.keys()][0].bosses['top'].name

            self.bosses[str(player)]["Ganons Tower"] = "Agahnim 2"
            self.bosses[str(player)]["Ganon"] = "Ganon"

        if self.world.players == 1:
            self.bosses = self.bosses["1"]

        for player in range(1, self.world.players + 1):
            if self.world.intensity[player] >= 3:
                for portal in self.world.dungeon_portals[player]:
                    self.set_lobby(portal.name, portal.door.name, player)

        from Main import __version__ as ERVersion
        self.metadata = {'version': ERVersion,
                         'logic': self.world.logic,
                         'mode': self.world.mode,
                         'retro': self.world.retro,
                         'weapons': self.world.swords,
                         'goal': self.world.goal,
                         'shuffle': self.world.shuffle,
                         'door_shuffle': self.world.doorShuffle,
                         'intensity': self.world.intensity,
                         'item_pool': self.world.difficulty,
                         'item_functionality': self.world.difficulty_adjustments,
                         'gt_crystals': self.world.crystals_needed_for_gt,
                         'ganon_crystals': self.world.crystals_needed_for_ganon,
                         'open_pyramid': self.world.open_pyramid,
                         'accessibility': self.world.accessibility,
                         'hints': self.world.hints,
                         'mapshuffle': self.world.mapshuffle,
                         'compassshuffle': self.world.compassshuffle,
                         'keyshuffle': self.world.keyshuffle,
                         'bigkeyshuffle': self.world.bigkeyshuffle,
                         'boss_shuffle': self.world.boss_shuffle,
                         'enemy_shuffle': self.world.enemy_shuffle,
                         'enemy_health': self.world.enemy_health,
                         'enemy_damage': self.world.enemy_damage,
                         'players': self.world.players,
                         'teams': self.world.teams,
                         'experimental' : self.world.experimental
                         }

    def to_json(self):
        self.parse_data()
        out = OrderedDict()
        out['Entrances'] = list(self.entrances.values())
        out['Doors'] = list(self.doors.values())
        out['Lobbies'] = list(self.lobbies.values())
        out['DoorTypes'] = list(self.doorTypes.values())
        out.update(self.locations)
        out['Starting Inventory'] = self.startinventory
        out['Special'] = self.medallions
        if self.hashes:
            out['Hashes'] = {f"{self.world.player_names[player][team]} (Team {team+1})": hash for (player, team), hash in self.hashes.items()}
        if self.shops:
            out['Shops'] = self.shops
        out['playthrough'] = self.playthrough
        out['paths'] = self.paths
        out['Bosses'] = self.bosses
        out['meta'] = self.metadata

        return json.dumps(out)

    def to_file(self, filename):
        self.parse_data()
        with open(filename, 'w') as outfile:
            outfile.write('ALttP Entrance Randomizer Version %s  -  Seed: %s\n\n' % (self.metadata['version'], self.world.seed))
            outfile.write('Filling Algorithm:               %s\n' % self.world.algorithm)
            outfile.write('Players:                         %d\n' % self.world.players)
            outfile.write('Teams:                           %d\n' % self.world.teams)
            for player in range(1, self.world.players + 1):
                if self.world.players > 1:
                    outfile.write('\nPlayer %d: %s\n' % (player, self.world.get_player_names(player)))
                if len(self.hashes) > 0:
                    for team in range(self.world.teams):
                        outfile.write('%s%s\n' % (f"Hash - {self.world.player_names[player][team]} (Team {team+1}): " if self.world.teams > 1 else 'Hash: ', self.hashes[player, team]))
                outfile.write('Logic:                           %s\n' % self.metadata['logic'][player])
                outfile.write('Mode:                            %s\n' % self.metadata['mode'][player])
                outfile.write('Retro:                           %s\n' % ('Yes' if self.metadata['retro'][player] else 'No'))
                outfile.write('Swords:                          %s\n' % self.metadata['weapons'][player])
                outfile.write('Goal:                            %s\n' % self.metadata['goal'][player])
                outfile.write('Difficulty:                      %s\n' % self.metadata['item_pool'][player])
                outfile.write('Item Functionality:              %s\n' % self.metadata['item_functionality'][player])
                outfile.write('Entrance Shuffle:                %s\n' % self.metadata['shuffle'][player])
                outfile.write('Door Shuffle:                    %s\n' % self.metadata['door_shuffle'][player])
                outfile.write('Intensity:                       %s\n' % self.metadata['intensity'][player])
                outfile.write('Crystals required for GT:        %s\n' % self.metadata['gt_crystals'][player])
                outfile.write('Crystals required for Ganon:     %s\n' % self.metadata['ganon_crystals'][player])
                outfile.write('Pyramid hole pre-opened:         %s\n' % ('Yes' if self.metadata['open_pyramid'][player] else 'No'))
                outfile.write('Accessibility:                   %s\n' % self.metadata['accessibility'][player])
                outfile.write('Map shuffle:                     %s\n' % ('Yes' if self.metadata['mapshuffle'][player] else 'No'))
                outfile.write('Compass shuffle:                 %s\n' % ('Yes' if self.metadata['compassshuffle'][player] else 'No'))
                outfile.write('Small Key shuffle:               %s\n' % ('Yes' if self.metadata['keyshuffle'][player] else 'No'))
                outfile.write('Big Key shuffle:                 %s\n' % ('Yes' if self.metadata['bigkeyshuffle'][player] else 'No'))
                outfile.write('Boss shuffle:                    %s\n' % self.metadata['boss_shuffle'][player])
                outfile.write('Enemy shuffle:                   %s\n' % self.metadata['enemy_shuffle'][player])
                outfile.write('Enemy health:                    %s\n' % self.metadata['enemy_health'][player])
                outfile.write('Enemy damage:                    %s\n' % self.metadata['enemy_damage'][player])
                outfile.write('Hints:                           %s\n' % ('Yes' if self.metadata['hints'][player] else 'No'))
                outfile.write('Experimental:                    %s\n' % ('Yes' if self.metadata['experimental'][player] else 'No'))
            if self.doors:
                outfile.write('\n\nDoors:\n\n')
                outfile.write('\n'.join(
                    ['%s%s %s %s %s' % ('Player {0}: '.format(entry['player']) if self.world.players > 1 else '',
                                        self.world.fish.translate("meta","doors",entry['entrance']),
                                        '<=>' if entry['direction'] == 'both' else '<=' if entry['direction'] == 'exit' else '=>',
                                        self.world.fish.translate("meta","doors",entry['exit']),
                                        '({0})'.format(entry['dname']) if self.world.doorShuffle[entry['player']] == 'crossed' else '') for
                     entry in self.doors.values()]))
            if self.lobbies:
                outfile.write('\n\nDungeon Lobbies:\n\n')
                outfile.write('\n'.join(
                    [f"{'Player {0}: '.format(entry['player']) if self.world.players > 1 else ''}{entry['lobby_name']}: {entry['door_name']}"
                     for
                     entry in self.lobbies.values()]))
            if self.doorTypes:
                # doorNames: For some reason these come in combined, somehow need to split on the thing to translate
                # doorTypes: Small Key, Bombable, Bonkable
                outfile.write('\n\nDoor Types:\n\n')
                outfile.write('\n'.join(['%s%s %s' % ('Player {0}: '.format(entry['player']) if self.world.players > 1 else '', self.world.fish.translate("meta","doors",entry['doorNames']), self.world.fish.translate("meta","doorTypes",entry['type'])) for entry in self.doorTypes.values()]))
            if self.entrances:
                # entrances: To/From overworld; Checking w/ & w/out "Exit" and translating accordingly
                outfile.write('\n\nEntrances:\n\n')
                outfile.write('\n'.join(['%s%s %s %s' % (f'{self.world.get_player_names(entry["player"])}: ' if self.world.players > 1 else '', self.world.fish.translate("meta","entrances",entry['entrance']), '<=>' if entry['direction'] == 'both' else '<=' if entry['direction'] == 'exit' else '=>', self.world.fish.translate("meta","entrances",entry['exit'])) for entry in self.entrances.values()]))
            outfile.write('\n\nMedallions:\n')
            for dungeon, medallion in self.medallions.items():
                outfile.write(f'\n{dungeon}: {medallion} Medallion')
            if self.startinventory:
                outfile.write('\n\nStarting Inventory:\n\n')
                outfile.write('\n'.join(self.startinventory))

            # locations: Change up location names; in the instance of a location with multiple sections, it'll try to translate the room name
            # items: Item names
            outfile.write('\n\nLocations:\n\n')
            outfile.write('\n'.join(['%s: %s' % (self.world.fish.translate("meta","locations",location), self.world.fish.translate("meta","items",item)) for grouping in self.locations.values() for (location, item) in grouping.items()]))

            # locations: Change up location names; in the instance of a location with multiple sections, it'll try to translate the room name
            # items: Item names
            outfile.write('\n\nShops:\n\n')
            outfile.write('\n'.join("{} [{}]\n    {}".format(self.world.fish.translate("meta","locations",shop['location']), shop['type'], "\n    ".join(self.world.fish.translate("meta","items",item) for item in [shop.get('item_0', None), shop.get('item_1', None), shop.get('item_2', None)] if item)) for shop in self.shops))

            for player in range(1, self.world.players + 1):
                if self.world.boss_shuffle[player] != 'none':
                    bossmap = self.bosses[player] if self.world.players > 1 else self.bosses
                    outfile.write(f'\n\nBosses ({self.world.get_player_names(player)}):\n\n')
                    outfile.write('\n'.join([f'{x}: {y}' for x, y in bossmap.items() if y not in ['Agahnim', 'Agahnim 2', 'Ganon']]))

            # locations: Change up location names; in the instance of a location with multiple sections, it'll try to translate the room name
            # items: Item names
            outfile.write('\n\nPlaythrough:\n\n')
            outfile.write('\n'.join(['%s: {\n%s\n}' % (sphere_nr, '\n'.join(['  %s: %s' % (self.world.fish.translate("meta","locations",location), self.world.fish.translate("meta","items",item)) for (location, item) in sphere.items()] if sphere_nr != '0' else [f'  {item}' for item in sphere])) for (sphere_nr, sphere) in self.playthrough.items()]))
            if self.unreachables:
                # locations: Change up location names; in the instance of a location with multiple sections, it'll try to translate the room name
                # items: Item names
                outfile.write('\n\nUnreachable Items:\n\n')
                outfile.write('\n'.join(['%s: %s' % (self.world.fish.translate("meta", "items", unreachable.item.name),
                                                     self.world.fish.translate("meta", "locations", unreachable.name))
                                         for unreachable in self.unreachables]))

            # rooms: Change up room names; only if it's got no locations in it
            # entrances: To/From overworld; Checking w/ & w/out "Exit" and translating accordingly
            # locations: Change up location names; in the instance of a location with multiple sections, it'll try to translate the room name
            outfile.write('\n\nPaths:\n\n')
            path_listings = []
            for location, path in sorted(self.paths.items()):
                path_lines = []
                for region, exit in path:
                    if exit is not None:
                        path_lines.append("{} -> {}".format(self.world.fish.translate("meta","rooms",region), self.world.fish.translate("meta","entrances",exit)))
                    else:
                        path_lines.append(self.world.fish.translate("meta","rooms",region))
                path_listings.append("{}\n        {}".format(self.world.fish.translate("meta","locations",location), "\n   =>   ".join(path_lines)))

            outfile.write('\n'.join(path_listings))


flooded_keys = {
    'Trench 1 Switch': 'Swamp Palace - Trench 1 Pot Key',
    'Trench 2 Switch': 'Swamp Palace - Trench 2 Pot Key'
}

<<<<<<< HEAD
dungeon_names = [
    'Hyrule Castle', 'Eastern Palace', 'Desert Palace', 'Tower of Hera', 'Agahnims Tower', 'Palace of Darkness',
    'Swamp Palace', 'Skull Woods', 'Thieves Town', 'Ice Palace', 'Misery Mire', 'Turtle Rock', 'Ganons Tower'
]
=======

class PotItem(FastEnum):
    Nothing = 0x0
    OneRupee = 0x1
    RockCrab = 0x2
    Bee = 0x3
    Random = 0x4
    Bomb_0 = 0x5
    Heart_0 = 0x6
    FiveRupees = 0x7
    Key = 0x8
    FiveArrows = 0x9
    Bomb = 0xA
    Heart = 0xB
    SmallMagic = 0xC
    BigMagic = 0xD
    Chicken = 0xE
    GreenSoldier = 0xF
    AliveRock = 0x10
    BlueSoldier = 0x11
    GroundBomb = 0x12
    Heart_2 = 0x13
    Fairy = 0x14
    Heart_3 = 0x15
    Hole = 0x80
    Warp = 0x82
    Staircase = 0x84
    Bombable = 0x86
    Switch = 0x88


class PotFlags(FastEnum):
    Normal = 0x0
    NoSwitch = 0x1  # A switch should never go here
    SwitchLogicChange = 0x2  # A switch can go here, but requires a logic change


class Pot(object):
    def __init__(self, x, y, item, room, flags = PotFlags.Normal):
        self.x = x
        self.y = y
        self.item = item
        self.room = room
        self.flags = flags
>>>>>>> 7c9e02b1
<|MERGE_RESOLUTION|>--- conflicted
+++ resolved
@@ -2050,12 +2050,11 @@
     'Trench 2 Switch': 'Swamp Palace - Trench 2 Pot Key'
 }
 
-<<<<<<< HEAD
 dungeon_names = [
     'Hyrule Castle', 'Eastern Palace', 'Desert Palace', 'Tower of Hera', 'Agahnims Tower', 'Palace of Darkness',
     'Swamp Palace', 'Skull Woods', 'Thieves Town', 'Ice Palace', 'Misery Mire', 'Turtle Rock', 'Ganons Tower'
 ]
-=======
+
 
 class PotItem(FastEnum):
     Nothing = 0x0
@@ -2099,5 +2098,4 @@
         self.y = y
         self.item = item
         self.room = room
-        self.flags = flags
->>>>>>> 7c9e02b1
+        self.flags = flags