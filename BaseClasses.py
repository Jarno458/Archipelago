--- conflicted
+++ resolved
@@ -2,13 +2,9 @@
 from enum import Enum, unique
 import logging
 import json
-<<<<<<< HEAD
 from collections import OrderedDict, deque
-=======
-from collections import OrderedDict
 
 from EntranceShuffle import door_addresses
->>>>>>> 6569d81e
 from _vendor.collections_extended import bag
 from Utils import int16_as_bytes
 from Tables import normal_offset_table, spiral_offset_table
