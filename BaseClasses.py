from __future__ import annotations

import copy
from enum import Enum, unique, Flag
import logging
import json
from collections import OrderedDict, deque, defaultdict
from collections_extended import bag
from EntranceShuffle import door_addresses
from Utils import int16_as_bytes
from Tables import normal_offset_table, spiral_offset_table
from RoomData import Room

class World(object):
    player_names: list
    _region_cache: dict
    difficulty_requirements: dict
    required_medallions: dict

    def __init__(self, players, shuffle, doorShuffle, logic, mode, swords, difficulty, difficulty_adjustments, timer, progressive,
                 goal, algorithm, accessibility, shuffle_ganon, retro, custom, customitemarray, hints):
        self.players = players
        self.teams = 1
        self.shuffle = shuffle.copy()
        self.doorShuffle = doorShuffle.copy()
        self.logic = logic.copy()
        self.mode = mode.copy()
        self.swords = swords.copy()
        self.difficulty = difficulty.copy()
        self.difficulty_adjustments = difficulty_adjustments.copy()
        self.timer = timer.copy()
        self.progressive = progressive
        self.goal = goal.copy()
        self.algorithm = algorithm
        self.dungeons = []
        self.regions = []
        self.shops = []
        self.itempool = []
        self.seed = None
        self.precollected_items = []
        self.state = CollectionState(self)
        self._cached_entrances = None
        self._cached_locations = None
        self._entrance_cache = {}
        self._location_cache = {}
        self.required_locations = []
        self.shuffle_bonk_prizes = False
        self.light_world_light_cone = False
        self.dark_world_light_cone = False
        self.rupoor_cost = 10
        self.aga_randomness = True
        self.lock_aga_door_in_escape = False
        self.save_and_quit_from_boss = True
        self.accessibility = accessibility.copy()
        self.fix_skullwoods_exit = {}
        self.fix_palaceofdarkness_exit = {}
        self.fix_trock_exit = {}
        self.shuffle_ganon = shuffle_ganon
        self.fix_gtower_exit = self.shuffle_ganon
        self.retro = retro.copy()
        self.custom = custom
        self.customitemarray = customitemarray
        self.hints = hints.copy()
        self.dynamic_regions = []
        self.dynamic_locations = []
        self.spoiler = Spoiler(self)
        self.lamps_needed_for_dark_rooms = 1
        self.doors = []
        self._door_cache = {}
        self.paired_doors = {}
        self.rooms = []
        self._room_cache = {}
        self.dungeon_layouts = {}
        self.inaccessible_regions = {}
        self.key_logic = {}
        self.pool_adjustment = {}
        self.key_layout = defaultdict(dict)

        for player in range(1, players + 1):
            def set_player_attr(attr, val):
                self.__dict__.setdefault(attr, {})[player] = val
            set_player_attr('_region_cache', {})
            set_player_attr('player_names', [])
            set_player_attr('remote_items', False)
            set_player_attr('required_medallions', ['Ether', 'Quake'])
            set_player_attr('swamp_patch_required', False)
            set_player_attr('powder_patch_required', False)
            set_player_attr('ganon_at_pyramid', True)
            set_player_attr('ganonstower_vanilla', True)
            set_player_attr('sewer_light_cone', self.mode[player] == 'standard')
            set_player_attr('fix_trock_doors', self.shuffle[player] != 'vanilla' or self.mode[player] == 'inverted')
            set_player_attr('fix_skullwoods_exit', self.shuffle[player] not in ['vanilla', 'simple', 'restricted', 'dungeonssimple'] or self.doorShuffle[player] not in ['vanilla'])
            set_player_attr('fix_palaceofdarkness_exit', self.shuffle[player] not in ['vanilla', 'simple', 'restricted', 'dungeonssimple'])
            set_player_attr('fix_trock_exit', self.shuffle[player] not in ['vanilla', 'simple', 'restricted', 'dungeonssimple'])
            set_player_attr('can_access_trock_eyebridge', None)
            set_player_attr('can_access_trock_front', None)
            set_player_attr('can_access_trock_big_chest', None)
            set_player_attr('can_access_trock_middle', None)
            set_player_attr('fix_fake_world', True)
            set_player_attr('mapshuffle', False)
            set_player_attr('compassshuffle', False)
            set_player_attr('keyshuffle', False)
            set_player_attr('bigkeyshuffle', False)
            set_player_attr('difficulty_requirements', None)
            set_player_attr('boss_shuffle', 'none')
            set_player_attr('enemy_shuffle', 'none')
            set_player_attr('enemy_health', 'default')
            set_player_attr('enemy_damage', 'default')
            set_player_attr('beemizer', 0)
            set_player_attr('progressive', 'on')
            set_player_attr('escape_assist', [])
            set_player_attr('crystals_needed_for_ganon', 7)
            set_player_attr('crystals_needed_for_gt', 7)
            set_player_attr('open_pyramid', False)
            set_player_attr('treasure_hunt_icon', 'Triforce Piece')
            set_player_attr('treasure_hunt_count', 0)
            set_player_attr('clock_mode', False)
            set_player_attr('can_take_damage', True)

    def get_name_string_for_object(self, obj) -> str:
        return obj.name if self.players == 1 else f'{obj.name} ({self.get_player_names(obj.player)})'

    def get_player_names(self, player) -> str:
        return ", ".join(
            [name for i, name in enumerate(self.player_names[player]) if self.player_names[player].index(name) == i])

    def initialize_regions(self, regions=None):
        for region in regions if regions else self.regions:
            region.world = self
            self._region_cache[region.player][region.name] = region

    def get_regions(self, player=None):
        return self.regions if player is None else self._region_cache[player].values()

    def get_region(self, regionname: str, player: int) -> Region:
        try:
            return self._region_cache[player][regionname]
        except KeyError:
            for region in self.regions:
                if region.name == regionname and region.player == player:
                    assert not region.world  # this should only happen before initialization
                    return region
            raise RuntimeError('No such region %s for player %d' % (regionname, player))

    def get_entrance(self, entrance: str, player: int) -> Entrance:
        try:
            return self._entrance_cache[(entrance, player)]
        except KeyError:
            for region in self.regions:
                for exit in region.exits:
                    if exit.name == entrance and exit.player == player:
                        self._entrance_cache[(entrance, player)] = exit
                        return exit
            raise RuntimeError('No such entrance %s for player %d' % (entrance, player))

    def get_location(self, location: str, player: int) -> Location:
        try:
            return self._location_cache[(location, player)]
        except KeyError:
            for region in self.regions:
                for r_location in region.locations:
                    if r_location.name == location and r_location.player == player:
                        self._location_cache[(location, player)] = r_location
                        return r_location
        raise RuntimeError('No such location %s for player %d' % (location, player))

    def get_dungeon(self, dungeonname: str, player: int) -> Dungeon:
        for dungeon in self.dungeons:
            if dungeon.name == dungeonname and dungeon.player == player:
                return dungeon
        raise RuntimeError('No such dungeon %s for player %d' % (dungeonname, player))

    def get_door(self, doorname, player):
        if isinstance(doorname, Door):
            return doorname
        try:
            return self._door_cache[(doorname, player)]
        except KeyError:
            for door in self.doors:
                if door.name == doorname and door.player == player:
                    self._door_cache[(doorname, player)] = door
                    return door
            raise RuntimeError('No such door %s for player %d' % (doorname, player))

    def check_for_door(self, doorname, player):
        if isinstance(doorname, Door):
            return doorname
        try:
            return self._door_cache[(doorname, player)]
        except KeyError:
            for door in self.doors:
                if door.name == doorname and door.player == player:
                    self._door_cache[(doorname, player)] = door
                    return door
            return None

    def check_for_entrance(self, entrance, player):
        if isinstance(entrance, Entrance):
            return entrance
        try:
            return self._entrance_cache[(entrance, player)]
        except KeyError:
            for region in self.regions:
                for ext in region.exits:
                    if ext.name == entrance and ext.player == player:
                        self._entrance_cache[(entrance, player)] = ext
                        return ext
            return None

    def get_room(self, room_idx, player):
        if isinstance(room_idx, Room):
            return room_idx
        try:
            return self._room_cache[(room_idx, player)]
        except KeyError:
            for room in self.rooms:
                if room.index == room_idx and room.player == player:
                    self._room_cache[(room_idx, player)] = room
                    return room
            raise RuntimeError('No such room %s for player %d' % (room_idx, player))

    def get_all_state(self, keys=False) -> CollectionState:
        ret = CollectionState(self)

        def soft_collect(item):
            if item.name.startswith('Progressive '):
                if 'Sword' in item.name:
                    if ret.has('Golden Sword', item.player):
                        pass
                    elif ret.has('Tempered Sword', item.player) and self.difficulty_requirements[
                        item.player].progressive_sword_limit >= 4:
                        ret.prog_items.add(('Golden Sword', item.player))
                    elif ret.has('Master Sword', item.player) and self.difficulty_requirements[
                        item.player].progressive_sword_limit >= 3:
                        ret.prog_items.add(('Tempered Sword', item.player))
                    elif ret.has('Fighter Sword', item.player) and self.difficulty_requirements[item.player].progressive_sword_limit >= 2:
                        ret.prog_items.add(('Master Sword', item.player))
                    elif self.difficulty_requirements[item.player].progressive_sword_limit >= 1:
                        ret.prog_items.add(('Fighter Sword', item.player))
                elif 'Glove' in item.name:
                    if ret.has('Titans Mitts', item.player):
                        pass
                    elif ret.has('Power Glove', item.player):
                        ret.prog_items.add(('Titans Mitts', item.player))
                    else:
                        ret.prog_items.add(('Power Glove', item.player))
                elif 'Shield' in item.name:
                    if ret.has('Mirror Shield', item.player):
                        pass
                    elif ret.has('Red Shield', item.player) and self.difficulty_requirements[item.player].progressive_shield_limit >= 3:
                        ret.prog_items.add(('Mirror Shield', item.player))
                    elif ret.has('Blue Shield', item.player)  and self.difficulty_requirements[item.player].progressive_shield_limit >= 2:
                        ret.prog_items.add(('Red Shield', item.player))
                    elif self.difficulty_requirements[item.player].progressive_shield_limit >= 1:
                        ret.prog_items.add(('Blue Shield', item.player))
                elif 'Bow' in item.name:
                    if ret.has('Silver Arrows', item.player):
                        pass
                    elif ret.has('Bow', item.player) and self.difficulty_requirements[item.player].progressive_bow_limit >= 2:
                        ret.prog_items.add(('Silver Arrows', item.player))
                    elif self.difficulty_requirements[item.player].progressive_bow_limit >= 1:
                        ret.prog_items.add(('Bow', item.player))
            elif item.name.startswith('Bottle'):
                if ret.bottle_count(item.player) < self.difficulty_requirements[item.player].progressive_bottle_limit:
                    ret.prog_items.add((item.name, item.player))
            elif item.advancement or item.smallkey or item.bigkey:
                ret.prog_items.add((item.name, item.player))

        for item in self.itempool:
            soft_collect(item)

        if keys:
            for p in range(1, self.players + 1):
                key_list = []
                player_dungeons = [x for x in self.dungeons if x.player == p]
                for dungeon in player_dungeons:
                    if dungeon.big_key is not None:
                        key_list += [dungeon.big_key.name]
                    if len(dungeon.small_keys) > 0:
                        key_list += [x.name for x in dungeon.small_keys]
                from Items import ItemFactory
                for item in ItemFactory(key_list, p):
                    soft_collect(item)
        ret.sweep_for_events()
        return ret

    def get_items(self) -> list:
        return [loc.item for loc in self.get_filled_locations()] + self.itempool

    def find_items(self, item, player: int) -> list:
        return [location for location in self.get_locations() if
                location.item is not None and location.item.name == item and location.item.player == player]

    def find_items_not_key_only(self, item, player):
        return [location for location in self.get_locations() if location.item is not None and location.item.name == item and location.item.player == player and location.forced_item is None]

    def push_precollected(self, item: Item):
        item.world = self
        if (item.smallkey and self.keyshuffle[item.player]) or (item.bigkey and self.bigkeyshuffle[item.player]):
            item.advancement = True
        self.precollected_items.append(item)
        self.state.collect(item, True)

    def push_item(self, location: Location, item: Item, collect: bool = True):
        if not isinstance(location, Location):
            raise RuntimeError('Cannot assign item %s to location %s (player %d).' % (item, location, item.player))

        if location.can_fill(self.state, item, False):
            location.item = item
            item.location = location
            item.world = self
            if collect:
                self.state.collect(item, location.event, location)

            logging.getLogger('').debug('Placed %s at %s', item, location)
        else:
            raise RuntimeError('Cannot assign item %s to location %s.' % (item, location))

    def get_entrances(self) -> list:
        if self._cached_entrances is None:
            self._cached_entrances = []
            for region in self.regions:
                self._cached_entrances.extend(region.entrances)
        return self._cached_entrances

    def clear_entrance_cache(self):
        self._cached_entrances = None

    def get_locations(self) -> list:
        if self._cached_locations is None:
            self._cached_locations = []
            for region in self.regions:
                self._cached_locations.extend(region.locations)
        return self._cached_locations

    def clear_location_cache(self):
        self._cached_locations = None

    def get_unfilled_locations(self, player=None) -> list:
        return [location for location in self.get_locations() if
                (player is None or location.player == player) and location.item is None]

    def get_filled_locations(self, player=None) -> list:
        return [location for location in self.get_locations() if
                (player is None or location.player == player) and location.item is not None]

    def get_reachable_locations(self, state=None, player=None) -> list:
        if state is None:
            state = self.state
        return [location for location in self.get_locations() if
                (player is None or location.player == player) and location.can_reach(state)]

    def get_placeable_locations(self, state=None, player=None) -> list:
        if state is None:
            state = self.state
        return [location for location in self.get_locations() if
                (player is None or location.player == player) and location.item is None and location.can_reach(state)]

    def unlocks_new_location(self, item) -> bool:
        temp_state = self.state.copy()
        temp_state.collect(item, True)

        for location in self.get_unfilled_locations():
            if temp_state.can_reach(location) and not self.state.can_reach(location):
                return True

        return False

    def has_beaten_game(self, state, player=None):
        if player:
            return state.has('Triforce', player)
        else:
            return all((self.has_beaten_game(state, p) for p in range(1, self.players + 1)))

    def can_beat_game(self, starting_state=None):
        if starting_state:
            state = starting_state.copy()
        else:
            state = CollectionState(self)

        if self.has_beaten_game(state):
            return True

        prog_locations = [location for location in self.get_locations() if location.item is not None and (location.item.advancement or location.event) and location not in state.locations_checked]

        while prog_locations:
            state.sweep_for_crystal_access()
            sphere = []
            # build up spheres of collection radius. Everything in each sphere is independent from each other in dependencies and only depends on lower spheres
            for location in prog_locations:
                if location.can_reach(state) and state.not_flooding_a_key(state.world, location):
                    sphere.append(location)

            if not sphere:
                # ran out of places and did not finish yet, quit
                return False

            for location in sphere:
                prog_locations.remove(location)
                state.collect(location.item, True, location)

            if self.has_beaten_game(state):
                return True

        return False


class CollectionState(object):

    def __init__(self, parent: World):
        self.prog_items = bag()
        self.world = parent
        self.reachable_regions = {player: set() for player in range(1, parent.players + 1)}
        self.colored_regions = {player: {} for player in range(1, parent.players + 1)}
        self.blocked_color_regions = {player: set() for player in range(1, parent.players + 1)}
        self.events = []
        self.path = {}
        self.locations_checked = set()
        self.stale = {player: True for player in range(1, parent.players + 1)}
        for item in parent.precollected_items:
            self.collect(item, True)

    def update_reachable_regions(self, player: int):
        player_regions = self.world.get_regions(player)
        self.stale[player] = False
        rrp = self.reachable_regions[player]
        ccr = self.colored_regions[player]
        blocked = self.blocked_color_regions[player]
        new_regions = True
        reachable_regions_count = len(rrp)
        while new_regions:
            player_regions = [region for region in player_regions if region not in rrp]
            for candidate in player_regions:
                if candidate.can_reach_private(self):
                    rrp.add(candidate)
                    if candidate.type == RegionType.Dungeon:
                        c_switch_present = False
                        for ext in candidate.exits:
                            door = self.world.check_for_door(ext.name, player)
                            if door is not None and door.crystal == CrystalBarrier.Either:
                                c_switch_present = True
                                break
                        if c_switch_present:
                            ccr[candidate] = CrystalBarrier.Either
                            self.spread_crystal_access(candidate, CrystalBarrier.Either, rrp, ccr, player)
                            for ext in candidate.exits:
                                connect = ext.connected_region
                                if connect in rrp and not ext.can_reach(self):
                                    blocked.add(candidate)
                        else:
                            color_type = CrystalBarrier.Null
                            for entrance in candidate.entrances:
                                if entrance.parent_region in rrp:
                                    if entrance.can_reach(self):
                                        door = self.world.check_for_door(entrance.name, player)
                                        if door is None or entrance.parent_region.type != RegionType.Dungeon:
                                            color_type |= CrystalBarrier.Orange
                                        elif entrance.parent_region in ccr.keys():
                                            color_type |= (ccr[entrance.parent_region] & (door.crystal or CrystalBarrier.Either))
                                    else:
                                        blocked.add(entrance.parent_region)
                            if color_type:
                                ccr[candidate] = color_type
                                for ext in candidate.exits:
                                    connect = ext.connected_region
                                    if connect in rrp and connect in ccr:
                                        door = self.world.check_for_door(ext.name, player)
                                        if door is not None and not door.blocked:
                                            if ext.can_reach(self):
                                                new_color = ccr[connect] | (ccr[candidate] & (door.crystal or CrystalBarrier.Either))
                                                if new_color != ccr[connect]:
                                                    self.spread_crystal_access(candidate, new_color, rrp, ccr, player)
                                            else:
                                                blocked.add(candidate)
            new_regions = len(rrp) > reachable_regions_count
            reachable_regions_count = len(rrp)

    def spread_crystal_access(self, region, crystal, rrp, ccr, player):
        queue = deque([(region, crystal)])
        visited = set()
        updated = False
        while len(queue) > 0:
            region, crystal = queue.popleft()
            visited.add(region)
            for ext in region.exits:
                connect = ext.connected_region
                if connect is not None and connect.type == RegionType.Dungeon:
                    if connect not in visited and connect in rrp and connect in ccr:
                        if ext.can_reach(self):
                            door = self.world.check_for_door(ext.name, player)
                            if door is not None and not door.blocked:
                                current_crystal = ccr[connect]
                                new_crystal = current_crystal | (crystal & (door.crystal or CrystalBarrier.Either))
                                if current_crystal != new_crystal:
                                    updated = True
                                    ccr[connect] = new_crystal
                                    queue.append((connect, new_crystal))
        return updated

    def copy(self) -> CollectionState:
        ret = CollectionState(self.world)
        ret.prog_items = self.prog_items.copy()
        ret.reachable_regions = {player: copy.copy(self.reachable_regions[player]) for player in
                                 range(1, self.world.players + 1)}
        ret.colored_regions = {player: copy.copy(self.colored_regions[player]) for player in range(1, self.world.players + 1)}
        ret.blocked_color_regions = {player: copy.copy(self.blocked_color_regions[player]) for player in range(1, self.world.players + 1)}
        ret.events = copy.copy(self.events)
        ret.path = copy.copy(self.path)
        ret.locations_checked = copy.copy(self.locations_checked)
        return ret

    def can_reach(self, spot, resolution_hint=None, player=None):
        try:
            spot_type = spot.spot_type
        except AttributeError:
            # try to resolve a name
            if resolution_hint == 'Location':
                spot = self.world.get_location(spot, player)
            elif resolution_hint == 'Entrance':
                spot = self.world.get_entrance(spot, player)
            else:
                # default to Region
                spot = self.world.get_region(spot, player)

        return spot.can_reach(self)

    def sweep_for_crystal_access(self):
        for player, rrp in self.reachable_regions.items():
            updated = True
            while updated:
                if self.stale[player]:
                    self.update_reachable_regions(player)
                updated = False
                dungeon_regions = self.blocked_color_regions[player]
                ccr = self.colored_regions[player]
                for region in dungeon_regions.copy():
                    if region in ccr.keys():
                        updated |= self.spread_crystal_access(region, ccr[region], rrp, ccr, player)
                self.stale[player] = updated

    def sweep_for_events(self, key_only=False, locations=None):
        # this may need improvement
        if locations is None:
            locations = self.world.get_filled_locations()
        new_locations = True
        checked_locations = 0
        while new_locations:
            reachable_events = [location for location in locations if location.event and
                                (not key_only or (not self.world.keyshuffle[location.item.player] and location.item.smallkey) or (not self.world.bigkeyshuffle[location.item.player] and location.item.bigkey))
                                and location.can_reach(self)]
            reachable_events = self._do_not_flood_the_keys(reachable_events)
            for event in reachable_events:
                if (event.name, event.player) not in self.events:
                    self.events.append((event.name, event.player))
                    self.collect(event.item, True, event)
            new_locations = len(reachable_events) > checked_locations
            checked_locations = len(reachable_events)
            if new_locations:
                self.sweep_for_crystal_access()

    def can_reach_blue(self, region, player):
        if region not in self.colored_regions[player].keys():
            return False
        return self.colored_regions[player][region] in [CrystalBarrier.Blue, CrystalBarrier.Either]

    def can_reach_orange(self, region, player):
        if region not in self.colored_regions[player].keys():
            return False
        return self.colored_regions[player][region] in [CrystalBarrier.Orange, CrystalBarrier.Either]

    def _do_not_flood_the_keys(self, reachable_events):
        adjusted_checks = list(reachable_events)
        for event in reachable_events:
            if event.name in flooded_keys.keys() and self.world.get_location(flooded_keys[event.name], event.player) not in reachable_events:
                adjusted_checks.remove(event)
        if len(adjusted_checks) < len(reachable_events):
            return adjusted_checks
        return reachable_events

    def not_flooding_a_key(self, world, location):
        if location.name in flooded_keys.keys():
            return world.get_location(flooded_keys[location.name], location.player) in self.locations_checked
        return True

    def has(self, item, player, count=1):
        if count == 1:
            return (item, player) in self.prog_items
        return self.prog_items.count((item, player)) >= count

    def has_key(self, item, player, count=1):
        if self.world.retro[player]:
            return self.can_buy_unlimited('Small Key (Universal)', player)
        if count == 1:
            return (item, player) in self.prog_items
        return self.prog_items.count((item, player)) >= count

    def can_buy_unlimited(self, item: str, player: int) -> bool:
        for shop in self.world.shops:
            if shop.region.player == player and shop.has_unlimited(item) and shop.region.can_reach(self):
                return True
        return False

    def item_count(self, item, player: int) -> int:
        return self.prog_items.count((item, player))

    def has_crystals(self, count: int, player: int) -> bool:
        crystals = ['Crystal 1', 'Crystal 2', 'Crystal 3', 'Crystal 4', 'Crystal 5', 'Crystal 6', 'Crystal 7']
        return len([crystal for crystal in crystals if self.has(crystal, player)]) >= count

    def can_lift_rocks(self, player):
        return self.has('Power Glove', player) or self.has('Titans Mitts', player)

    def has_bottle(self, player: int) -> bool:
        return self.bottle_count(player) > 0

    def bottle_count(self, player: int) -> int:
        return len(
            [item for (item, itemplayer) in self.prog_items if item.startswith('Bottle') and itemplayer == player])

    def has_hearts(self, player: int, count: int) -> int:
        # Warning: This only considers items that are marked as advancement items
        return self.heart_count(player) >= count

    def heart_count(self, player: int) -> int:
        # Warning: This only considers items that are marked as advancement items
        diff = self.world.difficulty_requirements[player]
        return min(self.item_count('Boss Heart Container', player), diff.boss_heart_container_limit) \
               + self.item_count('Sanctuary Heart Container', player) \
               + min(self.item_count('Piece of Heart', player), diff.heart_piece_limit) // 4 \
               + 3  # starting hearts

    def can_lift_heavy_rocks(self, player: int) -> bool:
        return self.has('Titans Mitts', player)

    def can_extend_magic(self, player: int, smallmagic: int = 16,
                         fullrefill: bool = False):  # This reflects the total magic Link has, not the total extra he has.
        basemagic = 8
        if self.has('Quarter Magic', player):
            basemagic = 32
        elif self.has('Half Magic', player):
            basemagic = 16
        if self.can_buy_unlimited('Green Potion', player) or self.can_buy_unlimited('Blue Potion', player):
            if self.world.difficulty_adjustments[player] == 'hard' and not fullrefill:
                basemagic = basemagic + int(basemagic * 0.5 * self.bottle_count(player))
            elif self.world.difficulty_adjustments[player] == 'expert' and not fullrefill:
                basemagic = basemagic + int(basemagic * 0.25 * self.bottle_count(player))
            else:
                basemagic = basemagic + basemagic * self.bottle_count(player)
        return basemagic >= smallmagic

    def can_kill_most_things(self, player: int, enemies=5) -> bool:
        return (self.has_blunt_weapon(player)
                or self.has('Cane of Somaria', player)
                or (self.has('Cane of Byrna', player) and (enemies < 6 or self.can_extend_magic(player)))
                or self.can_shoot_arrows(player)
                or self.has('Fire Rod', player)
                )

    def can_shoot_arrows(self, player: int) -> bool:
        if self.world.retro[player]:
            # TODO: need to decide how we want to handle wooden arrows  longer-term (a can-buy-a check, or via dynamic shop location)
            # FIXME: Should do something about hard+ ganon only silvers. For the moment, i believe they effective grant wooden, so we are safe
            return self.has('Bow', player) and (
                        self.has('Silver Arrows', player) or self.can_buy_unlimited('Single Arrow', player))
        return self.has('Bow', player)

    def can_get_good_bee(self, player: int) -> bool:
        cave = self.world.get_region('Good Bee Cave', player)
        return (
                self.has_bottle(player) and
                self.has('Bug Catching Net', player) and
                (self.has_Boots(player) or (self.has_sword(player) and self.has('Quake', player))) and
                cave.can_reach(self) and
                self.is_not_bunny(cave, player)
        )

    def has_sword(self, player: int) -> bool:
        return self.has('Fighter Sword', player) or self.has('Master Sword', player) or self.has('Tempered Sword',
                                                                                                 player) or self.has(
            'Golden Sword', player)

    def has_beam_sword(self, player: int) -> bool:
        return self.has('Master Sword', player) or self.has('Tempered Sword', player) or self.has('Golden Sword', player)

    def has_blunt_weapon(self, player: int) -> bool:
        return self.has_sword(player) or self.has('Hammer', player)

    def has_Mirror(self, player: int) -> bool:
        return self.has('Magic Mirror', player)

    def has_Boots(self, player: int) -> bool:
        return self.has('Pegasus Boots', player)

    def has_Pearl(self, player: int) -> bool:
        return self.has('Moon Pearl', player)

    def has_fire_source(self, player: int) -> bool:
        return self.has('Fire Rod', player) or self.has('Lamp', player)

    def can_flute(self, player: int) -> bool:
        lw = self.world.get_region('Light World', player)
        return self.has('Flute', player) and lw.can_reach(self) and self.is_not_bunny(lw, player)

    def can_melt_things(self, player: int) -> bool:
        return self.has('Fire Rod', player) or (self.has('Bombos', player) and self.has_sword(player))

    def can_avoid_lasers(self, player: int) -> bool:
        return self.has('Mirror Shield', player) or self.has('Cane of Byrna', player) or self.has('Cape', player)

    def is_not_bunny(self, region: Region, player: int) -> bool:
        if self.has_Pearl(player):
            return True

        return region.is_light_world if self.world.mode[player] != 'inverted' else region.is_dark_world

    def can_reach_light_world(self, player: int) -> bool:
        if True in [i.is_light_world for i in self.reachable_regions[player]]:
            return True
        return False

    def can_reach_dark_world(self, player: int) -> bool:
        if True in [i.is_dark_world for i in self.reachable_regions[player]]:
            return True
        return False

    def has_misery_mire_medallion(self, player: int) -> bool:
        return self.has(self.world.required_medallions[player][0], player)

    def has_turtle_rock_medallion(self, player: int) -> bool:
        return self.has(self.world.required_medallions[player][1], player)

    def collect(self, item: Item, event=False, location=None):
        if location:
            self.locations_checked.add(location)
        changed = False
        if item.name.startswith('Progressive '):
            if 'Sword' in item.name:
                if self.has('Golden Sword', item.player):
                    pass
                elif self.has('Tempered Sword', item.player) and self.world.difficulty_requirements[
                    item.player].progressive_sword_limit >= 4:
                    self.prog_items.add(('Golden Sword', item.player))
                    changed = True
                elif self.has('Master Sword', item.player) and self.world.difficulty_requirements[item.player].progressive_sword_limit >= 3:
                    self.prog_items.add(('Tempered Sword', item.player))
                    changed = True
                elif self.has('Fighter Sword', item.player) and self.world.difficulty_requirements[item.player].progressive_sword_limit >= 2:
                    self.prog_items.add(('Master Sword', item.player))
                    changed = True
                elif self.world.difficulty_requirements[item.player].progressive_sword_limit >= 1:
                    self.prog_items.add(('Fighter Sword', item.player))
                    changed = True
            elif 'Glove' in item.name:
                if self.has('Titans Mitts', item.player):
                    pass
                elif self.has('Power Glove', item.player):
                    self.prog_items.add(('Titans Mitts', item.player))
                    changed = True
                else:
                    self.prog_items.add(('Power Glove', item.player))
                    changed = True
            elif 'Shield' in item.name:
                if self.has('Mirror Shield', item.player):
                    pass
                elif self.has('Red Shield', item.player) and self.world.difficulty_requirements[item.player].progressive_shield_limit >= 3:
                    self.prog_items.add(('Mirror Shield', item.player))
                    changed = True
                elif self.has('Blue Shield', item.player)  and self.world.difficulty_requirements[item.player].progressive_shield_limit >= 2:
                    self.prog_items.add(('Red Shield', item.player))
                    changed = True
                elif self.world.difficulty_requirements[item.player].progressive_shield_limit >= 1:
                    self.prog_items.add(('Blue Shield', item.player))
                    changed = True
            elif 'Bow' in item.name:
                if self.has('Silver Arrows', item.player):
                    pass
                elif self.has('Bow', item.player):
                    self.prog_items.add(('Silver Arrows', item.player))
                    changed = True
                else:
                    self.prog_items.add(('Bow', item.player))
                    changed = True
            elif 'Armor' in item.name:
                if self.has('Red Mail', item.player):
                    pass
                elif self.has('Blue Mail', item.player):
                    self.prog_items.add(('Red Mail', item.player))
                    changed = True
                else:
                    self.prog_items.add(('Blue Mail', item.player))
                    changed = True

        elif item.name.startswith('Bottle'):
            if self.bottle_count(item.player) < self.world.difficulty_requirements[item.player].progressive_bottle_limit:
                self.prog_items.add((item.name, item.player))
                changed = True
        elif event or item.advancement:
            self.prog_items.add((item.name, item.player))
            changed = True

        self.stale[item.player] = True

        if changed:
            if not event:
                self.sweep_for_events()

    def remove(self, item):
        if item.advancement:
            to_remove = item.name
            if to_remove.startswith('Progressive '):
                if 'Sword' in to_remove:
                    if self.has('Golden Sword', item.player):
                        to_remove = 'Golden Sword'
                    elif self.has('Tempered Sword', item.player):
                        to_remove = 'Tempered Sword'
                    elif self.has('Master Sword', item.player):
                        to_remove = 'Master Sword'
                    elif self.has('Fighter Sword', item.player):
                        to_remove = 'Fighter Sword'
                    else:
                        to_remove = None
                elif 'Glove' in item.name:
                    if self.has('Titans Mitts', item.player):
                        to_remove = 'Titans Mitts'
                    elif self.has('Power Glove', item.player):
                        to_remove = 'Power Glove'
                    else:
                        to_remove = None
                elif 'Shield' in item.name:
                    if self.has('Mirror Shield', item.player):
                        to_remove = 'Mirror Shield'
                    elif self.has('Red Shield', item.player):
                        to_remove = 'Red Shield'
                    elif self.has('Blue Shield', item.player):
                        to_remove = 'Blue Shield'
                    else:
                        to_remove = 'None'
                elif 'Bow' in item.name:
                    if self.has('Silver Arrows', item.player):
                        to_remove = 'Silver Arrows'
                    elif self.has('Bow', item.player):
                        to_remove = 'Bow'
                    else:
                        to_remove = None

            if to_remove is not None:
                try:
                    self.prog_items.remove((to_remove, item.player))
                except ValueError:
                    return

                # invalidate caches, nothing can be trusted anymore now
                self.reachable_regions[item.player] = set()
                self.stale[item.player] = True

    def __getattr__(self, item):
        if item.startswith('can_reach_'):
            return self.can_reach(item[10])
        #elif item.startswith('has_'):
        #    return self.has(item[4])
        if item == '__len__':
            return

        raise RuntimeError('Cannot parse %s.' % item)

@unique
class RegionType(Enum):
    LightWorld = 1
    DarkWorld = 2
    Cave = 3  # Also includes Houses
    Dungeon = 4

    @property
    def is_indoors(self):
        """Shorthand for checking if Cave or Dungeon"""
        return self in (RegionType.Cave, RegionType.Dungeon)


class Region(object):

    def __init__(self, name: str, type, hint, player: int):
        self.name = name
        self.type = type
        self.entrances = []
        self.exits = []
        self.locations = []
        self.dungeon = None
        self.shop = None
        self.world = None
        self.is_light_world = False  # will be set aftermaking connections.
        self.is_dark_world = False
        self.spot_type = 'Region'
        self.hint_text = hint
        self.recursion_count = 0
        self.player = player
        self.crystal_switch = False

    def can_reach(self, state):
        if state.stale[self.player]:
            state.update_reachable_regions(self.player)
        return self in state.reachable_regions[self.player]

    def can_reach_private(self, state):
        for entrance in self.entrances:
            if entrance.can_reach(state):
                if not self in state.path:
                    state.path[self] = (self.name, state.path.get(entrance, None))
                return True
        return False

    def can_fill(self, item):
        inside_dungeon_item = ((item.smallkey and not self.world.keyshuffle[item.player])
                               or (item.bigkey and not self.world.bigkeyshuffle[item.player])
                               or (item.map and not self.world.mapshuffle[item.player])
                               or (item.compass and not self.world.compassshuffle[item.player]))
        sewer_hack = self.world.mode[item.player] == 'standard' and item.name == 'Small Key (Escape)'
        if sewer_hack or inside_dungeon_item:
            return self.dungeon and self.dungeon.is_dungeon_item(item) and item.player == self.player

        return True

    def __str__(self):
        return str(self.__unicode__())

    def __unicode__(self):
        return self.world.get_name_string_for_object(self) if self.world else f'{self.name} (Player {self.player})'


class Entrance(object):

    def __init__(self, player: int, name: str = '', parent=None):
        self.name = name
        self.parent_region = parent
        self.connected_region = None
        self.target = None
        self.addresses = None
        self.spot_type = 'Entrance'
        self.recursion_count = 0
        self.vanilla = None
        self.access_rule = lambda state: True
        self.player = player
        self.door = None

    def can_reach(self, state):
        if self.parent_region.can_reach(state) and self.access_rule(state):
            if not self in state.path:
                state.path[self] = (self.name, state.path.get(self.parent_region, (self.parent_region.name, None)))
            return True

        return False

    def connect(self, region, addresses=None, target=None, vanilla=None):
        self.connected_region = region
        self.target = target
        self.addresses = addresses
        self.vanilla = vanilla
        region.entrances.append(self)

    def __str__(self):
        return str(self.__unicode__())

    def __unicode__(self):
        world = self.parent_region.world if self.parent_region else None
        return world.get_name_string_for_object(self) if world else f'{self.name} (Player {self.player})'

class Dungeon(object):

    def __init__(self, name, regions, big_key, small_keys, dungeon_items, player: int):
        self.name = name
        self.regions = regions
        self.big_key = big_key
        self.small_keys = small_keys
        self.dungeon_items = dungeon_items
        self.bosses = dict()
        self.player = player
        self.world = None

        self.entrance_regions = []

    @property
    def boss(self):
        return self.bosses.get(None, None)

    @boss.setter
    def boss(self, value):
        self.bosses[None] = value

    @property
    def keys(self):
        return self.small_keys + ([self.big_key] if self.big_key else [])

    @property
    def all_items(self):
        return self.dungeon_items + self.keys

    def is_dungeon_item(self, item):
        return item.player == self.player and item.name in [dungeon_item.name for dungeon_item in self.all_items]

    def count_dungeon_item(self):
        return len(self.dungeon_items) + 1 if self.big_key_required else 0 + self.key_number

    def incomplete_paths(self):
        ret = 0
        for path in self.paths:
            if not self.path_completion[path]:
                ret += 1
        return ret

    def __str__(self):
        return str(self.__unicode__())

    def __unicode__(self):
        return self.world.get_name_string_for_object(self) if self.world else f'{self.name} (Player {self.player})'


@unique
class DoorType(Enum):
    Normal = 1
    SpiralStairs = 2
    StraightStairs = 3
    Ladder = 4
    Open = 5
    Hole = 6
    Warp = 7
    Interior = 8
    Logical = 9


@unique
class Direction(Enum):
    North = 0
    West = 1
    South = 2
    East = 3
    Up = 4
    Down = 5


class Polarity:
    def __init__(self):
        self.vector = [0, 0, 0]

    def __len__(self):
        return len(self.vector)

    def __add__(self, other):
        result = Polarity()
        for i in range(len(self.vector)):
            result.vector[i] = pol_add[pol_idx_2[i]](self.vector[i], other.vector[i])
        return result

    def __iadd__(self, other):
        for i in range(len(self.vector)):
            self.vector[i] = pol_add[pol_idx_2[i]](self.vector[i], other.vector[i])
        return self

    def __getitem__(self, item):
        return self.vector[item]

    def __eq__(self, other):
        for i in range(len(self.vector)):
            if self.vector[i] != other.vector[i]:
                return False
        return True

    def is_neutral(self):
        for i in range(len(self.vector)):
            if self.vector[i] != 0:
                return False
        return True

    def complement(self):
        result = Polarity()
        for i in range(len(self.vector)):
            result.vector[i] = pol_comp[pol_idx_2[i]](self.vector[i])
        return result

    def charge(self):
        result = 0
        for i in range(len(self.vector)):
            result += abs(self.vector[i])
        return result


pol_idx = {
    Direction.North: (0, 'Pos'),
    Direction.South: (0, 'Neg'),
    Direction.East: (1, 'Pos'),
    Direction.West: (1, 'Neg'),
    Direction.Up: (2, 'Mod'),
    Direction.Down: (2, 'Mod')
}
pol_idx_2 = {
    0: 'Add',
    1: 'Add',
    2: 'Mod'
}
pol_inc = {
    'Pos': lambda x: x + 1,
    'Neg': lambda x: x - 1,
    'Mod': lambda x: (x + 1) % 2
}
pol_add = {
    'Add': lambda x, y: x + y,
    'Mod': lambda x, y: (x + y) % 2
}
pol_comp = {
    'Add': lambda x: -x,
    'Mod': lambda x: 0 if x == 0 else 1
}

@unique
class PolSlot(Enum):
    NorthSouth = 0
    EastWest = 1
    Stairs = 2

@unique
class CrystalBarrier(Flag):
    Null = 0  # no special requirement
    Blue = 1  # blue must be down and explore state set to Blue
    Orange = 2  # orange must be down and explore state set to Orange
    Either = 3  # you choose to leave this room in Either state


class Door(object):
    def __init__(self, player, name, type, entrance=None):
        self.player = player
        self.name = name
        self.type = type
        self.direction = None

        # rom properties
        self.roomIndex = -1
        # 0,1,2 + Direction (N:0, W:3, S:6, E:9) for normal
        # 0-4 for spiral offset thing
        self.doorIndex = -1
        self.layer = -1  # 0 for normal floor, 1 for the inset layer
        self.toggle = False
        self.trapFlag = 0x0
        self.quadrant = 2
        self.shiftX = 78
        self.shiftY = 78
        self.zeroHzCam = False
        self.zeroVtCam = False
        self.doorListPos = -1

        # logical properties
        # self.connected = False  # combine with Dest?
        self.dest = None
        self.blocked = False  # Indicates if the door is normally blocked off as an exit. (Sanc door or always closed)
        self.stonewall = False  # Indicate that the door cannot be enter until exited (Desert Torches, PoD Eye Statue)
        self.smallKey = False  # There's a small key door on this side
        self.bigKey = False  # There's a big key door on this side
        self.ugly = False  # Indicates that it can't be seen from the front (e.g. back of a big key door)
        self.crystal = CrystalBarrier.Null  # How your crystal state changes if you use this door
        self.req_event = None  # if a dungeon event is required for this door - swamp palace mostly
        self.controller = None
        self.dependents = []
        self.dead = False

        self.entrance = entrance
        if entrance is not None:
            entrance.door = self

    def getAddress(self):
        if self.type == DoorType.Normal:
            return 0x13A000 + normal_offset_table[self.roomIndex] * 24 + (self.doorIndex + self.direction.value * 3) * 2
        elif self.type == DoorType.SpiralStairs:
            return 0x13B000 + (spiral_offset_table[self.roomIndex] + self.doorIndex) * 4

    def getTarget(self, toggle):
        if self.type == DoorType.Normal:
            bitmask = 4 * (self.layer ^ 1 if toggle else self.layer)
            bitmask += 0x08 * int(self.trapFlag)
            return [self.roomIndex, bitmask + self.doorIndex]
        if self.type == DoorType.SpiralStairs:
            bitmask = int(self.layer) << 2
            bitmask += 0x10 * int(self.zeroHzCam)
            bitmask += 0x20 * int(self.zeroVtCam)
            bitmask += 0x80 if self.direction == Direction.Up else 0
            return [self.roomIndex, bitmask + self.quadrant, self.shiftX, self.shiftY]

    def dir(self, direction, room, doorIndex, layer):
        self.direction = direction
        self.roomIndex = room
        self.doorIndex = doorIndex
        self.layer = layer
        return self

    def ss(self, quadrant, shift_y, shift_x, zero_hz_cam=False, zero_vt_cam=False):
        self.quadrant = quadrant
        self.shiftY = shift_y
        self.shiftX = shift_x
        self.zeroHzCam = zero_hz_cam
        self.zeroVtCam = zero_vt_cam
        return self

    def small_key(self):
        self.smallKey = True
        return self

    def big_key(self):
        self.bigKey = True
        return self

    def toggler(self):
        self.toggle = True
        return self

    def no_exit(self):
        self.blocked = True
        return self

    def no_entrance(self):
        self.stonewall = True
        return self

    def trap(self, trapFlag):
        self.trapFlag = trapFlag
        return self

    def pos(self, pos):
        self.doorListPos = pos
        return self

    def event(self, event):
        self.req_event = event
        return self

    def barrier(self, crystal):
        self.crystal = crystal
        return self

    def c_switch(self):
        self.crystal = CrystalBarrier.Either
        return self

    def kill(self):
        self.dead = True
        return self

    def __eq__(self, other):
        return isinstance(other, self.__class__) and self.name == other.name

    def __hash__(self):
        return hash(self.name)

    def __str__(self):
        return str(self.__unicode__())

    def __unicode__(self):
        return '%s' % self.name


class Sector(object):

    def __init__(self):
        self.regions = []
        self.outstanding_doors = []
        self.name = None
        self.r_name_set = None
        self.chest_locations = 0
        self.big_chest_present = False
        self.key_only_locations = 0
        self.c_switch = False
        self.orange_barrier = False
        self.blue_barrier = False
        self.bk_required = False
        self.bk_provided = False
        self.conn_balance = None
        self.branch_factor = None
        self.dead_end_cnt = None
        self.entrance_sector = None
        self.equations = None

    def region_set(self):
        if self.r_name_set is None:
            self.r_name_set = dict.fromkeys(map(lambda r: r.name, self.regions))
        return self.r_name_set.keys()

    def polarity(self):
        pol = Polarity()
        for door in self.outstanding_doors:
            idx, inc = pol_idx[door.direction]
            pol.vector[idx] = pol_inc[inc](pol.vector[idx])
        return pol

    def magnitude(self):
        magnitude = [0, 0, 0]
        for door in self.outstanding_doors:
            idx, inc = pol_idx[door.direction]
            magnitude[idx] = magnitude[idx] + 1
        return magnitude

    def outflow(self):
        outflow = 0
        for door in self.outstanding_doors:
            if not door.blocked:
                outflow = outflow + 1
        return outflow

    def adj_outflow(self):
        outflow = 0
        for door in self.outstanding_doors:
            if not door.blocked and not door.dead:
                outflow = outflow + 1
        return outflow

    def branching_factor(self):
        if self.branch_factor is None:
            self.branch_factor = len(self.outstanding_doors)
            cnt_dead = len([x for x in self.outstanding_doors if x.dead])
            if cnt_dead > 1:
                self.branch_factor -= cnt_dead - 1
            for region in self.regions:
                for ent in region.entrances:
                    if ent.parent_region.type in [RegionType.LightWorld, RegionType.DarkWorld]:
                        # same sector as another entrance
                        if region.name not in ['Skull Pot Circle', 'Skull Back Drop', 'Desert East Lobby', 'Desert West Lobby']:
                            self.branch_factor += 1
        return self.branch_factor

    def branches(self):
        return max(0, self.branching_factor() - 2)

    def dead_ends(self):
        if self.dead_end_cnt is None:
            if self.branching_factor() <= 1:
                self.dead_end_cnt = 1
            else:
                dead_cnt = len([x for x in self.outstanding_doors if x.dead])
                self.dead_end_cnt = dead_cnt - 1 if dead_cnt > 2 else 0
        return self.dead_end_cnt

    def is_entrance_sector(self):
        if self.entrance_sector is None:
            self.entrance_sector = False
            for region in self.regions:
                for ent in region.entrances:
                    if ent.parent_region.type in [RegionType.LightWorld, RegionType.DarkWorld] or ent.parent_region.name == 'Sewer Drop':
                        self.entrance_sector = True
        return self.entrance_sector

    def __str__(self):
        return str(self.__unicode__())

    def __unicode__(self):
        return '%s' % next(iter(self.region_set()))


class Boss(object):
    def __init__(self, name, enemizer_name, defeat_rule, player: int):
        self.name = name
        self.enemizer_name = enemizer_name
        self.defeat_rule = defeat_rule
        self.player = player

    def can_defeat(self, state) -> bool:
        return self.defeat_rule(state, self.player)

class Location(object):
<<<<<<< HEAD
    def __init__(self, player, name='', address=None, crystal=False, hint_text=None, parent=None, forced_item=None, player_address=None):
=======
    def __init__(self, player: int, name: str = '', address=None, crystal=False, hint_text=None, parent=None,
                 player_address=None):
>>>>>>> 25864314
        self.name = name
        self.parent_region = parent
        if forced_item is not None:
          from Items import ItemFactory
          self.forced_item = ItemFactory([forced_item], player)[0]
          self.item = self.forced_item
          self.item.location = self
          self.event = True
        else:
          self.forced_item = None
          self.item = None
          self.event = False
        self.crystal = crystal
        self.address = address
        self.player_address = player_address
        self.spot_type = 'Location'
        self.hint_text: str = hint_text if hint_text else name
        self.recursion_count = 0
        self.staleness_count = 0
        self.locked = False
        self.always_allow = lambda item, state: False
        self.access_rule = lambda state: True
        self.item_rule = lambda item: True
        self.player = player

    def can_fill(self, state, item, check_access=True) -> bool:
        return self.always_allow(state, item) or (self.parent_region.can_fill(item) and self.item_rule(item) and (
                    not check_access or self.can_reach(state)))

    def can_reach(self, state) -> bool:
        if self.parent_region.can_reach(state) and self.access_rule(state):
            return True
        return False

    def __str__(self):
        return str(self.__unicode__())

    def __unicode__(self):
        world = self.parent_region.world if self.parent_region and self.parent_region.world else None
        return world.get_name_string_for_object(self) if world else f'{self.name} (Player {self.player})'


class Item(object):

    def __init__(self, name='', advancement=False, priority=False, type=None, code=None, pedestal_hint=None, pedestal_credit=None, sickkid_credit=None, zora_credit=None, witch_credit=None, fluteboy_credit=None, hint_text=None, player=None):
        self.name = name
        self.advancement = advancement
        self.priority = priority
        self.type = type
        self.pedestal_hint_text = pedestal_hint
        self.pedestal_credit_text = pedestal_credit
        self.sickkid_credit_text = sickkid_credit
        self.zora_credit_text = zora_credit
        self.magicshop_credit_text = witch_credit
        self.fluteboy_credit_text = fluteboy_credit
        self.hint_text = hint_text
        self.code = code
        self.location = None
        self.world = None
        self.player = player

    @property
    def crystal(self) -> bool:
        return self.type == 'Crystal'

    @property
    def smallkey(self) -> bool:
        return self.type == 'SmallKey'

    @property
    def bigkey(self) -> bool:
        return self.type == 'BigKey'

    @property
    def map(self) -> bool:
        return self.type == 'Map'

    @property
    def compass(self) -> bool:
        return self.type == 'Compass'

    def __str__(self):
        return str(self.__unicode__())

    def __unicode__(self):
        return self.world.get_name_string_for_object(self) if self.world else f'{self.name} (Player {self.player})'


# have 6 address that need to be filled
class Crystal(Item):
    pass

@unique
class ShopType(Enum):
    Shop = 0
    TakeAny = 1
    UpgradeShop = 2

class Shop(object):
    def __init__(self, region, room_id, type, shopkeeper_config, custom, locked):
        self.region = region
        self.room_id = room_id
        self.type = type
        self.inventory = [None, None, None]
        self.shopkeeper_config = shopkeeper_config
        self.custom = custom
        self.locked = locked

    @property
    def item_count(self):
        return (3 if self.inventory[2] else
                2 if self.inventory[1] else
                1 if self.inventory[0] else
                0)

    def get_bytes(self):
        # [id][roomID-low][roomID-high][doorID][zero][shop_config][shopkeeper_config][sram_index]
        entrances = self.region.entrances
        config = self.item_count
        if len(entrances) == 1 and entrances[0].name in door_addresses:
            door_id = door_addresses[entrances[0].name][0]+1
        else:
            door_id = 0
            config |= 0x40 # ignore door id
        if self.type == ShopType.TakeAny:
            config |= 0x80
        if self.type == ShopType.UpgradeShop:
            config |= 0x10 # Alt. VRAM
        return [0x00]+int16_as_bytes(self.room_id)+[door_id, 0x00, config, self.shopkeeper_config, 0x00]

    def has_unlimited(self, item):
        for inv in self.inventory:
            if inv is None:
                continue
            if inv['max'] != 0 and inv['replacement'] is not None and inv['replacement'] == item:
                return True
            elif inv['item'] is not None and inv['item'] == item:
                return True
        return False

    def clear_inventory(self):
        self.inventory = [None, None, None]

    def add_inventory(self, slot, item, price, max=0, replacement=None, replacement_price=0, create_location=False):
        self.inventory[slot] = {
            'item': item,
            'price': price,
            'max': max,
            'replacement': replacement,
            'replacement_price': replacement_price,
            'create_location': create_location
        }


class Spoiler(object):
    world: World
    def __init__(self, world):
        self.world = world
        self.hashes = {}
        self.entrances = OrderedDict()
        self.doors = OrderedDict()
        self.doorTypes = OrderedDict()
        self.medallions = {}
        self.playthrough = {}
        self.unreachables = []
        self.startinventory = []
        self.locations = {}
        self.paths = {}
        self.metadata = {}
        self.shops = []
        self.bosses = OrderedDict()

    def set_entrance(self, entrance, exit, direction, player):
        if self.world.players == 1:
            self.entrances[(entrance, direction, player)] = OrderedDict([('entrance', entrance), ('exit', exit), ('direction', direction)])
        else:
            self.entrances[(entrance, direction, player)] = OrderedDict([('player', player), ('entrance', entrance), ('exit', exit), ('direction', direction)])

    def set_door(self, entrance, exit, direction, player, d_name):
        if self.world.players == 1:
            self.doors[(entrance, direction, player)] = OrderedDict([('player', player), ('entrance', entrance), ('exit', exit), ('direction', direction), ('dname', d_name)])
        else:
            self.doors[(entrance, direction, player)] = OrderedDict([('player', player), ('entrance', entrance), ('exit', exit), ('direction', direction), ('dname', d_name)])

    def set_door_type(self, doorNames, type, player):
        if self.world.players == 1:
            self.doorTypes[(doorNames, player)] = OrderedDict([('doorNames', doorNames), ('type', type)])
        else:
            self.doorTypes[(doorNames, player)] = OrderedDict([('player', player), ('doorNames', doorNames), ('type', type)])

    def parse_data(self):
        self.medallions = OrderedDict()
        if self.world.players == 1:
            self.medallions['Misery Mire'] = self.world.required_medallions[1][0]
            self.medallions['Turtle Rock'] = self.world.required_medallions[1][1]
        else:
            for player in range(1, self.world.players + 1):
                self.medallions[f'Misery Mire ({self.world.get_player_names(player)})'] = self.world.required_medallions[player][0]
                self.medallions[f'Turtle Rock ({self.world.get_player_names(player)})'] = self.world.required_medallions[player][1]

        self.startinventory = list(map(str, self.world.precollected_items))

        self.locations = OrderedDict()
        listed_locations = set()

        lw_locations = [loc for loc in self.world.get_locations() if loc not in listed_locations and loc.parent_region and loc.parent_region.type == RegionType.LightWorld]
        self.locations['Light World'] = OrderedDict([(str(location), str(location.item) if location.item is not None else 'Nothing') for location in lw_locations])
        listed_locations.update(lw_locations)

        dw_locations = [loc for loc in self.world.get_locations() if loc not in listed_locations and loc.parent_region and loc.parent_region.type == RegionType.DarkWorld]
        self.locations['Dark World'] = OrderedDict([(str(location), str(location.item) if location.item is not None else 'Nothing') for location in dw_locations])
        listed_locations.update(dw_locations)

        cave_locations = [loc for loc in self.world.get_locations() if loc not in listed_locations and loc.parent_region and loc.parent_region.type == RegionType.Cave]
        self.locations['Caves'] = OrderedDict([(str(location), str(location.item) if location.item is not None else 'Nothing') for location in cave_locations])
        listed_locations.update(cave_locations)

        for dungeon in self.world.dungeons:
            dungeon_locations = [loc for loc in self.world.get_locations() if loc not in listed_locations and loc.parent_region and loc.parent_region.dungeon == dungeon]
            self.locations[str(dungeon)] = OrderedDict([(str(location), str(location.item) if location.item is not None else 'Nothing') for location in dungeon_locations])
            listed_locations.update(dungeon_locations)

        other_locations = [loc for loc in self.world.get_locations() if loc not in listed_locations]
        if other_locations:
            self.locations['Other Locations'] = OrderedDict([(str(location), str(location.item) if location.item is not None else 'Nothing') for location in other_locations])
            listed_locations.update(other_locations)

        self.shops = []
        for shop in self.world.shops:
            if not shop.custom:
                continue
            shopdata = {'location': str(shop.region),
                        'type': 'Take Any' if shop.type == ShopType.TakeAny else 'Shop'
                       }
            for index, item in enumerate(shop.inventory):
                if item is None:
                    continue
                shopdata['item_{}'.format(index)] = "{} — {}".format(item['item'], item['price']) if item['price'] else item['item']
            self.shops.append(shopdata)

        for player in range(1, self.world.players + 1):
            self.bosses[str(player)] = OrderedDict()
            self.bosses[str(player)]["Eastern Palace"] = self.world.get_dungeon("Eastern Palace", player).boss.name
            self.bosses[str(player)]["Desert Palace"] = self.world.get_dungeon("Desert Palace", player).boss.name
            self.bosses[str(player)]["Tower Of Hera"] = self.world.get_dungeon("Tower of Hera", player).boss.name
            self.bosses[str(player)]["Hyrule Castle"] = "Agahnim"
            self.bosses[str(player)]["Palace Of Darkness"] = self.world.get_dungeon("Palace of Darkness", player).boss.name
            self.bosses[str(player)]["Swamp Palace"] = self.world.get_dungeon("Swamp Palace", player).boss.name
            self.bosses[str(player)]["Skull Woods"] = self.world.get_dungeon("Skull Woods", player).boss.name
            self.bosses[str(player)]["Thieves Town"] = self.world.get_dungeon("Thieves Town", player).boss.name
            self.bosses[str(player)]["Ice Palace"] = self.world.get_dungeon("Ice Palace", player).boss.name
            self.bosses[str(player)]["Misery Mire"] = self.world.get_dungeon("Misery Mire", player).boss.name
            self.bosses[str(player)]["Turtle Rock"] = self.world.get_dungeon("Turtle Rock", player).boss.name
            self.bosses[str(player)]["Ganons Tower Basement"] = [x for x in self.world.dungeons if x.player == player and 'bottom' in x.bosses.keys()][0].bosses['bottom'].name
            self.bosses[str(player)]["Ganons Tower Middle"] = [x for x in self.world.dungeons if x.player == player and 'middle' in x.bosses.keys()][0].bosses['middle'].name
            self.bosses[str(player)]["Ganons Tower Top"] = [x for x in self.world.dungeons if x.player == player and 'top' in x.bosses.keys()][0].bosses['top'].name

            self.bosses[str(player)]["Ganons Tower"] = "Agahnim 2"
            self.bosses[str(player)]["Ganon"] = "Ganon"

        if self.world.players == 1:
            self.bosses = self.bosses["1"]

        from Main import __version__ as ERVersion
        self.metadata = {'version': ERVersion,
                         'logic': self.world.logic,
                         'mode': self.world.mode,
                         'retro': self.world.retro,
                         'weapons': self.world.swords,
                         'goal': self.world.goal,
                         'shuffle': self.world.shuffle,
                         'door_shuffle': self.world.doorShuffle,
                         'item_pool': self.world.difficulty,
                         'item_functionality': self.world.difficulty_adjustments,
                         'gt_crystals': self.world.crystals_needed_for_gt,
                         'ganon_crystals': self.world.crystals_needed_for_ganon,
                         'open_pyramid': self.world.open_pyramid,
                         'accessibility': self.world.accessibility,
                         'hints': self.world.hints,
                         'mapshuffle': self.world.mapshuffle,
                         'compassshuffle': self.world.compassshuffle,
                         'keyshuffle': self.world.keyshuffle,
                         'bigkeyshuffle': self.world.bigkeyshuffle,
                         'boss_shuffle': self.world.boss_shuffle,
                         'enemy_shuffle': self.world.enemy_shuffle,
                         'enemy_health': self.world.enemy_health,
                         'enemy_damage': self.world.enemy_damage,
                         'beemizer': self.world.beemizer,
                         'progressive': self.world.progressive,
                         'shufflepots': self.world.shufflepots,
                         'players': self.world.players,
                         'teams': self.world.teams,
                         'experimental' : self.world.experimental
                         }

    def to_json(self):
        self.parse_data()
        out = OrderedDict()
        out['Entrances'] = list(self.entrances.values())
        out['Doors'] = list(self.doors.values())
        out['DoorTypes'] = list(self.doorTypes.values())
        out.update(self.locations)
        out['Starting Inventory'] = self.startinventory
        out['Special'] = self.medallions
        if self.hashes:
            out['Hashes'] = {f"{self.world.player_names[player][team]} (Team {team+1})": hash for (player, team), hash in self.hashes.items()}
        if self.shops:
            out['Shops'] = self.shops
        out['playthrough'] = self.playthrough
        out['paths'] = self.paths
        out['Bosses'] = self.bosses
        out['meta'] = self.metadata

        return json.dumps(out)

    def to_file(self, filename):
        self.parse_data()
        with open(filename, 'w') as outfile:
            outfile.write('ALttP Entrance Randomizer Version %s  -  Seed: %s\n\n' % (self.metadata['version'], self.world.seed))
            outfile.write('Filling Algorithm:               %s\n' % self.world.algorithm)
            outfile.write('Players:                         %d\n' % self.world.players)
            outfile.write('Teams:                           %d\n' % self.world.teams)
            for player in range(1, self.world.players + 1):
                if self.world.players > 1:
                    outfile.write('\nPlayer %d: %s\n' % (player, self.world.get_player_names(player)))
                if len(self.hashes) > 0:
                    for team in range(self.world.teams):
                        outfile.write('%s%s\n' % (f"Hash - {self.world.player_names[player][team]} (Team {team+1}): " if self.world.teams > 1 else 'Hash: ', self.hashes[player, team]))
                outfile.write('Logic:                           %s\n' % self.metadata['logic'][player])
                outfile.write('Mode:                            %s\n' % self.metadata['mode'][player])
                outfile.write('Retro:                           %s\n' % ('Yes' if self.metadata['retro'][player] else 'No'))
                outfile.write('Swords:                          %s\n' % self.metadata['weapons'][player])
                outfile.write('Goal:                            %s\n' % self.metadata['goal'][player])
                outfile.write('Difficulty:                      %s\n' % self.metadata['item_pool'][player])
                outfile.write('Item Functionality:              %s\n' % self.metadata['item_functionality'][player])
                outfile.write('Item Progression:                %s\n' % self.metadata['progressive'][player])
                outfile.write('Entrance Shuffle:                %s\n' % self.metadata['shuffle'][player])
                outfile.write('Door Shuffle:                    %s\n' % self.metadata['door_shuffle'][player])
                outfile.write('Crystals required for GT:        %s\n' % self.metadata['gt_crystals'][player])
                outfile.write('Crystals required for Ganon:     %s\n' % self.metadata['ganon_crystals'][player])
                outfile.write('Pyramid hole pre-opened:         %s\n' % ('Yes' if self.metadata['open_pyramid'][player] else 'No'))
                outfile.write('Accessibility:                   %s\n' % self.metadata['accessibility'][player])
                outfile.write('Map shuffle:                     %s\n' % ('Yes' if self.metadata['mapshuffle'][player] else 'No'))
                outfile.write('Compass shuffle:                 %s\n' % ('Yes' if self.metadata['compassshuffle'][player] else 'No'))
                outfile.write('Small Key shuffle:               %s\n' % ('Yes' if self.metadata['keyshuffle'][player] else 'No'))
                outfile.write('Big Key shuffle:                 %s\n' % ('Yes' if self.metadata['bigkeyshuffle'][player] else 'No'))
                outfile.write('Boss shuffle:                    %s\n' % self.metadata['boss_shuffle'][player])
                outfile.write('Enemy shuffle:                   %s\n' % self.metadata['enemy_shuffle'][player])
                outfile.write('Enemy health:                    %s\n' % self.metadata['enemy_health'][player])
                outfile.write('Enemy damage:                    %s\n' % self.metadata['enemy_damage'][player])
                outfile.write('Hints:                           %s\n' % ('Yes' if self.metadata['hints'][player] else 'No'))
                outfile.write('Beemizer:                        %s\n' % self.metadata['beemizer'][player])
                outfile.write('Pot shuffle                      %s\n' % ('Yes' if self.metadata['shufflepots'][player] else 'No'))
                outfile.write('Experimental Doors:              %s\n' % ('Yes' if self.metadata['experimental'][player] else 'No'))
            if self.doors:
                outfile.write('\n\nDoors:\n\n')
                outfile.write('\n'.join(
                    ['%s%s %s %s %s' % ('Player {0}: '.format(entry['player']) if self.world.players > 1 else '',
                                        entry['entrance'],
                                        '<=>' if entry['direction'] == 'both' else '<=' if entry['direction'] == 'exit' else '=>',
                                        entry['exit'],
                                        '({0})'.format(entry['dname']) if self.world.doorShuffle[entry['player']] == 'crossed' else '') for
                     entry in self.doors.values()]))
            if self.doorTypes:
                outfile.write('\n\nDoor Types:\n\n')
                outfile.write('\n'.join(['%s%s %s' % ('Player {0}: '.format(entry['player']) if self.world.players > 1 else '', entry['doorNames'], entry['type']) for entry in self.doorTypes.values()]))
            if self.entrances:
                outfile.write('\n\nEntrances:\n\n')
                outfile.write('\n'.join(['%s%s %s %s' % (f'{self.world.get_player_names(entry["player"])}: ' if self.world.players > 1 else '', entry['entrance'], '<=>' if entry['direction'] == 'both' else '<=' if entry['direction'] == 'exit' else '=>', entry['exit']) for entry in self.entrances.values()]))
            outfile.write('\n\nMedallions:\n')
            for dungeon, medallion in self.medallions.items():
                outfile.write(f'\n{dungeon}: {medallion}')
            if self.startinventory:
                outfile.write('\n\nStarting Inventory:\n\n')
                outfile.write('\n'.join(self.startinventory))
            outfile.write('\n\nLocations:\n\n')
            outfile.write('\n'.join(['%s: %s' % (location, item) for grouping in self.locations.values() for (location, item) in grouping.items()]))
            outfile.write('\n\nShops:\n\n')
            outfile.write('\n'.join("{} [{}]\n    {}".format(shop['location'], shop['type'], "\n    ".join(item for item in [shop.get('item_0', None), shop.get('item_1', None), shop.get('item_2', None)] if item)) for shop in self.shops))
            outfile.write('\n\nPlaythrough:\n\n')
            outfile.write('\n'.join(['%s: {\n%s\n}' % (sphere_nr, '\n'.join(['  %s: %s' % (location, item) for (location, item) in sphere.items()] if sphere_nr != '0' else [f'  {item}' for item in sphere])) for (sphere_nr, sphere) in self.playthrough.items()]))
            if self.unreachables:
                outfile.write('\n\nUnreachable Items:\n\n')
                outfile.write('\n'.join(['%s: %s' % (unreachable.item, unreachable) for unreachable in self.unreachables]))
            outfile.write('\n\nPaths:\n\n')

            path_listings = []
            for location, path in sorted(self.paths.items()):
                path_lines = []
                for region, exit in path:
                    if exit is not None:
                        path_lines.append("{} -> {}".format(region, exit))
                    else:
                        path_lines.append(region)
                path_listings.append("{}\n        {}".format(location, "\n   =>   ".join(path_lines)))

            outfile.write('\n'.join(path_listings))


flooded_keys = {
    'Trench 1 Switch': 'Swamp Palace - Trench 1 Pot Key',
    'Trench 2 Switch': 'Swamp Palace - Trench 2 Pot Key'
}<|MERGE_RESOLUTION|>--- conflicted
+++ resolved
@@ -1360,12 +1360,7 @@
         return self.defeat_rule(state, self.player)
 
 class Location(object):
-<<<<<<< HEAD
-    def __init__(self, player, name='', address=None, crystal=False, hint_text=None, parent=None, forced_item=None, player_address=None):
-=======
-    def __init__(self, player: int, name: str = '', address=None, crystal=False, hint_text=None, parent=None,
-                 player_address=None):
->>>>>>> 25864314
+    def __init__(self, player: int, name: str='', address=None, crystal=False, hint_text=None, parent=None, forced_item=None, player_address=None):
         self.name = name
         self.parent_region = parent
         if forced_item is not None:
