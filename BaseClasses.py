import copy
from enum import Enum, unique, Flag
import logging
import json
from collections import OrderedDict, deque
from collections_extended import bag
from EntranceShuffle import door_addresses
from Utils import int16_as_bytes
from Tables import normal_offset_table, spiral_offset_table
from RoomData import Room

class World(object):

    def __init__(self, players, shuffle, doorShuffle, logic, mode, swords, difficulty, difficulty_adjustments, timer, progressive, goal, algorithm, accessibility, shuffle_ganon, retro, custom, customitemarray, hints):
        self.players = players
        self.teams = 1
        self.shuffle = shuffle.copy()
        self.doorShuffle = doorShuffle.copy()
        self.logic = logic.copy()
        self.mode = mode.copy()
        self.swords = swords.copy()
        self.difficulty = difficulty.copy()
        self.difficulty_adjustments = difficulty_adjustments.copy()
        self.timer = timer.copy()
        self.progressive = progressive
        self.goal = goal.copy()
        self.algorithm = algorithm
        self.dungeons = []
        self.regions = []
        self.shops = []
        self.itempool = []
        self.seed = None
        self.precollected_items = []
        self.state = CollectionState(self)
        self._cached_entrances = None
        self._cached_locations = None
        self._entrance_cache = {}
        self._location_cache = {}
        self.required_locations = []
        self.shuffle_bonk_prizes = False
        self.light_world_light_cone = False
        self.dark_world_light_cone = False
        self.rupoor_cost = 10
        self.aga_randomness = True
        self.lock_aga_door_in_escape = False
        self.save_and_quit_from_boss = True
        self.accessibility = accessibility.copy()
        self.fix_skullwoods_exit = {}
        self.fix_palaceofdarkness_exit = {}
        self.fix_trock_exit = {}
        self.shuffle_ganon = shuffle_ganon
        self.fix_gtower_exit = self.shuffle_ganon
        self.retro = retro.copy()
        self.custom = custom
        self.customitemarray = customitemarray
        self.hints = hints.copy()
        self.dynamic_regions = []
        self.dynamic_locations = []
        self.spoiler = Spoiler(self)
        self.lamps_needed_for_dark_rooms = 1
        self.doors = []
        self._door_cache = {}
        self.paired_doors = {}
        self.rooms = []
        self._room_cache = {}
        self.dungeon_layouts = {}
        self.inaccessible_regions = {}
        self.key_logic = {}
        self.pool_adjustment = {}

        for player in range(1, players + 1):
            def set_player_attr(attr, val):
                self.__dict__.setdefault(attr, {})[player] = val
            set_player_attr('_region_cache', {})
            set_player_attr('player_names', [])
            set_player_attr('remote_items', False)
            set_player_attr('required_medallions', ['Ether', 'Quake'])
            set_player_attr('swamp_patch_required', False)
            set_player_attr('powder_patch_required', False)
            set_player_attr('ganon_at_pyramid', True)
            set_player_attr('ganonstower_vanilla', True)
            set_player_attr('sewer_light_cone', self.mode[player] == 'standard')
            set_player_attr('fix_trock_doors', self.shuffle[player] != 'vanilla' or self.mode[player] == 'inverted')
            set_player_attr('fix_skullwoods_exit', self.shuffle[player] not in ['vanilla', 'simple', 'restricted', 'dungeonssimple'] or self.doorShuffle[player] not in ['vanilla'])
            set_player_attr('fix_palaceofdarkness_exit', self.shuffle[player] not in ['vanilla', 'simple', 'restricted', 'dungeonssimple'])
            set_player_attr('fix_trock_exit', self.shuffle[player] not in ['vanilla', 'simple', 'restricted', 'dungeonssimple'])
            set_player_attr('can_access_trock_eyebridge', None)
            set_player_attr('can_access_trock_front', None)
            set_player_attr('can_access_trock_big_chest', None)
            set_player_attr('can_access_trock_middle', None)
            set_player_attr('fix_fake_world', True)
            set_player_attr('mapshuffle', False)
            set_player_attr('compassshuffle', False)
            set_player_attr('keyshuffle', False)
            set_player_attr('bigkeyshuffle', False)
            set_player_attr('difficulty_requirements', None)
            set_player_attr('boss_shuffle', 'none')
            set_player_attr('enemy_shuffle', 'none')
            set_player_attr('enemy_health', 'default')
            set_player_attr('enemy_damage', 'default')
            set_player_attr('beemizer', 0)
            set_player_attr('progressive', 'on')
            set_player_attr('escape_assist', [])
            set_player_attr('crystals_needed_for_ganon', 7)
            set_player_attr('crystals_needed_for_gt', 7)
            set_player_attr('open_pyramid', False)
            set_player_attr('treasure_hunt_icon', 'Triforce Piece')
            set_player_attr('treasure_hunt_count', 0)
            set_player_attr('clock_mode', 'off')
            set_player_attr('can_take_damage', True)

    def get_name_string_for_object(self, obj):
        return obj.name if self.players == 1 else f'{obj.name} ({self.get_player_names(obj.player)})'

    def get_player_names(self, player):
        return ", ".join([name for i, name in enumerate(self.player_names[player]) if self.player_names[player].index(name) == i])

    def initialize_regions(self, regions=None):
        for region in regions if regions else self.regions:
            region.world = self
            self._region_cache[region.player][region.name] = region

    def get_regions(self, player=None):
        return self.regions if player is None else self._region_cache[player].values()

    def get_region(self, regionname, player):
        if isinstance(regionname, Region):
            return regionname
        try:
            return self._region_cache[player][regionname]
        except KeyError:
            for region in self.regions:
                if region.name == regionname and region.player == player:
                    assert not region.world  # this should only happen before initialization
                    return region
            raise RuntimeError('No such region %s for player %d' % (regionname, player))

    def get_entrance(self, entrance, player):
        if isinstance(entrance, Entrance):
            return entrance
        try:
            return self._entrance_cache[(entrance, player)]
        except KeyError:
            for region in self.regions:
                for exit in region.exits:
                    if exit.name == entrance and exit.player == player:
                        self._entrance_cache[(entrance, player)] = exit
                        return exit
            raise RuntimeError('No such entrance %s for player %d' % (entrance, player))

    def get_location(self, location, player):
        if isinstance(location, Location):
            return location
        try:
            return self._location_cache[(location, player)]
        except KeyError:
            for region in self.regions:
                for r_location in region.locations:
                    if r_location.name == location and r_location.player == player:
                        self._location_cache[(location, player)] = r_location
                        return r_location
        raise RuntimeError('No such location %s for player %d' % (location, player))

    def get_dungeon(self, dungeonname, player):
        if isinstance(dungeonname, Dungeon):
            return dungeonname

        for dungeon in self.dungeons:
            if dungeon.name == dungeonname and dungeon.player == player:
                return dungeon
        raise RuntimeError('No such dungeon %s for player %d' % (dungeonname, player))

    def get_door(self, doorname, player):
        if isinstance(doorname, Door):
            return doorname
        try:
            return self._door_cache[(doorname, player)]
        except KeyError:
            for door in self.doors:
                if door.name == doorname and door.player == player:
                    self._door_cache[(doorname, player)] = door
                    return door
            raise RuntimeError('No such door %s for player %d' % (doorname, player))

    def check_for_door(self, doorname, player):
        if isinstance(doorname, Door):
            return doorname
        try:
            return self._door_cache[(doorname, player)]
        except KeyError:
            for door in self.doors:
                if door.name == doorname and door.player == player:
                    self._door_cache[(doorname, player)] = door
                    return door
            return None

    def check_for_entrance(self, entrance, player):
        if isinstance(entrance, Entrance):
            return entrance
        try:
            return self._entrance_cache[(entrance, player)]
        except KeyError:
            for region in self.regions:
                for ext in region.exits:
                    if ext.name == entrance and ext.player == player:
                        self._entrance_cache[(entrance, player)] = ext
                        return ext
            return None

    def get_room(self, room_idx, player):
        if isinstance(room_idx, Room):
            return room_idx
        try:
            return self._room_cache[(room_idx, player)]
        except KeyError:
            for room in self.rooms:
                if room.index == room_idx and room.player == player:
                    self._room_cache[(room_idx, player)] = room
                    return room
            raise RuntimeError('No such room %s for player %d' % (room_idx, player))

    def get_all_state(self, keys=False):
        ret = CollectionState(self)

        def soft_collect(item):
            if item.name.startswith('Progressive '):
                if 'Sword' in item.name:
                    if ret.has('Golden Sword', item.player):
                        pass
                    elif ret.has('Tempered Sword', item.player) and self.difficulty_requirements[item.player].progressive_sword_limit >= 4:
                        ret.prog_items.add(('Golden Sword', item.player))
                    elif ret.has('Master Sword', item.player) and self.difficulty_requirements[item.player].progressive_sword_limit >= 3:
                        ret.prog_items.add(('Tempered Sword', item.player))
                    elif ret.has('Fighter Sword', item.player) and self.difficulty_requirements[item.player].progressive_sword_limit >= 2:
                        ret.prog_items.add(('Master Sword', item.player))
                    elif self.difficulty_requirements[item.player].progressive_sword_limit >= 1:
                        ret.prog_items.add(('Fighter Sword', item.player))
                elif 'Glove' in item.name:
                    if ret.has('Titans Mitts', item.player):
                        pass
                    elif ret.has('Power Glove', item.player):
                        ret.prog_items.add(('Titans Mitts', item.player))
                    else:
                        ret.prog_items.add(('Power Glove', item.player))
                elif 'Shield' in item.name:
                    if ret.has('Mirror Shield', item.player):
                        pass
                    elif ret.has('Red Shield', item.player) and self.difficulty_requirements[item.player].progressive_shield_limit >= 3:
                        ret.prog_items.add(('Mirror Shield', item.player))
                    elif ret.has('Blue Shield', item.player)  and self.difficulty_requirements[item.player].progressive_shield_limit >= 2:
                        ret.prog_items.add(('Red Shield', item.player))
                    elif self.difficulty_requirements[item.player].progressive_shield_limit >= 1:
                        ret.prog_items.add(('Blue Shield', item.player))
                elif 'Bow' in item.name:
                    if ret.has('Silver Arrows', item.player):
                        pass
                    elif ret.has('Bow', item.player) and self.difficulty_requirements[item.player].progressive_bow_limit >= 2:
                        ret.prog_items.add(('Silver Arrows', item.player))
                    elif self.difficulty_requirements[item.player].progressive_bow_limit >= 1:
                        ret.prog_items.add(('Bow', item.player))
            elif item.name.startswith('Bottle'):
                if ret.bottle_count(item.player) < self.difficulty_requirements[item.player].progressive_bottle_limit:
                    ret.prog_items.add((item.name, item.player))
            elif item.advancement or item.smallkey or item.bigkey:
                ret.prog_items.add((item.name, item.player))

        for item in self.itempool:
            soft_collect(item)

        if keys:
            for p in range(1, self.players + 1):
                key_list = []
                player_dungeons = [x for x in self.dungeons if x.player == p]
                for dungeon in player_dungeons:
                    if dungeon.big_key is not None:
                        key_list += [dungeon.big_key.name]
                    if len(dungeon.small_keys) > 0:
                        key_list += [x.name for x in dungeon.small_keys]
                from Items import ItemFactory
                for item in ItemFactory(key_list, p):
                    soft_collect(item)
        ret.sweep_for_events()
        return ret

    def get_items(self):
        return [loc.item for loc in self.get_filled_locations()] + self.itempool

    def find_items(self, item, player):
        return [location for location in self.get_locations() if location.item is not None and location.item.name == item and location.item.player == player]

    def find_items_not_key_only(self, item, player):
        return [location for location in self.get_locations() if location.item is not None and location.item.name == item and location.item.player == player and location.forced_item is None]

    def push_precollected(self, item):
        item.world = self
        if (item.smallkey and self.keyshuffle[item.player]) or (item.bigkey and self.bigkeyshuffle[item.player]):
            item.advancement = True
        self.precollected_items.append(item)
        self.state.collect(item, True)

    def push_item(self, location, item, collect=True):
        if not isinstance(location, Location):
            raise RuntimeError('Cannot assign item %s to location %s (player %d).' % (item, location, item.player))

        if location.can_fill(self.state, item, False):
            location.item = item
            item.location = location
            item.world = self
            if collect:
                self.state.collect(item, location.event, location)

            logging.getLogger('').debug('Placed %s at %s', item, location)
        else:
            raise RuntimeError('Cannot assign item %s to location %s.' % (item, location))

    def get_entrances(self):
        if self._cached_entrances is None:
            self._cached_entrances = []
            for region in self.regions:
                self._cached_entrances.extend(region.entrances)
        return self._cached_entrances

    def clear_entrance_cache(self):
        self._cached_entrances = None

    def get_locations(self):
        if self._cached_locations is None:
            self._cached_locations = []
            for region in self.regions:
                self._cached_locations.extend(region.locations)
        return self._cached_locations

    def clear_location_cache(self):
        self._cached_locations = None

    def get_unfilled_locations(self, player=None):
        return [location for location in self.get_locations() if (player is None or location.player == player) and location.item is None]

    def get_filled_locations(self, player=None):
        return [location for location in self.get_locations() if (player is None or location.player == player) and location.item is not None]

    def get_reachable_locations(self, state=None, player=None):
        if state is None:
            state = self.state
        return [location for location in self.get_locations() if (player is None or location.player == player) and location.can_reach(state)]

    def get_placeable_locations(self, state=None, player=None):
        if state is None:
            state = self.state
        return [location for location in self.get_locations() if (player is None or location.player == player) and location.item is None and location.can_reach(state)]

    def unlocks_new_location(self, item):
        temp_state = self.state.copy()
        temp_state.collect(item, True)

        for location in self.get_unfilled_locations():
            if temp_state.can_reach(location) and not self.state.can_reach(location):
                return True

        return False

    def has_beaten_game(self, state, player=None):
        if player:
            return state.has('Triforce', player)
        else:
            return all((self.has_beaten_game(state, p) for p in range(1, self.players + 1)))

    def can_beat_game(self, starting_state=None):
        if starting_state:
            state = starting_state.copy()
        else:
            state = CollectionState(self)

        if self.has_beaten_game(state):
            return True

        prog_locations = [location for location in self.get_locations() if location.item is not None and (location.item.advancement or location.event) and location not in state.locations_checked]

        while prog_locations:
            state.sweep_for_crystal_access()
            sphere = []
            # build up spheres of collection radius. Everything in each sphere is independent from each other in dependencies and only depends on lower spheres
            for location in prog_locations:
                if location.can_reach(state) and state.not_flooding_a_key(state.world, location):
                    sphere.append(location)

            if not sphere:
                # ran out of places and did not finish yet, quit
                return False

            for location in sphere:
                prog_locations.remove(location)
                state.collect(location.item, True, location)

            if self.has_beaten_game(state):
                return True

        return False


class CollectionState(object):

    def __init__(self, parent):
        self.prog_items = bag()
        self.world = parent
        self.reachable_regions = {player: set() for player in range(1, parent.players + 1)}
        self.colored_regions = {player: {} for player in range(1, parent.players + 1)}
        self.blocked_color_regions = {player: set() for player in range(1, parent.players + 1)}
        self.events = []
        self.path = {}
        self.locations_checked = set()
        self.stale = {player: True for player in range(1, parent.players + 1)}
        for item in parent.precollected_items:
            self.collect(item, True)

    def update_reachable_regions(self, player):
        player_regions = self.world.get_regions(player)
        self.stale[player] = False
        rrp = self.reachable_regions[player]
        ccr = self.colored_regions[player]
        blocked = self.blocked_color_regions[player]
        new_regions = True
        reachable_regions_count = len(rrp)
        while new_regions:
            player_regions = [region for region in player_regions if region not in rrp]
            for candidate in player_regions:
                if candidate.can_reach_private(self):
                    rrp.add(candidate)
                    if candidate.type == RegionType.Dungeon:
                        c_switch_present = False
                        for ext in candidate.exits:
                            door = self.world.check_for_door(ext.name, player)
                            if door is not None and door.crystal == CrystalBarrier.Either:
                                c_switch_present = True
                                break
                        if c_switch_present:
                            ccr[candidate] = CrystalBarrier.Either
                            self.spread_crystal_access(candidate, CrystalBarrier.Either, rrp, ccr, player)
                            for ext in candidate.exits:
                                connect = ext.connected_region
                                if connect in rrp and not ext.can_reach(self):
                                    blocked.add(candidate)
                        else:
                            color_type = CrystalBarrier.Null
                            for entrance in candidate.entrances:
                                if entrance.parent_region in rrp:
                                    if entrance.can_reach(self):
                                        door = self.world.check_for_door(entrance.name, player)
                                        if door is None or entrance.parent_region.type != RegionType.Dungeon:
                                            color_type |= CrystalBarrier.Orange
                                        elif entrance.parent_region in ccr.keys():
                                            color_type |= (ccr[entrance.parent_region] & (door.crystal or CrystalBarrier.Either))
                                    else:
                                        blocked.add(entrance.parent_region)
                            if color_type:
                                ccr[candidate] = color_type
                                for ext in candidate.exits:
                                    connect = ext.connected_region
                                    if connect in rrp and connect in ccr:
                                        door = self.world.check_for_door(ext.name, player)
                                        if door is not None and not door.blocked:
                                            if ext.can_reach(self):
                                                new_color = ccr[connect] | (ccr[candidate] & (door.crystal or CrystalBarrier.Either))
                                                if new_color != ccr[connect]:
                                                    self.spread_crystal_access(candidate, new_color, rrp, ccr, player)
                                            else:
                                                blocked.add(candidate)
            new_regions = len(rrp) > reachable_regions_count
            reachable_regions_count = len(rrp)

    def spread_crystal_access(self, region, crystal, rrp, ccr, player):
        queue = deque([(region, crystal)])
        visited = set()
        updated = False
        while len(queue) > 0:
            region, crystal = queue.popleft()
            visited.add(region)
            for ext in region.exits:
                connect = ext.connected_region
                if connect is not None and connect.type == RegionType.Dungeon:
                    if connect not in visited and connect in rrp and connect in ccr:
                        if ext.can_reach(self):
                            door = self.world.check_for_door(ext.name, player)
                            if door is not None and not door.blocked:
                                current_crystal = ccr[connect]
                                new_crystal = current_crystal | (crystal & (door.crystal or CrystalBarrier.Either))
                                if current_crystal != new_crystal:
                                    updated = True
                                    ccr[connect] = new_crystal
                                    queue.append((connect, new_crystal))
        return updated

    def copy(self):
        ret = CollectionState(self.world)
        ret.prog_items = self.prog_items.copy()
        ret.reachable_regions = {player: copy.copy(self.reachable_regions[player]) for player in range(1, self.world.players + 1)}
        ret.colored_regions = {player: copy.copy(self.colored_regions[player]) for player in range(1, self.world.players + 1)}
        ret.blocked_color_regions = {player: copy.copy(self.blocked_color_regions[player]) for player in range(1, self.world.players + 1)}
        ret.events = copy.copy(self.events)
        ret.path = copy.copy(self.path)
        ret.locations_checked = copy.copy(self.locations_checked)
        return ret

    def can_reach(self, spot, resolution_hint=None, player=None):
        try:
            spot_type = spot.spot_type
        except AttributeError:
            # try to resolve a name
            if resolution_hint == 'Location':
                spot = self.world.get_location(spot, player)
            elif resolution_hint == 'Entrance':
                spot = self.world.get_entrance(spot, player)
            else:
                # default to Region
                spot = self.world.get_region(spot, player)

        return spot.can_reach(self)

    def sweep_for_crystal_access(self):
        for player, rrp in self.reachable_regions.items():
            updated = True
            while updated:
                if self.stale[player]:
                    self.update_reachable_regions(player)
                updated = False
                dungeon_regions = self.blocked_color_regions[player]
                ccr = self.colored_regions[player]
                for region in dungeon_regions.copy():
                    if region in ccr.keys():
                        updated |= self.spread_crystal_access(region, ccr[region], rrp, ccr, player)
                self.stale[player] = updated

    def sweep_for_events(self, key_only=False, locations=None):
        # this may need improvement
        if locations is None:
            locations = self.world.get_filled_locations()
        new_locations = True
        checked_locations = 0
        while new_locations:
            reachable_events = [location for location in locations if location.event and
                                (not key_only or (not self.world.keyshuffle[location.item.player] and location.item.smallkey) or (not self.world.bigkeyshuffle[location.item.player] and location.item.bigkey))
                                and location.can_reach(self)]
            reachable_events = self._do_not_flood_the_keys(reachable_events)
            for event in reachable_events:
                if (event.name, event.player) not in self.events:
                    self.events.append((event.name, event.player))
                    self.collect(event.item, True, event)
            new_locations = len(reachable_events) > checked_locations
            checked_locations = len(reachable_events)
            if new_locations:
                self.sweep_for_crystal_access()

    def can_reach_blue(self, region, player):
        if region not in self.colored_regions[player].keys():
            return False
        return self.colored_regions[player][region] in [CrystalBarrier.Blue, CrystalBarrier.Either]

    def can_reach_orange(self, region, player):
        if region not in self.colored_regions[player].keys():
            return False
        return self.colored_regions[player][region] in [CrystalBarrier.Orange, CrystalBarrier.Either]

    def _do_not_flood_the_keys(self, reachable_events):
        adjusted_checks = list(reachable_events)
        for event in reachable_events:
            if event.name in flooded_keys.keys() and self.world.get_location(flooded_keys[event.name], event.player) not in reachable_events:
                adjusted_checks.remove(event)
        if len(adjusted_checks) < len(reachable_events):
            return adjusted_checks
        return reachable_events

    def not_flooding_a_key(self, world, location):
        if location.name in flooded_keys.keys():
            return world.get_location(flooded_keys[location.name], location.player) in self.locations_checked
        return True

    def has(self, item, player, count=1):
        if count == 1:
            return (item, player) in self.prog_items
        return self.prog_items.count((item, player)) >= count

    def has_key(self, item, player, count=1):
        if self.world.retro[player]:
            return self.can_buy_unlimited('Small Key (Universal)', player)
        if count == 1:
            return (item, player) in self.prog_items
        return self.prog_items.count((item, player)) >= count

    def can_buy_unlimited(self, item, player):
        for shop in self.world.shops:
            if shop.region.player == player and shop.has_unlimited(item) and shop.region.can_reach(self):
                return True
        return False

    def item_count(self, item, player):
        return self.prog_items.count((item, player))

    def has_crystals(self, count, player):
        crystals = ['Crystal 1', 'Crystal 2', 'Crystal 3', 'Crystal 4', 'Crystal 5', 'Crystal 6', 'Crystal 7']
        return len([crystal for crystal in crystals if self.has(crystal, player)]) >= count

    def can_lift_rocks(self, player):
        return self.has('Power Glove', player) or self.has('Titans Mitts', player)

    def has_bottle(self, player):
        return self.bottle_count(player) > 0

    def bottle_count(self, player):
        return len([item for (item, itemplayer) in self.prog_items if item.startswith('Bottle') and itemplayer == player])

    def has_hearts(self, player, count):
        # Warning: This only considers items that are marked as advancement items
        return self.heart_count(player) >= count

    def heart_count(self, player):
        # Warning: This only considers items that are marked as advancement items
        diff = self.world.difficulty_requirements[player]
        return (
            min(self.item_count('Boss Heart Container', player), diff.boss_heart_container_limit)
            + self.item_count('Sanctuary Heart Container', player)
            + min(self.item_count('Piece of Heart', player), diff.heart_piece_limit) // 4
            + 3 # starting hearts
        )

    def can_lift_heavy_rocks(self, player):
        return self.has('Titans Mitts', player)

    def can_extend_magic(self, player, smallmagic=16, fullrefill=False): #This reflects the total magic Link has, not the total extra he has.
        basemagic = 8
        if self.has('Quarter Magic', player):
            basemagic = 32
        elif self.has('Half Magic', player):
            basemagic = 16
        if self.can_buy_unlimited('Green Potion', player) or self.can_buy_unlimited('Blue Potion', player):
            if self.world.difficulty_adjustments[player] == 'hard' and not fullrefill:
                basemagic = basemagic + int(basemagic * 0.5 * self.bottle_count(player))
            elif self.world.difficulty_adjustments[player] == 'expert' and not fullrefill:
                basemagic = basemagic + int(basemagic * 0.25 * self.bottle_count(player))
            else:
                basemagic = basemagic + basemagic * self.bottle_count(player)
        return basemagic >= smallmagic

    def can_kill_most_things(self, player, enemies=5):
        return (self.has_blunt_weapon(player)
                or self.has('Cane of Somaria', player)
                or (self.has('Cane of Byrna', player) and (enemies < 6 or self.can_extend_magic(player)))
                or self.can_shoot_arrows(player)
                or self.has('Fire Rod', player)
               )

    def can_shoot_arrows(self, player):
        if self.world.retro[player]:
            #TODO: need to decide how we want to handle wooden arrows  longer-term (a can-buy-a check, or via dynamic shop location)
            #FIXME: Should do something about hard+ ganon only silvers. For the moment, i believe they effective grant wooden, so we are safe
            return self.has('Bow', player) and (self.has('Silver Arrows', player) or self.can_buy_unlimited('Single Arrow', player))
        return self.has('Bow', player)

    def can_get_good_bee(self, player):
        cave = self.world.get_region('Good Bee Cave', player)
        return (
            self.has_bottle(player) and
            self.has('Bug Catching Net', player) and
            (self.has_Boots(player) or (self.has_sword(player) and self.has('Quake', player))) and
            cave.can_reach(self) and
            self.is_not_bunny(cave, player)
        )

    def has_sword(self, player):
        return self.has('Fighter Sword', player) or self.has('Master Sword', player) or self.has('Tempered Sword', player) or self.has('Golden Sword', player)

    def has_beam_sword(self, player):
        return self.has('Master Sword', player) or self.has('Tempered Sword', player) or self.has('Golden Sword', player)

    def has_blunt_weapon(self, player):
        return self.has_sword(player) or self.has('Hammer', player)

    def has_Mirror(self, player):
        return self.has('Magic Mirror', player)

    def has_Boots(self, player):
        return self.has('Pegasus Boots', player)

    def has_Pearl(self, player):
        return self.has('Moon Pearl', player)

    def has_fire_source(self, player):
        return self.has('Fire Rod', player) or self.has('Lamp', player)

    def can_flute(self, player):
        lw = self.world.get_region('Light World', player)
        return self.has('Ocarina', player) and lw.can_reach(self) and self.is_not_bunny(lw, player)

    def can_melt_things(self, player):
        return self.has('Fire Rod', player) or (self.has('Bombos', player) and self.has_sword(player))

    def can_avoid_lasers(self, player):
        return self.has('Mirror Shield', player) or self.has('Cane of Byrna', player) or self.has('Cape', player)

    def is_not_bunny(self, region, player):
        if self.has_Pearl(player):
            return True

        return region.is_light_world if self.world.mode[player] != 'inverted' else region.is_dark_world

    def can_reach_light_world(self, player):
        if True in [i.is_light_world for i in self.reachable_regions[player]]:
            return True
        return False

    def can_reach_dark_world(self, player):
        if True in [i.is_dark_world for i in self.reachable_regions[player]]:
            return True
        return False

    def has_misery_mire_medallion(self, player):
        return self.has(self.world.required_medallions[player][0], player)

    def has_turtle_rock_medallion(self, player):
        return self.has(self.world.required_medallions[player][1], player)

    def collect(self, item, event=False, location=None):
        if location:
            self.locations_checked.add(location)
        changed = False
        if item.name.startswith('Progressive '):
            if 'Sword' in item.name:
                if self.has('Golden Sword', item.player):
                    pass
                elif self.has('Tempered Sword', item.player) and self.world.difficulty_requirements[item.player].progressive_sword_limit >= 4:
                    self.prog_items.add(('Golden Sword', item.player))
                    changed = True
                elif self.has('Master Sword', item.player) and self.world.difficulty_requirements[item.player].progressive_sword_limit >= 3:
                    self.prog_items.add(('Tempered Sword', item.player))
                    changed = True
                elif self.has('Fighter Sword', item.player) and self.world.difficulty_requirements[item.player].progressive_sword_limit >= 2:
                    self.prog_items.add(('Master Sword', item.player))
                    changed = True
                elif self.world.difficulty_requirements[item.player].progressive_sword_limit >= 1:
                    self.prog_items.add(('Fighter Sword', item.player))
                    changed = True
            elif 'Glove' in item.name:
                if self.has('Titans Mitts', item.player):
                    pass
                elif self.has('Power Glove', item.player):
                    self.prog_items.add(('Titans Mitts', item.player))
                    changed = True
                else:
                    self.prog_items.add(('Power Glove', item.player))
                    changed = True
            elif 'Shield' in item.name:
                if self.has('Mirror Shield', item.player):
                    pass
                elif self.has('Red Shield', item.player) and self.world.difficulty_requirements[item.player].progressive_shield_limit >= 3:
                    self.prog_items.add(('Mirror Shield', item.player))
                    changed = True
                elif self.has('Blue Shield', item.player)  and self.world.difficulty_requirements[item.player].progressive_shield_limit >= 2:
                    self.prog_items.add(('Red Shield', item.player))
                    changed = True
                elif self.world.difficulty_requirements[item.player].progressive_shield_limit >= 1:
                    self.prog_items.add(('Blue Shield', item.player))
                    changed = True
            elif 'Bow' in item.name:
                if self.has('Silver Arrows', item.player):
                    pass
                elif self.has('Bow', item.player):
                    self.prog_items.add(('Silver Arrows', item.player))
                    changed = True
                else:
                    self.prog_items.add(('Bow', item.player))
                    changed = True
        elif item.name.startswith('Bottle'):
            if self.bottle_count(item.player) < self.world.difficulty_requirements[item.player].progressive_bottle_limit:
                self.prog_items.add((item.name, item.player))
                changed = True
        elif event or item.advancement:
            self.prog_items.add((item.name, item.player))
            changed = True

        self.stale[item.player] = True

        if changed:
            if not event:
                self.sweep_for_events()

    def remove(self, item):
        if item.advancement:
            to_remove = item.name
            if to_remove.startswith('Progressive '):
                if 'Sword' in to_remove:
                    if self.has('Golden Sword', item.player):
                        to_remove = 'Golden Sword'
                    elif self.has('Tempered Sword', item.player):
                        to_remove = 'Tempered Sword'
                    elif self.has('Master Sword', item.player):
                        to_remove = 'Master Sword'
                    elif self.has('Fighter Sword', item.player):
                        to_remove = 'Fighter Sword'
                    else:
                        to_remove = None
                elif 'Glove' in item.name:
                    if self.has('Titans Mitts', item.player):
                        to_remove = 'Titans Mitts'
                    elif self.has('Power Glove', item.player):
                        to_remove = 'Power Glove'
                    else:
                        to_remove = None
                elif 'Shield' in item.name:
                    if self.has('Mirror Shield', item.player):
                        to_remove = 'Mirror Shield'
                    elif self.has('Red Shield', item.player):
                        to_remove = 'Red Shield'
                    elif self.has('Blue Shield', item.player):
                        to_remove = 'Blue Shield'
                    else:
                        to_remove = 'None'
                elif 'Bow' in item.name:
                    if self.has('Silver Arrows', item.player):
                        to_remove = 'Silver Arrows'
                    elif self.has('Bow', item.player):
                        to_remove = 'Bow'
                    else:
                        to_remove = None

            if to_remove is not None:
                try:
                    self.prog_items.remove((to_remove, item.player))
                except ValueError:
                    return

                # invalidate caches, nothing can be trusted anymore now
                self.reachable_regions[item.player] = set()
                self.stale[item.player] = True

    def __getattr__(self, item):
        if item.startswith('can_reach_'):
            return self.can_reach(item[10])
        #elif item.startswith('has_'):
        #    return self.has(item[4])
        if item == '__len__':
            return

        raise RuntimeError('Cannot parse %s.' % item)

@unique
class RegionType(Enum):
    LightWorld = 1
    DarkWorld = 2
    Cave = 3  # Also includes Houses
    Dungeon = 4

    @property
    def is_indoors(self):
        """Shorthand for checking if Cave or Dungeon"""
        return self in (RegionType.Cave, RegionType.Dungeon)


class Region(object):

    def __init__(self, name, type, hint, player):
        self.name = name
        self.type = type
        self.entrances = []
        self.exits = []
        self.locations = []
        self.dungeon = None
        self.shop = None
        self.world = None
        self.is_light_world = False # will be set aftermaking connections.
        self.is_dark_world = False
        self.spot_type = 'Region'
        self.hint_text = hint
        self.recursion_count = 0
        self.player = player
        self.crystal_switch = False

    def can_reach(self, state):
        if state.stale[self.player]:
            state.update_reachable_regions(self.player)
        return self in state.reachable_regions[self.player]

    def can_reach_private(self, state):
        for entrance in self.entrances:
            if entrance.can_reach(state):
                if not self in state.path:
                    state.path[self] = (self.name, state.path.get(entrance, None))
                return True
        return False

    def can_fill(self, item):
        inside_dungeon_item = ((item.smallkey and not self.world.keyshuffle[item.player])
                               or (item.bigkey and not self.world.bigkeyshuffle[item.player])
                               or (item.map and not self.world.mapshuffle[item.player])
                               or (item.compass and not self.world.compassshuffle[item.player]))
        sewer_hack = self.world.mode[item.player] == 'standard' and item.name == 'Small Key (Escape)'
        if sewer_hack or inside_dungeon_item:
            return self.dungeon and self.dungeon.is_dungeon_item(item) and item.player == self.player

        return True

    def __str__(self):
        return str(self.__unicode__())

    def __unicode__(self):
        return self.world.get_name_string_for_object(self) if self.world else f'{self.name} (Player {self.player})'


class Entrance(object):

    def __init__(self, player, name='', parent=None):
        self.name = name
        self.parent_region = parent
        self.connected_region = None
        self.target = None
        self.addresses = None
        self.spot_type = 'Entrance'
        self.recursion_count = 0
        self.vanilla = None
        self.access_rule = lambda state: True
        self.player = player
        self.door = None

    def can_reach(self, state):
        if self.parent_region.can_reach(state) and self.access_rule(state):
            if not self in state.path:
                state.path[self] = (self.name, state.path.get(self.parent_region, (self.parent_region.name, None)))
            return True

        return False

    def connect(self, region, addresses=None, target=None, vanilla=None):
        self.connected_region = region
        self.target = target
        self.addresses = addresses
        self.vanilla = vanilla
        region.entrances.append(self)

    def __str__(self):
        return str(self.__unicode__())

    def __unicode__(self):
        world = self.parent_region.world if self.parent_region else None
        return world.get_name_string_for_object(self) if world else f'{self.name} (Player {self.player})'

class Dungeon(object):

    def __init__(self, name, regions, big_key, small_keys, dungeon_items, player):
        self.name = name
        self.regions = regions
        self.big_key = big_key
        self.small_keys = small_keys
        self.dungeon_items = dungeon_items
        self.bosses = dict()
        self.player = player
        self.world = None

        self.entrance_regions = []

    @property
    def boss(self):
        return self.bosses.get(None, None)

    @boss.setter
    def boss(self, value):
        self.bosses[None] = value

    @property
    def keys(self):
        return self.small_keys + ([self.big_key] if self.big_key else [])

    @property
    def all_items(self):
        return self.dungeon_items + self.keys

    def is_dungeon_item(self, item):
        return item.player == self.player and item.name in [dungeon_item.name for dungeon_item in self.all_items]

    def count_dungeon_item(self):
        return len(self.dungeon_items) + 1 if self.big_key_required else 0 + self.key_number

    def incomplete_paths(self):
        ret = 0
        for path in self.paths:
            if not self.path_completion[path]:
                ret += 1
        return ret

    def __str__(self):
        return str(self.__unicode__())

    def __unicode__(self):
        return self.world.get_name_string_for_object(self) if self.world else f'{self.name} (Player {self.player})'


@unique
class DoorType(Enum):
    Normal = 1
    SpiralStairs = 2
    StraightStairs = 3
    Ladder = 4
    Open = 5
    Hole = 6
    Warp = 7
    Interior = 8
    Logical = 9


@unique
class Direction(Enum):
    North = 0
    West = 1
    South = 2
    East = 3
    Up = 4
    Down = 5


class Polarity:
    def __init__(self):
        self.vector = [0, 0, 0]

    def __len__(self):
        return len(self.vector)

    def __add__(self, other):
        result = Polarity()
        for i in range(len(self.vector)):
            result.vector[i] = pol_add[pol_idx_2[i]](self.vector[i], other.vector[i])
        return result

    def __iadd__(self, other):
        for i in range(len(self.vector)):
            self.vector[i] = pol_add[pol_idx_2[i]](self.vector[i], other.vector[i])
        return self

    def __getitem__(self, item):
        return self.vector[item]

    def __eq__(self, other):
        for i in range(len(self.vector)):
            if self.vector[i] != other.vector[i]:
                return False
        return True

    def is_neutral(self):
        for i in range(len(self.vector)):
            if self.vector[i] != 0:
                return False
        return True

    def complement(self):
        result = Polarity()
        for i in range(len(self.vector)):
            result.vector[i] = pol_comp[pol_idx_2[i]](self.vector[i])
        return result

    def charge(self):
        result = 0
        for i in range(len(self.vector)):
            result += abs(self.vector[i])
        return result


pol_idx = {
    Direction.North: (0, 'Pos'),
    Direction.South: (0, 'Neg'),
    Direction.East: (1, 'Pos'),
    Direction.West: (1, 'Neg'),
    Direction.Up: (2, 'Mod'),
    Direction.Down: (2, 'Mod')
}
pol_idx_2 = {
    0: 'Add',
    1: 'Add',
    2: 'Mod'
}
pol_inc = {
    'Pos': lambda x: x + 1,
    'Neg': lambda x: x - 1,
    'Mod': lambda x: (x + 1) % 2
}
pol_add = {
    'Add': lambda x, y: x + y,
    'Mod': lambda x, y: (x + y) % 2
}
pol_comp = {
    'Add': lambda x: -x,
    'Mod': lambda x: 0 if x == 0 else 1
}

@unique
class PolSlot(Enum):
    NorthSouth = 0
    EastWest = 1
    Stairs = 2

@unique
class CrystalBarrier(Flag):
    Null = 0  # no special requirement
    Blue = 1  # blue must be down and explore state set to Blue
    Orange = 2  # orange must be down and explore state set to Orange
    Either = 3  # you choose to leave this room in Either state


class Door(object):
    def __init__(self, player, name, type, entrance=None):
        self.player = player
        self.name = name
        self.type = type
        self.direction = None

        # rom properties
        self.roomIndex = -1
        # 0,1,2 + Direction (N:0, W:3, S:6, E:9) for normal
        # 0-4 for spiral offset thing
        self.doorIndex = -1
        self.layer = -1  # 0 for normal floor, 1 for the inset layer
        self.toggle = False
        self.trapFlag = 0x0
        self.quadrant = 2
        self.shiftX = 78
        self.shiftY = 78
        self.zeroHzCam = False
        self.zeroVtCam = False
        self.doorListPos = -1

        # logical properties
        # self.connected = False  # combine with Dest?
        self.dest = None
        self.blocked = False  # Indicates if the door is normally blocked off as an exit. (Sanc door or always closed)
        self.stonewall = False  # Indicate that the door cannot be enter until exited (Desert Torches, PoD Eye Statue)
        self.smallKey = False  # There's a small key door on this side
        self.bigKey = False  # There's a big key door on this side
        self.ugly = False  # Indicates that it can't be seen from the front (e.g. back of a big key door)
        self.crystal = CrystalBarrier.Null  # How your crystal state changes if you use this door
        self.req_event = None  # if a dungeon event is required for this door - swamp palace mostly
        self.controller = None
        self.dependents = []
        self.dead = False

        self.entrance = entrance
        if entrance is not None:
            entrance.door = self

    def getAddress(self):
        if self.type == DoorType.Normal:
            return 0x13A000 + normal_offset_table[self.roomIndex] * 24 + (self.doorIndex + self.direction.value * 3) * 2
        elif self.type == DoorType.SpiralStairs:
            return 0x13B000 + (spiral_offset_table[self.roomIndex] + self.doorIndex) * 4

    def getTarget(self, toggle):
        if self.type == DoorType.Normal:
            bitmask = 4 * (self.layer ^ 1 if toggle else self.layer)
            bitmask += 0x08 * int(self.trapFlag)
            return [self.roomIndex, bitmask + self.doorIndex]
        if self.type == DoorType.SpiralStairs:
            bitmask = int(self.layer) << 2
            bitmask += 0x10 * int(self.zeroHzCam)
            bitmask += 0x20 * int(self.zeroVtCam)
            bitmask += 0x80 if self.direction == Direction.Up else 0
            return [self.roomIndex, bitmask + self.quadrant, self.shiftX, self.shiftY]

    def dir(self, direction, room, doorIndex, layer):
        self.direction = direction
        self.roomIndex = room
        self.doorIndex = doorIndex
        self.layer = layer
        return self

    def ss(self, quadrant, shift_y, shift_x, zero_hz_cam=False, zero_vt_cam=False):
        self.quadrant = quadrant
        self.shiftY = shift_y
        self.shiftX = shift_x
        self.zeroHzCam = zero_hz_cam
        self.zeroVtCam = zero_vt_cam
        return self

    def small_key(self):
        self.smallKey = True
        return self

    def big_key(self):
        self.bigKey = True
        return self

    def toggler(self):
        self.toggle = True
        return self

    def no_exit(self):
        self.blocked = True
        return self

    def no_entrance(self):
        self.stonewall = True
        return self

    def trap(self, trapFlag):
        self.trapFlag = trapFlag
        return self

    def pos(self, pos):
        self.doorListPos = pos
        return self

    def event(self, event):
        self.req_event = event
        return self

    def barrier(self, crystal):
        self.crystal = crystal
        return self

    def c_switch(self):
        self.crystal = CrystalBarrier.Either
        return self

    def kill(self):
        self.dead = True
        return self

    def __eq__(self, other):
        return isinstance(other, self.__class__) and self.name == other.name

    def __hash__(self):
        return hash(self.name)

    def __str__(self):
        return str(self.__unicode__())

    def __unicode__(self):
        return '%s' % self.name


class Sector(object):

    def __init__(self):
        self.regions = []
        self.outstanding_doors = []
        self.name = None
        self.r_name_set = None
        self.chest_locations = 0
        self.big_chest_present = False
        self.key_only_locations = 0
        self.c_switch = False
        self.orange_barrier = False
        self.blue_barrier = False
        self.bk_required = False
        self.bk_provided = False
        self.conn_balance = None
        self.branch_factor = None
        self.dead_end_cnt = None
        self.entrance_sector = None
        self.equations = None

    def region_set(self):
        if self.r_name_set is None:
            self.r_name_set = dict.fromkeys(map(lambda r: r.name, self.regions))
        return self.r_name_set.keys()

    def polarity(self):
        pol = Polarity()
        for door in self.outstanding_doors:
            idx, inc = pol_idx[door.direction]
            pol.vector[idx] = pol_inc[inc](pol.vector[idx])
        return pol

    def magnitude(self):
        magnitude = [0, 0, 0]
        for door in self.outstanding_doors:
            idx, inc = pol_idx[door.direction]
            magnitude[idx] = magnitude[idx] + 1
        return magnitude

    def outflow(self):
        outflow = 0
        for door in self.outstanding_doors:
            if not door.blocked:
                outflow = outflow + 1
        return outflow

    def adj_outflow(self):
        outflow = 0
        for door in self.outstanding_doors:
            if not door.blocked and not door.dead:
                outflow = outflow + 1
        return outflow

    def branching_factor(self):
        if self.branch_factor is None:
            self.branch_factor = len(self.outstanding_doors)
            cnt_dead = len([x for x in self.outstanding_doors if x.dead])
            if cnt_dead > 1:
                self.branch_factor -= cnt_dead - 1
            for region in self.regions:
                for ent in region.entrances:
                    if ent.parent_region.type in [RegionType.LightWorld, RegionType.DarkWorld]:
                        # same sector as another entrance
                        if region.name not in ['Skull Pot Circle', 'Skull Back Drop', 'Desert East Lobby', 'Desert West Lobby']:
                            self.branch_factor += 1
        return self.branch_factor

    def branches(self):
        return max(0, self.branching_factor() - 2)

    def dead_ends(self):
        if self.dead_end_cnt is None:
            if self.branching_factor() <= 1:
                self.dead_end_cnt = 1
            else:
                dead_cnt = len([x for x in self.outstanding_doors if x.dead])
                self.dead_end_cnt = dead_cnt - 1 if dead_cnt > 2 else 0
        return self.dead_end_cnt

    def is_entrance_sector(self):
        if self.entrance_sector is None:
            self.entrance_sector = False
            for region in self.regions:
                for ent in region.entrances:
                    if ent.parent_region.type in [RegionType.LightWorld, RegionType.DarkWorld] or ent.parent_region.name == 'Sewer Drop':
                        self.entrance_sector = True
        return self.entrance_sector

    def __str__(self):
        return str(self.__unicode__())

    def __unicode__(self):
        return '%s' % next(iter(self.region_set()))


class Boss(object):
    def __init__(self, name, enemizer_name, defeat_rule, player):
        self.name = name
        self.enemizer_name = enemizer_name
        self.defeat_rule = defeat_rule
        self.player = player

    def can_defeat(self, state):
        return self.defeat_rule(state, self.player)

class Location(object):
    def __init__(self, player, name='', address=None, crystal=False, hint_text=None, parent=None, forced_item=None, player_address=None):
        self.name = name
        self.parent_region = parent
        if forced_item is not None:
          from Items import ItemFactory
          self.forced_item = ItemFactory([forced_item], player)[0]
          self.item = self.forced_item
          self.item.location = self
          self.event = True
        else:
          self.forced_item = None
          self.item = None
          self.event = False
        self.crystal = crystal
        self.address = address
        self.player_address = player_address
        self.spot_type = 'Location'
        self.hint_text = hint_text if hint_text is not None else 'Hyrule'
        self.recursion_count = 0
        self.staleness_count = 0
        self.locked = False
        self.always_allow = lambda item, state: False
        self.access_rule = lambda state: True
        self.item_rule = lambda item: True
        self.player = player

    def can_fill(self, state, item, check_access=True):
        return self.always_allow(state, item) or (self.parent_region.can_fill(item) and self.item_rule(item) and (not check_access or self.can_reach(state)))

    def can_reach(self, state):
        if self.parent_region.can_reach(state) and self.access_rule(state):
            return True
        return False

    def __str__(self):
        return str(self.__unicode__())

    def __unicode__(self):
        world = self.parent_region.world if self.parent_region and self.parent_region.world else None
        return world.get_name_string_for_object(self) if world else f'{self.name} (Player {self.player})'


class Item(object):

    def __init__(self, name='', advancement=False, priority=False, type=None, code=None, pedestal_hint=None, pedestal_credit=None, sickkid_credit=None, zora_credit=None, witch_credit=None, fluteboy_credit=None, hint_text=None, player=None):
        self.name = name
        self.advancement = advancement
        self.priority = priority
        self.type = type
        self.pedestal_hint_text = pedestal_hint
        self.pedestal_credit_text = pedestal_credit
        self.sickkid_credit_text = sickkid_credit
        self.zora_credit_text = zora_credit
        self.magicshop_credit_text = witch_credit
        self.fluteboy_credit_text = fluteboy_credit
        self.hint_text = hint_text
        self.code = code
        self.location = None
        self.world = None
        self.player = player

    @property
    def crystal(self):
        return self.type == 'Crystal'

    @property
    def smallkey(self):
        return self.type == 'SmallKey'

    @property
    def bigkey(self):
        return self.type == 'BigKey'

    @property
    def map(self):
        return self.type == 'Map'

    @property
    def compass(self):
        return self.type == 'Compass'

    def __str__(self):
        return str(self.__unicode__())

    def __unicode__(self):
        return self.world.get_name_string_for_object(self) if self.world else f'{self.name} (Player {self.player})'


# have 6 address that need to be filled
class Crystal(Item):
    pass

@unique
class ShopType(Enum):
    Shop = 0
    TakeAny = 1
    UpgradeShop = 2

class Shop(object):
    def __init__(self, region, room_id, type, shopkeeper_config, custom, locked):
        self.region = region
        self.room_id = room_id
        self.type = type
        self.inventory = [None, None, None]
        self.shopkeeper_config = shopkeeper_config
        self.custom = custom
        self.locked = locked

    @property
    def item_count(self):
        return (3 if self.inventory[2] else
                2 if self.inventory[1] else
                1 if self.inventory[0] else
                0)

    def get_bytes(self):
        # [id][roomID-low][roomID-high][doorID][zero][shop_config][shopkeeper_config][sram_index]
        entrances = self.region.entrances
        config = self.item_count
        if len(entrances) == 1 and entrances[0].name in door_addresses:
            door_id = door_addresses[entrances[0].name][0]+1
        else:
            door_id = 0
            config |= 0x40 # ignore door id
        if self.type == ShopType.TakeAny:
            config |= 0x80
        if self.type == ShopType.UpgradeShop:
            config |= 0x10 # Alt. VRAM
        return [0x00]+int16_as_bytes(self.room_id)+[door_id, 0x00, config, self.shopkeeper_config, 0x00]

    def has_unlimited(self, item):
        for inv in self.inventory:
            if inv is None:
                continue
            if inv['max'] != 0 and inv['replacement'] is not None and inv['replacement'] == item:
                return True
            elif inv['item'] is not None and inv['item'] == item:
                return True
        return False

    def clear_inventory(self):
        self.inventory = [None, None, None]

    def add_inventory(self, slot, item, price, max=0, replacement=None, replacement_price=0, create_location=False):
        self.inventory[slot] = {
            'item': item,
            'price': price,
            'max': max,
            'replacement': replacement,
            'replacement_price': replacement_price,
            'create_location': create_location
        }


class Spoiler(object):

    def __init__(self, world):
        self.world = world
        self.hashes = {}
        self.entrances = OrderedDict()
        self.doors = OrderedDict()
        self.doorTypes = OrderedDict()
        self.medallions = {}
        self.playthrough = {}
        self.unreachables = []
        self.startinventory = []
        self.locations = {}
        self.paths = {}
        self.metadata = {}
        self.shops = []
        self.bosses = OrderedDict()

    def set_entrance(self, entrance, exit, direction, player):
        if self.world.players == 1:
            self.entrances[(entrance, direction, player)] = OrderedDict([('entrance', entrance), ('exit', exit), ('direction', direction)])
        else:
            self.entrances[(entrance, direction, player)] = OrderedDict([('player', player), ('entrance', entrance), ('exit', exit), ('direction', direction)])

    def set_door(self, entrance, exit, direction, player, d_name):
        if self.world.players == 1:
            self.doors[(entrance, direction, player)] = OrderedDict([('player', player), ('entrance', entrance), ('exit', exit), ('direction', direction), ('dname', d_name)])
        else:
            self.doors[(entrance, direction, player)] = OrderedDict([('player', player), ('entrance', entrance), ('exit', exit), ('direction', direction), ('dname', d_name)])

    def set_door_type(self, doorNames, type, player):
        if self.world.players == 1:
            self.doorTypes[(doorNames, player)] = OrderedDict([('doorNames', doorNames), ('type', type)])
        else:
            self.doorTypes[(doorNames, player)] = OrderedDict([('player', player), ('doorNames', doorNames), ('type', type)])

    def parse_data(self):
        self.medallions = OrderedDict()
        if self.world.players == 1:
            self.medallions['Misery Mire'] = self.world.required_medallions[1][0]
            self.medallions['Turtle Rock'] = self.world.required_medallions[1][1]
        else:
            for player in range(1, self.world.players + 1):
                self.medallions[f'Misery Mire ({self.world.get_player_names(player)})'] = self.world.required_medallions[player][0]
                self.medallions[f'Turtle Rock ({self.world.get_player_names(player)})'] = self.world.required_medallions[player][1]

        self.startinventory = list(map(str, self.world.precollected_items))

        self.locations = OrderedDict()
        listed_locations = set()

        lw_locations = [loc for loc in self.world.get_locations() if loc not in listed_locations and loc.parent_region and loc.parent_region.type == RegionType.LightWorld]
        self.locations['Light World'] = OrderedDict([(str(location), str(location.item) if location.item is not None else 'Nothing') for location in lw_locations])
        listed_locations.update(lw_locations)

        dw_locations = [loc for loc in self.world.get_locations() if loc not in listed_locations and loc.parent_region and loc.parent_region.type == RegionType.DarkWorld]
        self.locations['Dark World'] = OrderedDict([(str(location), str(location.item) if location.item is not None else 'Nothing') for location in dw_locations])
        listed_locations.update(dw_locations)

        cave_locations = [loc for loc in self.world.get_locations() if loc not in listed_locations and loc.parent_region and loc.parent_region.type == RegionType.Cave]
        self.locations['Caves'] = OrderedDict([(str(location), str(location.item) if location.item is not None else 'Nothing') for location in cave_locations])
        listed_locations.update(cave_locations)

        for dungeon in self.world.dungeons:
            dungeon_locations = [loc for loc in self.world.get_locations() if loc not in listed_locations and loc.parent_region and loc.parent_region.dungeon == dungeon]
            self.locations[str(dungeon)] = OrderedDict([(str(location), str(location.item) if location.item is not None else 'Nothing') for location in dungeon_locations])
            listed_locations.update(dungeon_locations)

        other_locations = [loc for loc in self.world.get_locations() if loc not in listed_locations]
        if other_locations:
            self.locations['Other Locations'] = OrderedDict([(str(location), str(location.item) if location.item is not None else 'Nothing') for location in other_locations])
            listed_locations.update(other_locations)

        self.shops = []
        for shop in self.world.shops:
            if not shop.custom:
                continue
            shopdata = {'location': str(shop.region),
                        'type': 'Take Any' if shop.type == ShopType.TakeAny else 'Shop'
                       }
            for index, item in enumerate(shop.inventory):
                if item is None:
                    continue
                shopdata['item_{}'.format(index)] = "{} — {}".format(item['item'], item['price']) if item['price'] else item['item']
            self.shops.append(shopdata)

        for player in range(1, self.world.players + 1):
            self.bosses[str(player)] = OrderedDict()
            self.bosses[str(player)]["Eastern Palace"] = self.world.get_dungeon("Eastern Palace", player).boss.name
            self.bosses[str(player)]["Desert Palace"] = self.world.get_dungeon("Desert Palace", player).boss.name
            self.bosses[str(player)]["Tower Of Hera"] = self.world.get_dungeon("Tower of Hera", player).boss.name
            self.bosses[str(player)]["Hyrule Castle"] = "Agahnim"
            self.bosses[str(player)]["Palace Of Darkness"] = self.world.get_dungeon("Palace of Darkness", player).boss.name
            self.bosses[str(player)]["Swamp Palace"] = self.world.get_dungeon("Swamp Palace", player).boss.name
            self.bosses[str(player)]["Skull Woods"] = self.world.get_dungeon("Skull Woods", player).boss.name
            self.bosses[str(player)]["Thieves Town"] = self.world.get_dungeon("Thieves Town", player).boss.name
            self.bosses[str(player)]["Ice Palace"] = self.world.get_dungeon("Ice Palace", player).boss.name
            self.bosses[str(player)]["Misery Mire"] = self.world.get_dungeon("Misery Mire", player).boss.name
            self.bosses[str(player)]["Turtle Rock"] = self.world.get_dungeon("Turtle Rock", player).boss.name
            self.bosses[str(player)]["Ganons Tower Basement"] = [x for x in self.world.dungeons if x.player == player and 'bottom' in x.bosses.keys()][0].bosses['bottom'].name
            self.bosses[str(player)]["Ganons Tower Middle"] = [x for x in self.world.dungeons if x.player == player and 'middle' in x.bosses.keys()][0].bosses['middle'].name
            self.bosses[str(player)]["Ganons Tower Top"] = [x for x in self.world.dungeons if x.player == player and 'top' in x.bosses.keys()][0].bosses['top'].name

            self.bosses[str(player)]["Ganons Tower"] = "Agahnim 2"
            self.bosses[str(player)]["Ganon"] = "Ganon"

        if self.world.players == 1:
            self.bosses = self.bosses["1"]

        from Main import __version__ as ERVersion
        self.metadata = {'version': ERVersion,
                         'logic': self.world.logic,
                         'mode': self.world.mode,
                         'retro': self.world.retro,
                         'weapons': self.world.swords,
                         'goal': self.world.goal,
                         'shuffle': self.world.shuffle,
                         'door_shuffle': self.world.doorShuffle,
                         'item_pool': self.world.difficulty,
                         'item_functionality': self.world.difficulty_adjustments,
                         'gt_crystals': self.world.crystals_needed_for_gt,
                         'ganon_crystals': self.world.crystals_needed_for_ganon,
                         'open_pyramid': self.world.open_pyramid,
                         'accessibility': self.world.accessibility,
                         'hints': self.world.hints,
                         'mapshuffle': self.world.mapshuffle,
                         'compassshuffle': self.world.compassshuffle,
                         'keyshuffle': self.world.keyshuffle,
                         'bigkeyshuffle': self.world.bigkeyshuffle,
                         'boss_shuffle': self.world.boss_shuffle,
                         'enemy_shuffle': self.world.enemy_shuffle,
                         'enemy_health': self.world.enemy_health,
                         'enemy_damage': self.world.enemy_damage,
                         'beemizer': self.world.beemizer,
                         'progressive': self.world.progressive,
                         'shufflepots': self.world.shufflepots,
                         'players': self.world.players,
                         'teams': self.world.teams,
                         'experimental' : self.world.experimental
                         }

    def to_json(self):
        self.parse_data()
        out = OrderedDict()
        out['Entrances'] = list(self.entrances.values())
        out['Doors'] = list(self.doors.values())
        out['DoorTypes'] = list(self.doorTypes.values())
        out.update(self.locations)
        out['Starting Inventory'] = self.startinventory
        out['Special'] = self.medallions
        if self.hashes:
            out['Hashes'] = {f"{self.world.player_names[player][team]} (Team {team+1})": hash for (player, team), hash in self.hashes.items()}
        if self.shops:
            out['Shops'] = self.shops
        out['playthrough'] = self.playthrough
        out['paths'] = self.paths
        out['Bosses'] = self.bosses
        out['meta'] = self.metadata

        return json.dumps(out)

    def to_file(self, filename):
        self.parse_data()
        with open(filename, 'w') as outfile:
            outfile.write('ALttP Entrance Randomizer Version %s  -  Seed: %s\n\n' % (self.metadata['version'], self.world.seed))
            outfile.write('Filling Algorithm:               %s\n' % self.world.algorithm)
            outfile.write('Players:                         %d\n' % self.world.players)
            outfile.write('Teams:                           %d\n' % self.world.teams)
            for player in range(1, self.world.players + 1):
                if self.world.players > 1:
                    outfile.write('\nPlayer %d: %s\n' % (player, self.world.get_player_names(player)))
                if len(self.hashes) > 0:
                    for team in range(self.world.teams):
                        outfile.write('%s%s\n' % (f"Hash - {self.world.player_names[player][team]} (Team {team+1}): " if self.world.teams > 1 else 'Hash: ', self.hashes[player, team]))
                outfile.write('Logic:                           %s\n' % self.metadata['logic'][player])
                outfile.write('Mode:                            %s\n' % self.metadata['mode'][player])
                outfile.write('Retro:                           %s\n' % ('Yes' if self.metadata['retro'][player] else 'No'))
                outfile.write('Swords:                          %s\n' % self.metadata['weapons'][player])
                outfile.write('Goal:                            %s\n' % self.metadata['goal'][player])
                outfile.write('Difficulty:                      %s\n' % self.metadata['item_pool'][player])
                outfile.write('Item Functionality:              %s\n' % self.metadata['item_functionality'][player])
                outfile.write('Item Progression:                %s\n' % self.metadata['progressive'][player])
                outfile.write('Entrance Shuffle:                %s\n' % self.metadata['shuffle'][player])
                outfile.write('Door Shuffle:                    %s\n' % self.metadata['door_shuffle'][player])
                outfile.write('Crystals required for GT:        %s\n' % self.metadata['gt_crystals'][player])
                outfile.write('Crystals required for Ganon:     %s\n' % self.metadata['ganon_crystals'][player])
                outfile.write('Pyramid hole pre-opened:         %s\n' % ('Yes' if self.metadata['open_pyramid'][player] else 'No'))
                outfile.write('Accessibility:                   %s\n' % self.metadata['accessibility'][player])
                outfile.write('Map shuffle:                     %s\n' % ('Yes' if self.metadata['mapshuffle'][player] else 'No'))
                outfile.write('Compass shuffle:                 %s\n' % ('Yes' if self.metadata['compassshuffle'][player] else 'No'))
                outfile.write('Small Key shuffle:               %s\n' % ('Yes' if self.metadata['keyshuffle'][player] else 'No'))
                outfile.write('Big Key shuffle:                 %s\n' % ('Yes' if self.metadata['bigkeyshuffle'][player] else 'No'))
                outfile.write('Boss shuffle:                    %s\n' % self.metadata['boss_shuffle'][player])
                outfile.write('Enemy shuffle:                   %s\n' % self.metadata['enemy_shuffle'][player])
                outfile.write('Enemy health:                    %s\n' % self.metadata['enemy_health'][player])
                outfile.write('Enemy damage:                    %s\n' % self.metadata['enemy_damage'][player])
                outfile.write('Hints:                           %s\n' % ('Yes' if self.metadata['hints'][player] else 'No'))
<<<<<<< HEAD
                outfile.write('Beemizer:                        %s\n' % self.metadata['beemizer'][player])
                outfile.write('Pot shuffle                      %s\n' % ('Yes' if self.metadata['shufflepots'][player] else 'No'))
=======
                outfile.write('Experimental:                    %s\n' % ('Yes' if self.metadata['experimental'][player] else 'No'))
>>>>>>> 2309ecca
            if self.doors:
                outfile.write('\n\nDoors:\n\n')
                outfile.write('\n'.join(
                    ['%s%s %s %s %s' % ('Player {0}: '.format(entry['player']) if self.world.players > 1 else '',
                                        entry['entrance'],
                                        '<=>' if entry['direction'] == 'both' else '<=' if entry['direction'] == 'exit' else '=>',
                                        entry['exit'],
                                        '({0})'.format(entry['dname']) if self.world.doorShuffle[entry['player']] == 'crossed' else '') for
                     entry in self.doors.values()]))
            if self.doorTypes:
                outfile.write('\n\nDoor Types:\n\n')
                outfile.write('\n'.join(['%s%s %s' % ('Player {0}: '.format(entry['player']) if self.world.players > 1 else '', entry['doorNames'], entry['type']) for entry in self.doorTypes.values()]))
            if self.entrances:
                outfile.write('\n\nEntrances:\n\n')
                outfile.write('\n'.join(['%s%s %s %s' % (f'{self.world.get_player_names(entry["player"])}: ' if self.world.players > 1 else '', entry['entrance'], '<=>' if entry['direction'] == 'both' else '<=' if entry['direction'] == 'exit' else '=>', entry['exit']) for entry in self.entrances.values()]))
            outfile.write('\n\nMedallions:\n')
            for dungeon, medallion in self.medallions.items():
                outfile.write(f'\n{dungeon}: {medallion}')
            if self.startinventory:
                outfile.write('\n\nStarting Inventory:\n\n')
                outfile.write('\n'.join(self.startinventory))
            outfile.write('\n\nLocations:\n\n')
            outfile.write('\n'.join(['%s: %s' % (location, item) for grouping in self.locations.values() for (location, item) in grouping.items()]))
            outfile.write('\n\nShops:\n\n')
            outfile.write('\n'.join("{} [{}]\n    {}".format(shop['location'], shop['type'], "\n    ".join(item for item in [shop.get('item_0', None), shop.get('item_1', None), shop.get('item_2', None)] if item)) for shop in self.shops))
            outfile.write('\n\nPlaythrough:\n\n')
            outfile.write('\n'.join(['%s: {\n%s\n}' % (sphere_nr, '\n'.join(['  %s: %s' % (location, item) for (location, item) in sphere.items()] if sphere_nr != '0' else [f'  {item}' for item in sphere])) for (sphere_nr, sphere) in self.playthrough.items()]))
            if self.unreachables:
                outfile.write('\n\nUnreachable Items:\n\n')
                outfile.write('\n'.join(['%s: %s' % (unreachable.item, unreachable) for unreachable in self.unreachables]))
            outfile.write('\n\nPaths:\n\n')

            path_listings = []
            for location, path in sorted(self.paths.items()):
                path_lines = []
                for region, exit in path:
                    if exit is not None:
                        path_lines.append("{} -> {}".format(region, exit))
                    else:
                        path_lines.append(region)
                path_listings.append("{}\n        {}".format(location, "\n   =>   ".join(path_lines)))

            outfile.write('\n'.join(path_listings))


flooded_keys = {
    'Trench 1 Switch': 'Swamp Palace - Trench 1 Pot Key',
    'Trench 2 Switch': 'Swamp Palace - Trench 2 Pot Key'
}<|MERGE_RESOLUTION|>--- conflicted
+++ resolved
@@ -1689,12 +1689,9 @@
                 outfile.write('Enemy health:                    %s\n' % self.metadata['enemy_health'][player])
                 outfile.write('Enemy damage:                    %s\n' % self.metadata['enemy_damage'][player])
                 outfile.write('Hints:                           %s\n' % ('Yes' if self.metadata['hints'][player] else 'No'))
-<<<<<<< HEAD
                 outfile.write('Beemizer:                        %s\n' % self.metadata['beemizer'][player])
                 outfile.write('Pot shuffle                      %s\n' % ('Yes' if self.metadata['shufflepots'][player] else 'No'))
-=======
-                outfile.write('Experimental:                    %s\n' % ('Yes' if self.metadata['experimental'][player] else 'No'))
->>>>>>> 2309ecca
+                outfile.write('Experimental Doors:              %s\n' % ('Yes' if self.metadata['experimental'][player] else 'No'))
             if self.doors:
                 outfile.write('\n\nDoors:\n\n')
                 outfile.write('\n'.join(
