import copy
from enum import Enum, unique
import logging
import json
from collections import OrderedDict
from _vendor.collections_extended import bag
from EntranceShuffle import door_addresses
from Utils import int16_as_bytes
from Tables import normal_offset_table, spiral_offset_table
from RoomData import Room

class World(object):

<<<<<<< HEAD
    def __init__(self, players, shuffle, logic, mode, swords, difficulty, difficulty_adjustments, timer, progressive, goal, algorithm, accessibility, shuffle_ganon, quickswap, fastmenu, disable_music, retro, custom, customitemarray, hints):
        self.players = players
        self.shuffle = shuffle.copy()
        self.logic = logic.copy()
        self.mode = mode.copy()
        self.swords = swords.copy()
        self.difficulty = difficulty.copy()
        self.difficulty_adjustments = difficulty_adjustments.copy()
=======
    def __init__(self, players, shuffle, doorShuffle, logic, mode, swords, difficulty, difficulty_adjustments, timer, progressive, goal, algorithm, place_dungeon_items, accessibility, shuffle_ganon, quickswap, fastmenu, disable_music, keysanity, retro, custom, customitemarray, boss_shuffle, hints):
        self.players = players
        self.shuffle = shuffle
        self.doorShuffle = doorShuffle
        self.logic = logic
        self.mode = mode
        self.swords = swords
        self.difficulty = difficulty
        self.difficulty_adjustments = difficulty_adjustments
>>>>>>> c475dc74
        self.timer = timer
        self.progressive = progressive
        self.goal = goal.copy()
        self.algorithm = algorithm
        self.dungeons = []
        self.regions = []
        self.shops = []
        self.itempool = []
        self.seed = None
        self.precollected_items = []
        self.state = CollectionState(self)
        self._cached_entrances = None
        self._cached_locations = None
        self._entrance_cache = {}
        self._location_cache = {}
        self.required_locations = []
        self.shuffle_bonk_prizes = False
        self.light_world_light_cone = False
        self.dark_world_light_cone = False
        self.clock_mode = 'off'
        self.rupoor_cost = 10
        self.aga_randomness = True
        self.lock_aga_door_in_escape = False
        self.save_and_quit_from_boss = True
<<<<<<< HEAD
        self.accessibility = accessibility.copy()
=======
        self.accessibility = accessibility
        self.fix_skullwoods_exit = self.shuffle not in ['vanilla', 'simple', 'restricted', 'dungeonssimple'] or self.doorShuffle not in ['vanilla']
        self.fix_palaceofdarkness_exit = self.shuffle not in ['vanilla', 'simple', 'restricted', 'dungeonssimple']
        self.fix_trock_exit = self.shuffle not in ['vanilla', 'simple', 'restricted', 'dungeonssimple']
>>>>>>> c475dc74
        self.shuffle_ganon = shuffle_ganon
        self.fix_gtower_exit = self.shuffle_ganon
        self.quickswap = quickswap
        self.fastmenu = fastmenu
        self.disable_music = disable_music
        self.retro = retro.copy()
        self.custom = custom
        self.customitemarray = customitemarray
        self.can_take_damage = True
        self.hints = hints.copy()
        self.dynamic_regions = []
        self.dynamic_locations = []
        self.spoiler = Spoiler(self)
        self.lamps_needed_for_dark_rooms = 1
        self.doors = []
        self._door_cache = {}
        self.paired_doors = {}
        self.rooms = []
        self._room_cache = {}
        self.dungeon_layouts = {}
        self.inaccessible_regions = {}
        self.key_logic = {}

        for player in range(1, players + 1):
            def set_player_attr(attr, val):
                self.__dict__.setdefault(attr, {})[player] = val
            set_player_attr('_region_cache', {})
            set_player_attr('required_medallions', ['Ether', 'Quake'])
            set_player_attr('swamp_patch_required', False)
            set_player_attr('powder_patch_required', False)
            set_player_attr('ganon_at_pyramid', True)
            set_player_attr('ganonstower_vanilla', True)
            set_player_attr('sewer_light_cone', self.mode[player] == 'standard')
            set_player_attr('fix_trock_doors', self.shuffle[player] != 'vanilla' or self.mode[player] == 'inverted')
            set_player_attr('fix_skullwoods_exit', self.shuffle[player] not in ['vanilla', 'simple', 'restricted', 'dungeonssimple'])
            set_player_attr('fix_palaceofdarkness_exit', self.shuffle[player] not in ['vanilla', 'simple', 'restricted', 'dungeonssimple'])
            set_player_attr('fix_trock_exit', self.shuffle[player] not in ['vanilla', 'simple', 'restricted', 'dungeonssimple'])
            set_player_attr('can_access_trock_eyebridge', None)
            set_player_attr('can_access_trock_front', None)
            set_player_attr('can_access_trock_big_chest', None)
            set_player_attr('can_access_trock_middle', None)
            set_player_attr('fix_fake_world', True)
            set_player_attr('mapshuffle', False)
            set_player_attr('compassshuffle', False)
            set_player_attr('keyshuffle', False)
            set_player_attr('bigkeyshuffle', False)
            set_player_attr('difficulty_requirements', None)
            set_player_attr('boss_shuffle', 'none')
            set_player_attr('enemy_shuffle', 'none')
            set_player_attr('enemy_health', 'default')
            set_player_attr('enemy_damage', 'default')
            set_player_attr('beemizer', 0)
            set_player_attr('escape_assist', [])
            set_player_attr('crystals_needed_for_ganon', 7)
            set_player_attr('crystals_needed_for_gt', 7)
            set_player_attr('open_pyramid', False)
            set_player_attr('treasure_hunt_icon', 'Triforce Piece')
            set_player_attr('treasure_hunt_count', 0)

    def initialize_regions(self, regions=None):
        for region in regions if regions else self.regions:
            region.world = self
            self._region_cache[region.player][region.name] = region

    def get_regions(self, player=None):
        return self.regions if player is None else self._region_cache[player].values()

    def get_region(self, regionname, player):
        if isinstance(regionname, Region):
            return regionname
        try:
            return self._region_cache[player][regionname]
        except KeyError:
            for region in self.regions:
                if region.name == regionname and region.player == player:
                    assert not region.world # this should only happen before initialization
                    return region
            raise RuntimeError('No such region %s for player %d' % (regionname, player))

    def get_entrance(self, entrance, player):
        if isinstance(entrance, Entrance):
            return entrance
        try:
            return self._entrance_cache[(entrance, player)]
        except KeyError:
            for region in self.regions:
                for exit in region.exits:
                    if exit.name == entrance and exit.player == player:
                        self._entrance_cache[(entrance, player)] = exit
                        return exit
            raise RuntimeError('No such entrance %s for player %d' % (entrance, player))

    def get_location(self, location, player):
        if isinstance(location, Location):
            return location
        try:
            return self._location_cache[(location, player)]
        except KeyError:
            for region in self.regions:
                for r_location in region.locations:
                    if r_location.name == location and r_location.player == player:
                        self._location_cache[(location, player)] = r_location
                        return r_location
        raise RuntimeError('No such location %s for player %d' % (location, player))

    def get_dungeon(self, dungeonname, player):
        if isinstance(dungeonname, Dungeon):
            return dungeonname

        for dungeon in self.dungeons:
            if dungeon.name == dungeonname and dungeon.player == player:
                return dungeon
        raise RuntimeError('No such dungeon %s for player %d' % (dungeonname, player))

    def get_door(self, doorname, player):
        if isinstance(doorname, Door):
            return doorname
        try:
            return self._door_cache[(doorname, player)]
        except KeyError:
            for door in self.doors:
                if door.name == doorname and door.player == player:
                    self._door_cache[(doorname, player)] = door
                    return door
            raise RuntimeError('No such door %s for player %d' % (doorname, player))

    def check_for_door(self, doorname, player):
        if isinstance(doorname, Door):
            return doorname
        try:
            return self._door_cache[(doorname, player)]
        except KeyError:
            for door in self.doors:
                if door.name == doorname and door.player == player:
                    self._door_cache[(doorname, player)] = door
                    return door
            return None

    def get_room(self, room_idx, player):
        if isinstance(room_idx, Room):
            return room_idx
        try:
            return self._room_cache[(room_idx, player)]
        except KeyError:
            for room in self.rooms:
                if room.index == room_idx and room.player == player:
                    self._room_cache[(room_idx, player)] = room
                    return room
            raise RuntimeError('No such room %s for player %d' % (room_idx, player))

    def get_all_state(self, keys=False):
        ret = CollectionState(self)

        def soft_collect(item):
            if item.name.startswith('Progressive '):
                if 'Sword' in item.name:
                    if ret.has('Golden Sword', item.player):
                        pass
                    elif ret.has('Tempered Sword', item.player) and self.difficulty_requirements[item.player].progressive_sword_limit >= 4:
                        ret.prog_items.add(('Golden Sword', item.player))
                    elif ret.has('Master Sword', item.player) and self.difficulty_requirements[item.player].progressive_sword_limit >= 3:
                        ret.prog_items.add(('Tempered Sword', item.player))
                    elif ret.has('Fighter Sword', item.player) and self.difficulty_requirements[item.player].progressive_sword_limit >= 2:
                        ret.prog_items.add(('Master Sword', item.player))
                    elif self.difficulty_requirements[item.player].progressive_sword_limit >= 1:
                        ret.prog_items.add(('Fighter Sword', item.player))
                elif 'Glove' in item.name:
                    if ret.has('Titans Mitts', item.player):
                        pass
                    elif ret.has('Power Glove', item.player):
                        ret.prog_items.add(('Titans Mitts', item.player))
                    else:
                        ret.prog_items.add(('Power Glove', item.player))
                elif 'Shield' in item.name:
                    if ret.has('Mirror Shield', item.player):
                        pass
                    elif ret.has('Red Shield', item.player) and self.difficulty_requirements[item.player].progressive_shield_limit >= 3:
                        ret.prog_items.add(('Mirror Shield', item.player))
                    elif ret.has('Blue Shield', item.player)  and self.difficulty_requirements[item.player].progressive_shield_limit >= 2:
                        ret.prog_items.add(('Red Shield', item.player))
                    elif self.difficulty_requirements[item.player].progressive_shield_limit >= 1:
                        ret.prog_items.add(('Blue Shield', item.player))
                elif 'Bow' in item.name:
                    if ret.has('Silver Arrows', item.player):
                        pass
                    elif ret.has('Bow', item.player) and self.difficulty_requirements[item.player].progressive_bow_limit >= 2:
                        ret.prog_items.add(('Silver Arrows', item.player))
                    elif self.difficulty_requirements[item.player].progressive_bow_limit >= 1:
                        ret.prog_items.add(('Bow', item.player))
            elif item.name.startswith('Bottle'):
                if ret.bottle_count(item.player) < self.difficulty_requirements[item.player].progressive_bottle_limit:
                    ret.prog_items.add((item.name, item.player))
            elif item.advancement or item.smallkey or item.bigkey:
                ret.prog_items.add((item.name, item.player))

        for item in self.itempool:
            soft_collect(item)

        if keys:
            for p in range(1, self.players + 1):
                key_list = []
                player_dungeons = [x for x in self.dungeons if x.player == p]
                for dungeon in player_dungeons:
                    if dungeon.big_key is not None:
                        key_list += [dungeon.big_key.name]
                    if len(dungeon.small_keys) > 0:
                        key_list += [x.name for x in dungeon.small_keys]
                from Items import ItemFactory
                for item in ItemFactory(key_list, p):
                    soft_collect(item)
        ret.sweep_for_events()
        return ret

    def get_items(self):
        return [loc.item for loc in self.get_filled_locations()] + self.itempool

    def find_items(self, item, player):
        return [location for location in self.get_locations() if location.item is not None and location.item.name == item and location.item.player == player]

    def push_precollected(self, item):
        self.precollected_items.append(item)
        self.state.collect(item, True)

    def push_item(self, location, item, collect=True):
        if not isinstance(location, Location):
            raise RuntimeError('Cannot assign item %s to location %s (player %d).' % (item, location, item.player))

        if location.can_fill(self.state, item, False):
            location.item = item
            item.location = location
            if collect:
                self.state.collect(item, location.event, location)

            logging.getLogger('').debug('Placed %s at %s', item, location)
        else:
            raise RuntimeError('Cannot assign item %s to location %s.' % (item, location))

    def get_entrances(self):
        if self._cached_entrances is None:
            self._cached_entrances = []
            for region in self.regions:
                self._cached_entrances.extend(region.entrances)
        return self._cached_entrances

    def clear_entrance_cache(self):
        self._cached_entrances = None

    def get_locations(self):
        if self._cached_locations is None:
            self._cached_locations = []
            for region in self.regions:
                self._cached_locations.extend(region.locations)
        return self._cached_locations

    def clear_location_cache(self):
        self._cached_locations = None

    def get_unfilled_locations(self, player=None):
        return [location for location in self.get_locations() if (player is None or location.player == player) and location.item is None]

    def get_filled_locations(self, player=None):
        return [location for location in self.get_locations() if (player is None or location.player == player) and location.item is not None]

    def get_reachable_locations(self, state=None, player=None):
        if state is None:
            state = self.state
        return [location for location in self.get_locations() if (player is None or location.player == player) and location.can_reach(state)]

    def get_placeable_locations(self, state=None, player=None):
        if state is None:
            state = self.state
        return [location for location in self.get_locations() if (player is None or location.player == player) and location.item is None and location.can_reach(state)]

    def unlocks_new_location(self, item):
        temp_state = self.state.copy()
        temp_state.collect(item, True)

        for location in self.get_unfilled_locations():
            if temp_state.can_reach(location) and not self.state.can_reach(location):
                return True

        return False

    def has_beaten_game(self, state, player=None):
        if player:
            return state.has('Triforce', player)
        else:
            return all((self.has_beaten_game(state, p) for p in range(1, self.players + 1)))

    def can_beat_game(self, starting_state=None):
        if starting_state:
            state = starting_state.copy()
        else:
            state = CollectionState(self)

        if self.has_beaten_game(state):
            return True

        prog_locations = [location for location in self.get_locations() if location.item is not None and (location.item.advancement or location.event) and location not in state.locations_checked]

        while prog_locations:
            sphere = []
            # build up spheres of collection radius. Everything in each sphere is independent from each other in dependencies and only depends on lower spheres
            for location in prog_locations:
                if location.can_reach(state) and state.not_flooding_a_key(state.world, location):
                    sphere.append(location)

            if not sphere:
                # ran out of places and did not finish yet, quit
                return False

            for location in sphere:
                prog_locations.remove(location)
                state.collect(location.item, True, location)

            if self.has_beaten_game(state):
                return True

        return False

class CollectionState(object):

    def __init__(self, parent):
        self.prog_items = bag()
        self.world = parent
        self.reachable_regions = {player: set() for player in range(1, parent.players + 1)}
        self.events = []
        self.path = {}
        self.locations_checked = set()
        self.stale = {player: True for player in range(1, parent.players + 1)}
        for item in parent.precollected_items:
            self.collect(item, True)

    def update_reachable_regions(self, player):
        player_regions = self.world.get_regions(player)
        self.stale[player] = False
        rrp = self.reachable_regions[player]
        new_regions = True
        reachable_regions_count = len(rrp)
        while new_regions:
<<<<<<< HEAD
            player_regions = [region for region in player_regions if region not in rrp]
            for candidate in player_regions:
=======
            possible = [region for region in player_regions if region not in rrp]
            for candidate in possible:
>>>>>>> c475dc74
                if candidate.can_reach_private(self):
                    rrp.add(candidate)
            new_regions = len(rrp) > reachable_regions_count
            reachable_regions_count = len(rrp)

    def copy(self):
        ret = CollectionState(self.world)
        ret.prog_items = self.prog_items.copy()
        ret.reachable_regions = {player: copy.copy(self.reachable_regions[player]) for player in range(1, self.world.players + 1)}
        ret.events = copy.copy(self.events)
        ret.path = copy.copy(self.path)
        ret.locations_checked = copy.copy(self.locations_checked)
        return ret

    def can_reach(self, spot, resolution_hint=None, player=None):
        try:
            spot_type = spot.spot_type
        except AttributeError:
            # try to resolve a name
            if resolution_hint == 'Location':
                spot = self.world.get_location(spot, player)
            elif resolution_hint == 'Entrance':
                spot = self.world.get_entrance(spot, player)
            else:
                # default to Region
                spot = self.world.get_region(spot, player)

        return spot.can_reach(self)

    def sweep_for_events(self, key_only=False, locations=None):
        # this may need improvement
        if locations is None:
            locations = self.world.get_filled_locations()
        new_locations = True
        checked_locations = 0
        while new_locations:
<<<<<<< HEAD
            reachable_events = [location for location in locations if location.event and
                                (not key_only or (not self.world.keyshuffle[location.item.player] and location.item.smallkey) or (not self.world.bigkeyshuffle[location.item.player] and location.item.bigkey))
                                and location.can_reach(self)]
=======
            if locations is None:
                locations = self.world.get_filled_locations()
            reachable_events = [location for location in locations if location.event and (not key_only or location.item.key) and location.can_reach(self)]
            reachable_events = self._do_not_flood_the_keys(reachable_events)
>>>>>>> c475dc74
            for event in reachable_events:
                if (event.name, event.player) not in self.events:
                    self.events.append((event.name, event.player))
                    self.collect(event.item, True, event)
            new_locations = len(reachable_events) > checked_locations
            checked_locations = len(reachable_events)

    def _do_not_flood_the_keys(self, reachable_events):
        adjusted_checks = list(reachable_events)
        for event in reachable_events:
            if event.name in flooded_keys.keys() and self.world.get_location(flooded_keys[event.name], event.player) not in reachable_events:
                adjusted_checks.remove(event)
        if len(adjusted_checks) < len(reachable_events):
            return adjusted_checks
        return reachable_events

    def not_flooding_a_key(self, world, location):
        if location.name in flooded_keys.keys():
            return world.get_location(flooded_keys[location.name], location.player) in self.locations_checked
        return True

    def has(self, item, player, count=1):
        if count == 1:
            return (item, player) in self.prog_items
        return self.prog_items.count((item, player)) >= count

    def has_key(self, item, player, count=1):
        if self.world.retro[player]:
            return self.can_buy_unlimited('Small Key (Universal)', player)
        if count == 1:
            return (item, player) in self.prog_items
        return self.prog_items.count((item, player)) >= count

    def can_buy_unlimited(self, item, player):
        for shop in self.world.shops:
            if shop.region.player == player and shop.has_unlimited(item) and shop.region.can_reach(self):
                return True
        return False

    def item_count(self, item, player):
        return self.prog_items.count((item, player))

    def has_crystals(self, count, player):
        crystals = ['Crystal 1', 'Crystal 2', 'Crystal 3', 'Crystal 4', 'Crystal 5', 'Crystal 6', 'Crystal 7']
        return len([crystal for crystal in crystals if self.has(crystal, player)]) >= count

    def can_lift_rocks(self, player):
        return self.has('Power Glove', player) or self.has('Titans Mitts', player)

    def has_bottle(self, player):
        return self.bottle_count(player) > 0

    def bottle_count(self, player):
        return len([item for (item, itemplayer) in self.prog_items if item.startswith('Bottle') and itemplayer == player])

    def has_hearts(self, player, count):
        # Warning: This only considers items that are marked as advancement items
        return self.heart_count(player) >= count

    def heart_count(self, player):
        # Warning: This only considers items that are marked as advancement items
        diff = self.world.difficulty_requirements[player]
        return (
            min(self.item_count('Boss Heart Container', player), diff.boss_heart_container_limit)
            + self.item_count('Sanctuary Heart Container', player)
            + min(self.item_count('Piece of Heart', player), diff.heart_piece_limit) // 4
            + 3 # starting hearts
        )

    def can_lift_heavy_rocks(self, player):
        return self.has('Titans Mitts', player)

    def can_extend_magic(self, player, smallmagic=16, fullrefill=False): #This reflects the total magic Link has, not the total extra he has.
        basemagic = 8
        if self.has('Quarter Magic', player):
            basemagic = 32
        elif self.has('Half Magic', player):
            basemagic = 16
        if self.can_buy_unlimited('Green Potion', player) or self.can_buy_unlimited('Blue Potion', player):
            if self.world.difficulty_adjustments[player] == 'hard' and not fullrefill:
                basemagic = basemagic + int(basemagic * 0.5 * self.bottle_count(player))
            elif self.world.difficulty_adjustments[player] == 'expert' and not fullrefill:
                basemagic = basemagic + int(basemagic * 0.25 * self.bottle_count(player))
            else:
                basemagic = basemagic + basemagic * self.bottle_count(player)
        return basemagic >= smallmagic

    def can_kill_most_things(self, player, enemies=5):
        return (self.has_blunt_weapon(player)
                or self.has('Cane of Somaria', player)
                or (self.has('Cane of Byrna', player) and (enemies < 6 or self.can_extend_magic(player)))
                or self.can_shoot_arrows(player)
                or self.has('Fire Rod', player)
               )

    def can_shoot_arrows(self, player):
        if self.world.retro[player]:
            #TODO: need to decide how we want to handle wooden arrows  longer-term (a can-buy-a check, or via dynamic shop location)
            #FIXME: Should do something about hard+ ganon only silvers. For the moment, i believe they effective grant wooden, so we are safe
            return self.has('Bow', player) and (self.has('Silver Arrows', player) or self.can_buy_unlimited('Single Arrow', player))
        return self.has('Bow', player)

    def can_get_good_bee(self, player):
        cave = self.world.get_region('Good Bee Cave', player)
        return (
            self.has_bottle(player) and
            self.has('Bug Catching Net', player) and
            (self.has_Boots(player) or (self.has_sword(player) and self.has('Quake', player))) and
            cave.can_reach(self) and
            self.is_not_bunny(cave, player)
        )

    def has_sword(self, player):
        return self.has('Fighter Sword', player) or self.has('Master Sword', player) or self.has('Tempered Sword', player) or self.has('Golden Sword', player)

    def has_beam_sword(self, player):
        return self.has('Master Sword', player) or self.has('Tempered Sword', player) or self.has('Golden Sword', player)

    def has_blunt_weapon(self, player):
        return self.has_sword(player) or self.has('Hammer', player)

    def has_Mirror(self, player):
        return self.has('Magic Mirror', player)

    def has_Boots(self, player):
        return self.has('Pegasus Boots', player)

    def has_Pearl(self, player):
        return self.has('Moon Pearl', player)

    def has_fire_source(self, player):
        return self.has('Fire Rod', player) or self.has('Lamp', player)

    def can_flute(self, player):
        lw = self.world.get_region('Light World', player)
        return self.has('Ocarina', player) and lw.can_reach(self) and self.is_not_bunny(lw, player)

    def can_melt_things(self, player):
        return self.has('Fire Rod', player) or (self.has('Bombos', player) and self.has_sword(player))

    def can_avoid_lasers(self, player):
        return self.has('Mirror Shield', player) or self.has('Cane of Byrna', player) or self.has('Cape', player)

    def is_not_bunny(self, region, player):
        if self.has_Pearl(player):
<<<<<<< HEAD
            return True 
        
        return region.is_light_world if self.world.mode[player] != 'inverted' else region.is_dark_world
=======
            return True

        return region.is_light_world if self.world.mode != 'inverted' else region.is_dark_world
>>>>>>> c475dc74

    def can_reach_light_world(self, player):
        if True in [i.is_light_world for i in self.reachable_regions[player]]:
            return True
        return False

    def can_reach_dark_world(self, player):
        if True in [i.is_dark_world for i in self.reachable_regions[player]]:
            return True
        return False

    def has_misery_mire_medallion(self, player):
        return self.has(self.world.required_medallions[player][0], player)

    def has_turtle_rock_medallion(self, player):
        return self.has(self.world.required_medallions[player][1], player)

    def collect(self, item, event=False, location=None):
        if location:
            self.locations_checked.add(location)
        changed = False
        if item.name.startswith('Progressive '):
            if 'Sword' in item.name:
                if self.has('Golden Sword', item.player):
                    pass
                elif self.has('Tempered Sword', item.player) and self.world.difficulty_requirements[item.player].progressive_sword_limit >= 4:
                    self.prog_items.add(('Golden Sword', item.player))
                    changed = True
                elif self.has('Master Sword', item.player) and self.world.difficulty_requirements[item.player].progressive_sword_limit >= 3:
                    self.prog_items.add(('Tempered Sword', item.player))
                    changed = True
                elif self.has('Fighter Sword', item.player) and self.world.difficulty_requirements[item.player].progressive_sword_limit >= 2:
                    self.prog_items.add(('Master Sword', item.player))
                    changed = True
                elif self.world.difficulty_requirements[item.player].progressive_sword_limit >= 1:
                    self.prog_items.add(('Fighter Sword', item.player))
                    changed = True
            elif 'Glove' in item.name:
                if self.has('Titans Mitts', item.player):
                    pass
                elif self.has('Power Glove', item.player):
                    self.prog_items.add(('Titans Mitts', item.player))
                    changed = True
                else:
                    self.prog_items.add(('Power Glove', item.player))
                    changed = True
            elif 'Shield' in item.name:
                if self.has('Mirror Shield', item.player):
                    pass
                elif self.has('Red Shield', item.player) and self.world.difficulty_requirements[item.player].progressive_shield_limit >= 3:
                    self.prog_items.add(('Mirror Shield', item.player))
                    changed = True
                elif self.has('Blue Shield', item.player)  and self.world.difficulty_requirements[item.player].progressive_shield_limit >= 2:
                    self.prog_items.add(('Red Shield', item.player))
                    changed = True
                elif self.world.difficulty_requirements[item.player].progressive_shield_limit >= 1:
                    self.prog_items.add(('Blue Shield', item.player))
                    changed = True
            elif 'Bow' in item.name:
                if self.has('Silver Arrows', item.player):
                    pass
                elif self.has('Bow', item.player):
                    self.prog_items.add(('Silver Arrows', item.player))
                    changed = True
                else:
                    self.prog_items.add(('Bow', item.player))
                    changed = True
        elif item.name.startswith('Bottle'):
            if self.bottle_count(item.player) < self.world.difficulty_requirements[item.player].progressive_bottle_limit:
                self.prog_items.add((item.name, item.player))
                changed = True
        elif event or item.advancement:
            self.prog_items.add((item.name, item.player))
            changed = True

        self.stale[item.player] = True

        if changed:
            if not event:
                self.sweep_for_events()

    def remove(self, item):
        if item.advancement:
            to_remove = item.name
            if to_remove.startswith('Progressive '):
                if 'Sword' in to_remove:
                    if self.has('Golden Sword', item.player):
                        to_remove = 'Golden Sword'
                    elif self.has('Tempered Sword', item.player):
                        to_remove = 'Tempered Sword'
                    elif self.has('Master Sword', item.player):
                        to_remove = 'Master Sword'
                    elif self.has('Fighter Sword', item.player):
                        to_remove = 'Fighter Sword'
                    else:
                        to_remove = None
                elif 'Glove' in item.name:
                    if self.has('Titans Mitts', item.player):
                        to_remove = 'Titans Mitts'
                    elif self.has('Power Glove', item.player):
                        to_remove = 'Power Glove'
                    else:
                        to_remove = None
                elif 'Shield' in item.name:
                    if self.has('Mirror Shield', item.player):
                        to_remove = 'Mirror Shield'
                    elif self.has('Red Shield', item.player):
                        to_remove = 'Red Shield'
                    elif self.has('Blue Shield', item.player):
                        to_remove = 'Blue Shield'
                    else:
                        to_remove = 'None'
                elif 'Bow' in item.name:
                    if self.has('Silver Arrows', item.player):
                        to_remove = 'Silver Arrows'
                    elif self.has('Bow', item.player):
                        to_remove = 'Bow'
                    else:
                        to_remove = None

            if to_remove is not None:
                try:
                    self.prog_items.remove((to_remove, item.player))
                except ValueError:
                    return

                # invalidate caches, nothing can be trusted anymore now
                self.reachable_regions[item.player] = set()
                self.stale[item.player] = True

    def __getattr__(self, item):
        if item.startswith('can_reach_'):
            return self.can_reach(item[10])
        #elif item.startswith('has_'):
        #    return self.has(item[4])
        if item == '__len__':
            return

        raise RuntimeError('Cannot parse %s.' % item)

@unique
class RegionType(Enum):
    LightWorld = 1
    DarkWorld = 2
    Cave = 3 # Also includes Houses
    Dungeon = 4

    @property
    def is_indoors(self):
        """Shorthand for checking if Cave or Dungeon"""
        return self in (RegionType.Cave, RegionType.Dungeon)


class Region(object):

    def __init__(self, name, type, hint, player):
        self.name = name
        self.type = type
        self.entrances = []
        self.exits = []
        self.locations = []
        self.dungeon = None
        self.shop = None
        self.world = None
        self.is_light_world = False # will be set aftermaking connections.
        self.is_dark_world = False
        self.spot_type = 'Region'
        self.hint_text = hint
        self.recursion_count = 0
        self.player = player

    def can_reach(self, state):
        if state.stale[self.player]:
            state.update_reachable_regions(self.player)
        return self in state.reachable_regions[self.player]

    def can_reach_private(self, state):
        for entrance in self.entrances:
            if entrance.can_reach(state):
                if not self in state.path:
                    state.path[self] = (self.name, state.path.get(entrance, None))
                return True
        return False

    def can_fill(self, item):
        inside_dungeon_item = ((item.smallkey and not self.world.keyshuffle[item.player])
                               or (item.bigkey and not self.world.bigkeyshuffle[item.player])
                               or (item.map and not self.world.mapshuffle[item.player])
                               or (item.compass and not self.world.compassshuffle[item.player]))
        sewer_hack = self.world.mode[item.player] == 'standard' and item.name == 'Small Key (Escape)'
        if sewer_hack or inside_dungeon_item:
            return self.dungeon and self.dungeon.is_dungeon_item(item) and item.player == self.player

        return True

    def __str__(self):
        return str(self.__unicode__())

    def __unicode__(self):
        if self.world and self.world.players == 1:
            return self.name
        else:
            return '%s (Player %d)' % (self.name, self.player)


class Entrance(object):

    def __init__(self, player, name='', parent=None):
        self.name = name
        self.parent_region = parent
        self.connected_region = None
        self.target = None
        self.addresses = None
        self.spot_type = 'Entrance'
        self.recursion_count = 0
        self.vanilla = None
        self.access_rule = lambda state: True
        self.player = player

    def can_reach(self, state):
        if self.parent_region.can_reach(state) and self.access_rule(state):
            if not self in state.path:
                state.path[self] = (self.name, state.path.get(self.parent_region, (self.parent_region.name, None)))
            return True

        return False

    def connect(self, region, addresses=None, target=None, vanilla=None):
        self.connected_region = region
        self.target = target
        self.addresses = addresses
        self.vanilla = vanilla
        region.entrances.append(self)

    def __str__(self):
        return str(self.__unicode__())

    def __unicode__(self):
        if self.parent_region and self.parent_region.world and self.parent_region.world.players == 1:
            return self.name
        else:
            return '%s (Player %d)' % (self.name, self.player)


class Dungeon(object):

    def __init__(self, name, regions, big_key, small_keys, dungeon_items, player):
        self.name = name
        self.regions = regions
        self.big_key = big_key
        self.small_keys = small_keys
        self.dungeon_items = dungeon_items
        self.bosses = dict()
        self.player = player
        self.world = None

        self.entrance_regions = []

    @property
    def boss(self):
        return self.bosses.get(None, None)

    @boss.setter
    def boss(self, value):
        self.bosses[None] = value

    @property
    def keys(self):
        return self.small_keys + ([self.big_key] if self.big_key else [])

    @property
    def all_items(self):
        return self.dungeon_items + self.keys

    def is_dungeon_item(self, item):
        return item.player == self.player and item.name in [dungeon_item.name for dungeon_item in self.all_items]

    def count_dungeon_item(self):
        return len(self.dungeon_items) + 1 if self.big_key_required else 0 + self.key_number

    def incomplete_paths(self):
        ret = 0
        for path in self.paths:
            if not self.path_completion[path]:
                ret += 1
        return ret

    def __str__(self):
        return str(self.__unicode__())

    def __unicode__(self):
        if self.world and self.world.players==1:
            return self.name
        else:
            return '%s (Player %d)' % (self.name, self.player)


@unique
class DoorType(Enum):
    Normal = 1
    SpiralStairs = 2
    StraightStairs = 3
    Ladder = 4
    Open = 5
    Hole = 6
    Warp = 7
    Interior = 8
    Logical = 9


@unique
class Direction(Enum):
    North = 0
    West = 1
    South = 2
    East = 3
    Up = 4
    Down = 5


class Polarity:
    def __init__(self):
        self.vector = [0, 0, 0]

    def __len__(self):
        return len(self.vector)

    def __add__(self, other):
        result = Polarity()
        for i in range(len(self.vector)):
            result.vector[i] = pol_add[pol_idx_2[i]](self.vector[i], other.vector[i])
        return result

    def __iadd__(self, other):
        for i in range(len(self.vector)):
            self.vector[i] = pol_add[pol_idx_2[i]](self.vector[i], other.vector[i])
        return self

    def __getitem__(self, item):
        return self.vector[item]

    def __eq__(self, other):
        for i in range(len(self.vector)):
            if self.vector[i] != other.vector[i]:
                return False
        return True

    def is_neutral(self):
        for i in range(len(self.vector)):
            if self.vector[i] != 0:
                return False
        return True

    def complement(self):
        result = Polarity()
        for i in range(len(self.vector)):
            result.vector[i] = pol_comp[pol_idx_2[i]](self.vector[i])
        return result

    def charge(self):
        result = 0
        for i in range(len(self.vector)):
            result += abs(self.vector[i])
        return result


pol_idx = {
    Direction.North: (0, 'Pos'),
    Direction.South: (0, 'Neg'),
    Direction.East: (1, 'Pos'),
    Direction.West: (1, 'Neg'),
    Direction.Up: (2, 'Mod'),
    Direction.Down: (2, 'Mod')
}
pol_idx_2 = {
    0: 'Add',
    1: 'Add',
    2: 'Mod'
}
pol_inc = {
    'Pos': lambda x: x + 1,
    'Neg': lambda x: x - 1,
    'Mod': lambda x: (x + 1) % 2
}
pol_add = {
    'Add': lambda x, y: x + y,
    'Mod': lambda x, y: (x + y) % 2
}
pol_comp = {
    'Add': lambda x: -x,
    'Mod': lambda x: 0 if x == 0 else 1
}


@unique
class CrystalBarrier(Enum):
    Null = 1  # no special requirement
    Blue = 2  # blue must be down and explore state set to Blue
    Orange = 3  # orange must be down and explore state set to Orange
    Either = 4  # you choose to leave this room in Either state


class Door(object):
    def __init__(self, player, name, type):
        self.player = player
        self.name = name
        self.type = type
        self.direction = None

        # rom properties
        self.roomIndex = -1
        # 0,1,2 + Direction (N:0, W:3, S:6, E:9) for normal
        # 0-4 for spiral offset thing
        self.doorIndex = -1
        self.layer = -1  # 0 for normal floor, 1 for the inset layer
        self.toggle = False
        self.trapFlag = 0x0
        self.quadrant = 2
        self.shiftX = 78
        self.shiftY = 78
        self.zeroHzCam = False
        self.zeroVtCam = False
        self.doorListPos = -1

        # logical properties
        # self.connected = False  # combine with Dest?
        self.dest = None
        self.blocked = False  # Indicates if the door is normally blocked off as an exit. (Sanc door or always closed)
        self.stonewall = False  # Indicate that the door cannot be enter until exited (Desert Torches, PoD Eye Statue)
        self.smallKey = False  # There's a small key door on this side
        self.bigKey = False  # There's a big key door on this side
        self.ugly = False  # Indicates that it can't be seen from the front (e.g. back of a big key door)
        self.crystal = CrystalBarrier.Null  # How your crystal state changes if you use this door
        self.req_event = None  # if a dungeon event is required for this door - swamp palace mostly
        self.controller = None
        self.dependents = []
        self.dead = False

    def getAddress(self):
        if self.type == DoorType.Normal:
            return 0x13A000 + normal_offset_table[self.roomIndex] * 24 + (self.doorIndex + self.direction.value * 3) * 2
        elif self.type == DoorType.SpiralStairs:
            return 0x13B000 + (spiral_offset_table[self.roomIndex] + self.doorIndex) * 4

    def getTarget(self, toggle):
        if self.type == DoorType.Normal:
            bitmask = 4 * (self.layer ^ 1 if toggle else self.layer)
            bitmask += 0x08 * int(self.trapFlag)
            return [self.roomIndex, bitmask + self.doorIndex]
        if self.type == DoorType.SpiralStairs:
            bitmask = int(self.layer) << 2
            bitmask += 0x10 * int(self.zeroHzCam)
            bitmask += 0x20 * int(self.zeroVtCam)
            bitmask += 0x80 if self.direction == Direction.Up else 0
            return [self.roomIndex, bitmask + self.quadrant, self.shiftX, self.shiftY]

    def dir(self, direction, room, doorIndex, layer):
        self.direction = direction
        self.roomIndex = room
        self.doorIndex = doorIndex
        self.layer = layer
        return self

    def ss(self, quadrant, shift_y, shift_x, zero_hz_cam=False, zero_vt_cam=False):
        self.quadrant = quadrant
        self.shiftY = shift_y
        self.shiftX = shift_x
        self.zeroHzCam = zero_hz_cam
        self.zeroVtCam = zero_vt_cam
        return self

    def small_key(self):
        self.smallKey = True
        return self

    def big_key(self):
        self.bigKey = True
        return self

    def toggler(self):
        self.toggle = True
        return self

    def no_exit(self):
        self.blocked = True
        return self

    def no_entrance(self):
        self.stonewall = True
        return self

    def trap(self, trapFlag):
        self.trapFlag = trapFlag
        return self

    def pos(self, pos):
        self.doorListPos = pos
        return self

    def event(self, event):
        self.req_event = event
        return self

    def barrier(self, crystal):
        self.crystal = crystal
        return self

    def c_switch(self):
        self.crystal = CrystalBarrier.Either
        return self

    def kill(self):
        self.dead = True
        return self

    def __eq__(self, other):
        return isinstance(other, self.__class__) and self.name == other.name

    def __hash__(self):
        return hash(self.name)

    def __str__(self):
        return str(self.__unicode__())

    def __unicode__(self):
        return '%s' % self.name


class Sector(object):

    def __init__(self):
        self.regions = []
        self.outstanding_doors = []
        self.name = None
        self.r_name_set = None
        self.chest_locations = 0
        self.key_only_locations = 0
        self.c_switch = False
        self.orange_barrier = False
        self.blue_barrier = False
        self.bk_required = False
        self.bk_provided = False

    def region_set(self):
        if self.r_name_set is None:
            self.r_name_set = dict.fromkeys(map(lambda r: r.name, self.regions))
        return self.r_name_set.keys()

    def polarity(self):
        pol = Polarity()
        for door in self.outstanding_doors:
            idx, inc = pol_idx[door.direction]
            pol.vector[idx] = pol_inc[inc](pol.vector[idx])
        return pol

    def magnitude(self):
        magnitude = [0, 0, 0]
        for door in self.outstanding_doors:
            idx, inc = pol_idx[door.direction]
            magnitude[idx] = magnitude[idx] + 1
        return magnitude

    def outflow(self):
        outflow = 0
        for door in self.outstanding_doors:
            if not door.blocked:
                outflow = outflow + 1
        return outflow

    def adj_outflow(self):
        outflow = 0
        for door in self.outstanding_doors:
            if not door.blocked and not door.dead:
                outflow = outflow + 1
        return outflow

    def __str__(self):
        return str(self.__unicode__())

    def __unicode__(self):
        return '%s' % next(iter(self.region_set()))


class Boss(object):
    def __init__(self, name, enemizer_name, defeat_rule, player):
        self.name = name
        self.enemizer_name = enemizer_name
        self.defeat_rule = defeat_rule
        self.player = player

    def can_defeat(self, state):
        return self.defeat_rule(state, self.player)

class Location(object):
<<<<<<< HEAD
    def __init__(self, player, name='', address=None, crystal=False, hint_text=None, parent=None, player_address=None):
=======
    def __init__(self, player, name='', address=None, crystal=False, hint_text=None, parent=None, forced_item=None):
>>>>>>> c475dc74
        self.name = name
        self.parent_region = parent
        if forced_item is not None:
          from Items import ItemFactory
          self.forced_item = ItemFactory([forced_item], player)[0]
          self.item = self.forced_item
          self.item.location = self
          self.event = True
        else:
          self.forced_item = None
          self.item = None
          self.event = False
        self.crystal = crystal
        self.address = address
        self.player_address = player_address
        self.spot_type = 'Location'
        self.hint_text = hint_text if hint_text is not None else 'Hyrule'
        self.recursion_count = 0
        self.staleness_count = 0
<<<<<<< HEAD
        self.event = False
        self.locked = False
=======
        self.locked = True
>>>>>>> c475dc74
        self.always_allow = lambda item, state: False
        self.access_rule = lambda state: True
        self.item_rule = lambda item: True
        self.player = player

    def can_fill(self, state, item, check_access=True):
        return self.always_allow(state, item) or (self.parent_region.can_fill(item) and self.item_rule(item) and (not check_access or self.can_reach(state)))

    def can_reach(self, state):
        if self.parent_region.can_reach(state) and self.access_rule(state):
            return True
        return False

    def __str__(self):
        return str(self.__unicode__())

    def __unicode__(self):
        if self.parent_region and self.parent_region.world and self.parent_region.world.players == 1:
            return self.name
        else:
            return '%s (Player %d)' % (self.name, self.player)


class Item(object):

    def __init__(self, name='', advancement=False, priority=False, type=None, code=None, pedestal_hint=None, pedestal_credit=None, sickkid_credit=None, zora_credit=None, witch_credit=None, fluteboy_credit=None, hint_text=None, player=None):
        self.name = name
        self.advancement = advancement
        self.priority = priority
        self.type = type
        self.pedestal_hint_text = pedestal_hint
        self.pedestal_credit_text = pedestal_credit
        self.sickkid_credit_text = sickkid_credit
        self.zora_credit_text = zora_credit
        self.magicshop_credit_text = witch_credit
        self.fluteboy_credit_text = fluteboy_credit
        self.hint_text = hint_text
        self.code = code
        self.location = None
        self.player = player

    @property
    def crystal(self):
        return self.type == 'Crystal'

    @property
    def smallkey(self):
        return self.type == 'SmallKey'

    @property
    def bigkey(self):
        return self.type == 'BigKey'

    @property
    def map(self):
        return self.type == 'Map'

    @property
    def compass(self):
        return self.type == 'Compass'

    def __str__(self):
        return str(self.__unicode__())

    def __unicode__(self):
        if self.location and self.location.parent_region and self.location.parent_region.world and self.location.parent_region.world.players == 1:
            return self.name
        else:
            return '%s (Player %d)' % (self.name, self.player)


# have 6 address that need to be filled
class Crystal(Item):
    pass

@unique
class ShopType(Enum):
    Shop = 0
    TakeAny = 1
    UpgradeShop = 2

class Shop(object):
    def __init__(self, region, room_id, default_door_id, type, shopkeeper_config, replaceable):
        self.region = region
        self.room_id = room_id
        self.default_door_id = default_door_id
        self.type = type
        self.inventory = [None, None, None]
        self.shopkeeper_config = shopkeeper_config
        self.replaceable = replaceable
        self.active = False

    @property
    def item_count(self):
        return (3 if self.inventory[2] else
                2 if self.inventory[1] else
                1 if self.inventory[0] else
                0)

    def get_bytes(self):
        # [id][roomID-low][roomID-high][doorID][zero][shop_config][shopkeeper_config][sram_index]
        entrances = self.region.entrances
        config = self.item_count
<<<<<<< HEAD
        if len(entrances) == 1 and entrances[0].name in door_addresses:
            door_id = door_addresses[entrances[0].name][0]+1
=======
        if len(entrances) == 1 and entrances[0].addresses:
            door_id = entrances[0].addresses+1
        elif self.default_door_id is not None:
            door_id = self.default_door_id
>>>>>>> c475dc74
        else:
            door_id = 0
            config |= 0x40 # ignore door id
        if self.type == ShopType.TakeAny:
            config |= 0x80
        if self.type == ShopType.UpgradeShop:
            config |= 0x10 # Alt. VRAM
        return [0x00]+int16_as_bytes(self.room_id)+[door_id, 0x00, config, self.shopkeeper_config, 0x00]

    def has_unlimited(self, item):
        for inv in self.inventory:
            if inv is None:
                continue
            if inv['max'] != 0 and inv['replacement'] is not None and inv['replacement'] == item:
                return True
            elif inv['item'] is not None and inv['item'] == item:
                return True
        return False

    def clear_inventory(self):
        self.inventory = [None, None, None]

    def add_inventory(self, slot, item, price, max=0, replacement=None, replacement_price=0, create_location=False):
        self.inventory[slot] = {
            'item': item,
            'price': price,
            'max': max,
            'replacement': replacement,
            'replacement_price': replacement_price,
            'create_location': create_location
        }


class Spoiler(object):

    def __init__(self, world):
        self.world = world
        self.entrances = OrderedDict()
        self.doors = OrderedDict()
        self.doorTypes = OrderedDict()
        self.medallions = {}
        self.playthrough = {}
        self.unreachables = []
        self.locations = {}
        self.paths = {}
        self.metadata = {}
        self.shops = []
        self.bosses = OrderedDict()

    def set_entrance(self, entrance, exit, direction, player):
        if self.world.players == 1:
            self.entrances[(entrance, direction, player)] = OrderedDict([('entrance', entrance), ('exit', exit), ('direction', direction)])
        else:
            self.entrances[(entrance, direction, player)] = OrderedDict([('player', player), ('entrance', entrance), ('exit', exit), ('direction', direction)])

    def set_door(self, entrance, exit, direction, player):
        if self.world.players == 1:
            self.doors[(entrance, direction, player)] = OrderedDict([('entrance', entrance), ('exit', exit), ('direction', direction)])
        else:
            self.doors[(entrance, direction, player)] = OrderedDict([('player', player), ('entrance', entrance), ('exit', exit), ('direction', direction)])

    def set_door_type(self, doorNames, type, player):
        if self.world.players == 1:
            self.doorTypes[(doorNames, player)] = OrderedDict([('doorNames', doorNames), ('type', type)])
        else:
            self.doorTypes[(doorNames, player)] = OrderedDict([('player', player), ('doorNames', doorNames), ('type', type)])

    def parse_data(self):
        self.medallions = OrderedDict()
        if self.world.players == 1:
            self.medallions['Misery Mire'] = self.world.required_medallions[1][0]
            self.medallions['Turtle Rock'] = self.world.required_medallions[1][1]
        else:
            for player in range(1, self.world.players + 1):
                self.medallions['Misery Mire (Player %d)' % player] = self.world.required_medallions[player][0]
                self.medallions['Turtle Rock (Player %d)' % player] = self.world.required_medallions[player][1]

        self.locations = OrderedDict()
        listed_locations = set()

        lw_locations = [loc for loc in self.world.get_locations() if loc not in listed_locations and loc.parent_region and loc.parent_region.type == RegionType.LightWorld]
        self.locations['Light World'] = OrderedDict([(str(location), str(location.item) if location.item is not None else 'Nothing') for location in lw_locations])
        listed_locations.update(lw_locations)

        dw_locations = [loc for loc in self.world.get_locations() if loc not in listed_locations and loc.parent_region and loc.parent_region.type == RegionType.DarkWorld]
        self.locations['Dark World'] = OrderedDict([(str(location), str(location.item) if location.item is not None else 'Nothing') for location in dw_locations])
        listed_locations.update(dw_locations)

        cave_locations = [loc for loc in self.world.get_locations() if loc not in listed_locations and loc.parent_region and loc.parent_region.type == RegionType.Cave]
        self.locations['Caves'] = OrderedDict([(str(location), str(location.item) if location.item is not None else 'Nothing') for location in cave_locations])
        listed_locations.update(cave_locations)

        for dungeon in self.world.dungeons:
            dungeon_locations = [loc for loc in self.world.get_locations() if loc not in listed_locations and loc.parent_region and loc.parent_region.dungeon == dungeon]
            self.locations[str(dungeon)] = OrderedDict([(str(location), str(location.item) if location.item is not None else 'Nothing') for location in dungeon_locations])
            listed_locations.update(dungeon_locations)

        other_locations = [loc for loc in self.world.get_locations() if loc not in listed_locations]
        if other_locations:
            self.locations['Other Locations'] = OrderedDict([(str(location), str(location.item) if location.item is not None else 'Nothing') for location in other_locations])
            listed_locations.update(other_locations)

        self.shops = []
        for shop in self.world.shops:
            if not shop.active:
                continue
            shopdata = {'location': str(shop.region),
                        'type': 'Take Any' if shop.type == ShopType.TakeAny else 'Shop'
                       }
            for index, item in enumerate(shop.inventory):
                if item is None:
                    continue
                shopdata['item_{}'.format(index)] = "{} — {}".format(item['item'], item['price']) if item['price'] else item['item']
            self.shops.append(shopdata)

        for player in range(1, self.world.players + 1):
            self.bosses[str(player)] = OrderedDict()
            self.bosses[str(player)]["Eastern Palace"] = self.world.get_dungeon("Eastern Palace", player).boss.name
            self.bosses[str(player)]["Desert Palace"] = self.world.get_dungeon("Desert Palace", player).boss.name
            self.bosses[str(player)]["Tower Of Hera"] = self.world.get_dungeon("Tower of Hera", player).boss.name
            self.bosses[str(player)]["Hyrule Castle"] = "Agahnim"
            self.bosses[str(player)]["Palace Of Darkness"] = self.world.get_dungeon("Palace of Darkness", player).boss.name
            self.bosses[str(player)]["Swamp Palace"] = self.world.get_dungeon("Swamp Palace", player).boss.name
            self.bosses[str(player)]["Skull Woods"] = self.world.get_dungeon("Skull Woods", player).boss.name
            self.bosses[str(player)]["Thieves Town"] = self.world.get_dungeon("Thieves Town", player).boss.name
            self.bosses[str(player)]["Ice Palace"] = self.world.get_dungeon("Ice Palace", player).boss.name
            self.bosses[str(player)]["Misery Mire"] = self.world.get_dungeon("Misery Mire", player).boss.name
            self.bosses[str(player)]["Turtle Rock"] = self.world.get_dungeon("Turtle Rock", player).boss.name
<<<<<<< HEAD
            if self.world.mode[player] != 'inverted':
                self.bosses[str(player)]["Ganons Tower Basement"] = self.world.get_dungeon('Ganons Tower', player).bosses['bottom'].name
                self.bosses[str(player)]["Ganons Tower Middle"] = self.world.get_dungeon('Ganons Tower', player).bosses['middle'].name
                self.bosses[str(player)]["Ganons Tower Top"] = self.world.get_dungeon('Ganons Tower', player).bosses['top'].name
            else:
                self.bosses[str(player)]["Ganons Tower Basement"] = self.world.get_dungeon('Inverted Ganons Tower', player).bosses['bottom'].name
                self.bosses[str(player)]["Ganons Tower Middle"] = self.world.get_dungeon('Inverted Ganons Tower', player).bosses['middle'].name
                self.bosses[str(player)]["Ganons Tower Top"] = self.world.get_dungeon('Inverted Ganons Tower', player).bosses['top'].name
=======
            self.bosses[str(player)]["Ganons Tower Basement"] = [x for x in self.world.dungeons if x.player == player and 'bottom' in x.bosses.keys()][0].bosses['bottom'].name
            self.bosses[str(player)]["Ganons Tower Middle"] = [x for x in self.world.dungeons if x.player == player and 'middle' in x.bosses.keys()][0].bosses['middle'].name
            self.bosses[str(player)]["Ganons Tower Top"] = [x for x in self.world.dungeons if x.player == player and 'top' in x.bosses.keys()][0].bosses['top'].name
>>>>>>> c475dc74

            self.bosses[str(player)]["Ganons Tower"] = "Agahnim 2"
            self.bosses[str(player)]["Ganon"] = "Ganon"

        if self.world.players == 1:
            self.bosses = self.bosses["1"]

        from Main import __version__ as ERVersion
        self.metadata = {'version': ERVersion,
                         'logic': self.world.logic,
                         'mode': self.world.mode,
                         'retro': self.world.retro,
                         'weapons': self.world.swords,
                         'goal': self.world.goal,
                         'shuffle': self.world.shuffle,
                         'item_pool': self.world.difficulty,
                         'item_functionality': self.world.difficulty_adjustments,
                         'gt_crystals': self.world.crystals_needed_for_gt,
                         'ganon_crystals': self.world.crystals_needed_for_ganon,
                         'open_pyramid': self.world.open_pyramid,
                         'accessibility': self.world.accessibility,
                         'hints': self.world.hints,
                         'mapshuffle': self.world.mapshuffle,
                         'compassshuffle': self.world.compassshuffle,
                         'keyshuffle': self.world.keyshuffle,
                         'bigkeyshuffle': self.world.bigkeyshuffle,
                         'boss_shuffle': self.world.boss_shuffle,
                         'enemy_shuffle': self.world.enemy_shuffle,
                         'enemy_health': self.world.enemy_health,
                         'enemy_damage': self.world.enemy_damage,
                         'players': self.world.players
                         }

    def to_json(self):
        self.parse_data()
        out = OrderedDict()
        out['Entrances'] = list(self.entrances.values())
        out['Doors'] = list(self.doors.values())
        out['DoorTypes'] = list(self.doorTypes.values())
        out.update(self.locations)
        out['Special'] = self.medallions
        if self.shops:
            out['Shops'] = self.shops
        out['playthrough'] = self.playthrough
        out['paths'] = self.paths
        out['Bosses'] = self.bosses
        out['meta'] = self.metadata

        return json.dumps(out)

    def to_file(self, filename):
        self.parse_data()
        with open(filename, 'w') as outfile:
            outfile.write('ALttP Entrance Randomizer Version %s  -  Seed: %s\n\n' % (self.metadata['version'], self.world.seed))
            outfile.write('Players:                         %d\n' % self.world.players)
            outfile.write('Filling Algorithm:               %s\n' % self.world.algorithm)
            outfile.write('Logic:                           %s\n' % self.metadata['logic'])
            outfile.write('Mode:                            %s\n' % self.metadata['mode'])
            outfile.write('Retro:                           %s\n' % {k: 'Yes' if v else 'No' for k, v in self.metadata['retro'].items()})
            outfile.write('Swords:                          %s\n' % self.metadata['weapons'])
            outfile.write('Goal:                            %s\n' % self.metadata['goal'])
            outfile.write('Difficulty:                      %s\n' % self.metadata['item_pool'])
            outfile.write('Item Functionality:              %s\n' % self.metadata['item_functionality'])
            outfile.write('Entrance Shuffle:                %s\n' % self.metadata['shuffle'])
            outfile.write('Crystals required for GT:        %s\n' % self.metadata['gt_crystals'])
            outfile.write('Crystals required for Ganon:     %s\n' % self.metadata['ganon_crystals'])
            outfile.write('Pyramid hole pre-opened:         %s\n' % {k: 'Yes' if v else 'No' for k, v in self.metadata['open_pyramid'].items()})
            outfile.write('Accessibility:                   %s\n' % self.metadata['accessibility'])
            outfile.write('Map shuffle:                     %s\n' % {k: 'Yes' if v else 'No' for k, v in self.metadata['mapshuffle'].items()})
            outfile.write('Compass shuffle:                 %s\n' % {k: 'Yes' if v else 'No' for k, v in self.metadata['compassshuffle'].items()})
            outfile.write('Small Key shuffle:               %s\n' % {k: 'Yes' if v else 'No' for k, v in self.metadata['keyshuffle'].items()})
            outfile.write('Big Key shuffle:                 %s\n' % {k: 'Yes' if v else 'No' for k, v in self.metadata['bigkeyshuffle'].items()})
            outfile.write('Boss shuffle:                    %s\n' % self.metadata['boss_shuffle'])
            outfile.write('Enemy shuffle:                   %s\n' % self.metadata['enemy_shuffle'])
            outfile.write('Enemy health:                    %s\n' % self.metadata['enemy_health'])
            outfile.write('Enemy damage:                    %s\n' % self.metadata['enemy_damage'])
            outfile.write('Hints:                           %s\n' % {k: 'Yes' if v else 'No' for k, v in self.metadata['hints'].items()})
            outfile.write('L\\R Quickswap enabled:           %s\n' % ('Yes' if self.world.quickswap else 'No'))
<<<<<<< HEAD
            outfile.write('Menu speed:                      %s' % self.world.fastmenu)
=======
            outfile.write('Menu speed:                      %s\n' % self.world.fastmenu)
            outfile.write('Keysanity enabled:               %s\n' % ('Yes' if self.metadata['keysanity'] else 'No'))
            outfile.write('Players:                         %d' % self.world.players)
            if self.doors:
                outfile.write('\n\nDoors:\n\n')
                outfile.write('\n'.join(['%s%s %s %s' % ('Player {0}: '.format(entry['player']) if self.world.players > 1 else '', entry['entrance'], '<=>' if entry['direction'] == 'both' else '<=' if entry['direction'] == 'exit' else '=>', entry['exit']) for entry in self.doors.values()]))
            if self.doorTypes:
                outfile.write('\n\nDoor Types:\n\n')
                outfile.write('\n'.join(['%s%s %s' % ('Player {0}: '.format(entry['player']) if self.world.players > 1 else '', entry['doorNames'], entry['type']) for entry in self.doorTypes.values()]))
>>>>>>> c475dc74
            if self.entrances:
                outfile.write('\n\nEntrances:\n\n')
                outfile.write('\n'.join(['%s%s %s %s' % ('Player {0}: '.format(entry['player']) if self.world.players > 1 else '', entry['entrance'], '<=>' if entry['direction'] == 'both' else '<=' if entry['direction'] == 'exit' else '=>', entry['exit']) for entry in self.entrances.values()]))
            outfile.write('\n\nMedallions\n')
            if self.world.players == 1:
                outfile.write('\nMisery Mire Medallion: %s' % (self.medallions['Misery Mire']))
                outfile.write('\nTurtle Rock Medallion: %s' % (self.medallions['Turtle Rock']))
            else:
                for player in range(1, self.world.players + 1):
                    outfile.write('\nMisery Mire Medallion (Player %d): %s' % (player, self.medallions['Misery Mire (Player %d)' % player]))
                    outfile.write('\nTurtle Rock Medallion (Player %d): %s' % (player, self.medallions['Turtle Rock (Player %d)' % player]))
            outfile.write('\n\nLocations:\n\n')
            outfile.write('\n'.join(['%s: %s' % (location, item) for grouping in self.locations.values() for (location, item) in grouping.items()]))
            outfile.write('\n\nShops:\n\n')
            outfile.write('\n'.join("{} [{}]\n    {}".format(shop['location'], shop['type'], "\n    ".join(item for item in [shop.get('item_0', None), shop.get('item_1', None), shop.get('item_2', None)] if item)) for shop in self.shops))
            outfile.write('\n\nPlaythrough:\n\n')
            outfile.write('\n'.join(['%s: {\n%s\n}' % (sphere_nr, '\n'.join(['  %s: %s' % (location, item) for (location, item) in sphere.items()])) for (sphere_nr, sphere) in self.playthrough.items()]))
            if self.unreachables:
                outfile.write('\n\nUnreachable Items:\n\n')
                outfile.write('\n'.join(['%s: %s' % (unreachable.item, unreachable) for unreachable in self.unreachables]))
            outfile.write('\n\nPaths:\n\n')

            path_listings = []
            for location, path in sorted(self.paths.items()):
                path_lines = []
                for region, exit in path:
                    if exit is not None:
                        path_lines.append("{} -> {}".format(region, exit))
                    else:
                        path_lines.append(region)
                path_listings.append("{}\n        {}".format(location, "\n   =>   ".join(path_lines)))

            outfile.write('\n'.join(path_listings))


flooded_keys = {
    'Trench 1 Switch': 'Swamp Palace - Trench 1 Pot Key',
    'Trench 2 Switch': 'Swamp Palace - Trench 2 Pot Key'
}<|MERGE_RESOLUTION|>--- conflicted
+++ resolved
@@ -11,26 +11,15 @@
 
 class World(object):
 
-<<<<<<< HEAD
-    def __init__(self, players, shuffle, logic, mode, swords, difficulty, difficulty_adjustments, timer, progressive, goal, algorithm, accessibility, shuffle_ganon, quickswap, fastmenu, disable_music, retro, custom, customitemarray, hints):
+    def __init__(self, players, shuffle, doorShuffle, logic, mode, swords, difficulty, difficulty_adjustments, timer, progressive, goal, algorithm, accessibility, shuffle_ganon, quickswap, fastmenu, disable_music, retro, custom, customitemarray, hints):
         self.players = players
         self.shuffle = shuffle.copy()
+        self.doorShuffle = doorShuffle.copy()
         self.logic = logic.copy()
         self.mode = mode.copy()
         self.swords = swords.copy()
         self.difficulty = difficulty.copy()
         self.difficulty_adjustments = difficulty_adjustments.copy()
-=======
-    def __init__(self, players, shuffle, doorShuffle, logic, mode, swords, difficulty, difficulty_adjustments, timer, progressive, goal, algorithm, place_dungeon_items, accessibility, shuffle_ganon, quickswap, fastmenu, disable_music, keysanity, retro, custom, customitemarray, boss_shuffle, hints):
-        self.players = players
-        self.shuffle = shuffle
-        self.doorShuffle = doorShuffle
-        self.logic = logic
-        self.mode = mode
-        self.swords = swords
-        self.difficulty = difficulty
-        self.difficulty_adjustments = difficulty_adjustments
->>>>>>> c475dc74
         self.timer = timer
         self.progressive = progressive
         self.goal = goal.copy()
@@ -55,14 +44,10 @@
         self.aga_randomness = True
         self.lock_aga_door_in_escape = False
         self.save_and_quit_from_boss = True
-<<<<<<< HEAD
         self.accessibility = accessibility.copy()
-=======
-        self.accessibility = accessibility
         self.fix_skullwoods_exit = self.shuffle not in ['vanilla', 'simple', 'restricted', 'dungeonssimple'] or self.doorShuffle not in ['vanilla']
         self.fix_palaceofdarkness_exit = self.shuffle not in ['vanilla', 'simple', 'restricted', 'dungeonssimple']
         self.fix_trock_exit = self.shuffle not in ['vanilla', 'simple', 'restricted', 'dungeonssimple']
->>>>>>> c475dc74
         self.shuffle_ganon = shuffle_ganon
         self.fix_gtower_exit = self.shuffle_ganon
         self.quickswap = quickswap
@@ -403,13 +388,8 @@
         new_regions = True
         reachable_regions_count = len(rrp)
         while new_regions:
-<<<<<<< HEAD
             player_regions = [region for region in player_regions if region not in rrp]
             for candidate in player_regions:
-=======
-            possible = [region for region in player_regions if region not in rrp]
-            for candidate in possible:
->>>>>>> c475dc74
                 if candidate.can_reach_private(self):
                     rrp.add(candidate)
             new_regions = len(rrp) > reachable_regions_count
@@ -446,16 +426,10 @@
         new_locations = True
         checked_locations = 0
         while new_locations:
-<<<<<<< HEAD
             reachable_events = [location for location in locations if location.event and
                                 (not key_only or (not self.world.keyshuffle[location.item.player] and location.item.smallkey) or (not self.world.bigkeyshuffle[location.item.player] and location.item.bigkey))
                                 and location.can_reach(self)]
-=======
-            if locations is None:
-                locations = self.world.get_filled_locations()
-            reachable_events = [location for location in locations if location.event and (not key_only or location.item.key) and location.can_reach(self)]
             reachable_events = self._do_not_flood_the_keys(reachable_events)
->>>>>>> c475dc74
             for event in reachable_events:
                 if (event.name, event.player) not in self.events:
                     self.events.append((event.name, event.player))
@@ -601,15 +575,9 @@
 
     def is_not_bunny(self, region, player):
         if self.has_Pearl(player):
-<<<<<<< HEAD
-            return True 
-        
+            return True
+
         return region.is_light_world if self.world.mode[player] != 'inverted' else region.is_dark_world
-=======
-            return True
-
-        return region.is_light_world if self.world.mode != 'inverted' else region.is_dark_world
->>>>>>> c475dc74
 
     def can_reach_light_world(self, player):
         if True in [i.is_light_world for i in self.reachable_regions[player]]:
@@ -1204,11 +1172,7 @@
         return self.defeat_rule(state, self.player)
 
 class Location(object):
-<<<<<<< HEAD
-    def __init__(self, player, name='', address=None, crystal=False, hint_text=None, parent=None, player_address=None):
-=======
-    def __init__(self, player, name='', address=None, crystal=False, hint_text=None, parent=None, forced_item=None):
->>>>>>> c475dc74
+    def __init__(self, player, name='', address=None, crystal=False, hint_text=None, parent=None, forced_item=None, player_address=None):
         self.name = name
         self.parent_region = parent
         if forced_item is not None:
@@ -1228,12 +1192,7 @@
         self.hint_text = hint_text if hint_text is not None else 'Hyrule'
         self.recursion_count = 0
         self.staleness_count = 0
-<<<<<<< HEAD
-        self.event = False
         self.locked = False
-=======
-        self.locked = True
->>>>>>> c475dc74
         self.always_allow = lambda item, state: False
         self.access_rule = lambda state: True
         self.item_rule = lambda item: True
@@ -1337,15 +1296,10 @@
         # [id][roomID-low][roomID-high][doorID][zero][shop_config][shopkeeper_config][sram_index]
         entrances = self.region.entrances
         config = self.item_count
-<<<<<<< HEAD
         if len(entrances) == 1 and entrances[0].name in door_addresses:
             door_id = door_addresses[entrances[0].name][0]+1
-=======
-        if len(entrances) == 1 and entrances[0].addresses:
-            door_id = entrances[0].addresses+1
         elif self.default_door_id is not None:
             door_id = self.default_door_id
->>>>>>> c475dc74
         else:
             door_id = 0
             config |= 0x40 # ignore door id
@@ -1474,20 +1428,9 @@
             self.bosses[str(player)]["Ice Palace"] = self.world.get_dungeon("Ice Palace", player).boss.name
             self.bosses[str(player)]["Misery Mire"] = self.world.get_dungeon("Misery Mire", player).boss.name
             self.bosses[str(player)]["Turtle Rock"] = self.world.get_dungeon("Turtle Rock", player).boss.name
-<<<<<<< HEAD
-            if self.world.mode[player] != 'inverted':
-                self.bosses[str(player)]["Ganons Tower Basement"] = self.world.get_dungeon('Ganons Tower', player).bosses['bottom'].name
-                self.bosses[str(player)]["Ganons Tower Middle"] = self.world.get_dungeon('Ganons Tower', player).bosses['middle'].name
-                self.bosses[str(player)]["Ganons Tower Top"] = self.world.get_dungeon('Ganons Tower', player).bosses['top'].name
-            else:
-                self.bosses[str(player)]["Ganons Tower Basement"] = self.world.get_dungeon('Inverted Ganons Tower', player).bosses['bottom'].name
-                self.bosses[str(player)]["Ganons Tower Middle"] = self.world.get_dungeon('Inverted Ganons Tower', player).bosses['middle'].name
-                self.bosses[str(player)]["Ganons Tower Top"] = self.world.get_dungeon('Inverted Ganons Tower', player).bosses['top'].name
-=======
             self.bosses[str(player)]["Ganons Tower Basement"] = [x for x in self.world.dungeons if x.player == player and 'bottom' in x.bosses.keys()][0].bosses['bottom'].name
             self.bosses[str(player)]["Ganons Tower Middle"] = [x for x in self.world.dungeons if x.player == player and 'middle' in x.bosses.keys()][0].bosses['middle'].name
             self.bosses[str(player)]["Ganons Tower Top"] = [x for x in self.world.dungeons if x.player == player and 'top' in x.bosses.keys()][0].bosses['top'].name
->>>>>>> c475dc74
 
             self.bosses[str(player)]["Ganons Tower"] = "Agahnim 2"
             self.bosses[str(player)]["Ganon"] = "Ganon"
@@ -1566,19 +1509,13 @@
             outfile.write('Enemy damage:                    %s\n' % self.metadata['enemy_damage'])
             outfile.write('Hints:                           %s\n' % {k: 'Yes' if v else 'No' for k, v in self.metadata['hints'].items()})
             outfile.write('L\\R Quickswap enabled:           %s\n' % ('Yes' if self.world.quickswap else 'No'))
-<<<<<<< HEAD
             outfile.write('Menu speed:                      %s' % self.world.fastmenu)
-=======
-            outfile.write('Menu speed:                      %s\n' % self.world.fastmenu)
-            outfile.write('Keysanity enabled:               %s\n' % ('Yes' if self.metadata['keysanity'] else 'No'))
-            outfile.write('Players:                         %d' % self.world.players)
             if self.doors:
                 outfile.write('\n\nDoors:\n\n')
                 outfile.write('\n'.join(['%s%s %s %s' % ('Player {0}: '.format(entry['player']) if self.world.players > 1 else '', entry['entrance'], '<=>' if entry['direction'] == 'both' else '<=' if entry['direction'] == 'exit' else '=>', entry['exit']) for entry in self.doors.values()]))
             if self.doorTypes:
                 outfile.write('\n\nDoor Types:\n\n')
                 outfile.write('\n'.join(['%s%s %s' % ('Player {0}: '.format(entry['player']) if self.world.players > 1 else '', entry['doorNames'], entry['type']) for entry in self.doorTypes.values()]))
->>>>>>> c475dc74
             if self.entrances:
                 outfile.write('\n\nEntrances:\n\n')
                 outfile.write('\n'.join(['%s%s %s %s' % ('Player {0}: '.format(entry['player']) if self.world.players > 1 else '', entry['entrance'], '<=>' if entry['direction'] == 'both' else '<=' if entry['direction'] == 'exit' else '=>', entry['exit']) for entry in self.entrances.values()]))
