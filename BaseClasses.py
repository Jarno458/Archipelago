import copy
from enum import Enum, unique
import logging
import json
from collections import OrderedDict
from _vendor.collections_extended import bag
from EntranceShuffle import door_addresses
from Utils import int16_as_bytes
from Tables import normal_offset_table, spiral_offset_table
from RoomData import Room

class World(object):

<<<<<<< HEAD
    def __init__(self, players, shuffle, doorShuffle, logic, mode, swords, difficulty, difficulty_adjustments, timer, progressive, goal, algorithm, accessibility, shuffle_ganon, quickswap, fastmenu, disable_music, retro, custom, customitemarray, hints):
=======
    def __init__(self, players, shuffle, logic, mode, swords, difficulty, difficulty_adjustments, timer, progressive, goal, algorithm, accessibility, shuffle_ganon, retro, custom, customitemarray, hints):
>>>>>>> 2f5a3e24
        self.players = players
        self.shuffle = shuffle.copy()
        self.doorShuffle = doorShuffle
        self.logic = logic.copy()
        self.mode = mode.copy()
        self.swords = swords.copy()
        self.difficulty = difficulty.copy()
        self.difficulty_adjustments = difficulty_adjustments.copy()
        self.timer = timer
        self.progressive = progressive
        self.goal = goal.copy()
        self.algorithm = algorithm
        self.dungeons = []
        self.regions = []
        self.shops = []
        self.itempool = []
        self.seed = None
        self.precollected_items = []
        self.state = CollectionState(self)
        self._cached_entrances = None
        self._cached_locations = None
        self._entrance_cache = {}
        self._location_cache = {}
        self.required_locations = []
        self.shuffle_bonk_prizes = False
        self.light_world_light_cone = False
        self.dark_world_light_cone = False
        self.clock_mode = 'off'
        self.rupoor_cost = 10
        self.aga_randomness = True
        self.lock_aga_door_in_escape = False
        self.save_and_quit_from_boss = True
        self.accessibility = accessibility.copy()
        self.fix_skullwoods_exit = {}
        self.fix_palaceofdarkness_exit = {}
        self.fix_trock_exit = {}
        self.shuffle_ganon = shuffle_ganon
        self.fix_gtower_exit = self.shuffle_ganon
        self.retro = retro.copy()
        self.custom = custom
        self.customitemarray = customitemarray
        self.can_take_damage = True
        self.hints = hints.copy()
        self.dynamic_regions = []
        self.dynamic_locations = []
        self.spoiler = Spoiler(self)
        self.lamps_needed_for_dark_rooms = 1
        self.doors = []
        self._door_cache = {}
        self.paired_doors = {}
        self.rooms = []
        self._room_cache = {}
        self.dungeon_layouts = {}
        self.inaccessible_regions = {}
        self.key_logic = {}

        for player in range(1, players + 1):
            def set_player_attr(attr, val):
                self.__dict__.setdefault(attr, {})[player] = val
            set_player_attr('_region_cache', {})
            set_player_attr('required_medallions', ['Ether', 'Quake'])
            set_player_attr('swamp_patch_required', False)
            set_player_attr('powder_patch_required', False)
            set_player_attr('ganon_at_pyramid', True)
            set_player_attr('ganonstower_vanilla', True)
            set_player_attr('sewer_light_cone', self.mode[player] == 'standard')
            set_player_attr('fix_trock_doors', self.shuffle[player] != 'vanilla' or self.mode[player] == 'inverted')
            set_player_attr('fix_skullwoods_exit', self.shuffle[player] not in ['vanilla', 'simple', 'restricted', 'dungeonssimple'])
            set_player_attr('fix_palaceofdarkness_exit', self.shuffle[player] not in ['vanilla', 'simple', 'restricted', 'dungeonssimple'])
            set_player_attr('fix_trock_exit', self.shuffle[player] not in ['vanilla', 'simple', 'restricted', 'dungeonssimple'])
            set_player_attr('can_access_trock_eyebridge', None)
            set_player_attr('can_access_trock_front', None)
            set_player_attr('can_access_trock_big_chest', None)
            set_player_attr('can_access_trock_middle', None)
            set_player_attr('fix_fake_world', True)
            set_player_attr('mapshuffle', False)
            set_player_attr('compassshuffle', False)
            set_player_attr('keyshuffle', False)
            set_player_attr('bigkeyshuffle', False)
            set_player_attr('difficulty_requirements', None)
            set_player_attr('boss_shuffle', 'none')
            set_player_attr('enemy_shuffle', 'none')
            set_player_attr('enemy_health', 'default')
            set_player_attr('enemy_damage', 'default')
            set_player_attr('beemizer', 0)
            set_player_attr('escape_assist', [])
            set_player_attr('crystals_needed_for_ganon', 7)
            set_player_attr('crystals_needed_for_gt', 7)
            set_player_attr('open_pyramid', False)
            set_player_attr('treasure_hunt_icon', 'Triforce Piece')
            set_player_attr('treasure_hunt_count', 0)

    def initialize_regions(self, regions=None):
        for region in regions if regions else self.regions:
            region.world = self
            self._region_cache[region.player][region.name] = region

    def get_regions(self, player=None):
        return self.regions if player is None else self._region_cache[player].values()

    def get_region(self, regionname, player):
        if isinstance(regionname, Region):
            return regionname
        try:
            return self._region_cache[player][regionname]
        except KeyError:
            for region in self.regions:
                if region.name == regionname and region.player == player:
                    assert not region.world # this should only happen before initialization
                    return region
            raise RuntimeError('No such region %s for player %d' % (regionname, player))

    def get_entrance(self, entrance, player):
        if isinstance(entrance, Entrance):
            return entrance
        try:
            return self._entrance_cache[(entrance, player)]
        except KeyError:
            for region in self.regions:
                for exit in region.exits:
                    if exit.name == entrance and exit.player == player:
                        self._entrance_cache[(entrance, player)] = exit
                        return exit
            raise RuntimeError('No such entrance %s for player %d' % (entrance, player))

    def get_location(self, location, player):
        if isinstance(location, Location):
            return location
        try:
            return self._location_cache[(location, player)]
        except KeyError:
            for region in self.regions:
                for r_location in region.locations:
                    if r_location.name == location and r_location.player == player:
                        self._location_cache[(location, player)] = r_location
                        return r_location
        raise RuntimeError('No such location %s for player %d' % (location, player))

    def get_dungeon(self, dungeonname, player):
        if isinstance(dungeonname, Dungeon):
            return dungeonname

        for dungeon in self.dungeons:
            if dungeon.name == dungeonname and dungeon.player == player:
                return dungeon
        raise RuntimeError('No such dungeon %s for player %d' % (dungeonname, player))

    def get_door(self, doorname, player):
        if isinstance(doorname, Door):
            return doorname
        try:
            return self._door_cache[(doorname, player)]
        except KeyError:
            for door in self.doors:
                if door.name == doorname and door.player == player:
                    self._door_cache[(doorname, player)] = door
                    return door
            raise RuntimeError('No such door %s for player %d' % (doorname, player))

    def check_for_door(self, doorname, player):
        if isinstance(doorname, Door):
            return doorname
        try:
            return self._door_cache[(doorname, player)]
        except KeyError:
            for door in self.doors:
                if door.name == doorname and door.player == player:
                    self._door_cache[(doorname, player)] = door
                    return door
            return None

    def get_room(self, room_idx, player):
        if isinstance(room_idx, Room):
            return room_idx
        try:
            return self._room_cache[(room_idx, player)]
        except KeyError:
            for room in self.rooms:
                if room.index == room_idx and room.player == player:
                    self._room_cache[(room_idx, player)] = room
                    return room
            raise RuntimeError('No such room %s for player %d' % (room_idx, player))

    def get_all_state(self, keys=False):
        ret = CollectionState(self)

        def soft_collect(item):
            if item.name.startswith('Progressive '):
                if 'Sword' in item.name:
                    if ret.has('Golden Sword', item.player):
                        pass
                    elif ret.has('Tempered Sword', item.player) and self.difficulty_requirements[item.player].progressive_sword_limit >= 4:
                        ret.prog_items.add(('Golden Sword', item.player))
                    elif ret.has('Master Sword', item.player) and self.difficulty_requirements[item.player].progressive_sword_limit >= 3:
                        ret.prog_items.add(('Tempered Sword', item.player))
                    elif ret.has('Fighter Sword', item.player) and self.difficulty_requirements[item.player].progressive_sword_limit >= 2:
                        ret.prog_items.add(('Master Sword', item.player))
                    elif self.difficulty_requirements[item.player].progressive_sword_limit >= 1:
                        ret.prog_items.add(('Fighter Sword', item.player))
                elif 'Glove' in item.name:
                    if ret.has('Titans Mitts', item.player):
                        pass
                    elif ret.has('Power Glove', item.player):
                        ret.prog_items.add(('Titans Mitts', item.player))
                    else:
                        ret.prog_items.add(('Power Glove', item.player))
                elif 'Shield' in item.name:
                    if ret.has('Mirror Shield', item.player):
                        pass
                    elif ret.has('Red Shield', item.player) and self.difficulty_requirements[item.player].progressive_shield_limit >= 3:
                        ret.prog_items.add(('Mirror Shield', item.player))
                    elif ret.has('Blue Shield', item.player)  and self.difficulty_requirements[item.player].progressive_shield_limit >= 2:
                        ret.prog_items.add(('Red Shield', item.player))
                    elif self.difficulty_requirements[item.player].progressive_shield_limit >= 1:
                        ret.prog_items.add(('Blue Shield', item.player))
                elif 'Bow' in item.name:
                    if ret.has('Silver Arrows', item.player):
                        pass
                    elif ret.has('Bow', item.player) and self.difficulty_requirements[item.player].progressive_bow_limit >= 2:
                        ret.prog_items.add(('Silver Arrows', item.player))
                    elif self.difficulty_requirements[item.player].progressive_bow_limit >= 1:
                        ret.prog_items.add(('Bow', item.player))
            elif item.name.startswith('Bottle'):
                if ret.bottle_count(item.player) < self.difficulty_requirements[item.player].progressive_bottle_limit:
                    ret.prog_items.add((item.name, item.player))
            elif item.advancement or item.smallkey or item.bigkey:
                ret.prog_items.add((item.name, item.player))

        for item in self.itempool:
            soft_collect(item)

        if keys:
            for p in range(1, self.players + 1):
                key_list = []
                player_dungeons = [x for x in self.dungeons if x.player == p]
                for dungeon in player_dungeons:
                    if dungeon.big_key is not None:
                        key_list += [dungeon.big_key.name]
                    if len(dungeon.small_keys) > 0:
                        key_list += [x.name for x in dungeon.small_keys]
                from Items import ItemFactory
                for item in ItemFactory(key_list, p):
                    soft_collect(item)
        ret.sweep_for_events()
        return ret

    def get_items(self):
        return [loc.item for loc in self.get_filled_locations()] + self.itempool

    def find_items(self, item, player):
        return [location for location in self.get_locations() if location.item is not None and location.item.name == item and location.item.player == player]

    def push_precollected(self, item):
        if (item.smallkey and self.keyshuffle[item.player]) or (item.bigkey and self.bigkeyshuffle[item.player]):
            item.advancement = True
        self.precollected_items.append(item)
        self.state.collect(item, True)

    def push_item(self, location, item, collect=True):
        if not isinstance(location, Location):
            raise RuntimeError('Cannot assign item %s to location %s (player %d).' % (item, location, item.player))

        if location.can_fill(self.state, item, False):
            location.item = item
            item.location = location
            if collect:
                self.state.collect(item, location.event, location)

            logging.getLogger('').debug('Placed %s at %s', item, location)
        else:
            raise RuntimeError('Cannot assign item %s to location %s.' % (item, location))

    def get_entrances(self):
        if self._cached_entrances is None:
            self._cached_entrances = []
            for region in self.regions:
                self._cached_entrances.extend(region.entrances)
        return self._cached_entrances

    def clear_entrance_cache(self):
        self._cached_entrances = None

    def get_locations(self):
        if self._cached_locations is None:
            self._cached_locations = []
            for region in self.regions:
                self._cached_locations.extend(region.locations)
        return self._cached_locations

    def clear_location_cache(self):
        self._cached_locations = None

    def get_unfilled_locations(self, player=None):
        return [location for location in self.get_locations() if (player is None or location.player == player) and location.item is None]

    def get_filled_locations(self, player=None):
        return [location for location in self.get_locations() if (player is None or location.player == player) and location.item is not None]

    def get_reachable_locations(self, state=None, player=None):
        if state is None:
            state = self.state
        return [location for location in self.get_locations() if (player is None or location.player == player) and location.can_reach(state)]

    def get_placeable_locations(self, state=None, player=None):
        if state is None:
            state = self.state
        return [location for location in self.get_locations() if (player is None or location.player == player) and location.item is None and location.can_reach(state)]

    def unlocks_new_location(self, item):
        temp_state = self.state.copy()
        temp_state.collect(item, True)

        for location in self.get_unfilled_locations():
            if temp_state.can_reach(location) and not self.state.can_reach(location):
                return True

        return False

    def has_beaten_game(self, state, player=None):
        if player:
            return state.has('Triforce', player)
        else:
            return all((self.has_beaten_game(state, p) for p in range(1, self.players + 1)))

    def can_beat_game(self, starting_state=None):
        if starting_state:
            state = starting_state.copy()
        else:
            state = CollectionState(self)

        if self.has_beaten_game(state):
            return True

        prog_locations = [location for location in self.get_locations() if location.item is not None and (location.item.advancement or location.event) and location not in state.locations_checked]

        while prog_locations:
            sphere = []
            # build up spheres of collection radius. Everything in each sphere is independent from each other in dependencies and only depends on lower spheres
            for location in prog_locations:
                if location.can_reach(state) and state.not_flooding_a_key(state.world, location):
                    sphere.append(location)

            if not sphere:
                # ran out of places and did not finish yet, quit
                return False

            for location in sphere:
                prog_locations.remove(location)
                state.collect(location.item, True, location)

            if self.has_beaten_game(state):
                return True

        return False

class CollectionState(object):

    def __init__(self, parent):
        self.prog_items = bag()
        self.world = parent
        self.reachable_regions = {player: set() for player in range(1, parent.players + 1)}
        self.events = []
        self.path = {}
        self.locations_checked = set()
        self.stale = {player: True for player in range(1, parent.players + 1)}
        for item in parent.precollected_items:
            self.collect(item, True)

    def update_reachable_regions(self, player):
        player_regions = self.world.get_regions(player)
        self.stale[player] = False
        rrp = self.reachable_regions[player]
        new_regions = True
        reachable_regions_count = len(rrp)
        while new_regions:
            player_regions = [region for region in player_regions if region not in rrp]
            for candidate in player_regions:
                if candidate.can_reach_private(self):
                    rrp.add(candidate)
            new_regions = len(rrp) > reachable_regions_count
            reachable_regions_count = len(rrp)

    def copy(self):
        ret = CollectionState(self.world)
        ret.prog_items = self.prog_items.copy()
        ret.reachable_regions = {player: copy.copy(self.reachable_regions[player]) for player in range(1, self.world.players + 1)}
        ret.events = copy.copy(self.events)
        ret.path = copy.copy(self.path)
        ret.locations_checked = copy.copy(self.locations_checked)
        return ret

    def can_reach(self, spot, resolution_hint=None, player=None):
        try:
            spot_type = spot.spot_type
        except AttributeError:
            # try to resolve a name
            if resolution_hint == 'Location':
                spot = self.world.get_location(spot, player)
            elif resolution_hint == 'Entrance':
                spot = self.world.get_entrance(spot, player)
            else:
                # default to Region
                spot = self.world.get_region(spot, player)

        return spot.can_reach(self)

    def sweep_for_events(self, key_only=False, locations=None):
        # this may need improvement
        if locations is None:
            locations = self.world.get_filled_locations()
        new_locations = True
        checked_locations = 0
        while new_locations:
            reachable_events = [location for location in locations if location.event and
                                (not key_only or (not self.world.keyshuffle[location.item.player] and location.item.smallkey) or (not self.world.bigkeyshuffle[location.item.player] and location.item.bigkey))
                                and location.can_reach(self)]
            reachable_events = self._do_not_flood_the_keys(reachable_events)
            for event in reachable_events:
                if (event.name, event.player) not in self.events:
                    self.events.append((event.name, event.player))
                    self.collect(event.item, True, event)
            new_locations = len(reachable_events) > checked_locations
            checked_locations = len(reachable_events)

    def _do_not_flood_the_keys(self, reachable_events):
        adjusted_checks = list(reachable_events)
        for event in reachable_events:
            if event.name in flooded_keys.keys() and self.world.get_location(flooded_keys[event.name], event.player) not in reachable_events:
                adjusted_checks.remove(event)
        if len(adjusted_checks) < len(reachable_events):
            return adjusted_checks
        return reachable_events

    def not_flooding_a_key(self, world, location):
        if location.name in flooded_keys.keys():
            return world.get_location(flooded_keys[location.name], location.player) in self.locations_checked
        return True

    def has(self, item, player, count=1):
        if count == 1:
            return (item, player) in self.prog_items
        return self.prog_items.count((item, player)) >= count

    def has_key(self, item, player, count=1):
        if self.world.retro[player]:
            return self.can_buy_unlimited('Small Key (Universal)', player)
        if count == 1:
            return (item, player) in self.prog_items
        return self.prog_items.count((item, player)) >= count

    def can_buy_unlimited(self, item, player):
        for shop in self.world.shops:
            if shop.region.player == player and shop.has_unlimited(item) and shop.region.can_reach(self):
                return True
        return False

    def item_count(self, item, player):
        return self.prog_items.count((item, player))

    def has_crystals(self, count, player):
        crystals = ['Crystal 1', 'Crystal 2', 'Crystal 3', 'Crystal 4', 'Crystal 5', 'Crystal 6', 'Crystal 7']
        return len([crystal for crystal in crystals if self.has(crystal, player)]) >= count

    def can_lift_rocks(self, player):
        return self.has('Power Glove', player) or self.has('Titans Mitts', player)

    def has_bottle(self, player):
        return self.bottle_count(player) > 0

    def bottle_count(self, player):
        return len([item for (item, itemplayer) in self.prog_items if item.startswith('Bottle') and itemplayer == player])

    def has_hearts(self, player, count):
        # Warning: This only considers items that are marked as advancement items
        return self.heart_count(player) >= count

    def heart_count(self, player):
        # Warning: This only considers items that are marked as advancement items
        diff = self.world.difficulty_requirements[player]
        return (
            min(self.item_count('Boss Heart Container', player), diff.boss_heart_container_limit)
            + self.item_count('Sanctuary Heart Container', player)
            + min(self.item_count('Piece of Heart', player), diff.heart_piece_limit) // 4
            + 3 # starting hearts
        )

    def can_lift_heavy_rocks(self, player):
        return self.has('Titans Mitts', player)

    def can_extend_magic(self, player, smallmagic=16, fullrefill=False): #This reflects the total magic Link has, not the total extra he has.
        basemagic = 8
        if self.has('Quarter Magic', player):
            basemagic = 32
        elif self.has('Half Magic', player):
            basemagic = 16
        if self.can_buy_unlimited('Green Potion', player) or self.can_buy_unlimited('Blue Potion', player):
            if self.world.difficulty_adjustments[player] == 'hard' and not fullrefill:
                basemagic = basemagic + int(basemagic * 0.5 * self.bottle_count(player))
            elif self.world.difficulty_adjustments[player] == 'expert' and not fullrefill:
                basemagic = basemagic + int(basemagic * 0.25 * self.bottle_count(player))
            else:
                basemagic = basemagic + basemagic * self.bottle_count(player)
        return basemagic >= smallmagic

    def can_kill_most_things(self, player, enemies=5):
        return (self.has_blunt_weapon(player)
                or self.has('Cane of Somaria', player)
                or (self.has('Cane of Byrna', player) and (enemies < 6 or self.can_extend_magic(player)))
                or self.can_shoot_arrows(player)
                or self.has('Fire Rod', player)
               )

    def can_shoot_arrows(self, player):
        if self.world.retro[player]:
            #TODO: need to decide how we want to handle wooden arrows  longer-term (a can-buy-a check, or via dynamic shop location)
            #FIXME: Should do something about hard+ ganon only silvers. For the moment, i believe they effective grant wooden, so we are safe
            return self.has('Bow', player) and (self.has('Silver Arrows', player) or self.can_buy_unlimited('Single Arrow', player))
        return self.has('Bow', player)

    def can_get_good_bee(self, player):
        cave = self.world.get_region('Good Bee Cave', player)
        return (
            self.has_bottle(player) and
            self.has('Bug Catching Net', player) and
            (self.has_Boots(player) or (self.has_sword(player) and self.has('Quake', player))) and
            cave.can_reach(self) and
            self.is_not_bunny(cave, player)
        )

    def has_sword(self, player):
        return self.has('Fighter Sword', player) or self.has('Master Sword', player) or self.has('Tempered Sword', player) or self.has('Golden Sword', player)

    def has_beam_sword(self, player):
        return self.has('Master Sword', player) or self.has('Tempered Sword', player) or self.has('Golden Sword', player)

    def has_blunt_weapon(self, player):
        return self.has_sword(player) or self.has('Hammer', player)

    def has_Mirror(self, player):
        return self.has('Magic Mirror', player)

    def has_Boots(self, player):
        return self.has('Pegasus Boots', player)

    def has_Pearl(self, player):
        return self.has('Moon Pearl', player)

    def has_fire_source(self, player):
        return self.has('Fire Rod', player) or self.has('Lamp', player)

    def can_flute(self, player):
        lw = self.world.get_region('Light World', player)
        return self.has('Ocarina', player) and lw.can_reach(self) and self.is_not_bunny(lw, player)

    def can_melt_things(self, player):
        return self.has('Fire Rod', player) or (self.has('Bombos', player) and self.has_sword(player))

    def can_avoid_lasers(self, player):
        return self.has('Mirror Shield', player) or self.has('Cane of Byrna', player) or self.has('Cape', player)

    def is_not_bunny(self, region, player):
        if self.has_Pearl(player):
            return True

        return region.is_light_world if self.world.mode[player] != 'inverted' else region.is_dark_world

    def can_reach_light_world(self, player):
        if True in [i.is_light_world for i in self.reachable_regions[player]]:
            return True
        return False

    def can_reach_dark_world(self, player):
        if True in [i.is_dark_world for i in self.reachable_regions[player]]:
            return True
        return False

    def has_misery_mire_medallion(self, player):
        return self.has(self.world.required_medallions[player][0], player)

    def has_turtle_rock_medallion(self, player):
        return self.has(self.world.required_medallions[player][1], player)

    def collect(self, item, event=False, location=None):
        if location:
            self.locations_checked.add(location)
        changed = False
        if item.name.startswith('Progressive '):
            if 'Sword' in item.name:
                if self.has('Golden Sword', item.player):
                    pass
                elif self.has('Tempered Sword', item.player) and self.world.difficulty_requirements[item.player].progressive_sword_limit >= 4:
                    self.prog_items.add(('Golden Sword', item.player))
                    changed = True
                elif self.has('Master Sword', item.player) and self.world.difficulty_requirements[item.player].progressive_sword_limit >= 3:
                    self.prog_items.add(('Tempered Sword', item.player))
                    changed = True
                elif self.has('Fighter Sword', item.player) and self.world.difficulty_requirements[item.player].progressive_sword_limit >= 2:
                    self.prog_items.add(('Master Sword', item.player))
                    changed = True
                elif self.world.difficulty_requirements[item.player].progressive_sword_limit >= 1:
                    self.prog_items.add(('Fighter Sword', item.player))
                    changed = True
            elif 'Glove' in item.name:
                if self.has('Titans Mitts', item.player):
                    pass
                elif self.has('Power Glove', item.player):
                    self.prog_items.add(('Titans Mitts', item.player))
                    changed = True
                else:
                    self.prog_items.add(('Power Glove', item.player))
                    changed = True
            elif 'Shield' in item.name:
                if self.has('Mirror Shield', item.player):
                    pass
                elif self.has('Red Shield', item.player) and self.world.difficulty_requirements[item.player].progressive_shield_limit >= 3:
                    self.prog_items.add(('Mirror Shield', item.player))
                    changed = True
                elif self.has('Blue Shield', item.player)  and self.world.difficulty_requirements[item.player].progressive_shield_limit >= 2:
                    self.prog_items.add(('Red Shield', item.player))
                    changed = True
                elif self.world.difficulty_requirements[item.player].progressive_shield_limit >= 1:
                    self.prog_items.add(('Blue Shield', item.player))
                    changed = True
            elif 'Bow' in item.name:
                if self.has('Silver Arrows', item.player):
                    pass
                elif self.has('Bow', item.player):
                    self.prog_items.add(('Silver Arrows', item.player))
                    changed = True
                else:
                    self.prog_items.add(('Bow', item.player))
                    changed = True
        elif item.name.startswith('Bottle'):
            if self.bottle_count(item.player) < self.world.difficulty_requirements[item.player].progressive_bottle_limit:
                self.prog_items.add((item.name, item.player))
                changed = True
        elif event or item.advancement:
            self.prog_items.add((item.name, item.player))
            changed = True

        self.stale[item.player] = True

        if changed:
            if not event:
                self.sweep_for_events()

    def remove(self, item):
        if item.advancement:
            to_remove = item.name
            if to_remove.startswith('Progressive '):
                if 'Sword' in to_remove:
                    if self.has('Golden Sword', item.player):
                        to_remove = 'Golden Sword'
                    elif self.has('Tempered Sword', item.player):
                        to_remove = 'Tempered Sword'
                    elif self.has('Master Sword', item.player):
                        to_remove = 'Master Sword'
                    elif self.has('Fighter Sword', item.player):
                        to_remove = 'Fighter Sword'
                    else:
                        to_remove = None
                elif 'Glove' in item.name:
                    if self.has('Titans Mitts', item.player):
                        to_remove = 'Titans Mitts'
                    elif self.has('Power Glove', item.player):
                        to_remove = 'Power Glove'
                    else:
                        to_remove = None
                elif 'Shield' in item.name:
                    if self.has('Mirror Shield', item.player):
                        to_remove = 'Mirror Shield'
                    elif self.has('Red Shield', item.player):
                        to_remove = 'Red Shield'
                    elif self.has('Blue Shield', item.player):
                        to_remove = 'Blue Shield'
                    else:
                        to_remove = 'None'
                elif 'Bow' in item.name:
                    if self.has('Silver Arrows', item.player):
                        to_remove = 'Silver Arrows'
                    elif self.has('Bow', item.player):
                        to_remove = 'Bow'
                    else:
                        to_remove = None

            if to_remove is not None:
                try:
                    self.prog_items.remove((to_remove, item.player))
                except ValueError:
                    return

                # invalidate caches, nothing can be trusted anymore now
                self.reachable_regions[item.player] = set()
                self.stale[item.player] = True

    def __getattr__(self, item):
        if item.startswith('can_reach_'):
            return self.can_reach(item[10])
        #elif item.startswith('has_'):
        #    return self.has(item[4])
        if item == '__len__':
            return

        raise RuntimeError('Cannot parse %s.' % item)

@unique
class RegionType(Enum):
    LightWorld = 1
    DarkWorld = 2
    Cave = 3 # Also includes Houses
    Dungeon = 4

    @property
    def is_indoors(self):
        """Shorthand for checking if Cave or Dungeon"""
        return self in (RegionType.Cave, RegionType.Dungeon)


class Region(object):

    def __init__(self, name, type, hint, player):
        self.name = name
        self.type = type
        self.entrances = []
        self.exits = []
        self.locations = []
        self.dungeon = None
        self.shop = None
        self.world = None
        self.is_light_world = False # will be set aftermaking connections.
        self.is_dark_world = False
        self.spot_type = 'Region'
        self.hint_text = hint
        self.recursion_count = 0
        self.player = player

    def can_reach(self, state):
        if state.stale[self.player]:
            state.update_reachable_regions(self.player)
        return self in state.reachable_regions[self.player]

    def can_reach_private(self, state):
        for entrance in self.entrances:
            if entrance.can_reach(state):
                if not self in state.path:
                    state.path[self] = (self.name, state.path.get(entrance, None))
                return True
        return False

    def can_fill(self, item):
        inside_dungeon_item = ((item.smallkey and not self.world.keyshuffle[item.player])
                               or (item.bigkey and not self.world.bigkeyshuffle[item.player])
                               or (item.map and not self.world.mapshuffle[item.player])
                               or (item.compass and not self.world.compassshuffle[item.player]))
        sewer_hack = self.world.mode[item.player] == 'standard' and item.name == 'Small Key (Escape)'
        if sewer_hack or inside_dungeon_item:
            return self.dungeon and self.dungeon.is_dungeon_item(item) and item.player == self.player

        return True

    def __str__(self):
        return str(self.__unicode__())

    def __unicode__(self):
        if self.world and self.world.players == 1:
            return self.name
        else:
            return '%s (Player %d)' % (self.name, self.player)


class Entrance(object):

    def __init__(self, player, name='', parent=None):
        self.name = name
        self.parent_region = parent
        self.connected_region = None
        self.target = None
        self.addresses = None
        self.spot_type = 'Entrance'
        self.recursion_count = 0
        self.vanilla = None
        self.access_rule = lambda state: True
        self.player = player

    def can_reach(self, state):
        if self.parent_region.can_reach(state) and self.access_rule(state):
            if not self in state.path:
                state.path[self] = (self.name, state.path.get(self.parent_region, (self.parent_region.name, None)))
            return True

        return False

    def connect(self, region, addresses=None, target=None, vanilla=None):
        self.connected_region = region
        self.target = target
        self.addresses = addresses
        self.vanilla = vanilla
        region.entrances.append(self)

    def __str__(self):
        return str(self.__unicode__())

    def __unicode__(self):
        if self.parent_region and self.parent_region.world and self.parent_region.world.players == 1:
            return self.name
        else:
            return '%s (Player %d)' % (self.name, self.player)


class Dungeon(object):

    def __init__(self, name, regions, big_key, small_keys, dungeon_items, player):
        self.name = name
        self.regions = regions
        self.big_key = big_key
        self.small_keys = small_keys
        self.dungeon_items = dungeon_items
        self.bosses = dict()
        self.player = player
        self.world = None

        self.entrance_regions = []

    @property
    def boss(self):
        return self.bosses.get(None, None)

    @boss.setter
    def boss(self, value):
        self.bosses[None] = value

    @property
    def keys(self):
        return self.small_keys + ([self.big_key] if self.big_key else [])

    @property
    def all_items(self):
        return self.dungeon_items + self.keys

    def is_dungeon_item(self, item):
        return item.player == self.player and item.name in [dungeon_item.name for dungeon_item in self.all_items]

    def count_dungeon_item(self):
        return len(self.dungeon_items) + 1 if self.big_key_required else 0 + self.key_number

    def incomplete_paths(self):
        ret = 0
        for path in self.paths:
            if not self.path_completion[path]:
                ret += 1
        return ret

    def __str__(self):
        return str(self.__unicode__())

    def __unicode__(self):
        if self.world and self.world.players==1:
            return self.name
        else:
            return '%s (Player %d)' % (self.name, self.player)


@unique
class DoorType(Enum):
    Normal = 1
    SpiralStairs = 2
    StraightStairs = 3
    Ladder = 4
    Open = 5
    Hole = 6
    Warp = 7
    Interior = 8
    Logical = 9


@unique
class Direction(Enum):
    North = 0
    West = 1
    South = 2
    East = 3
    Up = 4
    Down = 5


class Polarity:
    def __init__(self):
        self.vector = [0, 0, 0]

    def __len__(self):
        return len(self.vector)

    def __add__(self, other):
        result = Polarity()
        for i in range(len(self.vector)):
            result.vector[i] = pol_add[pol_idx_2[i]](self.vector[i], other.vector[i])
        return result

    def __iadd__(self, other):
        for i in range(len(self.vector)):
            self.vector[i] = pol_add[pol_idx_2[i]](self.vector[i], other.vector[i])
        return self

    def __getitem__(self, item):
        return self.vector[item]

    def __eq__(self, other):
        for i in range(len(self.vector)):
            if self.vector[i] != other.vector[i]:
                return False
        return True

    def is_neutral(self):
        for i in range(len(self.vector)):
            if self.vector[i] != 0:
                return False
        return True

    def complement(self):
        result = Polarity()
        for i in range(len(self.vector)):
            result.vector[i] = pol_comp[pol_idx_2[i]](self.vector[i])
        return result

    def charge(self):
        result = 0
        for i in range(len(self.vector)):
            result += abs(self.vector[i])
        return result


pol_idx = {
    Direction.North: (0, 'Pos'),
    Direction.South: (0, 'Neg'),
    Direction.East: (1, 'Pos'),
    Direction.West: (1, 'Neg'),
    Direction.Up: (2, 'Mod'),
    Direction.Down: (2, 'Mod')
}
pol_idx_2 = {
    0: 'Add',
    1: 'Add',
    2: 'Mod'
}
pol_inc = {
    'Pos': lambda x: x + 1,
    'Neg': lambda x: x - 1,
    'Mod': lambda x: (x + 1) % 2
}
pol_add = {
    'Add': lambda x, y: x + y,
    'Mod': lambda x, y: (x + y) % 2
}
pol_comp = {
    'Add': lambda x: -x,
    'Mod': lambda x: 0 if x == 0 else 1
}


@unique
class CrystalBarrier(Enum):
    Null = 1  # no special requirement
    Blue = 2  # blue must be down and explore state set to Blue
    Orange = 3  # orange must be down and explore state set to Orange
    Either = 4  # you choose to leave this room in Either state


class Door(object):
    def __init__(self, player, name, type):
        self.player = player
        self.name = name
        self.type = type
        self.direction = None

        # rom properties
        self.roomIndex = -1
        # 0,1,2 + Direction (N:0, W:3, S:6, E:9) for normal
        # 0-4 for spiral offset thing
        self.doorIndex = -1
        self.layer = -1  # 0 for normal floor, 1 for the inset layer
        self.toggle = False
        self.trapFlag = 0x0
        self.quadrant = 2
        self.shiftX = 78
        self.shiftY = 78
        self.zeroHzCam = False
        self.zeroVtCam = False
        self.doorListPos = -1

        # logical properties
        # self.connected = False  # combine with Dest?
        self.dest = None
        self.blocked = False  # Indicates if the door is normally blocked off as an exit. (Sanc door or always closed)
        self.stonewall = False  # Indicate that the door cannot be enter until exited (Desert Torches, PoD Eye Statue)
        self.smallKey = False  # There's a small key door on this side
        self.bigKey = False  # There's a big key door on this side
        self.ugly = False  # Indicates that it can't be seen from the front (e.g. back of a big key door)
        self.crystal = CrystalBarrier.Null  # How your crystal state changes if you use this door
        self.req_event = None  # if a dungeon event is required for this door - swamp palace mostly
        self.controller = None
        self.dependents = []
        self.dead = False

    def getAddress(self):
        if self.type == DoorType.Normal:
            return 0x13A000 + normal_offset_table[self.roomIndex] * 24 + (self.doorIndex + self.direction.value * 3) * 2
        elif self.type == DoorType.SpiralStairs:
            return 0x13B000 + (spiral_offset_table[self.roomIndex] + self.doorIndex) * 4

    def getTarget(self, toggle):
        if self.type == DoorType.Normal:
            bitmask = 4 * (self.layer ^ 1 if toggle else self.layer)
            bitmask += 0x08 * int(self.trapFlag)
            return [self.roomIndex, bitmask + self.doorIndex]
        if self.type == DoorType.SpiralStairs:
            bitmask = int(self.layer) << 2
            bitmask += 0x10 * int(self.zeroHzCam)
            bitmask += 0x20 * int(self.zeroVtCam)
            bitmask += 0x80 if self.direction == Direction.Up else 0
            return [self.roomIndex, bitmask + self.quadrant, self.shiftX, self.shiftY]

    def dir(self, direction, room, doorIndex, layer):
        self.direction = direction
        self.roomIndex = room
        self.doorIndex = doorIndex
        self.layer = layer
        return self

    def ss(self, quadrant, shift_y, shift_x, zero_hz_cam=False, zero_vt_cam=False):
        self.quadrant = quadrant
        self.shiftY = shift_y
        self.shiftX = shift_x
        self.zeroHzCam = zero_hz_cam
        self.zeroVtCam = zero_vt_cam
        return self

    def small_key(self):
        self.smallKey = True
        return self

    def big_key(self):
        self.bigKey = True
        return self

    def toggler(self):
        self.toggle = True
        return self

    def no_exit(self):
        self.blocked = True
        return self

    def no_entrance(self):
        self.stonewall = True
        return self

    def trap(self, trapFlag):
        self.trapFlag = trapFlag
        return self

    def pos(self, pos):
        self.doorListPos = pos
        return self

    def event(self, event):
        self.req_event = event
        return self

    def barrier(self, crystal):
        self.crystal = crystal
        return self

    def c_switch(self):
        self.crystal = CrystalBarrier.Either
        return self

    def kill(self):
        self.dead = True
        return self

    def __eq__(self, other):
        return isinstance(other, self.__class__) and self.name == other.name

    def __hash__(self):
        return hash(self.name)

    def __str__(self):
        return str(self.__unicode__())

    def __unicode__(self):
        return '%s' % self.name


class Sector(object):

    def __init__(self):
        self.regions = []
        self.outstanding_doors = []
        self.name = None
        self.r_name_set = None
        self.chest_locations = 0
        self.key_only_locations = 0
        self.c_switch = False
        self.orange_barrier = False
        self.blue_barrier = False
        self.bk_required = False
        self.bk_provided = False

    def region_set(self):
        if self.r_name_set is None:
            self.r_name_set = dict.fromkeys(map(lambda r: r.name, self.regions))
        return self.r_name_set.keys()

    def polarity(self):
        pol = Polarity()
        for door in self.outstanding_doors:
            idx, inc = pol_idx[door.direction]
            pol.vector[idx] = pol_inc[inc](pol.vector[idx])
        return pol

    def magnitude(self):
        magnitude = [0, 0, 0]
        for door in self.outstanding_doors:
            idx, inc = pol_idx[door.direction]
            magnitude[idx] = magnitude[idx] + 1
        return magnitude

    def outflow(self):
        outflow = 0
        for door in self.outstanding_doors:
            if not door.blocked:
                outflow = outflow + 1
        return outflow

    def adj_outflow(self):
        outflow = 0
        for door in self.outstanding_doors:
            if not door.blocked and not door.dead:
                outflow = outflow + 1
        return outflow

    def __str__(self):
        return str(self.__unicode__())

    def __unicode__(self):
        return '%s' % next(iter(self.region_set()))


class Boss(object):
    def __init__(self, name, enemizer_name, defeat_rule, player):
        self.name = name
        self.enemizer_name = enemizer_name
        self.defeat_rule = defeat_rule
        self.player = player

    def can_defeat(self, state):
        return self.defeat_rule(state, self.player)

class Location(object):
    def __init__(self, player, name='', address=None, crystal=False, hint_text=None, parent=None, forced_item=None, player_address=None):
        self.name = name
        self.parent_region = parent
        if forced_item is not None:
          from Items import ItemFactory
          self.forced_item = ItemFactory([forced_item], player)[0]
          self.item = self.forced_item
          self.item.location = self
          self.event = True
        else:
          self.forced_item = None
          self.item = None
          self.event = False
        self.crystal = crystal
        self.address = address
        self.player_address = player_address
        self.spot_type = 'Location'
        self.hint_text = hint_text if hint_text is not None else 'Hyrule'
        self.recursion_count = 0
        self.staleness_count = 0
        self.locked = False
        self.always_allow = lambda item, state: False
        self.access_rule = lambda state: True
        self.item_rule = lambda item: True
        self.player = player

    def can_fill(self, state, item, check_access=True):
        return self.always_allow(state, item) or (self.parent_region.can_fill(item) and self.item_rule(item) and (not check_access or self.can_reach(state)))

    def can_reach(self, state):
        if self.parent_region.can_reach(state) and self.access_rule(state):
            return True
        return False

    def __str__(self):
        return str(self.__unicode__())

    def __unicode__(self):
        if self.parent_region and self.parent_region.world and self.parent_region.world.players == 1:
            return self.name
        else:
            return '%s (Player %d)' % (self.name, self.player)


class Item(object):

    def __init__(self, name='', advancement=False, priority=False, type=None, code=None, pedestal_hint=None, pedestal_credit=None, sickkid_credit=None, zora_credit=None, witch_credit=None, fluteboy_credit=None, hint_text=None, player=None):
        self.name = name
        self.advancement = advancement
        self.priority = priority
        self.type = type
        self.pedestal_hint_text = pedestal_hint
        self.pedestal_credit_text = pedestal_credit
        self.sickkid_credit_text = sickkid_credit
        self.zora_credit_text = zora_credit
        self.magicshop_credit_text = witch_credit
        self.fluteboy_credit_text = fluteboy_credit
        self.hint_text = hint_text
        self.code = code
        self.location = None
        self.player = player

    @property
    def crystal(self):
        return self.type == 'Crystal'

    @property
    def smallkey(self):
        return self.type == 'SmallKey'

    @property
    def bigkey(self):
        return self.type == 'BigKey'

    @property
    def map(self):
        return self.type == 'Map'

    @property
    def compass(self):
        return self.type == 'Compass'

    def __str__(self):
        return str(self.__unicode__())

    def __unicode__(self):
        if self.location and self.location.parent_region and self.location.parent_region.world and self.location.parent_region.world.players == 1:
            return self.name
        else:
            return '%s (Player %d)' % (self.name, self.player)


# have 6 address that need to be filled
class Crystal(Item):
    pass

@unique
class ShopType(Enum):
    Shop = 0
    TakeAny = 1
    UpgradeShop = 2

class Shop(object):
<<<<<<< HEAD
    def __init__(self, region, room_id, default_door_id, type, shopkeeper_config, replaceable):
=======
    def __init__(self, region, room_id, type, shopkeeper_config, custom, locked):
>>>>>>> 2f5a3e24
        self.region = region
        self.room_id = room_id
        self.default_door_id = default_door_id
        self.type = type
        self.inventory = [None, None, None]
        self.shopkeeper_config = shopkeeper_config
        self.custom = custom
        self.locked = locked

    @property
    def item_count(self):
        return (3 if self.inventory[2] else
                2 if self.inventory[1] else
                1 if self.inventory[0] else
                0)

    def get_bytes(self):
        # [id][roomID-low][roomID-high][doorID][zero][shop_config][shopkeeper_config][sram_index]
        entrances = self.region.entrances
        config = self.item_count
        if len(entrances) == 1 and entrances[0].name in door_addresses:
            door_id = door_addresses[entrances[0].name][0]+1
        elif self.default_door_id is not None:
            door_id = self.default_door_id
        else:
            door_id = 0
            config |= 0x40 # ignore door id
        if self.type == ShopType.TakeAny:
            config |= 0x80
        if self.type == ShopType.UpgradeShop:
            config |= 0x10 # Alt. VRAM
        return [0x00]+int16_as_bytes(self.room_id)+[door_id, 0x00, config, self.shopkeeper_config, 0x00]

    def has_unlimited(self, item):
        for inv in self.inventory:
            if inv is None:
                continue
            if inv['max'] != 0 and inv['replacement'] is not None and inv['replacement'] == item:
                return True
            elif inv['item'] is not None and inv['item'] == item:
                return True
        return False

    def clear_inventory(self):
        self.inventory = [None, None, None]

    def add_inventory(self, slot, item, price, max=0, replacement=None, replacement_price=0, create_location=False):
        self.inventory[slot] = {
            'item': item,
            'price': price,
            'max': max,
            'replacement': replacement,
            'replacement_price': replacement_price,
            'create_location': create_location
        }


class Spoiler(object):

    def __init__(self, world):
        self.world = world
        self.entrances = OrderedDict()
        self.doors = OrderedDict()
        self.doorTypes = OrderedDict()
        self.medallions = {}
        self.playthrough = {}
        self.unreachables = []
        self.startinventory = []
        self.locations = {}
        self.paths = {}
        self.metadata = {}
        self.shops = []
        self.bosses = OrderedDict()

    def set_entrance(self, entrance, exit, direction, player):
        if self.world.players == 1:
            self.entrances[(entrance, direction, player)] = OrderedDict([('entrance', entrance), ('exit', exit), ('direction', direction)])
        else:
            self.entrances[(entrance, direction, player)] = OrderedDict([('player', player), ('entrance', entrance), ('exit', exit), ('direction', direction)])

    def set_door(self, entrance, exit, direction, player):
        if self.world.players == 1:
            self.doors[(entrance, direction, player)] = OrderedDict([('entrance', entrance), ('exit', exit), ('direction', direction)])
        else:
            self.doors[(entrance, direction, player)] = OrderedDict([('player', player), ('entrance', entrance), ('exit', exit), ('direction', direction)])

    def set_door_type(self, doorNames, type, player):
        if self.world.players == 1:
            self.doorTypes[(doorNames, player)] = OrderedDict([('doorNames', doorNames), ('type', type)])
        else:
            self.doorTypes[(doorNames, player)] = OrderedDict([('player', player), ('doorNames', doorNames), ('type', type)])

    def parse_data(self):
        self.medallions = OrderedDict()
        if self.world.players == 1:
            self.medallions['Misery Mire'] = self.world.required_medallions[1][0]
            self.medallions['Turtle Rock'] = self.world.required_medallions[1][1]
        else:
            for player in range(1, self.world.players + 1):
                self.medallions['Misery Mire (Player %d)' % player] = self.world.required_medallions[player][0]
                self.medallions['Turtle Rock (Player %d)' % player] = self.world.required_medallions[player][1]

        self.startinventory = list(map(str, self.world.precollected_items))

        self.locations = OrderedDict()
        listed_locations = set()

        lw_locations = [loc for loc in self.world.get_locations() if loc not in listed_locations and loc.parent_region and loc.parent_region.type == RegionType.LightWorld]
        self.locations['Light World'] = OrderedDict([(str(location), str(location.item) if location.item is not None else 'Nothing') for location in lw_locations])
        listed_locations.update(lw_locations)

        dw_locations = [loc for loc in self.world.get_locations() if loc not in listed_locations and loc.parent_region and loc.parent_region.type == RegionType.DarkWorld]
        self.locations['Dark World'] = OrderedDict([(str(location), str(location.item) if location.item is not None else 'Nothing') for location in dw_locations])
        listed_locations.update(dw_locations)

        cave_locations = [loc for loc in self.world.get_locations() if loc not in listed_locations and loc.parent_region and loc.parent_region.type == RegionType.Cave]
        self.locations['Caves'] = OrderedDict([(str(location), str(location.item) if location.item is not None else 'Nothing') for location in cave_locations])
        listed_locations.update(cave_locations)

        for dungeon in self.world.dungeons:
            dungeon_locations = [loc for loc in self.world.get_locations() if loc not in listed_locations and loc.parent_region and loc.parent_region.dungeon == dungeon]
            self.locations[str(dungeon)] = OrderedDict([(str(location), str(location.item) if location.item is not None else 'Nothing') for location in dungeon_locations])
            listed_locations.update(dungeon_locations)

        other_locations = [loc for loc in self.world.get_locations() if loc not in listed_locations]
        if other_locations:
            self.locations['Other Locations'] = OrderedDict([(str(location), str(location.item) if location.item is not None else 'Nothing') for location in other_locations])
            listed_locations.update(other_locations)

        self.shops = []
        for shop in self.world.shops:
            if not shop.custom:
                continue
            shopdata = {'location': str(shop.region),
                        'type': 'Take Any' if shop.type == ShopType.TakeAny else 'Shop'
                       }
            for index, item in enumerate(shop.inventory):
                if item is None:
                    continue
                shopdata['item_{}'.format(index)] = "{} — {}".format(item['item'], item['price']) if item['price'] else item['item']
            self.shops.append(shopdata)

        for player in range(1, self.world.players + 1):
            self.bosses[str(player)] = OrderedDict()
            self.bosses[str(player)]["Eastern Palace"] = self.world.get_dungeon("Eastern Palace", player).boss.name
            self.bosses[str(player)]["Desert Palace"] = self.world.get_dungeon("Desert Palace", player).boss.name
            self.bosses[str(player)]["Tower Of Hera"] = self.world.get_dungeon("Tower of Hera", player).boss.name
            self.bosses[str(player)]["Hyrule Castle"] = "Agahnim"
            self.bosses[str(player)]["Palace Of Darkness"] = self.world.get_dungeon("Palace of Darkness", player).boss.name
            self.bosses[str(player)]["Swamp Palace"] = self.world.get_dungeon("Swamp Palace", player).boss.name
            self.bosses[str(player)]["Skull Woods"] = self.world.get_dungeon("Skull Woods", player).boss.name
            self.bosses[str(player)]["Thieves Town"] = self.world.get_dungeon("Thieves Town", player).boss.name
            self.bosses[str(player)]["Ice Palace"] = self.world.get_dungeon("Ice Palace", player).boss.name
            self.bosses[str(player)]["Misery Mire"] = self.world.get_dungeon("Misery Mire", player).boss.name
            self.bosses[str(player)]["Turtle Rock"] = self.world.get_dungeon("Turtle Rock", player).boss.name
            self.bosses[str(player)]["Ganons Tower Basement"] = [x for x in self.world.dungeons if x.player == player and 'bottom' in x.bosses.keys()][0].bosses['bottom'].name
            self.bosses[str(player)]["Ganons Tower Middle"] = [x for x in self.world.dungeons if x.player == player and 'middle' in x.bosses.keys()][0].bosses['middle'].name
            self.bosses[str(player)]["Ganons Tower Top"] = [x for x in self.world.dungeons if x.player == player and 'top' in x.bosses.keys()][0].bosses['top'].name

            self.bosses[str(player)]["Ganons Tower"] = "Agahnim 2"
            self.bosses[str(player)]["Ganon"] = "Ganon"

        if self.world.players == 1:
            self.bosses = self.bosses["1"]

        from Main import __version__ as ERVersion
        self.metadata = {'version': ERVersion,
                         'logic': self.world.logic,
                         'mode': self.world.mode,
                         'retro': self.world.retro,
                         'weapons': self.world.swords,
                         'goal': self.world.goal,
                         'shuffle': self.world.shuffle,
                         'item_pool': self.world.difficulty,
                         'item_functionality': self.world.difficulty_adjustments,
                         'gt_crystals': self.world.crystals_needed_for_gt,
                         'ganon_crystals': self.world.crystals_needed_for_ganon,
                         'open_pyramid': self.world.open_pyramid,
                         'accessibility': self.world.accessibility,
                         'hints': self.world.hints,
                         'mapshuffle': self.world.mapshuffle,
                         'compassshuffle': self.world.compassshuffle,
                         'keyshuffle': self.world.keyshuffle,
                         'bigkeyshuffle': self.world.bigkeyshuffle,
                         'boss_shuffle': self.world.boss_shuffle,
                         'enemy_shuffle': self.world.enemy_shuffle,
                         'enemy_health': self.world.enemy_health,
                         'enemy_damage': self.world.enemy_damage,
                         'players': self.world.players
                         }

    def to_json(self):
        self.parse_data()
        out = OrderedDict()
        out['Entrances'] = list(self.entrances.values())
        out['Doors'] = list(self.doors.values())
        out['DoorTypes'] = list(self.doorTypes.values())
        out.update(self.locations)
        out['Starting Inventory'] = self.startinventory
        out['Special'] = self.medallions
        if self.shops:
            out['Shops'] = self.shops
        out['playthrough'] = self.playthrough
        out['paths'] = self.paths
        out['Bosses'] = self.bosses
        out['meta'] = self.metadata

        return json.dumps(out)

    def to_file(self, filename):
        self.parse_data()
        with open(filename, 'w') as outfile:
            outfile.write('ALttP Entrance Randomizer Version %s  -  Seed: %s\n\n' % (self.metadata['version'], self.world.seed))
            outfile.write('Players:                         %d\n' % self.world.players)
            outfile.write('Filling Algorithm:               %s\n' % self.world.algorithm)
            outfile.write('Logic:                           %s\n' % self.metadata['logic'])
            outfile.write('Mode:                            %s\n' % self.metadata['mode'])
            outfile.write('Retro:                           %s\n' % {k: 'Yes' if v else 'No' for k, v in self.metadata['retro'].items()})
            outfile.write('Swords:                          %s\n' % self.metadata['weapons'])
            outfile.write('Goal:                            %s\n' % self.metadata['goal'])
            outfile.write('Difficulty:                      %s\n' % self.metadata['item_pool'])
            outfile.write('Item Functionality:              %s\n' % self.metadata['item_functionality'])
            outfile.write('Entrance Shuffle:                %s\n' % self.metadata['shuffle'])
            outfile.write('Crystals required for GT:        %s\n' % self.metadata['gt_crystals'])
            outfile.write('Crystals required for Ganon:     %s\n' % self.metadata['ganon_crystals'])
            outfile.write('Pyramid hole pre-opened:         %s\n' % {k: 'Yes' if v else 'No' for k, v in self.metadata['open_pyramid'].items()})
            outfile.write('Accessibility:                   %s\n' % self.metadata['accessibility'])
            outfile.write('Map shuffle:                     %s\n' % {k: 'Yes' if v else 'No' for k, v in self.metadata['mapshuffle'].items()})
            outfile.write('Compass shuffle:                 %s\n' % {k: 'Yes' if v else 'No' for k, v in self.metadata['compassshuffle'].items()})
            outfile.write('Small Key shuffle:               %s\n' % {k: 'Yes' if v else 'No' for k, v in self.metadata['keyshuffle'].items()})
            outfile.write('Big Key shuffle:                 %s\n' % {k: 'Yes' if v else 'No' for k, v in self.metadata['bigkeyshuffle'].items()})
            outfile.write('Boss shuffle:                    %s\n' % self.metadata['boss_shuffle'])
            outfile.write('Enemy shuffle:                   %s\n' % self.metadata['enemy_shuffle'])
            outfile.write('Enemy health:                    %s\n' % self.metadata['enemy_health'])
            outfile.write('Enemy damage:                    %s\n' % self.metadata['enemy_damage'])
            outfile.write('Hints:                           %s\n' % {k: 'Yes' if v else 'No' for k, v in self.metadata['hints'].items()})
<<<<<<< HEAD
            outfile.write('L\\R Quickswap enabled:           %s\n' % ('Yes' if self.world.quickswap else 'No'))
            outfile.write('Menu speed:                      %s' % self.world.fastmenu)
            if self.doors:
                outfile.write('\n\nDoors:\n\n')
                outfile.write('\n'.join(['%s%s %s %s' % ('Player {0}: '.format(entry['player']) if self.world.players > 1 else '', entry['entrance'], '<=>' if entry['direction'] == 'both' else '<=' if entry['direction'] == 'exit' else '=>', entry['exit']) for entry in self.doors.values()]))
            if self.doorTypes:
                outfile.write('\n\nDoor Types:\n\n')
                outfile.write('\n'.join(['%s%s %s' % ('Player {0}: '.format(entry['player']) if self.world.players > 1 else '', entry['doorNames'], entry['type']) for entry in self.doorTypes.values()]))
=======
>>>>>>> 2f5a3e24
            if self.entrances:
                outfile.write('\n\nEntrances:\n\n')
                outfile.write('\n'.join(['%s%s %s %s' % ('Player {0}: '.format(entry['player']) if self.world.players > 1 else '', entry['entrance'], '<=>' if entry['direction'] == 'both' else '<=' if entry['direction'] == 'exit' else '=>', entry['exit']) for entry in self.entrances.values()]))
            outfile.write('\n\nMedallions\n')
            if self.world.players == 1:
                outfile.write('\nMisery Mire Medallion: %s' % (self.medallions['Misery Mire']))
                outfile.write('\nTurtle Rock Medallion: %s' % (self.medallions['Turtle Rock']))
            else:
                for player in range(1, self.world.players + 1):
                    outfile.write('\nMisery Mire Medallion (Player %d): %s' % (player, self.medallions['Misery Mire (Player %d)' % player]))
                    outfile.write('\nTurtle Rock Medallion (Player %d): %s' % (player, self.medallions['Turtle Rock (Player %d)' % player]))
            outfile.write('\n\nStarting Inventory:\n\n')
            outfile.write('\n'.join(self.startinventory))
            outfile.write('\n\nLocations:\n\n')
            outfile.write('\n'.join(['%s: %s' % (location, item) for grouping in self.locations.values() for (location, item) in grouping.items()]))
            outfile.write('\n\nShops:\n\n')
            outfile.write('\n'.join("{} [{}]\n    {}".format(shop['location'], shop['type'], "\n    ".join(item for item in [shop.get('item_0', None), shop.get('item_1', None), shop.get('item_2', None)] if item)) for shop in self.shops))
            outfile.write('\n\nPlaythrough:\n\n')
            outfile.write('\n'.join(['%s: {\n%s\n}' % (sphere_nr, '\n'.join(['  %s: %s' % (location, item) for (location, item) in sphere.items()] if sphere_nr != '0' else [f'  {item}' for item in sphere])) for (sphere_nr, sphere) in self.playthrough.items()]))
            if self.unreachables:
                outfile.write('\n\nUnreachable Items:\n\n')
                outfile.write('\n'.join(['%s: %s' % (unreachable.item, unreachable) for unreachable in self.unreachables]))
            outfile.write('\n\nPaths:\n\n')

            path_listings = []
            for location, path in sorted(self.paths.items()):
                path_lines = []
                for region, exit in path:
                    if exit is not None:
                        path_lines.append("{} -> {}".format(region, exit))
                    else:
                        path_lines.append(region)
                path_listings.append("{}\n        {}".format(location, "\n   =>   ".join(path_lines)))

            outfile.write('\n'.join(path_listings))


flooded_keys = {
    'Trench 1 Switch': 'Swamp Palace - Trench 1 Pot Key',
    'Trench 2 Switch': 'Swamp Palace - Trench 2 Pot Key'
}<|MERGE_RESOLUTION|>--- conflicted
+++ resolved
@@ -11,11 +11,7 @@
 
 class World(object):
 
-<<<<<<< HEAD
-    def __init__(self, players, shuffle, doorShuffle, logic, mode, swords, difficulty, difficulty_adjustments, timer, progressive, goal, algorithm, accessibility, shuffle_ganon, quickswap, fastmenu, disable_music, retro, custom, customitemarray, hints):
-=======
-    def __init__(self, players, shuffle, logic, mode, swords, difficulty, difficulty_adjustments, timer, progressive, goal, algorithm, accessibility, shuffle_ganon, retro, custom, customitemarray, hints):
->>>>>>> 2f5a3e24
+    def __init__(self, players, shuffle, doorShuffle, logic, mode, swords, difficulty, difficulty_adjustments, timer, progressive, goal, algorithm, accessibility, shuffle_ganon, retro, custom, customitemarray, hints):
         self.players = players
         self.shuffle = shuffle.copy()
         self.doorShuffle = doorShuffle
@@ -1278,11 +1274,7 @@
     UpgradeShop = 2
 
 class Shop(object):
-<<<<<<< HEAD
-    def __init__(self, region, room_id, default_door_id, type, shopkeeper_config, replaceable):
-=======
     def __init__(self, region, room_id, type, shopkeeper_config, custom, locked):
->>>>>>> 2f5a3e24
         self.region = region
         self.room_id = room_id
         self.default_door_id = default_door_id
@@ -1519,17 +1511,12 @@
             outfile.write('Enemy health:                    %s\n' % self.metadata['enemy_health'])
             outfile.write('Enemy damage:                    %s\n' % self.metadata['enemy_damage'])
             outfile.write('Hints:                           %s\n' % {k: 'Yes' if v else 'No' for k, v in self.metadata['hints'].items()})
-<<<<<<< HEAD
-            outfile.write('L\\R Quickswap enabled:           %s\n' % ('Yes' if self.world.quickswap else 'No'))
-            outfile.write('Menu speed:                      %s' % self.world.fastmenu)
             if self.doors:
                 outfile.write('\n\nDoors:\n\n')
                 outfile.write('\n'.join(['%s%s %s %s' % ('Player {0}: '.format(entry['player']) if self.world.players > 1 else '', entry['entrance'], '<=>' if entry['direction'] == 'both' else '<=' if entry['direction'] == 'exit' else '=>', entry['exit']) for entry in self.doors.values()]))
             if self.doorTypes:
                 outfile.write('\n\nDoor Types:\n\n')
                 outfile.write('\n'.join(['%s%s %s' % ('Player {0}: '.format(entry['player']) if self.world.players > 1 else '', entry['doorNames'], entry['type']) for entry in self.doorTypes.values()]))
-=======
->>>>>>> 2f5a3e24
             if self.entrances:
                 outfile.write('\n\nEntrances:\n\n')
                 outfile.write('\n'.join(['%s%s %s %s' % ('Player {0}: '.format(entry['player']) if self.world.players > 1 else '', entry['entrance'], '<=>' if entry['direction'] == 'both' else '<=' if entry['direction'] == 'exit' else '=>', entry['exit']) for entry in self.entrances.values()]))
