from __future__ import annotations

import copy
import json
import logging
from collections import OrderedDict, Counter, deque, defaultdict
from enum import Enum, unique

try:
    from fast_enum import FastEnum
except ImportError:
    from enum import IntFlag as FastEnum


from source.classes.BabelFish import BabelFish
from Tables import normal_offset_table, spiral_offset_table, multiply_lookup, divisor_lookup
from RoomData import Room
from typing import Union, Optional, List, Set, Dict
import secrets
import random

from EntranceShuffle import door_addresses, indirect_connections
from Utils import int16_as_bytes
from Items import item_name_groups


class World(object):
    player_names: list
    _region_cache: dict
    difficulty_requirements: dict
    required_medallions: dict
    dark_room_logic: Dict[int, str]
    restrict_dungeon_item_on_boss: Dict[int, bool]

    def __init__(self, players: int, shuffle, doorShuffle, logic, mode, swords, difficulty, difficulty_adjustments, timer, progressive,
                 goal, algorithm, accessibility, shuffle_ganon, retro, custom, customitemarray, hints):
        self.random = random.Random()  # world-local random state is saved in case of future use a
        # persistently running program with multiple worlds rolling concurrently
        self.players = players
        self.teams = 1
        self.shuffle = shuffle.copy()
        self.doorShuffle = doorShuffle.copy()
        self.intensity = {}
        self.logic = logic.copy()
        self.mode = mode.copy()
        self.swords = swords.copy()
        self.difficulty = difficulty.copy()
        self.difficulty_adjustments = difficulty_adjustments.copy()
        self.timer = timer.copy()
        self.progressive = progressive
        self.goal = goal.copy()
        self.algorithm = algorithm
        self.dungeons = []
        self.regions = []
        self.shops = []
        self.itempool = []
        self.seed = None
        self.precollected_items = []
        self.state = CollectionState(self)
        self._cached_entrances = None
        self._cached_locations = None
        self._entrance_cache = {}
        self._location_cache = {}
        self.required_locations = []
        self.light_world_light_cone = False
        self.dark_world_light_cone = False
        self.rupoor_cost = 10
        self.aga_randomness = True
        self.lock_aga_door_in_escape = False
        self.save_and_quit_from_boss = True
        self.accessibility = accessibility.copy()
        self.fix_skullwoods_exit = {}
        self.fix_palaceofdarkness_exit = {}
        self.fix_trock_exit = {}
        self.shuffle_ganon = shuffle_ganon
        self.fix_gtower_exit = self.shuffle_ganon
        self.retro = retro.copy()
        self.custom = custom
        self.customitemarray: List[int] = customitemarray
        self.hints = hints.copy()
        self.dynamic_regions = []
        self.dynamic_locations = []
        self.spoiler = Spoiler(self)
        self.doors = []
        self._door_cache = {}
        self.paired_doors = {}
        self.rooms = []
        self._room_cache = {}
        self.dungeon_layouts = {}
        self.inaccessible_regions = {}
        self.key_logic = {}
        self.pool_adjustment = {}
        self.key_layout = defaultdict(dict)
        self.dungeon_portals = defaultdict(list)
        self._portal_cache = {}
        self.sanc_portal = {}
        self.fish = BabelFish()

        for player in range(1, players + 1):
            # If World State is Retro, set to Open and set Retro flag
            if self.mode[player] == "retro":
                self.mode[player] = "open"
                self.retro[player] = True
            def set_player_attr(attr, val):
                self.__dict__.setdefault(attr, {})[player] = val
            set_player_attr('_region_cache', {})
            set_player_attr('player_names', [])
            set_player_attr('remote_items', False)
            set_player_attr('required_medallions', ['Ether', 'Quake'])
            set_player_attr('swamp_patch_required', False)
            set_player_attr('powder_patch_required', False)
            set_player_attr('ganon_at_pyramid', True)
            set_player_attr('ganonstower_vanilla', True)
            set_player_attr('sewer_light_cone', self.mode[player] == 'standard')
            set_player_attr('fix_trock_doors', self.shuffle[player] != 'vanilla' or self.mode[player] == 'inverted')
            set_player_attr('fix_skullwoods_exit', self.shuffle[player] not in ['vanilla', 'simple', 'restricted', 'dungeonssimple'] or self.doorShuffle[player] not in ['vanilla'])
            set_player_attr('fix_palaceofdarkness_exit', self.shuffle[player] not in ['vanilla', 'simple', 'restricted', 'dungeonssimple'])
            set_player_attr('fix_trock_exit', self.shuffle[player] not in ['vanilla', 'simple', 'restricted', 'dungeonssimple'])
            set_player_attr('can_access_trock_eyebridge', None)
            set_player_attr('can_access_trock_front', None)
            set_player_attr('can_access_trock_big_chest', None)
            set_player_attr('can_access_trock_middle', None)
            set_player_attr('fix_fake_world', True)
            set_player_attr('mapshuffle', False)
            set_player_attr('compassshuffle', False)
            set_player_attr('keyshuffle', False)
            set_player_attr('bigkeyshuffle', False)
            set_player_attr('difficulty_requirements', None)
            set_player_attr('boss_shuffle', 'none')
            set_player_attr('enemy_shuffle', False)
            set_player_attr('enemy_health', 'default')
            set_player_attr('enemy_damage', 'default')
            set_player_attr('killable_thieves', False)
            set_player_attr('tile_shuffle', False)
            set_player_attr('bush_shuffle', False)
            set_player_attr('beemizer', 0)
            set_player_attr('escape_assist', [])
            set_player_attr('crystals_needed_for_ganon', 7)
            set_player_attr('crystals_needed_for_gt', 7)
            set_player_attr('crystals_ganon_orig', {})
            set_player_attr('crystals_gt_orig', {})
            set_player_attr('open_pyramid', False)
            set_player_attr('treasure_hunt_icon', 'Triforce Piece')
            set_player_attr('treasure_hunt_count', 0)
<<<<<<< HEAD
            set_player_attr('clock_mode', False)
            set_player_attr('countdown_start_time', 10)
            set_player_attr('red_clock_time', -2)
            set_player_attr('blue_clock_time', 2)
            set_player_attr('green_clock_time', 4)
            set_player_attr('can_take_damage', True)
            set_player_attr('glitch_boots', True)
            set_player_attr('progression_balancing', True)
            set_player_attr('local_items', set())
            set_player_attr('non_local_items', set())
            set_player_attr('triforce_pieces_available', 30)
            set_player_attr('triforce_pieces_required', 20)
            set_player_attr('shop_shuffle', 'off')
            set_player_attr('shuffle_prizes', "g")
            set_player_attr('sprite_pool', [])
            set_player_attr('dark_room_logic', "lamp")
            set_player_attr('restrict_dungeon_item_on_boss', False)
=======
            set_player_attr('potshuffle', False)
            set_player_attr('pot_contents', None)
>>>>>>> a402a8ba

            set_player_attr('keydropshuffle', False)
            set_player_attr('mixed_travel', 'prevent')
            set_player_attr('standardize_palettes', 'standardize')
            set_player_attr('force_fix', {'gt': False, 'sw': False, 'pod': False, 'tr': False});

    def secure(self):
        self.random = secrets.SystemRandom()

    @property
    def player_ids(self):
        yield from range(1, self.players + 1)

    def get_name_string_for_object(self, obj) -> str:
        return obj.name if self.players == 1 else f'{obj.name} ({self.get_player_names(obj.player)})'

    def get_player_names(self, player: int) -> str:
        return ", ".join(self.player_names[player])

    def initialize_regions(self, regions=None):
        for region in regions if regions else self.regions:
            region.world = self
            self._region_cache[region.player][region.name] = region
            for exit in region.exits:
                self._entrance_cache[(exit.name, exit.player)] = exit

    def initialize_doors(self, doors):
        for door in doors:
            self._door_cache[(door.name, door.player)] = door

    def remove_door(self, door, player):
        if (door, player) in self._door_cache.keys():
            del self._door_cache[(door, player)]
        self.doors.remove(door)

    def _recache(self):
        """Rebuild world cache"""
        for region in self.regions:
            player = region.player
            self._region_cache[player][region.name] = region
            for exit in region.exits:
                self._entrance_cache[exit.name, player] = exit

            for r_location in region.locations:
                self._location_cache[r_location.name, player] = r_location

    def get_regions(self, player=None):
        return self.regions if player is None else self._region_cache[player].values()

    def get_region(self, regionname: str, player: int) -> Region:
        try:
            return self._region_cache[player][regionname]
        except KeyError:
            self._recache()
            return self._region_cache[player][regionname]

    def get_entrance(self, entrance: str, player: int) -> Entrance:
        try:
            return self._entrance_cache[entrance, player]
        except KeyError:
            self._recache()
            return self._entrance_cache[entrance, player]

    def remove_entrance(self, entrance, player):
        if (entrance, player) in self._entrance_cache.keys():
            del self._entrance_cache[(entrance, player)]

    def get_location(self, location: str, player: int) -> Location:
        try:
            return self._location_cache[location, player]
        except KeyError:
            self._recache()
            return self._location_cache[location, player]

    def get_dungeon(self, dungeonname: str, player: int) -> Dungeon:
        for dungeon in self.dungeons:
            if dungeon.name == dungeonname and dungeon.player == player:
                return dungeon
        raise KeyError('No such dungeon %s for player %d' % (dungeonname, player))

    def get_door(self, doorname, player):
        if isinstance(doorname, Door):
            return doorname
        try:
            return self._door_cache[(doorname, player)]
        except KeyError:
            for door in self.doors:
                if door.name == doorname and door.player == player:
                    self._door_cache[(doorname, player)] = door
                    return door
            raise KeyError('No such door %s for player %d' % (doorname, player))

    def get_portal(self, portal_name, player):
        if isinstance(portal_name, Portal):
            return portal_name
        try:
            return self._portal_cache[(portal_name, player)]
        except KeyError:
            for portal in self.dungeon_portals[player]:
                if portal.name == portal_name and portal.player == player:
                    self._portal_cache[(portal_name, player)] = portal
                    return portal
            raise RuntimeError('No such portal %s for player %d' % (portal_name, player))

    def get_portals(self, player):
        return self.dungeon_portals[player]

    def check_for_door(self, doorname, player):
        if isinstance(doorname, Door):
            return doorname
        try:
            return self._door_cache[(doorname, player)]
        except KeyError:
            for door in self.doors:
                if door.name == doorname and door.player == player:
                    self._door_cache[(doorname, player)] = door
                    return door
            return None

    def check_for_entrance(self, entrance, player):
        if isinstance(entrance, Entrance):
            return entrance
        try:
            return self._entrance_cache[(entrance, player)]
        except KeyError:
            for region in self.regions:
                for ext in region.exits:
                    if ext.name == entrance and ext.player == player:
                        self._entrance_cache[(entrance, player)] = ext
                        return ext
            return None

    def get_room(self, room_idx, player):
        if isinstance(room_idx, Room):
            return room_idx
        try:
            return self._room_cache[(room_idx, player)]
        except KeyError:
            for room in self.rooms:
                if room.index == room_idx and room.player == player:
                    self._room_cache[(room_idx, player)] = room
                    return room
            raise KeyError('No such room %s for player %d' % (room_idx, player))

    def get_all_state(self, keys=False) -> CollectionState:
        ret = CollectionState(self)

        def soft_collect(item):
            if item.name.startswith('Progressive '):
                if 'Sword' in item.name:
                    if ret.has('Golden Sword', item.player):
                        pass
                    elif ret.has('Tempered Sword', item.player) and self.difficulty_requirements[item.player].progressive_sword_limit >= 4:
                        ret.prog_items['Golden Sword', item.player] += 1
                    elif ret.has('Master Sword', item.player) and self.difficulty_requirements[item.player].progressive_sword_limit >= 3:
                        ret.prog_items['Tempered Sword', item.player] += 1
                    elif ret.has('Fighter Sword', item.player) and self.difficulty_requirements[item.player].progressive_sword_limit >= 2:
                        ret.prog_items['Master Sword', item.player] += 1
                    elif self.difficulty_requirements[item.player].progressive_sword_limit >= 1:
                        ret.prog_items['Fighter Sword', item.player] += 1
                elif 'Glove' in item.name:
                    if ret.has('Titans Mitts', item.player):
                        pass
                    elif ret.has('Power Glove', item.player):
                        ret.prog_items['Titans Mitts', item.player] += 1
                    else:
                        ret.prog_items['Power Glove', item.player] += 1
                elif 'Shield' in item.name:
                    if ret.has('Mirror Shield', item.player):
                        pass
                    elif ret.has('Red Shield', item.player) and self.difficulty_requirements[item.player].progressive_shield_limit >= 3:
                        ret.prog_items['Mirror Shield', item.player] += 1
                    elif ret.has('Blue Shield', item.player) and self.difficulty_requirements[item.player].progressive_shield_limit >= 2:
                        ret.prog_items['Red Shield', item.player] += 1
                    elif self.difficulty_requirements[item.player].progressive_shield_limit >= 1:
                        ret.prog_items['Blue Shield', item.player] += 1
                elif 'Bow' in item.name:
                    if ret.has('Silver', item.player):
                        pass
                    elif ret.has('Bow', item.player) and self.difficulty_requirements[item.player].progressive_bow_limit >= 2:
                        ret.prog_items['Silver Bow', item.player] += 1
                    elif self.difficulty_requirements[item.player].progressive_bow_limit >= 1:
                        ret.prog_items['Bow', item.player] += 1
            elif item.name.startswith('Bottle'):
                if ret.bottle_count(item.player) < self.difficulty_requirements[item.player].progressive_bottle_limit:
                    ret.prog_items[item.name, item.player] += 1
            elif item.advancement or item.smallkey or item.bigkey:
                ret.prog_items[item.name, item.player] += 1

        for item in self.itempool:
            soft_collect(item)

        if keys:
            for p in range(1, self.players + 1):
                key_list = []
                player_dungeons = [x for x in self.dungeons if x.player == p]
                for dungeon in player_dungeons:
                    if dungeon.big_key is not None:
                        key_list += [dungeon.big_key.name]
                    if len(dungeon.small_keys) > 0:
                        key_list += [x.name for x in dungeon.small_keys]
                from Items import ItemFactory
                for item in ItemFactory(key_list, p):
                    soft_collect(item)
        ret.sweep_for_events()
        return ret

    def get_items(self) -> list:
        return [loc.item for loc in self.get_filled_locations()] + self.itempool

    def find_items(self, item, player: int) -> list:
        return [location for location in self.get_locations() if
                location.item is not None and location.item.name == item and location.item.player == player]

    def find_items_not_key_only(self, item, player):
        return [location for location in self.get_locations() if location.item is not None and location.item.name == item and location.item.player == player and location.forced_item is None]

    def push_precollected(self, item: Item):
        item.world = self
        if (item.smallkey and self.keyshuffle[item.player]) or (item.bigkey and self.bigkeyshuffle[item.player]):
            item.advancement = True
        self.precollected_items.append(item)
        self.state.collect(item, True)

    def push_item(self, location: Location, item: Item, collect: bool = True):
        if not isinstance(location, Location):
            raise RuntimeError(
                'Cannot assign item %s to invalid location %s (player %d).' % (item, location, item.player))

        if location.can_fill(self.state, item, False):
            location.item = item
            item.location = location
            item.world = self
            if collect:
                self.state.collect(item, location.event, location)

            logging.debug('Placed %s at %s', item, location)
        else:
            raise RuntimeError('Cannot assign item %s to location %s.' % (item, location))

    def get_entrances(self) -> list:
        if self._cached_entrances is None:
            self._cached_entrances = [entrance for region in self.regions for entrance in region.entrances]
        return self._cached_entrances

    def clear_entrance_cache(self):
        self._cached_entrances = None

    def get_locations(self) -> list:
        if self._cached_locations is None:
            self._cached_locations = [location for region in self.regions for location in region.locations]
        return self._cached_locations

    def clear_location_cache(self):
        self._cached_locations = None

    def get_unfilled_locations(self, player=None) -> list:
        if player is not None:
            return [location for location in self.get_locations() if
                    location.player == player and not location.item]
        return [location for location in self.get_locations() if not location.item]

    def get_unfilled_dungeon_locations(self):
        return [location for location in self.get_locations() if not location.item and location.parent_region.dungeon]

    def get_filled_locations(self, player=None) -> list:
        if player is not None:
            return [location for location in self.get_locations() if
                    location.player == player and location.item is not None]
        return [location for location in self.get_locations() if location.item is not None]

    def get_reachable_locations(self, state=None, player=None) -> list:
        if state is None:
            state = self.state
        return [location for location in self.get_locations() if
                (player is None or location.player == player) and location.can_reach(state)]

    def get_placeable_locations(self, state=None, player=None) -> list:
        if state is None:
            state = self.state
        return [location for location in self.get_locations() if
                (player is None or location.player == player) and location.item is None and location.can_reach(state)]

    def unlocks_new_location(self, item) -> bool:
        temp_state = self.state.copy()
        temp_state.collect(item, True)

        for location in self.get_unfilled_locations():
            if temp_state.can_reach(location) and not self.state.can_reach(location):
                return True

        return False

    def has_beaten_game(self, state, player: Optional[int] = None):
        if player:
            return state.has('Triforce', player)
        else:
            return all((self.has_beaten_game(state, p) for p in range(1, self.players + 1)))

    def can_beat_game(self, starting_state=None):
        if starting_state:
            if self.has_beaten_game(starting_state):
                return True
            state = starting_state.copy()
        else:
            if self.has_beaten_game(self.state):
                return True
            state = CollectionState(self)
        prog_locations = {location for location in self.get_locations() if location.item is not None and (
                    location.item.advancement or location.event) and location not in state.locations_checked}

        while prog_locations:
            sphere = []
            # build up spheres of collection radius. Everything in each sphere is independent from each other in dependencies and only depends on lower spheres
            for location in prog_locations:
                if location.can_reach(state) and state.not_flooding_a_key(state.world, location):
                    sphere.append(location)

            if not sphere:
                # ran out of places and did not finish yet, quit
                return False

            for location in sphere:
                prog_locations.remove(location)
                state.collect(location.item, True, location)

            if self.has_beaten_game(state):
                return True

        return False


class CollectionState(object):

    def __init__(self, parent: World):
        self.prog_items = Counter()
        self.world = parent
        self.reachable_regions = {player: dict() for player in range(1, parent.players + 1)}
        self.blocked_connections = {player: dict() for player in range(1, parent.players + 1)}
        self.events = set()
        self.path = {}
        self.locations_checked = set()
        self.stale = {player: True for player in range(1, parent.players + 1)}
        for item in parent.precollected_items:
            self.collect(item, True)

    def update_reachable_regions(self, player: int):
        self.stale[player] = False
        rrp = self.reachable_regions[player]
        bc = self.blocked_connections[player]

        # init on first call - this can't be done on construction since the regions don't exist yet
        start = self.world.get_region('Menu', player)
        if not start in rrp:
            rrp[start] = CrystalBarrier.Orange
            for exit in start.exits:
                bc[exit] = CrystalBarrier.Orange

        queue = deque(self.blocked_connections[player].items())

        # run BFS on all connections, and keep track of those blocked by missing items
        while queue:
            connection, crystal_state = queue.popleft()
            new_region = connection.connected_region
            if new_region is None or new_region in rrp and (new_region.type != RegionType.Dungeon or (rrp[new_region] & crystal_state) == crystal_state):
                bc.pop(connection, None)
            elif connection.can_reach(self):
                if new_region.type == RegionType.Dungeon:
                    new_crystal_state = crystal_state
                    for exit in new_region.exits:
                        door = exit.door
                        if door is not None and door.crystal == CrystalBarrier.Either and door.entrance.can_reach(self):
                            new_crystal_state = CrystalBarrier.Either
                            break
                    if new_region in rrp:
                        new_crystal_state |= rrp[new_region]

                    rrp[new_region] = new_crystal_state

                    for exit in new_region.exits:
                        door = exit.door
                        if door is not None and not door.blocked:
                            door_crystal_state = door.crystal if door.crystal else new_crystal_state
                            bc[exit] = door_crystal_state
                            queue.append((exit, door_crystal_state))
                        elif door is None:
                            queue.append((exit, new_crystal_state))
                else:
                    new_crystal_state = CrystalBarrier.Orange
                    rrp[new_region] = new_crystal_state
                    bc.pop(connection, None)
                    for exit in new_region.exits:
                        bc[exit] = new_crystal_state
                        queue.append((exit, new_crystal_state))

                self.path[new_region] = (new_region.name, self.path.get(connection, None))

                # Retry connections if the new region can unblock them
                if new_region.name in indirect_connections:
                    new_entrance = self.world.get_entrance(indirect_connections[new_region.name], player)
                    if new_entrance in bc and new_entrance not in queue and new_entrance.parent_region in rrp:
                        queue.append((new_entrance, rrp[new_entrance.parent_region]))


    def copy(self) -> CollectionState:
        ret = CollectionState(self.world)
        ret.prog_items = self.prog_items.copy()
        ret.reachable_regions = {player: copy.copy(self.reachable_regions[player]) for player in range(1, self.world.players + 1)}
        ret.blocked_connections = {player: copy.copy(self.blocked_connections[player]) for player in range(1, self.world.players + 1)}
        ret.events = copy.copy(self.events)
        ret.path = copy.copy(self.path)
        ret.locations_checked = copy.copy(self.locations_checked)
        return ret

    def can_reach(self, spot, resolution_hint=None, player=None) -> bool:
        if not hasattr(spot, "spot_type"):
            # try to resolve a name
            if resolution_hint == 'Location':
                spot = self.world.get_location(spot, player)
            elif resolution_hint == 'Entrance':
                spot = self.world.get_entrance(spot, player)
            else:
                # default to Region
                spot = self.world.get_region(spot, player)
        return spot.can_reach(self)

    def sweep_for_events(self, key_only: bool = False, locations=None):
        if locations is None:
            locations = self.world.get_filled_locations()
        new_locations = True
        while new_locations:
            reachable_events = {location for location in locations if location.event and
                                (not key_only or (not self.world.keyshuffle[
                                    location.item.player] and location.item.smallkey) or (not self.world.bigkeyshuffle[
                                    location.item.player] and location.item.bigkey))
                                and location.can_reach(self)}
            reachable_events = set(self._do_not_flood_the_keys(reachable_events))
            new_locations = reachable_events - self.events
            for event in new_locations:
                self.events.add(event)
                self.collect(event.item, True, event)


    def can_reach_blue(self, region, player):
        return region in self.reachable_regions[player] and self.reachable_regions[player][region] in [CrystalBarrier.Blue, CrystalBarrier.Either]

    def can_reach_orange(self, region, player):
        return region in self.reachable_regions[player] and self.reachable_regions[player][region] in [CrystalBarrier.Orange, CrystalBarrier.Either]

    def _do_not_flood_the_keys(self, reachable_events):
        adjusted_checks = list(reachable_events)
        for event in reachable_events:
            if event.name in flooded_keys.keys():
                flood_location = self.world.get_location(flooded_keys[event.name], event.player)
                if flood_location.item and flood_location not in self.locations_checked:
                    adjusted_checks.remove(event)
        if len(adjusted_checks) < len(reachable_events):
            return adjusted_checks
        return reachable_events

    def not_flooding_a_key(self, world, location):
        if location.name in flooded_keys.keys():
            flood_location = world.get_location(flooded_keys[location.name], location.player)
            item = flood_location.item
            item_is_important = False if not item else item.advancement or item.bigkey or item.smallkey
            return flood_location in self.locations_checked or not item_is_important
        return True

    def has(self, item, player: int, count: int = 1):
        return self.prog_items[item, player] >= count

    def has_sm_key(self, item, player, count=1):
        if self.world.logic[player] == 'nologic':
            return True
        if self.world.keyshuffle[player] == "universal":
            if self.world.mode[player] == 'standard' and self.world.doorShuffle[player] == 'vanilla' and item == 'Small Key (Hyrule Castle)':
                return True  # Cannot access the shop until escape is finished.  This is safe because the key is manually placed in make_custom_item_pool
            return self.can_buy_unlimited('Small Key (Universal)', player)
        return self.prog_items[item, player] >= count

    def can_buy_unlimited(self, item: str, player: int) -> bool:
        return any(shop.region.player == player and shop.has_unlimited(item) and shop.region.can_reach(self) for
                   shop in self.world.shops)

    def can_buy(self, item: str, player: int) -> bool:
        return any(shop.region.player == player and shop.has(item) and shop.region.can_reach(self) for
                   shop in self.world.shops)

    def item_count(self, item, player: int) -> int:
        return self.prog_items[item, player]

    def has_triforce_pieces(self, count: int, player: int) -> bool:
        return self.item_count('Triforce Piece', player) + self.item_count('Power Star', player) >= count

    def has_crystals(self, count: int, player: int) -> bool:
        found: int = 0
        for crystalnumber in range(1, 8):
            found += self.prog_items[f"Crystal {crystalnumber}", player]
            if found >= count:
                return True
        return False

    def can_lift_rocks(self, player: int):
        return self.has('Power Glove', player) or self.has('Titans Mitts', player)

    def has_bottle(self, player: int) -> bool:
        return self.has_bottles(1, player)

    def bottle_count(self, player: int) -> int:
        found: int = 0
        for bottlename in item_name_groups["Bottles"]:
            found += self.prog_items[bottlename, player]
        return found

    def has_bottles(self, bottles: int, player: int) -> bool:
        """Version of bottle_count that allows fast abort"""
        found: int = 0
        for bottlename in item_name_groups["Bottles"]:
            found += self.prog_items[bottlename, player]
            if found >= bottles:
                return True
        return False

    def has_hearts(self, player: int, count: int) -> int:
        # Warning: This only considers items that are marked as advancement items
        return self.heart_count(player) >= count

    def heart_count(self, player: int) -> int:
        # Warning: This only considers items that are marked as advancement items
        diff = self.world.difficulty_requirements[player]
        return min(self.item_count('Boss Heart Container', player), diff.boss_heart_container_limit) \
               + self.item_count('Sanctuary Heart Container', player) \
               + min(self.item_count('Piece of Heart', player), diff.heart_piece_limit) // 4 \
               + 3  # starting hearts

    def can_lift_heavy_rocks(self, player: int) -> bool:
        return self.has('Titans Mitts', player)

    def can_extend_magic(self, player: int, smallmagic: int = 16,
                         fullrefill: bool = False):  # This reflects the total magic Link has, not the total extra he has.
        basemagic = 8
        if self.has('Magic Upgrade (1/4)', player):
            basemagic = 32
        elif self.has('Magic Upgrade (1/2)', player):
            basemagic = 16
        if self.can_buy_unlimited('Green Potion', player) or self.can_buy_unlimited('Blue Potion', player):
            if self.world.difficulty_adjustments[player] == 'hard' and not fullrefill:
                basemagic = basemagic + int(basemagic * 0.5 * self.bottle_count(player))
            elif self.world.difficulty_adjustments[player] == 'expert' and not fullrefill:
                basemagic = basemagic + int(basemagic * 0.25 * self.bottle_count(player))
            else:
                basemagic = basemagic + basemagic * self.bottle_count(player)
        return basemagic >= smallmagic

    def can_kill_most_things(self, player: int, enemies=5) -> bool:
        return (self.has_melee_weapon(player)
                or self.has('Cane of Somaria', player)
                or (self.has('Cane of Byrna', player) and (enemies < 6 or self.can_extend_magic(player)))
                or self.can_shoot_arrows(player)
                or self.has('Fire Rod', player)
                or (self.has('Bombs (10)', player) and enemies < 6))

    def can_shoot_arrows(self, player: int) -> bool:
        if self.world.retro[player]:
            return (self.has('Bow', player) or self.has('Silver Bow', player)) and self.can_buy('Single Arrow', player)
        return self.has('Bow', player) or self.has('Silver Bow', player)

    def can_get_good_bee(self, player: int) -> bool:
        cave = self.world.get_region('Good Bee Cave', player)
        return (
                self.has_bottle(player) and
                self.has('Bug Catching Net', player) and
                (self.has_Boots(player) or (self.has_sword(player) and self.has('Quake', player))) and
                cave.can_reach(self) and
                self.is_not_bunny(cave, player)
        )

    def can_retrieve_tablet(self, player:int) -> bool:
        return self.has('Book of Mudora', player) and (self.has_beam_sword(player) or
               ((self.world.swords[player] == "swordless" or self.world.difficulty_adjustments[player] == "easy") and
                self.has("Hammer", player)))

    def has_sword(self, player: int) -> bool:
        return self.has('Fighter Sword', player) \
               or self.has('Master Sword', player) \
               or self.has('Tempered Sword', player) \
               or self.has('Golden Sword', player)

    def has_beam_sword(self, player: int) -> bool:
        return self.has('Master Sword', player) or self.has('Tempered Sword', player) or self.has('Golden Sword', player)

    def has_melee_weapon(self, player: int) -> bool:
        return self.has_sword(player) or self.has('Hammer', player)

    def has_Mirror(self, player: int) -> bool:
        return self.has('Magic Mirror', player)

    def has_Boots(self, player: int) -> bool:
        return self.has('Pegasus Boots', player)

    def has_Pearl(self, player: int) -> bool:
        return self.has('Moon Pearl', player)

    def has_fire_source(self, player: int) -> bool:
        return self.has('Fire Rod', player) or self.has('Lamp', player)

    def can_flute(self, player: int) -> bool:
        lw = self.world.get_region('Light World', player)
        return self.has('Flute', player) and lw.can_reach(self) and self.is_not_bunny(lw, player)

    def can_melt_things(self, player: int) -> bool:
        return self.has('Fire Rod', player) or \
               (self.has('Bombos', player) and
                (self.world.difficulty_adjustments[player] == "easy" or self.world.swords[player] == "swordless" or
                 self.has_sword(player)))

    def can_avoid_lasers(self, player: int) -> bool:
        return self.has('Mirror Shield', player) or self.has('Cane of Byrna', player) or self.has('Cape', player)

    def is_not_bunny(self, region: Region, player: int) -> bool:
        if self.has_Pearl(player):
            return True

        return region.is_light_world if self.world.mode[player] != 'inverted' else region.is_dark_world

    def can_reach_light_world(self, player: int) -> bool:
        if True in [i.is_light_world for i in self.reachable_regions[player]]:
            return True
        return False

    def can_reach_dark_world(self, player: int) -> bool:
        if True in [i.is_dark_world for i in self.reachable_regions[player]]:
            return True
        return False

    def has_misery_mire_medallion(self, player: int) -> bool:
        return self.has(self.world.required_medallions[player][0], player)

    def has_turtle_rock_medallion(self, player: int) -> bool:
        return self.has(self.world.required_medallions[player][1], player)

    def collect(self, item: Item, event=False, location=None):
        if location:
            self.locations_checked.add(location)
        changed = False
        if item.name.startswith('Progressive '):
            if 'Sword' in item.name:
                if self.has('Golden Sword', item.player):
                    pass
                elif self.has('Tempered Sword', item.player) and self.world.difficulty_requirements[item.player].progressive_sword_limit >= 4:
                    self.prog_items['Golden Sword', item.player] += 1
                    changed = True
                elif self.has('Master Sword', item.player) and self.world.difficulty_requirements[item.player].progressive_sword_limit >= 3:
                    self.prog_items['Tempered Sword', item.player] += 1
                    changed = True
                elif self.has('Fighter Sword', item.player) and self.world.difficulty_requirements[item.player].progressive_sword_limit >= 2:
                    self.prog_items['Master Sword', item.player] += 1
                    changed = True
                elif self.world.difficulty_requirements[item.player].progressive_sword_limit >= 1:
                    self.prog_items['Fighter Sword', item.player] += 1
                    changed = True
            elif 'Glove' in item.name:
                if self.has('Titans Mitts', item.player):
                    pass
                elif self.has('Power Glove', item.player):
                    self.prog_items['Titans Mitts', item.player] += 1
                    changed = True
                else:
                    self.prog_items['Power Glove', item.player] += 1
                    changed = True
            elif 'Shield' in item.name:
                if self.has('Mirror Shield', item.player):
                    pass
                elif self.has('Red Shield', item.player) and self.world.difficulty_requirements[item.player].progressive_shield_limit >= 3:
                    self.prog_items['Mirror Shield', item.player] += 1
                    changed = True
                elif self.has('Blue Shield', item.player)  and self.world.difficulty_requirements[item.player].progressive_shield_limit >= 2:
                    self.prog_items['Red Shield', item.player] += 1
                    changed = True
                elif self.world.difficulty_requirements[item.player].progressive_shield_limit >= 1:
                    self.prog_items['Blue Shield', item.player] += 1
                    changed = True
            elif 'Bow' in item.name:
                if self.has('Silver Bow', item.player):
                    pass
                elif self.has('Bow', item.player):
                    self.prog_items['Silver Bow', item.player] += 1
                    changed = True
                else:
                    self.prog_items['Bow', item.player] += 1
                    changed = True
            elif 'Armor' in item.name:
                if self.has('Red Mail', item.player):
                    pass
                elif self.has('Blue Mail', item.player):
                    self.prog_items['Red Mail', item.player] += 1
                    changed = True
                else:
                    self.prog_items['Blue Mail', item.player] += 1
                    changed = True

        elif item.name.startswith('Bottle'):
            if self.bottle_count(item.player) < self.world.difficulty_requirements[item.player].progressive_bottle_limit:
                self.prog_items[item.name, item.player] += 1
                changed = True
        elif event or item.advancement:
            self.prog_items[item.name, item.player] += 1
            changed = True

        self.stale[item.player] = True

        if changed:
            if not event:
                self.sweep_for_events()

    def remove(self, item):
        if item.advancement:
            to_remove = item.name
            if to_remove.startswith('Progressive '):
                if 'Sword' in to_remove:
                    if self.has('Golden Sword', item.player):
                        to_remove = 'Golden Sword'
                    elif self.has('Tempered Sword', item.player):
                        to_remove = 'Tempered Sword'
                    elif self.has('Master Sword', item.player):
                        to_remove = 'Master Sword'
                    elif self.has('Fighter Sword', item.player):
                        to_remove = 'Fighter Sword'
                    else:
                        to_remove = None
                elif 'Glove' in item.name:
                    if self.has('Titans Mitts', item.player):
                        to_remove = 'Titans Mitts'
                    elif self.has('Power Glove', item.player):
                        to_remove = 'Power Glove'
                    else:
                        to_remove = None
                elif 'Shield' in item.name:
                    if self.has('Mirror Shield', item.player):
                        to_remove = 'Mirror Shield'
                    elif self.has('Red Shield', item.player):
                        to_remove = 'Red Shield'
                    elif self.has('Blue Shield', item.player):
                        to_remove = 'Blue Shield'
                    else:
                        to_remove = 'None'
                elif 'Bow' in item.name:
                    if self.has('Silver Bow', item.player):
                        to_remove = 'Silver Bow'
                    elif self.has('Bow', item.player):
                        to_remove = 'Bow'
                    else:
                        to_remove = None

            if to_remove is not None:

                self.prog_items[to_remove, item.player] -= 1
                if self.prog_items[to_remove, item.player] < 1:
                    del (self.prog_items[to_remove, item.player])
                # invalidate caches, nothing can be trusted anymore now
                self.reachable_regions[item.player] = dict()
                self.blocked_connections[item.player] = dict()
                self.stale[item.player] = True

    def __getattr__(self, item):
        if item.startswith('can_reach_'):
            return self.can_reach(item[10])
        #elif item.startswith('has_'):
        #    return self.has(item[4])
        if item == '__len__':
            return

        raise RuntimeError('Cannot parse %s.' % item)

@unique
class RegionType(Enum):
    Menu = 0
    LightWorld = 1
    DarkWorld = 2
    Cave = 3  # Also includes Houses
    Dungeon = 4

    @property
    def is_indoors(self):
        """Shorthand for checking if Cave or Dungeon"""
        return self in (RegionType.Cave, RegionType.Dungeon)


class Region(object):

    def __init__(self, name: str, type, hint, player: int):
        self.name = name
        self.type = type
        self.entrances = []
        self.exits = []
        self.locations = []
        self.dungeon = None
        self.shop = None
        self.world = None
        self.is_light_world = False  # will be set after making connections.
        self.is_dark_world = False
        self.spot_type = 'Region'
        self.hint_text = hint
        self.recursion_count = 0
        self.player = player
        self.crystal_switch = False

    def can_reach(self, state):
        if state.stale[self.player]:
            state.update_reachable_regions(self.player)
        return self in state.reachable_regions[self.player]

    def can_reach_private(self, state: CollectionState):
        for entrance in self.entrances:
            if entrance.can_reach(state):
                if not self in state.path:
                    state.path[self] = (self.name, state.path.get(entrance, None))
                return True
        return False

    def can_fill(self, item: Item):
        inside_dungeon_item = ((item.smallkey and not self.world.keyshuffle[item.player])
                               or (item.bigkey and not self.world.bigkeyshuffle[item.player])
                               or (item.map and not self.world.mapshuffle[item.player])
                               or (item.compass and not self.world.compassshuffle[item.player]))
        sewer_hack = self.world.mode[item.player] == 'standard' and item.name == 'Small Key (Hyrule Castle)'
        if sewer_hack or inside_dungeon_item:
            return self.dungeon and self.dungeon.is_dungeon_item(item) and item.player == self.player

        return True

    def __str__(self):
        return str(self.__unicode__())

    def __unicode__(self):
        return self.world.get_name_string_for_object(self) if self.world else f'{self.name} (Player {self.player})'


class Entrance(object):

    def __init__(self, player: int, name: str = '', parent=None):
        self.name = name
        self.parent_region = parent
        self.connected_region = None
        self.target = None
        self.addresses = None
        self.spot_type = 'Entrance'
        self.recursion_count = 0
        self.vanilla = None
        self.access_rule = lambda state: True
        self.player = player
        self.door = None
        self.hide_path = False

    def can_reach(self, state):
        if self.parent_region.can_reach(state) and self.access_rule(state):
            if not self.hide_path and not self in state.path:
                state.path[self] = (self.name, state.path.get(self.parent_region, (self.parent_region.name, None)))
            return True

        return False

    def connect(self, region, addresses=None, target=None, vanilla=None):
        self.connected_region = region
        self.target = target
        self.addresses = addresses
        self.vanilla = vanilla
        region.entrances.append(self)

    def __str__(self):
        return str(self.__unicode__())

    def __unicode__(self):
        world = self.parent_region.world if self.parent_region else None
        return world.get_name_string_for_object(self) if world else f'{self.name} (Player {self.player})'


class Dungeon(object):

    def __init__(self, name: str, regions, big_key, small_keys, dungeon_items, player: int, dungeon_id):
        self.name = name
        self.regions = regions
        self.big_key = big_key
        self.small_keys = small_keys
        self.dungeon_items = dungeon_items
        self.bosses = dict()
        self.player = player
        self.world = None
        self.dungeon_id = dungeon_id

        self.entrance_regions = []

    @property
    def boss(self):
        return self.bosses.get(None, None)

    @boss.setter
    def boss(self, value):
        self.bosses[None] = value

    @property
    def keys(self):
        return self.small_keys + ([self.big_key] if self.big_key else [])

    @property
    def all_items(self):
        return self.dungeon_items + self.keys

    def is_dungeon_item(self, item: Item) -> bool:
        return item.player == self.player and item.name in [dungeon_item.name for dungeon_item in self.all_items]

    def count_dungeon_item(self):
        return len(self.dungeon_items) + 1 if self.big_key_required else 0 + self.key_number

    def incomplete_paths(self):
        ret = 0
        for path in self.paths:
            if not self.path_completion[path]:
                ret += 1
        return ret

    def __eq__(self, other: Item) -> bool:
        return self.name == other.name and self.player == other.player

    def __repr__(self):
        return self.__str__()

    def __str__(self):
        return str(self.__unicode__())

    def __unicode__(self):
        return self.world.get_name_string_for_object(self) if self.world else f'{self.name} (Player {self.player})'


@unique
class DoorType(Enum):
    Normal = 1
    SpiralStairs = 2
    StraightStairs = 3
    Ladder = 4
    Open = 5
    Hole = 6
    Warp = 7
    Interior = 8
    Logical = 9


@unique
class Direction(Enum):
    North = 0
    West = 1
    South = 2
    East = 3
    Up = 4
    Down = 5


@unique
class Hook(Enum):
    North = 0
    West = 1
    South = 2
    East = 3
    Stairs = 4


hook_dir_map = {
    Direction.North: Hook.North,
    Direction.South: Hook.South,
    Direction.West: Hook.West,
    Direction.East: Hook.East,
}


def hook_from_door(door):
    if door.type == DoorType.SpiralStairs:
        return Hook.Stairs
    if door.type in [DoorType.Normal, DoorType.Open, DoorType.StraightStairs]:
        return hook_dir_map[door.direction]
    return None


class Polarity:
    def __init__(self):
        self.vector = [0, 0, 0]

    def __len__(self):
        return len(self.vector)

    def __add__(self, other):
        result = Polarity()
        for i in range(len(self.vector)):
            result.vector[i] = pol_add[pol_idx_2[i]](self.vector[i], other.vector[i])
        return result

    def __iadd__(self, other):
        for i in range(len(self.vector)):
            self.vector[i] = pol_add[pol_idx_2[i]](self.vector[i], other.vector[i])
        return self

    def __getitem__(self, item):
        return self.vector[item]

    def __eq__(self, other):
        for i in range(len(self.vector)):
            if self.vector[i] != other.vector[i]:
                return False
        return True

    def __hash__(self):
        h = 17
        spot = self.vector[0]
        h *= 31 + (spot if spot >= 0 else spot + 100)
        spot = self.vector[1]
        h *= 43 + (spot if spot >= 0 else spot + 100)
        spot = self.vector[2]
        h *= 73 + (spot if spot >= 0 else spot + 100)
        return h

    def is_neutral(self):
        for i in range(len(self.vector)):
            if self.vector[i] != 0:
                return False
        return True

    def complement(self):
        result = Polarity()
        for i in range(len(self.vector)):
            result.vector[i] = pol_comp[pol_idx_2[i]](self.vector[i])
        return result

    def charge(self):
        result = 0
        for i in range(len(self.vector)):
            result += abs(self.vector[i])
        return result

    def __str__(self):
        return str(self.__unicode__())

    def __unicode__(self):
        return f'{self.vector}'


pol_idx = {
    Direction.North: (0, 'Pos'),
    Direction.South: (0, 'Neg'),
    Direction.East: (1, 'Pos'),
    Direction.West: (1, 'Neg'),
    Direction.Up: (2, 'Mod'),
    Direction.Down: (2, 'Mod')
}
pol_idx_2 = {
    0: 'Add',
    1: 'Add',
    2: 'Mod'
}
pol_inc = {
    'Pos': lambda x: x + 1,
    'Neg': lambda x: x - 1,
    'Mod': lambda x: (x + 1) % 2
}
pol_add = {
    'Add': lambda x, y: x + y,
    'Mod': lambda x, y: (x + y) % 2
}
pol_comp = {
    'Add': lambda x: -x,
    'Mod': lambda x: 0 if x == 0 else 1
}


@unique
class PolSlot(Enum):
    NorthSouth = 0
    EastWest = 1
    Stairs = 2


class CrystalBarrier(FastEnum):
    Null = 0  # no special requirement
    Blue = 1  # blue must be down and explore state set to Blue
    Orange = 2  # orange must be down and explore state set to Orange
    Either = 3  # you choose to leave this room in Either state


class Door(object):
    def __init__(self, player, name, type, entrance=None):
        self.player = player
        self.name = name
        self.type = type
        self.direction = None

        # rom properties
        self.roomIndex = -1
        # 0,1,2 + Direction (N:0, W:3, S:6, E:9) for normal
        # 0-4 for spiral offset thing
        self.doorIndex = -1
        self.layer = -1  # 0 for normal floor, 1 for the inset layer
        self.pseudo_bg = 0  # 0 for normal floor, 1 for pseudo bg
        self.toggle = False
        self.trapFlag = 0x0
        self.quadrant = 2
        self.shiftX = 78
        self.shiftY = 78
        self.zeroHzCam = False
        self.zeroVtCam = False
        self.doorListPos = -1
        self.edge_id = None
        self.edge_width = None

        #portal items
        self.portalAble = False
        self.roomLayout = 0x22  # free scroll-  both directions
        self.entranceFlag = False
        self.deadEnd = False
        self.passage = True
        self.dungeonLink = None
        self.bk_shuffle_req = False
        # self.incognitoPos = -1
        # self.sectorLink = False

        # logical properties
        # self.connected = False  # combine with Dest?
        self.dest = None
        self.blocked = False  # Indicates if the door is normally blocked off as an exit. (Sanc door or always closed)
        self.stonewall = False  # Indicate that the door cannot be enter until exited (Desert Torches, PoD Eye Statue)
        self.smallKey = False  # There's a small key door on this side
        self.bigKey = False  # There's a big key door on this side
        self.ugly = False  # Indicates that it can't be seen from the front (e.g. back of a big key door)
        self.crystal = CrystalBarrier.Null  # How your crystal state changes if you use this door
        self.req_event = None  # if a dungeon event is required for this door - swamp palace mostly
        self.controller = None
        self.dependents = []
        self.dead = False

        self.entrance = entrance
        if entrance is not None:
            entrance.door = self

    def getAddress(self):
        if self.type in [DoorType.Normal, DoorType.StraightStairs]:
            return 0x13A000 + normal_offset_table[self.roomIndex] * 24 + (self.doorIndex + self.direction.value * 3) * 2
        elif self.type == DoorType.SpiralStairs:
            return 0x13B000 + (spiral_offset_table[self.roomIndex] + self.doorIndex) * 4
        elif self.type == DoorType.Open:
            base_address = {
                Direction.North: 0x13C500,
                Direction.South: 0x13C521,
                Direction.West: 0x13C542,
                Direction.East: 0x13C55D,
            }
            return base_address[self.direction] + self.edge_id * 3

    def getTarget(self, src):
        if self.type in [DoorType.Normal, DoorType.StraightStairs]:
            bitmask = 4 * (self.layer ^ 1 if src.toggle else self.layer)
            bitmask += 0x08 * int(self.trapFlag)
            if src.type == DoorType.StraightStairs:
                bitmask += 0x40
            return [self.roomIndex, bitmask + self.doorIndex]
        if self.type == DoorType.SpiralStairs:
            bitmask = int(self.layer) << 2
            bitmask += 0x10 * int(self.zeroHzCam)
            bitmask += 0x20 * int(self.zeroVtCam)
            bitmask += 0x80 if self.direction == Direction.Up else 0
            return [self.roomIndex, bitmask + self.quadrant, self.shiftX, self.shiftY]
        if self.type == DoorType.Open:
            bitmask = self.edge_id
            bitmask += 0x10 * (self.layer ^ 1 if src.toggle else self.layer)
            bitmask += 0x80
            if src.type == DoorType.StraightStairs:
                bitmask += 0x40
            if src.type == DoorType.Open:
                bitmask += 0x20 * self.quadrant
                fraction = 0x10 * multiply_lookup[src.edge_width][self.edge_width]
                fraction += divisor_lookup[src.edge_width][self.edge_width]
                return [self.roomIndex, bitmask, fraction]
            else:
                bitmask += 0x20 * self.quad_indicator()
                return [self.roomIndex, bitmask]

    def quad_indicator(self):
        if self.direction in [Direction.North, Direction.South]:
            return self.quadrant & 0x1
        elif self.direction in [Direction.East, Direction.West]:
            return (self.quadrant & 0x2) >> 1
        return 0

    def dir(self, direction, room, doorIndex, layer):
        self.direction = direction
        self.roomIndex = room
        self.doorIndex = doorIndex
        self.layer = layer
        return self

    def ss(self, quadrant, shift_y, shift_x, zero_hz_cam=False, zero_vt_cam=False):
        self.quadrant = quadrant
        self.shiftY = shift_y
        self.shiftX = shift_x
        self.zeroHzCam = zero_hz_cam
        self.zeroVtCam = zero_vt_cam
        return self

    def edge(self, edge_id, quadrant, width):
        self.edge_id = edge_id
        self.quadrant = quadrant
        self.edge_width = width
        return self

    def small_key(self):
        self.smallKey = True
        return self

    def big_key(self):
        self.bigKey = True
        return self

    def toggler(self):
        self.toggle = True
        return self

    def no_exit(self):
        self.blocked = True
        return self

    def no_entrance(self):
        self.stonewall = True
        return self

    def trap(self, trapFlag):
        self.trapFlag = trapFlag
        return self

    def pos(self, pos):
        self.doorListPos = pos
        return self

    def event(self, event):
        self.req_event = event
        return self

    def barrier(self, crystal):
        self.crystal = crystal
        return self

    def c_switch(self):
        self.crystal = CrystalBarrier.Either
        return self

    def kill(self):
        self.dead = True
        return self

    def portal(self, quadrant, roomLayout, pseudo_bg=0):
        self.quadrant = quadrant
        self.roomLayout = roomLayout
        self.pseudo_bg = pseudo_bg
        self.portalAble = True
        return self

    def dead_end(self, allowPassage=False):
        self.deadEnd = True
        if allowPassage:
            self.passage = True
        else:
            self.passage = False

    def __eq__(self, other):
        return isinstance(other, self.__class__) and self.name == other.name

    def __hash__(self):
        return hash(self.name)

    def __str__(self):
        return str(self.__unicode__())

    def __unicode__(self):
        return '%s' % self.name


class Sector(object):

    def __init__(self):
        self.regions = []
        self.outstanding_doors = []
        self.name = None
        self.r_name_set = None
        self.chest_locations = 0
        self.key_only_locations = 0
        self.c_switch = False
        self.orange_barrier = False
        self.blue_barrier = False
        self.bk_required = False
        self.bk_provided = False
        self.conn_balance = None
        self.branch_factor = None
        self.dead_end_cnt = None
        self.entrance_sector = None
        self.destination_entrance = False
        self.equations = None

    def region_set(self):
        if self.r_name_set is None:
            self.r_name_set = dict.fromkeys(map(lambda r: r.name, self.regions))
        return self.r_name_set.keys()

    def polarity(self):
        pol = Polarity()
        for door in self.outstanding_doors:
            idx, inc = pol_idx[door.direction]
            pol.vector[idx] = pol_inc[inc](pol.vector[idx])
        return pol

    def magnitude(self):
        magnitude = [0, 0, 0]
        for door in self.outstanding_doors:
            idx, inc = pol_idx[door.direction]
            magnitude[idx] = magnitude[idx] + 1
        return magnitude

    def hook_magnitude(self):
        magnitude = [0] * len(Hook)
        for door in self.outstanding_doors:
            idx = hook_from_door(door).value
            magnitude[idx] = magnitude[idx] + 1
        return magnitude

    def outflow(self):
        outflow = 0
        for door in self.outstanding_doors:
            if not door.blocked:
                outflow = outflow + 1
        return outflow

    def adj_outflow(self):
        outflow = 0
        for door in self.outstanding_doors:
            if not door.blocked and not door.dead:
                outflow = outflow + 1
        return outflow

    def branching_factor(self):
        if self.branch_factor is None:
            self.branch_factor = len(self.outstanding_doors)
            cnt_dead = len([x for x in self.outstanding_doors if x.dead])
            if cnt_dead > 1:
                self.branch_factor -= cnt_dead - 1
            for region in self.regions:
                for ent in region.entrances:
                    if (ent.parent_region.type in [RegionType.LightWorld, RegionType.DarkWorld] and ent.parent_region.name != 'Menu') or ent.parent_region.name == 'Sewer Drop':
                        self.branch_factor += 1
                        break  # you only ever get one allowance for an entrance region, multiple entrances don't help
        return self.branch_factor

    def branches(self):
        return max(0, self.branching_factor() - 2)

    def dead_ends(self):
        if self.dead_end_cnt is None:
            if self.branching_factor() <= 1:
                self.dead_end_cnt = 1
            else:
                dead_cnt = len([x for x in self.outstanding_doors if x.dead])
                self.dead_end_cnt = dead_cnt - 1 if dead_cnt > 2 else 0
        return self.dead_end_cnt

    def is_entrance_sector(self):
        if self.entrance_sector is None:
            self.entrance_sector = False
            for region in self.regions:
                for ent in region.entrances:
                    if ent.parent_region.type in [RegionType.LightWorld, RegionType.DarkWorld] or ent.parent_region.name == 'Sewer Drop':
                        self.entrance_sector = True
        return self.entrance_sector

    def get_start_regions(self):
        if self.is_entrance_sector():
            starts = []
            for region in self.regions:
                for ent in region.entrances:
                    if ent.parent_region.type in [RegionType.LightWorld, RegionType.DarkWorld] or ent.parent_region.name == 'Sewer Drop':
                        starts.append(region)
            return starts
        return None

    def __str__(self):
        return str(self.__unicode__())

    def __unicode__(self):
        if len(self.regions) > 0:
            return f'{self.regions[0].name}'
        return f'{next(iter(self.region_set()))}'


class Portal(object):

    def __init__(self, player, name, door, entrance_offset, exit_offset, boss_exit_idx):
        self.player = player
        self.name = name
        self.door = door
        self.ent_offset = entrance_offset
        self.exit_offset = exit_offset
        self.boss_exit_idx = boss_exit_idx
        self.default = True
        self.destination = False
        self.deadEnd = False
        self.light_world = False

    def change_boss_exit(self, exit_idx):
        self.default = False
        self.boss_exit_idx = exit_idx

    def change_door(self, new_door):
        if new_door != self.door:
            self.default = False
            self.door = new_door

    def current_room(self):
        return self.door.roomIndex

    def relative_coords(self):
        y_rel = (self.door.roomIndex & 0xf0) >> 3 #todo: fix the shift!!!!
        x_rel = (self.door.roomIndex & 0x0f) * 2
        quad = self.door.quadrant
        if quad == 0:
            return [y_rel, y_rel, y_rel, y_rel+1, x_rel, x_rel, x_rel, x_rel+1]
        elif quad == 1:
            return [y_rel, y_rel, y_rel, y_rel+1, x_rel+1, x_rel, x_rel+1, x_rel+1]
        elif quad == 2:
            return [y_rel+1, y_rel, y_rel+1, y_rel+1, x_rel, x_rel, x_rel, x_rel+1]
        else:
            return [y_rel+1, y_rel, y_rel+1, y_rel+1, x_rel+1, x_rel, x_rel+1, x_rel+1]

    def scroll_x(self):
        x_rel = (self.door.roomIndex & 0x0f) * 2
        if self.door.doorIndex == 0:
            return [0x00, x_rel]
        elif self.door.doorIndex == 1:
            return [0x80, x_rel]
        else:
            return [0x00, x_rel+1]

    def scroll_y(self):
        y_rel = ((self.door.roomIndex & 0xf0) >> 3) + 1
        return [0x10, y_rel]

    def link_y(self):
        y_rel = ((self.door.roomIndex & 0xf0) >> 3) + 1
        inset = False
        if self.door.pseudo_bg == 1 or self.door.layer == 1:
            inset = True
        return [(0xd8 if not inset else 0xc0), y_rel]

    def link_x(self):
        x_rel = (self.door.roomIndex & 0x0f) * 2
        if self.door.doorIndex == 0:
            return [0x78, x_rel]
        elif self.door.doorIndex == 1:
            return [0xf8, x_rel]
        else:
            return [0x78, x_rel+1]

    # def camera_y(self):
    #     return [0x87, 0x01]

    def camera_x(self):
        if self.door.doorIndex == 0:
            return [0x7f, 0x00]
        elif self.door.doorIndex == 1:
            return [0xff, 0x00]
        else:
            return [0x7f, 0x01]

    def bg_setting(self):
        if self.door.layer == 0:
            return 0x00 | self.door.pseudo_bg
        else:
            return 0x10 | self.door.pseudo_bg

    def hv_scroll(self):
        return self.door.roomLayout

    def scroll_quad(self):
        quad = self.door.quadrant
        if quad == 0:
            return 0x00
        elif quad == 1:
            return 0x10
        elif quad == 2:
            return 0x02
        else:
            return 0x12

    def __str__(self):
        return str(self.__unicode__())

    def __unicode__(self):
        return f'{self.name}:{self.door.name}'


class DungeonInfo(object):
    def __init__(self, name):
        self.name = name
        self.total = 0
        self.required_passage = {}
        self.sole_entrance = None
        # self.dead_ends = 0  total - 1 - req = dead_ends possible


class Boss(object):
    def __init__(self, name, enemizer_name, defeat_rule, player: int):
        self.name = name
        self.enemizer_name = enemizer_name
        self.defeat_rule = defeat_rule
        self.player = player

    def can_defeat(self, state) -> bool:
        return self.defeat_rule(state, self.player)

class Location(object):
    def __init__(self, player: int, name: str = '', address=None, crystal: bool = False,
                 hint_text: Optional[str] = None, parent=None,
                 forced_item=None, player_address=None):
        self.name = name
        self.parent_region = parent
        if forced_item is not None:
          from Items import ItemFactory
          self.forced_item = ItemFactory([forced_item], player)[0]
          self.item = self.forced_item
          self.item.location = self
          self.item.world = parent.world if parent and parent.world else None
          self.event = True
        else:
          self.forced_item = None
          self.item = None
          self.event = False
        self.crystal = crystal
        self.address = address
        self.player_address = player_address
        self.spot_type = 'Location'
        self.hint_text: str = hint_text if hint_text else name
        self.recursion_count = 0
        self.locked = False
        self.always_allow = lambda item, state: False
        self.access_rule = lambda state: True
        self.item_rule = lambda item: True
        self.player = player

    def can_fill(self, state: CollectionState, item: Item, check_access=True) -> bool:
        return self.always_allow(state, item) or (self.parent_region.can_fill(item) and self.item_rule(item) and (
                    not check_access or self.can_reach(state)))

    def can_reach(self, state: CollectionState) -> bool:
        # self.access_rule computes faster on average, so placing it first for faster abort
        if self.access_rule(state) and self.parent_region.can_reach(state):
            return True
        return False

    def forced_big_key(self):
        if self.forced_item and self.forced_item.bigkey and self.player == self.forced_item.player:
            item_dungeon = self.forced_item.name.split('(')[1][:-1]
            if item_dungeon == 'Escape':
                item_dungeon = 'Hyrule Castle'
            if self.parent_region.dungeon.name == item_dungeon:
                return True
        return False

    def gen_name(self):
        name = self.name
        world = self.parent_region.world if self.parent_region and self.parent_region.world else None
        if self.parent_region.dungeon and world and world.doorShuffle[self.player] == 'crossed':
            name += f' @ {self.parent_region.dungeon.name}'
        if world and world.players > 1:
            name += f' ({world.get_player_names(self.player)})'
        return name

    def __str__(self):
        return str(self.__unicode__())

    def __unicode__(self):
        world = self.parent_region.world if self.parent_region and self.parent_region.world else None
        return world.get_name_string_for_object(self) if world else f'{self.name} (Player {self.player})'

    def __hash__(self):
        return hash((self.name, self.player))


class Item(object):

    def __init__(self, name='', advancement=False, priority=False, type=None, code=None, pedestal_hint=None, pedestal_credit=None, sickkid_credit=None, zora_credit=None, witch_credit=None, fluteboy_credit=None, hint_text=None, player=None):
        self.name = name
        self.advancement = advancement
        self.priority = priority
        self.type = type
        self.pedestal_hint_text = pedestal_hint
        self.pedestal_credit_text = pedestal_credit
        self.sickkid_credit_text = sickkid_credit
        self.zora_credit_text = zora_credit
        self.magicshop_credit_text = witch_credit
        self.fluteboy_credit_text = fluteboy_credit
        self.hint_text = hint_text
        self.code = code
        self.location = None
        self.world = None
        self.player = player

    @property
    def crystal(self) -> bool:
        return self.type == 'Crystal'

    @property
    def smallkey(self) -> bool:
        return self.type == 'SmallKey'

    @property
    def bigkey(self) -> bool:
        return self.type == 'BigKey'

    @property
    def map(self) -> bool:
        return self.type == 'Map'

    @property
    def compass(self) -> bool:
        return self.type == 'Compass'

    def __str__(self):
        return str(self.__unicode__())

    def __unicode__(self):
        return self.world.get_name_string_for_object(self) if self.world else f'{self.name} (Player {self.player})'


# have 6 address that need to be filled
class Crystal(Item):
    pass

@unique
class ShopType(Enum):
    Shop = 0
    TakeAny = 1
    UpgradeShop = 2

class Shop():
    slots = 3  # slot count is not dynamic in asm, however inventory can have None as empty slots
    blacklist = set()  # items that don't work, todo: actually check against this
    type = ShopType.Shop

    def __init__(self, region: Region, room_id: int, shopkeeper_config: int, custom: bool, locked: bool):
        self.region = region
        self.room_id = room_id
        self.inventory: List[Union[None, dict]] = [None] * self.slots
        self.shopkeeper_config = shopkeeper_config
        self.custom = custom
        self.locked = locked

    @property
    def item_count(self) -> int:
        for x in range(self.slots - 1, -1, -1):  # last x is 0
            if self.inventory[x]:
                return x + 1
        return 0

    def get_bytes(self) -> List[int]:
        # [id][roomID-low][roomID-high][doorID][zero][shop_config][shopkeeper_config][sram_index]
        entrances = self.region.entrances
        config = self.item_count
        if len(entrances) == 1 and entrances[0].name in door_addresses:
            door_id = door_addresses[entrances[0].name][0] + 1
        else:
            door_id = 0
            config |= 0x40  # ignore door id
        if self.type == ShopType.TakeAny:
            config |= 0x80
        elif self.type == ShopType.UpgradeShop:
            config |= 0x10  # Alt. VRAM
        return [0x00]+int16_as_bytes(self.room_id)+[door_id, 0x00, config, self.shopkeeper_config, 0x00]

    def has_unlimited(self, item: str) -> bool:
        for inv in self.inventory:
            if inv is None:
                continue
            if inv['item'] == item:
                return True
            if inv['max'] != 0 and inv['replacement'] is not None and inv['replacement'] == item:
                return True
        return False

    def has(self, item: str) -> bool:
        for inv in self.inventory:
            if inv is None:
                continue
            if inv['item'] == item:
                return True
            if inv['max'] != 0 and inv['replacement'] == item:
                return True
        return False

    def clear_inventory(self):
        self.inventory = [None] * self.slots

    def add_inventory(self, slot: int, item: str, price: int, max: int = 0,
                      replacement: Optional[str] = None, replacement_price: int = 0, create_location: bool = False):
        self.inventory[slot] = {
            'item': item,
            'price': price,
            'max': max,
            'replacement': replacement,
            'replacement_price': replacement_price,
            'create_location': create_location
        }

    def push_inventory(self, slot: int, item: str, price: int, max: int = 1):
        if not self.inventory[slot]:
            raise ValueError("Inventory can't be pushed back if it doesn't exist")

        self.inventory[slot] = {
            'item': item,
            'price': price,
            'max': max,
            'replacement': self.inventory[slot]["item"],
            'replacement_price': self.inventory[slot]["price"],
            'create_location': self.inventory[slot]["create_location"]
        }


class TakeAny(Shop):
    type = ShopType.TakeAny


class UpgradeShop(Shop):
    type = ShopType.UpgradeShop
    # Potions break due to VRAM flags set in UpgradeShop.
    # Didn't check for more things breaking as not much else can be shuffled here currently
    blacklist = item_name_groups["Potions"]


class Spoiler(object):
    world: World

    def __init__(self, world):
        self.world = world
        self.hashes = {}
        self.entrances = {}
        self.doors = {}
        self.doorTypes = {}
        self.lobbies = {}
        self.medallions = {}
        self.playthrough = {}
        self.unreachables = []
        self.startinventory = []
        self.locations = {}
        self.paths = {}
        self.metadata = {}
        self.shops = []
        self.bosses = OrderedDict()

    def set_entrance(self, entrance, exit, direction, player):
        if self.world.players == 1:
            self.entrances[(entrance, direction, player)] = OrderedDict([('entrance', entrance), ('exit', exit), ('direction', direction)])
        else:
            self.entrances[(entrance, direction, player)] = OrderedDict([('player', player), ('entrance', entrance), ('exit', exit), ('direction', direction)])

    def set_door(self, entrance, exit, direction, player, d_name):
        if self.world.players == 1:
            self.doors[(entrance, direction, player)] = OrderedDict([('player', player), ('entrance', entrance), ('exit', exit), ('direction', direction), ('dname', d_name)])
        else:
            self.doors[(entrance, direction, player)] = OrderedDict([('player', player), ('entrance', entrance), ('exit', exit), ('direction', direction), ('dname', d_name)])

    def set_lobby(self, lobby_name, door_name, player):
        if self.world.players == 1:
            self.lobbies[(lobby_name, player)] = {'lobby_name': lobby_name, 'door_name': door_name}
        else:
            self.lobbies[(lobby_name, player)] = {'player': player, 'lobby_name': lobby_name, 'door_name': door_name}

    def set_door_type(self, doorNames, type, player):
        if self.world.players == 1:
            self.doorTypes[(doorNames, player)] = OrderedDict([('doorNames', doorNames), ('type', type)])
        else:
            self.doorTypes[(doorNames, player)] = OrderedDict([('player', player), ('doorNames', doorNames), ('type', type)])

    def parse_data(self):
        self.medallions = OrderedDict()
        if self.world.players == 1:
            self.medallions['Misery Mire'] = self.world.required_medallions[1][0]
            self.medallions['Turtle Rock'] = self.world.required_medallions[1][1]
        else:
            for player in range(1, self.world.players + 1):
                self.medallions[f'Misery Mire ({self.world.get_player_names(player)})'] = self.world.required_medallions[player][0]
                self.medallions[f'Turtle Rock ({self.world.get_player_names(player)})'] = self.world.required_medallions[player][1]

        self.startinventory = list(map(str, self.world.precollected_items))

        self.locations = OrderedDict()
        listed_locations = set()

        lw_locations = [loc for loc in self.world.get_locations() if loc not in listed_locations and loc.parent_region and loc.parent_region.type == RegionType.LightWorld]
        self.locations['Light World'] = OrderedDict([(location.gen_name(), str(location.item) if location.item is not None else 'Nothing') for location in lw_locations])
        listed_locations.update(lw_locations)

        dw_locations = [loc for loc in self.world.get_locations() if loc not in listed_locations and loc.parent_region and loc.parent_region.type == RegionType.DarkWorld]
        self.locations['Dark World'] = OrderedDict([(location.gen_name(), str(location.item) if location.item is not None else 'Nothing') for location in dw_locations])
        listed_locations.update(dw_locations)

        cave_locations = [loc for loc in self.world.get_locations() if loc not in listed_locations and loc.parent_region and loc.parent_region.type == RegionType.Cave]
        self.locations['Caves'] = OrderedDict([(location.gen_name(), str(location.item) if location.item is not None else 'Nothing') for location in cave_locations])
        listed_locations.update(cave_locations)

        for dungeon in self.world.dungeons:
            dungeon_locations = [loc for loc in self.world.get_locations() if loc not in listed_locations and loc.parent_region and loc.parent_region.dungeon == dungeon]
            self.locations[str(dungeon)] = OrderedDict([(location.gen_name(), str(location.item) if location.item is not None else 'Nothing') for location in dungeon_locations])
            listed_locations.update(dungeon_locations)

        other_locations = [loc for loc in self.world.get_locations() if loc not in listed_locations]
        if other_locations:
            self.locations['Other Locations'] = OrderedDict([(location.gen_name(), str(location.item) if location.item is not None else 'Nothing') for location in other_locations])
            listed_locations.update(other_locations)

        self.shops = []
        for shop in self.world.shops:
            if not shop.custom:
                continue
            shopdata = {'location': str(shop.region),
                        'type': 'Take Any' if shop.type == ShopType.TakeAny else 'Shop'
                       }
            for index, item in enumerate(shop.inventory):
                if item is None:
                    continue
                shopdata['item_{}'.format(index)] = "{} — {}".format(item['item'], item['price']) if item['price'] else item['item']
                if item['max'] == 0:
                    continue
                shopdata['item_{}'.format(index)] += " x {}".format(item['max'])

                if item['replacement'] is None:
                    continue
                shopdata['item_{}'.format(index)] += ", {} - {}".format(item['replacement'], item['replacement_price']) if item['replacement_price'] else item['replacement']
            self.shops.append(shopdata)

        for player in range(1, self.world.players + 1):
            self.bosses[str(player)] = OrderedDict()
            self.bosses[str(player)]["Eastern Palace"] = self.world.get_dungeon("Eastern Palace", player).boss.name
            self.bosses[str(player)]["Desert Palace"] = self.world.get_dungeon("Desert Palace", player).boss.name
            self.bosses[str(player)]["Tower Of Hera"] = self.world.get_dungeon("Tower of Hera", player).boss.name
            self.bosses[str(player)]["Hyrule Castle"] = "Agahnim"
            self.bosses[str(player)]["Palace Of Darkness"] = self.world.get_dungeon("Palace of Darkness", player).boss.name
            self.bosses[str(player)]["Swamp Palace"] = self.world.get_dungeon("Swamp Palace", player).boss.name
            self.bosses[str(player)]["Skull Woods"] = self.world.get_dungeon("Skull Woods", player).boss.name
            self.bosses[str(player)]["Thieves Town"] = self.world.get_dungeon("Thieves Town", player).boss.name
            self.bosses[str(player)]["Ice Palace"] = self.world.get_dungeon("Ice Palace", player).boss.name
            self.bosses[str(player)]["Misery Mire"] = self.world.get_dungeon("Misery Mire", player).boss.name
            self.bosses[str(player)]["Turtle Rock"] = self.world.get_dungeon("Turtle Rock", player).boss.name
            self.bosses[str(player)]["Ganons Tower Basement"] = [x for x in self.world.dungeons if x.player == player and 'bottom' in x.bosses.keys()][0].bosses['bottom'].name
            self.bosses[str(player)]["Ganons Tower Middle"] = [x for x in self.world.dungeons if x.player == player and 'middle' in x.bosses.keys()][0].bosses['middle'].name
            self.bosses[str(player)]["Ganons Tower Top"] = [x for x in self.world.dungeons if x.player == player and 'top' in x.bosses.keys()][0].bosses['top'].name

            self.bosses[str(player)]["Ganons Tower"] = "Agahnim 2"
            self.bosses[str(player)]["Ganon"] = "Ganon"

        if self.world.players == 1:
            self.bosses = self.bosses["1"]

        for player in range(1, self.world.players + 1):
            if self.world.intensity[player] >= 3:
                for portal in self.world.dungeon_portals[player]:
                    self.set_lobby(portal.name, portal.door.name, player)

        from Utils import __version__ as ERVersion
        from Main import __dr_version__ as DRVersion
        self.metadata = {'version': ERVersion,
                         'drversion': DRVersion,
                         'logic': self.world.logic,
                         'dark_room_logic': self.world.dark_room_logic,
                         'mode': self.world.mode,
                         'retro': self.world.retro,
                         'weapons': self.world.swords,
                         'goal': self.world.goal,
                         'shuffle': self.world.shuffle,
                         'door_shuffle': self.world.doorShuffle,
                         'intensity': self.world.intensity,
                         'item_pool': self.world.difficulty,
                         'item_functionality': self.world.difficulty_adjustments,
                         'gt_crystals': self.world.crystals_needed_for_gt,
                         'ganon_crystals': self.world.crystals_needed_for_ganon,
                         'open_pyramid': self.world.open_pyramid,
                         'accessibility': self.world.accessibility,
                         'hints': self.world.hints,
                         'mapshuffle': self.world.mapshuffle,
                         'compassshuffle': self.world.compassshuffle,
                         'keyshuffle': self.world.keyshuffle,
                         'bigkeyshuffle': self.world.bigkeyshuffle,
                         'boss_shuffle': self.world.boss_shuffle,
                         'enemy_shuffle': self.world.enemy_shuffle,
                         'enemy_health': self.world.enemy_health,
                         'enemy_damage': self.world.enemy_damage,
                         'killable_thieves': self.world.killable_thieves,
                         'tile_shuffle': self.world.tile_shuffle,
                         'bush_shuffle': self.world.bush_shuffle,
                         'beemizer': self.world.beemizer,
                         'progressive': self.world.progressive,
                         'shufflepots': self.world.shufflepots,
                         'players': self.world.players,
                         'teams': self.world.teams,
                         'progression_balancing': self.world.progression_balancing,
                         'triforce_pieces_available': self.world.triforce_pieces_available,
                         'triforce_pieces_required': self.world.triforce_pieces_required,
                         'shop_shuffle': self.world.shop_shuffle,
                         'shuffle_prizes': self.world.shuffle_prizes,
                         'sprite_pool': self.world.sprite_pool,
                         'restrict_dungeon_item_on_boss': self.world.restrict_dungeon_item_on_boss,
                         'experimental': self.world.experimental,
                         'keydropshuffle': self.world.keydropshuffle,
                         'debug': self.world.debug
                         }

    def to_json(self):
        self.parse_data()
        out = OrderedDict()
        out['Entrances'] = list(self.entrances.values())
        out['Doors'] = list(self.doors.values())
        out['Lobbies'] = list(self.lobbies.values())
        out['DoorTypes'] = list(self.doorTypes.values())
        out.update(self.locations)
        out['Starting Inventory'] = self.startinventory
        out['Special'] = self.medallions
        if self.hashes:
            out['Hashes'] = {f"{self.world.player_names[player][team]} (Team {team+1})": hash for (player, team), hash in self.hashes.items()}
        if self.shops:
            out['Shops'] = self.shops
        out['playthrough'] = self.playthrough
        out['paths'] = self.paths
        out['Bosses'] = self.bosses
        out['meta'] = self.metadata

        return json.dumps(out)

    def to_file(self, filename):
        self.parse_data()

        def bool_to_text(variable: Union[bool, str]) -> str:
            if type(variable) == str:
                return variable
            return 'Yes' if variable else 'No'

        with open(filename, 'w', encoding="utf-8-sig") as outfile:
            outfile.write(
                'ALttP Berserker\'s Multiworld Door Randomizer Version %s : %s - Seed: %d\n\n' % (
                    self.metadata['version'], self.metadata['drversion'], self.world.seed))
            outfile.write('Filling Algorithm:               %s\n' % self.world.algorithm)
            outfile.write('Players:                         %d\n' % self.world.players)
            outfile.write('Teams:                           %d\n' % self.world.teams)
            for player in range(1, self.world.players + 1):
                if self.world.players > 1:
                    outfile.write('\nPlayer %d: %s\n' % (player, self.world.get_player_names(player)))
                if len(self.hashes) > 0:
                    for team in range(self.world.teams):
                        outfile.write('%s%s\n' % (
                            f"Hash - {self.world.player_names[player][team]} (Team {team + 1}): " if self.world.teams > 1 else 'Hash: ',
                            self.hashes[player, team]))
                outfile.write('Logic:                           %s\n' % self.metadata['logic'][player])
                outfile.write('Dark Room Logic:                 %s\n' % self.metadata['dark_room_logic'][player])
                outfile.write('Restricted Boss Drops:           %s\n' %
                              bool_to_text(self.metadata['restrict_dungeon_item_on_boss'][player]))
                if self.world.players > 1:
                    outfile.write('Progression Balanced:            %s\n' % (
                        'Yes' if self.metadata['progression_balancing'][player] else 'No'))
                outfile.write('Mode:                            %s\n' % self.metadata['mode'][player])
                outfile.write('Retro:                           %s\n' %
                              ('Yes' if self.metadata['retro'][player] else 'No'))
                outfile.write('Swords:                          %s\n' % self.metadata['weapons'][player])
                outfile.write('Goal:                            %s\n' % self.metadata['goal'][player])
                if "triforce" in self.metadata["goal"][player]:  # triforce hunt
                    outfile.write("Pieces available for Triforce:   %s\n" %
                                  self.metadata['triforce_pieces_available'][player])
                    outfile.write("Pieces required for Triforce:    %s\n" %
                                  self.metadata["triforce_pieces_required"][player])
                outfile.write('Difficulty:                      %s\n' % self.metadata['item_pool'][player])
                outfile.write('Item Functionality:              %s\n' % self.metadata['item_functionality'][player])
                outfile.write('Item Progression:                %s\n' % self.metadata['progressive'][player])
                outfile.write('Entrance Shuffle:                %s\n' % self.metadata['shuffle'][player])
                outfile.write('Door Shuffle:                    %s\n' % self.metadata['door_shuffle'][player])
                outfile.write('Intensity:                       %s\n' % self.metadata['intensity'][player])
<<<<<<< HEAD
                outfile.write('Crystals required for GT:        %s\n' % self.metadata['gt_crystals'][player])
                outfile.write('Crystals required for Ganon:     %s\n' % self.metadata['ganon_crystals'][player])
                outfile.write('Pyramid hole pre-opened:         %s\n' % (
                    'Yes' if self.metadata['open_pyramid'][player] else 'No'))
=======
                addition = ' (Random)' if self.world.crystals_gt_orig[player] == 'random' else ''
                outfile.write('Crystals required for GT:        %s\n' % (str(self.metadata['gt_crystals'][player]) + addition))
                addition = ' (Random)' if self.world.crystals_ganon_orig[player] == 'random' else ''
                outfile.write('Crystals required for Ganon:     %s\n' % (str(self.metadata['ganon_crystals'][player]) + addition))
                outfile.write('Pyramid hole pre-opened:         %s\n' % ('Yes' if self.metadata['open_pyramid'][player] else 'No'))
>>>>>>> a402a8ba
                outfile.write('Accessibility:                   %s\n' % self.metadata['accessibility'][player])
                outfile.write('Map shuffle:                     %s\n' %
                              ('Yes' if self.metadata['mapshuffle'][player] else 'No'))
                outfile.write('Compass shuffle:                 %s\n' %
                              ('Yes' if self.metadata['compassshuffle'][player] else 'No'))
                outfile.write(
                    'Small Key shuffle:               %s\n' % (bool_to_text(self.metadata['keyshuffle'][player])))
                outfile.write('Big Key shuffle:                 %s\n' % (
                    'Yes' if self.metadata['bigkeyshuffle'][player] else 'No'))
                outfile.write('Shop inventory shuffle:          %s\n' %
                              bool_to_text("i" in self.metadata["shop_shuffle"][player]))
                outfile.write('Shop price shuffle:              %s\n' %
                              bool_to_text("p" in self.metadata["shop_shuffle"][player]))
                outfile.write('Shop upgrade shuffle:            %s\n' %
                              bool_to_text("u" in self.metadata["shop_shuffle"][player]))
                outfile.write('Boss shuffle:                    %s\n' % self.metadata['boss_shuffle'][player])
                outfile.write(
                    'Enemy shuffle:                   %s\n' % bool_to_text(self.metadata['enemy_shuffle'][player]))
                outfile.write('Enemy health:                    %s\n' % self.metadata['enemy_health'][player])
                outfile.write('Enemy damage:                    %s\n' % self.metadata['enemy_damage'][player])
                outfile.write(f'Killable thieves:                {bool_to_text(self.metadata["killable_thieves"][player])}\n')
                outfile.write(f'Shuffled tiles:                  {bool_to_text(self.metadata["tile_shuffle"][player])}\n')
                outfile.write(f'Shuffled bushes:                 {bool_to_text(self.metadata["bush_shuffle"][player])}\n')
                outfile.write(
                    'Hints:                           %s\n' % ('Yes' if self.metadata['hints'][player] else 'No'))
                outfile.write('Beemizer:                        %s\n' % self.metadata['beemizer'][player])
                outfile.write('Pot shuffle                      %s\n' % ('Yes' if self.metadata['shufflepots'][player] else 'No'))
                outfile.write('Prize shuffle                    %s\n' % self.metadata['shuffle_prizes'][player])
                outfile.write('Experimental:              %s\n' % ('Yes' if self.metadata['experimental'][player] else 'No'))
                outfile.write('Debug Mode:                      %s\n' % ('Yes' if self.metadata['debug'][player] else 'No'))
                outfile.write('Key Drops shuffled:              %s\n' % ('Yes' if self.metadata['keydropshuffle'][player] else 'No'))
            if self.doors:
                outfile.write('\n\nDoors:\n\n')
                outfile.write('\n'.join(
                    ['%s%s %s %s %s' % (f'{self.world.get_player_names(entry["player"])}: ' if self.world.players > 1 else '',
                                        self.world.fish.translate("meta","doors",entry['entrance']),
                                        '<=>' if entry['direction'] == 'both' else '<=' if entry['direction'] == 'exit' else '=>',
                                        self.world.fish.translate("meta","doors",entry['exit']),
                                        '({0})'.format(entry['dname']) if self.world.doorShuffle[entry['player']] == 'crossed' else '') for
                     entry in self.doors.values()]))
            if self.lobbies:
                outfile.write('\n\nDungeon Lobbies:\n\n')
                outfile.write('\n'.join(
                    [f"{'Player {0}: '.format(entry['player']) if self.world.players > 1 else ''}{entry['lobby_name']}: {entry['door_name']}"
                     for
                     entry in self.lobbies.values()]))
            if self.doorTypes:
                # doorNames: For some reason these come in combined, somehow need to split on the thing to translate
                # doorTypes: Small Key, Bombable, Bonkable
                outfile.write('\n\nDoor Types:\n\n')
                outfile.write('\n'.join(['%s%s %s' % (f'{self.world.get_player_names(entry["player"])}: ' if self.world.players > 1 else '', self.world.fish.translate("meta","doors",entry['doorNames']), self.world.fish.translate("meta","doorTypes",entry['type'])) for entry in self.doorTypes.values()]))
            if self.entrances:
                # entrances: To/From overworld; Checking w/ & w/out "Exit" and translating accordingly
                outfile.write('\n\nEntrances:\n\n')
                outfile.write('\n'.join(['%s%s %s %s' % (f'{self.world.get_player_names(entry["player"])}: '
                                                         if self.world.players > 1 else '', self.world.fish.translate("meta","entrances",entry['entrance']),
                                                         '<=>' if entry['direction'] == 'both' else
                                                         '<=' if entry['direction'] == 'exit' else '=>',
                                                         self.world.fish.translate("meta","entrances",entry['exit'])) for entry in self.entrances.values()]))
            outfile.write('\n\nMedallions:\n')
            for dungeon, medallion in self.medallions.items():
                outfile.write(f'\n{dungeon}: {medallion} Medallion')
            if self.startinventory:
                outfile.write('\n\nStarting Inventory:\n\n')
                outfile.write('\n'.join(self.startinventory))

            # locations: Change up location names; in the instance of a location with multiple sections, it'll try to translate the room name
            # items: Item names
            outfile.write('\n\nLocations:\n\n')
            outfile.write('\n'.join(['%s: %s' % (self.world.fish.translate("meta", "locations", location), self.world.fish.translate("meta", "items", item)) for grouping in self.locations.values() for (location, item) in grouping.items()]))

            # locations: Change up location names; in the instance of a location with multiple sections, it'll try to translate the room name
            # items: Item names
            outfile.write('\n\nShops:\n\n')
            outfile.write('\n'.join("{} [{}]\n    {}".format(self.world.fish.translate("meta","locations",shop['location']), shop['type'], "\n    ".join(self.world.fish.translate("meta","items",item) for item in [shop.get('item_0', None), shop.get('item_1', None), shop.get('item_2', None)] if item)) for shop in self.shops))

            for player in range(1, self.world.players + 1):
                if self.world.boss_shuffle[player] != 'none':
                    bossmap = self.bosses[str(player)] if self.world.players > 1 else self.bosses
                    outfile.write(f'\n\nBosses{(f" ({self.world.get_player_names(player)})" if self.world.players > 1 else "")}:\n')
                    outfile.write('    ' + '\n    '.join([f'{x}: {y}' for x, y in bossmap.items() if y not in ['Agahnim', 'Agahnim 2', 'Ganon']]))

            # locations: Change up location names; in the instance of a location with multiple sections, it'll try to translate the room name
            # items: Item names
            outfile.write('\n\nPlaythrough:\n\n')
            outfile.write('\n'.join(['%s: {\n%s\n}' % (sphere_nr, '\n'.join(['  %s: %s' % (self.world.fish.translate("meta","locations",location), self.world.fish.translate("meta","items",item)) for (location, item) in sphere.items()] if sphere_nr != '0' else [f'  {item}' for item in sphere])) for (sphere_nr, sphere) in self.playthrough.items()]))
            if self.unreachables:
                # locations: Change up location names; in the instance of a location with multiple sections, it'll try to translate the room name
                # items: Item names
                outfile.write('\n\nUnreachable Items:\n\n')
                outfile.write('\n'.join(['%s: %s' % (self.world.fish.translate("meta", "items", unreachable.item.name),
                                                     self.world.fish.translate("meta", "locations", unreachable.name))
                                         for unreachable in self.unreachables]))

            # rooms: Change up room names; only if it's got no locations in it
            # entrances: To/From overworld; Checking w/ & w/out "Exit" and translating accordingly
            # locations: Change up location names; in the instance of a location with multiple sections, it'll try to translate the room name
            outfile.write('\n\nPaths:\n\n')
            path_listings = []
            for location, path in sorted(self.paths.items()):
                path_lines = []
                for region, exit in path:
                    if exit is not None:
                        path_lines.append("{} -> {}".format(self.world.fish.translate("meta","rooms",region), self.world.fish.translate("meta","entrances",exit)))
                    else:
                        path_lines.append(self.world.fish.translate("meta","rooms",region))
                path_listings.append("{}\n        {}".format(self.world.fish.translate("meta","locations",location), "\n   =>   ".join(path_lines)))

            outfile.write('\n'.join(path_listings))


flooded_keys = {
    'Trench 1 Switch': 'Swamp Palace - Trench 1 Pot Key',
    'Trench 2 Switch': 'Swamp Palace - Trench 2 Pot Key'
}

dungeon_names = [
    'Hyrule Castle', 'Eastern Palace', 'Desert Palace', 'Tower of Hera', 'Agahnims Tower', 'Palace of Darkness',
    'Swamp Palace', 'Skull Woods', 'Thieves Town', 'Ice Palace', 'Misery Mire', 'Turtle Rock', 'Ganons Tower'
]


class PotItem(FastEnum):
    Nothing = 0x0
    OneRupee = 0x1
    RockCrab = 0x2
    Bee = 0x3
    Random = 0x4
    Bomb_0 = 0x5
    Heart_0 = 0x6
    FiveRupees = 0x7
    Key = 0x8
    FiveArrows = 0x9
    Bomb = 0xA
    Heart = 0xB
    SmallMagic = 0xC
    BigMagic = 0xD
    Chicken = 0xE
    GreenSoldier = 0xF
    AliveRock = 0x10
    BlueSoldier = 0x11
    GroundBomb = 0x12
    Heart_2 = 0x13
    Fairy = 0x14
    Heart_3 = 0x15
    Hole = 0x80
    Warp = 0x82
    Staircase = 0x84
    Bombable = 0x86
    Switch = 0x88


class PotFlags(FastEnum):
    Normal = 0x0
    NoSwitch = 0x1  # A switch should never go here
    SwitchLogicChange = 0x2  # A switch can go here, but requires a logic change


class Pot(object):
    def __init__(self, x, y, item, room, flags = PotFlags.Normal):
        self.x = x
        self.y = y
        self.item = item
        self.room = room
        self.flags = flags<|MERGE_RESOLUTION|>--- conflicted
+++ resolved
@@ -142,7 +142,6 @@
             set_player_attr('open_pyramid', False)
             set_player_attr('treasure_hunt_icon', 'Triforce Piece')
             set_player_attr('treasure_hunt_count', 0)
-<<<<<<< HEAD
             set_player_attr('clock_mode', False)
             set_player_attr('countdown_start_time', 10)
             set_player_attr('red_clock_time', -2)
@@ -160,10 +159,8 @@
             set_player_attr('sprite_pool', [])
             set_player_attr('dark_room_logic', "lamp")
             set_player_attr('restrict_dungeon_item_on_boss', False)
-=======
             set_player_attr('potshuffle', False)
             set_player_attr('pot_contents', None)
->>>>>>> a402a8ba
 
             set_player_attr('keydropshuffle', False)
             set_player_attr('mixed_travel', 'prevent')
@@ -2146,18 +2143,12 @@
                 outfile.write('Entrance Shuffle:                %s\n' % self.metadata['shuffle'][player])
                 outfile.write('Door Shuffle:                    %s\n' % self.metadata['door_shuffle'][player])
                 outfile.write('Intensity:                       %s\n' % self.metadata['intensity'][player])
-<<<<<<< HEAD
-                outfile.write('Crystals required for GT:        %s\n' % self.metadata['gt_crystals'][player])
-                outfile.write('Crystals required for Ganon:     %s\n' % self.metadata['ganon_crystals'][player])
-                outfile.write('Pyramid hole pre-opened:         %s\n' % (
-                    'Yes' if self.metadata['open_pyramid'][player] else 'No'))
-=======
                 addition = ' (Random)' if self.world.crystals_gt_orig[player] == 'random' else ''
                 outfile.write('Crystals required for GT:        %s\n' % (str(self.metadata['gt_crystals'][player]) + addition))
                 addition = ' (Random)' if self.world.crystals_ganon_orig[player] == 'random' else ''
                 outfile.write('Crystals required for Ganon:     %s\n' % (str(self.metadata['ganon_crystals'][player]) + addition))
-                outfile.write('Pyramid hole pre-opened:         %s\n' % ('Yes' if self.metadata['open_pyramid'][player] else 'No'))
->>>>>>> a402a8ba
+                outfile.write('Pyramid hole pre-opened:         %s\n' % (
+                    'Yes' if self.metadata['open_pyramid'][player] else 'No'))
                 outfile.write('Accessibility:                   %s\n' % self.metadata['accessibility'][player])
                 outfile.write('Map shuffle:                     %s\n' %
                               ('Yes' if self.metadata['mapshuffle'][player] else 'No'))
