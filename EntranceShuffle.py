--- conflicted
+++ resolved
@@ -3416,15 +3416,9 @@
                                ('Tower of Hera', 'Hera Lobby'),
                                ('Tower of Hera Exit', 'Death Mountain (Top)'),
 
-<<<<<<< HEAD
-                               ('Hyrule Castle Entrance (South)', 'Hyrule Castle'),
-                               ('Hyrule Castle Entrance (West)', 'Hyrule Castle'),
-                               ('Hyrule Castle Entrance (East)', 'Hyrule Castle'),
-=======
                                ('Hyrule Castle Entrance (South)', 'Hyrule Castle Lobby'),
                                ('Hyrule Castle Entrance (West)', 'Hyrule Castle West Lobby'),
                                ('Hyrule Castle Entrance (East)', 'Hyrule Castle East Lobby'),
->>>>>>> c475dc74
                                ('Hyrule Castle Exit (South)', 'Hyrule Castle Courtyard'),
                                ('Hyrule Castle Exit (West)', 'Hyrule Castle Ledge'),
                                ('Hyrule Castle Exit (East)', 'Hyrule Castle Ledge'),
