import random

# ToDo: With shuffle_ganon option, prevent gtower from linking to an exit only location through a 2 entrance cave.


def link_entrances(world, player):
    connect_two_way(world, 'Links House', 'Links House Exit', player) # unshuffled. For now
    connect_exit(world, 'Chris Houlihan Room Exit', 'Links House', player) # should always match link's house, except for plandos

    Dungeon_Exits = Dungeon_Exits_Base.copy()
    Cave_Exits = Cave_Exits_Base.copy()
    Old_Man_House = Old_Man_House_Base.copy()
    Cave_Three_Exits = Cave_Three_Exits_Base.copy()

    unbias_some_entrances(Dungeon_Exits, Cave_Exits, Old_Man_House, Cave_Three_Exits)

    # setup mandatory connections
    for exitname, regionname in mandatory_connections:
        connect_simple(world, exitname, regionname, player)

    # if we do not shuffle, set default connections
    if world.shuffle[player] == 'vanilla':
        for exitname, regionname in default_connections:
            connect_simple(world, exitname, regionname, player)
        for exitname, regionname in default_dungeon_connections:
            connect_simple(world, exitname, regionname, player)
    elif world.shuffle[player] == 'dungeonssimple':
        for exitname, regionname in default_connections:
            connect_simple(world, exitname, regionname, player)

        simple_shuffle_dungeons(world, player)
    elif world.shuffle[player] == 'dungeonsfull':
        for exitname, regionname in default_connections:
            connect_simple(world, exitname, regionname, player)

        skull_woods_shuffle(world, player)

        dungeon_exits = list(Dungeon_Exits)
        lw_entrances = list(LW_Dungeon_Entrances)
        dw_entrances = list(DW_Dungeon_Entrances)

        if world.mode[player] == 'standard':
            # must connect front of hyrule castle to do escape
            connect_two_way(world, 'Hyrule Castle Entrance (South)', 'Hyrule Castle Exit (South)', player)
        else:
            dungeon_exits.append(('Hyrule Castle Exit (South)', 'Hyrule Castle Exit (West)', 'Hyrule Castle Exit (East)'))
            lw_entrances.append('Hyrule Castle Entrance (South)')

        if not world.shuffle_ganon:
            connect_two_way(world, 'Ganons Tower', 'Ganons Tower Exit', player)
        else:
            dw_entrances.append('Ganons Tower')
            dungeon_exits.append('Ganons Tower Exit')

        if world.mode[player] == 'standard':
            # rest of hyrule castle must be in light world, so it has to be the one connected to east exit of desert
            connect_mandatory_exits(world, lw_entrances, [('Hyrule Castle Exit (West)', 'Hyrule Castle Exit (East)')], list(LW_Dungeon_Entrances_Must_Exit), player)
        else:
            connect_mandatory_exits(world, lw_entrances, dungeon_exits, list(LW_Dungeon_Entrances_Must_Exit), player)
        connect_mandatory_exits(world, dw_entrances, dungeon_exits, list(DW_Dungeon_Entrances_Must_Exit), player)
        connect_caves(world, lw_entrances, dw_entrances, dungeon_exits, player)
    elif world.shuffle[player] == 'simple':
        simple_shuffle_dungeons(world, player)

        old_man_entrances = list(Old_Man_Entrances)
        caves = list(Cave_Exits)
        three_exit_caves = list(Cave_Three_Exits)

        single_doors = list(Single_Cave_Doors)
        bomb_shop_doors = list(Bomb_Shop_Single_Cave_Doors)
        blacksmith_doors = list(Blacksmith_Single_Cave_Doors)
        door_targets = list(Single_Cave_Targets)

        # we shuffle all 2 entrance caves as pairs as a start
        # start with the ones that need to be directed
        two_door_caves = list(Two_Door_Caves_Directional)
        random.shuffle(two_door_caves)
        random.shuffle(caves)
        while two_door_caves:
            entrance1, entrance2 = two_door_caves.pop()
            exit1, exit2 = caves.pop()
            connect_two_way(world, entrance1, exit1, player)
            connect_two_way(world, entrance2, exit2, player)

        # now the remaining pairs
        two_door_caves = list(Two_Door_Caves)
        random.shuffle(two_door_caves)
        while two_door_caves:
            entrance1, entrance2 = two_door_caves.pop()
            exit1, exit2 = caves.pop()
            connect_two_way(world, entrance1, exit1, player)
            connect_two_way(world, entrance2, exit2, player)

        # at this point only Light World death mountain entrances remain
        # place old man, has limited options
        remaining_entrances = ['Old Man Cave (West)', 'Old Man House (Bottom)', 'Death Mountain Return Cave (West)', 'Paradox Cave (Bottom)', 'Paradox Cave (Middle)', 'Paradox Cave (Top)',
                               'Fairy Ascension Cave (Bottom)', 'Fairy Ascension Cave (Top)', 'Spiral Cave', 'Spiral Cave (Bottom)']
        random.shuffle(old_man_entrances)
        old_man_exit = old_man_entrances.pop()
        remaining_entrances.extend(old_man_entrances)
        random.shuffle(remaining_entrances)
        old_man_entrance = remaining_entrances.pop()
        connect_two_way(world, old_man_entrance, 'Old Man Cave Exit (West)', player)
        connect_two_way(world, old_man_exit, 'Old Man Cave Exit (East)', player)

        # add old man house to ensure it is always somewhere on light death mountain
        caves.extend(list(Old_Man_House))
        caves.extend(list(three_exit_caves))

        # connect rest
        connect_caves(world, remaining_entrances, [], caves, player)

        # scramble holes
        scramble_holes(world, player)

        # place blacksmith, has limited options
        random.shuffle(blacksmith_doors)
        blacksmith_hut = blacksmith_doors.pop()
        connect_entrance(world, blacksmith_hut, 'Blacksmiths Hut', player)
        bomb_shop_doors.extend(blacksmith_doors)

        # place bomb shop, has limited options
        random.shuffle(bomb_shop_doors)
        bomb_shop = bomb_shop_doors.pop()
        connect_entrance(world, bomb_shop, 'Big Bomb Shop', player)
        single_doors.extend(bomb_shop_doors)

        # tavern back door cannot be shuffled yet
        connect_doors(world, ['Tavern North'], ['Tavern'], player)

        # place remaining doors
        connect_doors(world, single_doors, door_targets, player)
    elif world.shuffle[player] == 'restricted':
        simple_shuffle_dungeons(world, player)

        lw_entrances = list(LW_Entrances + LW_Single_Cave_Doors + Old_Man_Entrances)
        dw_entrances = list(DW_Entrances + DW_Single_Cave_Doors)
        dw_must_exits = list(DW_Entrances_Must_Exit)
        old_man_entrances = list(Old_Man_Entrances)
        caves = list(Cave_Exits + Cave_Three_Exits)
        single_doors = list(Single_Cave_Doors)
        bomb_shop_doors = list(Bomb_Shop_Single_Cave_Doors + Bomb_Shop_Multi_Cave_Doors)
        blacksmith_doors = list(Blacksmith_Single_Cave_Doors + Blacksmith_Multi_Cave_Doors)
        door_targets = list(Single_Cave_Targets)

        # tavern back door cannot be shuffled yet
        connect_doors(world, ['Tavern North'], ['Tavern'], player)

        # in restricted, the only mandatory exits are in dark world
        connect_mandatory_exits(world, dw_entrances, caves, dw_must_exits, player)

        # place old man, has limited options
        # exit has to come from specific set of doors, the entrance is free to move about
        old_man_entrances = [door for door in old_man_entrances if door in lw_entrances]
        random.shuffle(old_man_entrances)
        old_man_exit = old_man_entrances.pop()
        connect_two_way(world, old_man_exit, 'Old Man Cave Exit (East)', player)
        lw_entrances.remove(old_man_exit)

        # place blacksmith, has limited options
        all_entrances = lw_entrances + dw_entrances
        # cannot place it anywhere already taken (or that are otherwise not eligable for placement)
        blacksmith_doors = [door for door in blacksmith_doors if door in all_entrances]
        random.shuffle(blacksmith_doors)
        blacksmith_hut = blacksmith_doors.pop()
        connect_entrance(world, blacksmith_hut, 'Blacksmiths Hut', player)
        if blacksmith_hut in lw_entrances:
            lw_entrances.remove(blacksmith_hut)
        if blacksmith_hut in dw_entrances:
            dw_entrances.remove(blacksmith_hut)
        bomb_shop_doors.extend(blacksmith_doors)

        # place bomb shop, has limited options
        all_entrances = lw_entrances + dw_entrances
        # cannot place it anywhere already taken (or that are otherwise not eligable for placement)
        bomb_shop_doors = [door for door in bomb_shop_doors if door in all_entrances]
        random.shuffle(bomb_shop_doors)
        bomb_shop = bomb_shop_doors.pop()
        connect_entrance(world, bomb_shop, 'Big Bomb Shop', player)
        if bomb_shop in lw_entrances:
            lw_entrances.remove(bomb_shop)
        if bomb_shop in dw_entrances:
            dw_entrances.remove(bomb_shop)

        # place the old man cave's entrance somewhere in the light world
        random.shuffle(lw_entrances)
        old_man_entrance = lw_entrances.pop()
        connect_two_way(world, old_man_entrance, 'Old Man Cave Exit (West)', player)

        # place Old Man House in Light World
        connect_caves(world, lw_entrances, [], list(Old_Man_House), player) #for multiple seeds


        # now scramble the rest
        connect_caves(world, lw_entrances, dw_entrances, caves, player)

        # scramble holes
        scramble_holes(world, player)

        doors = lw_entrances + dw_entrances

        # place remaining doors
        connect_doors(world, doors, door_targets, player)
    elif world.shuffle[player] == 'restricted_legacy':
        simple_shuffle_dungeons(world, player)

        lw_entrances = list(LW_Entrances)
        dw_entrances = list(DW_Entrances)
        dw_must_exits = list(DW_Entrances_Must_Exit)
        old_man_entrances = list(Old_Man_Entrances)
        caves = list(Cave_Exits)
        three_exit_caves = list(Cave_Three_Exits)
        single_doors = list(Single_Cave_Doors)
        bomb_shop_doors = list(Bomb_Shop_Single_Cave_Doors)
        blacksmith_doors = list(Blacksmith_Single_Cave_Doors)
        door_targets = list(Single_Cave_Targets)

        # only use two exit caves to do mandatory dw connections
        connect_mandatory_exits(world, dw_entrances, caves, dw_must_exits, player)
        # add three exit doors to pool for remainder
        caves.extend(three_exit_caves)

        # place old man, has limited options
        # exit has to come from specific set of doors, the entrance is free to move about
        random.shuffle(old_man_entrances)
        old_man_exit = old_man_entrances.pop()
        lw_entrances.extend(old_man_entrances)
        random.shuffle(lw_entrances)
        old_man_entrance = lw_entrances.pop()
        connect_two_way(world, old_man_entrance, 'Old Man Cave Exit (West)', player)
        connect_two_way(world, old_man_exit, 'Old Man Cave Exit (East)', player)

        # place Old Man House in Light World
        connect_caves(world, lw_entrances, [], Old_Man_House, player)

        # connect rest. There's 2 dw entrances remaining, so we will not run into parity issue placing caves
        connect_caves(world, lw_entrances, dw_entrances, caves, player)

        # scramble holes
        scramble_holes(world, player)

        # place blacksmith, has limited options
        random.shuffle(blacksmith_doors)
        blacksmith_hut = blacksmith_doors.pop()
        connect_entrance(world, blacksmith_hut, 'Blacksmiths Hut', player)
        bomb_shop_doors.extend(blacksmith_doors)

        # place dam and pyramid fairy, have limited options
        random.shuffle(bomb_shop_doors)
        bomb_shop = bomb_shop_doors.pop()
        connect_entrance(world, bomb_shop, 'Big Bomb Shop', player)
        single_doors.extend(bomb_shop_doors)

        # tavern back door cannot be shuffled yet
        connect_doors(world, ['Tavern North'], ['Tavern'], player)

        # place remaining doors
        connect_doors(world, single_doors, door_targets, player)
    elif world.shuffle[player] == 'full':
        skull_woods_shuffle(world, player)

        lw_entrances = list(LW_Entrances + LW_Dungeon_Entrances + LW_Single_Cave_Doors + Old_Man_Entrances)
        dw_entrances = list(DW_Entrances + DW_Dungeon_Entrances + DW_Single_Cave_Doors)
        dw_must_exits = list(DW_Entrances_Must_Exit + DW_Dungeon_Entrances_Must_Exit)
        lw_must_exits = list(LW_Dungeon_Entrances_Must_Exit)
        old_man_entrances = list(Old_Man_Entrances + ['Tower of Hera'])
        caves = list(Cave_Exits + Dungeon_Exits + Cave_Three_Exits)  # don't need to consider three exit caves, have one exit caves to avoid parity issues
        bomb_shop_doors = list(Bomb_Shop_Single_Cave_Doors + Bomb_Shop_Multi_Cave_Doors)
        blacksmith_doors = list(Blacksmith_Single_Cave_Doors + Blacksmith_Multi_Cave_Doors)
        door_targets = list(Single_Cave_Targets)
        old_man_house = list(Old_Man_House)

        # tavern back door cannot be shuffled yet
        connect_doors(world, ['Tavern North'], ['Tavern'], player)

        if world.mode[player] == 'standard':
            # must connect front of hyrule castle to do escape
            connect_two_way(world, 'Hyrule Castle Entrance (South)', 'Hyrule Castle Exit (South)', player)
        elif world.doorShuffle[player] != 'vanilla':
            lw_entrances.append('Hyrule Castle Entrance (South)')
        else:
            caves.append(tuple(random.sample(['Hyrule Castle Exit (South)', 'Hyrule Castle Exit (West)', 'Hyrule Castle Exit (East)'],3)))
            lw_entrances.append('Hyrule Castle Entrance (South)')

        if not world.shuffle_ganon:
            connect_two_way(world, 'Ganons Tower', 'Ganons Tower Exit', player)
        else:
            dw_entrances.append('Ganons Tower')
            caves.append('Ganons Tower Exit')
        

        # we randomize which world requirements we fulfill first so we get better dungeon distribution
        #we also places the Old Man House at this time to make sure he can be connected to the desert one way
        if random.randint(0, 1) == 0:
            caves += old_man_house
            connect_mandatory_exits(world, lw_entrances, caves, lw_must_exits, player)
            try:
                caves.remove(old_man_house[0])
            except ValueError: 
                pass
            else: #if the cave wasn't placed we get here
                connect_caves(world, lw_entrances, [], old_man_house, player)
            connect_mandatory_exits(world, dw_entrances, caves, dw_must_exits, player)
        else:
            connect_mandatory_exits(world, dw_entrances, caves, dw_must_exits, player)
            caves += old_man_house
            connect_mandatory_exits(world, lw_entrances, caves, lw_must_exits, player)
            try:
                caves.remove(old_man_house[0])
            except ValueError:
                pass
            else: #if the cave wasn't placed we get here
                connect_caves(world, lw_entrances, [], old_man_house, player)
        if world.mode[player] == 'standard':
            # rest of hyrule castle must be in light world
            connect_caves(world, lw_entrances, [], [('Hyrule Castle Exit (West)', 'Hyrule Castle Exit (East)')], player)
        # in full, Sanc must be in light world, so must all of HC if door shuffle is on
        elif world.doorShuffle[player] != 'vanilla':
            connect_caves(world, lw_entrances, [], [('Hyrule Castle Exit (West)', 'Hyrule Castle Exit (East)', 'Hyrule Castle Exit (South)')], player)


        # place old man, has limited options
        # exit has to come from specific set of doors, the entrance is free to move about
        old_man_entrances = [door for door in old_man_entrances if door in lw_entrances]
        random.shuffle(old_man_entrances)
        old_man_exit = old_man_entrances.pop()
        connect_two_way(world, old_man_exit, 'Old Man Cave Exit (East)', player)
        lw_entrances.remove(old_man_exit)

        # place blacksmith, has limited options
        all_entrances = lw_entrances + dw_entrances
        # cannot place it anywhere already taken (or that are otherwise not eligable for placement)
        blacksmith_doors = [door for door in blacksmith_doors if door in all_entrances]
        random.shuffle(blacksmith_doors)
        blacksmith_hut = blacksmith_doors.pop()
        connect_entrance(world, blacksmith_hut, 'Blacksmiths Hut', player)
        if blacksmith_hut in lw_entrances:
            lw_entrances.remove(blacksmith_hut)
        if blacksmith_hut in dw_entrances:
            dw_entrances.remove(blacksmith_hut)
        bomb_shop_doors.extend(blacksmith_doors)

        # place bomb shop, has limited options
        all_entrances = lw_entrances + dw_entrances
        # cannot place it anywhere already taken (or that are otherwise not eligable for placement)
        bomb_shop_doors = [door for door in bomb_shop_doors if door in all_entrances]
        random.shuffle(bomb_shop_doors)
        bomb_shop = bomb_shop_doors.pop()
        connect_entrance(world, bomb_shop, 'Big Bomb Shop', player)
        if bomb_shop in lw_entrances:
            lw_entrances.remove(bomb_shop)
        if bomb_shop in dw_entrances:
            dw_entrances.remove(bomb_shop)

        # place the old man cave's entrance somewhere in the light world
        old_man_entrance = lw_entrances.pop()
        connect_two_way(world, old_man_entrance, 'Old Man Cave Exit (West)', player)


        # now scramble the rest
        connect_caves(world, lw_entrances, dw_entrances, caves, player)

        # scramble holes
        scramble_holes(world, player)

        doors = lw_entrances + dw_entrances

        # place remaining doors
        connect_doors(world, doors, door_targets, player)
    elif world.shuffle[player] == 'crossed':
        skull_woods_shuffle(world, player)

        entrances = list(LW_Entrances + LW_Dungeon_Entrances + LW_Single_Cave_Doors + Old_Man_Entrances + DW_Entrances + DW_Dungeon_Entrances + DW_Single_Cave_Doors)
        must_exits = list(DW_Entrances_Must_Exit + DW_Dungeon_Entrances_Must_Exit + LW_Dungeon_Entrances_Must_Exit)

        old_man_entrances = list(Old_Man_Entrances + ['Tower of Hera'])
        caves = list(Cave_Exits + Dungeon_Exits + Cave_Three_Exits + Old_Man_House)  # don't need to consider three exit caves, have one exit caves to avoid parity issues
        bomb_shop_doors = list(Bomb_Shop_Single_Cave_Doors + Bomb_Shop_Multi_Cave_Doors)
        blacksmith_doors = list(Blacksmith_Single_Cave_Doors + Blacksmith_Multi_Cave_Doors)
        door_targets = list(Single_Cave_Targets)

        # tavern back door cannot be shuffled yet
        connect_doors(world, ['Tavern North'], ['Tavern'], player)

        if world.mode[player] == 'standard':
            # must connect front of hyrule castle to do escape
            connect_two_way(world, 'Hyrule Castle Entrance (South)', 'Hyrule Castle Exit (South)', player)
        else:
            caves.append(tuple(random.sample(['Hyrule Castle Exit (South)', 'Hyrule Castle Exit (West)', 'Hyrule Castle Exit (East)'],3)))
            entrances.append('Hyrule Castle Entrance (South)')

        if not world.shuffle_ganon:
            connect_two_way(world, 'Ganons Tower', 'Ganons Tower Exit', player)
        else:
            entrances.append('Ganons Tower')
            caves.append('Ganons Tower Exit')

        #place must-exit caves 
        connect_mandatory_exits(world, entrances, caves, must_exits, player)

        if world.mode[player] == 'standard':
            # rest of hyrule castle must be dealt with
            connect_caves(world, entrances, [], [('Hyrule Castle Exit (West)', 'Hyrule Castle Exit (East)')], player)

        # place old man, has limited options
        # exit has to come from specific set of doors, the entrance is free to move about
        old_man_entrances = [door for door in old_man_entrances if door in entrances]
        random.shuffle(old_man_entrances)
        old_man_exit = old_man_entrances.pop()
        connect_two_way(world, old_man_exit, 'Old Man Cave Exit (East)', player)
        entrances.remove(old_man_exit)

        # place blacksmith, has limited options
        # cannot place it anywhere already taken (or that are otherwise not eligable for placement)
        blacksmith_doors = [door for door in blacksmith_doors if door in entrances]
        random.shuffle(blacksmith_doors)
        blacksmith_hut = blacksmith_doors.pop()
        connect_entrance(world, blacksmith_hut, 'Blacksmiths Hut', player)
        entrances.remove(blacksmith_hut)
        bomb_shop_doors.extend(blacksmith_doors)

        # place bomb shop, has limited options

        # cannot place it anywhere already taken (or that are otherwise not eligable for placement)
        bomb_shop_doors = [door for door in bomb_shop_doors if door in entrances]
        random.shuffle(bomb_shop_doors)
        bomb_shop = bomb_shop_doors.pop()
        connect_entrance(world, bomb_shop, 'Big Bomb Shop', player)
        entrances.remove(bomb_shop)


        # place the old man cave's entrance somewhere
        random.shuffle(entrances)
        old_man_entrance = entrances.pop()
        connect_two_way(world, old_man_entrance, 'Old Man Cave Exit (West)', player)


        # now scramble the rest
        connect_caves(world, entrances, [], caves, player)

        # scramble holes
        scramble_holes(world, player)

        # place remaining doors
        connect_doors(world, entrances, door_targets, player)
    elif world.shuffle[player] == 'full_legacy':
        skull_woods_shuffle(world, player)

        lw_entrances = list(LW_Entrances + LW_Dungeon_Entrances + Old_Man_Entrances)
        dw_entrances = list(DW_Entrances + DW_Dungeon_Entrances)
        dw_must_exits = list(DW_Entrances_Must_Exit + DW_Dungeon_Entrances_Must_Exit)
        lw_must_exits = list(LW_Dungeon_Entrances_Must_Exit)
        old_man_entrances = list(Old_Man_Entrances + ['Tower of Hera'])
        caves = list(Cave_Exits + Dungeon_Exits + Cave_Three_Exits)  # don't need to consider three exit caves, have one exit caves to avoid parity issues
        single_doors = list(Single_Cave_Doors)
        bomb_shop_doors = list(Bomb_Shop_Single_Cave_Doors)
        blacksmith_doors = list(Blacksmith_Single_Cave_Doors)
        door_targets = list(Single_Cave_Targets)

        if world.mode[player] == 'standard':
            # must connect front of hyrule castle to do escape
            connect_two_way(world, 'Hyrule Castle Entrance (South)', 'Hyrule Castle Exit (South)', player)
        else:
            caves.append(tuple(random.sample(['Hyrule Castle Exit (South)', 'Hyrule Castle Exit (West)', 'Hyrule Castle Exit (East)'],3)))
            lw_entrances.append('Hyrule Castle Entrance (South)')

        if not world.shuffle_ganon:
            connect_two_way(world, 'Ganons Tower', 'Ganons Tower Exit', player)
        else:
            dw_entrances.append('Ganons Tower')
            caves.append('Ganons Tower Exit')

        # we randomize which world requirements we fulfill first so we get better dungeon distribution
        if random.randint(0, 1) == 0:
            connect_mandatory_exits(world, lw_entrances, caves, lw_must_exits, player)
            connect_mandatory_exits(world, dw_entrances, caves, dw_must_exits, player)
        else:
            connect_mandatory_exits(world, dw_entrances, caves, dw_must_exits, player)
            connect_mandatory_exits(world, lw_entrances, caves, lw_must_exits, player)
        if world.mode[player] == 'standard':
            # rest of hyrule castle must be in light world
            connect_caves(world, lw_entrances, [], [('Hyrule Castle Exit (West)', 'Hyrule Castle Exit (East)')], player)

        # place old man, has limited options
        # exit has to come from specific set of doors, the entrance is free to move about
        old_man_entrances = [door for door in old_man_entrances if door in lw_entrances]
        random.shuffle(old_man_entrances)
        old_man_exit = old_man_entrances.pop()
        lw_entrances.remove(old_man_exit)

        random.shuffle(lw_entrances)
        old_man_entrance = lw_entrances.pop()
        connect_two_way(world, old_man_entrance, 'Old Man Cave Exit (West)', player)
        connect_two_way(world, old_man_exit, 'Old Man Cave Exit (East)', player)

        # place Old Man House in Light World
        connect_caves(world, lw_entrances, [], list(Old_Man_House), player) #need this to avoid badness with multiple seeds

        # now scramble the rest
        connect_caves(world, lw_entrances, dw_entrances, caves, player)

        # scramble holes
        scramble_holes(world, player)

        # place blacksmith, has limited options
        random.shuffle(blacksmith_doors)
        blacksmith_hut = blacksmith_doors.pop()
        connect_entrance(world, blacksmith_hut, 'Blacksmiths Hut', player)
        bomb_shop_doors.extend(blacksmith_doors)

        # place bomb shop, has limited options
        random.shuffle(bomb_shop_doors)
        bomb_shop = bomb_shop_doors.pop()
        connect_entrance(world, bomb_shop, 'Big Bomb Shop', player)
        single_doors.extend(bomb_shop_doors)

        # tavern back door cannot be shuffled yet
        connect_doors(world, ['Tavern North'], ['Tavern'], player)

        # place remaining doors
        connect_doors(world, single_doors, door_targets, player)
    elif world.shuffle[player] == 'madness_legacy':
        # here lie dragons, connections are no longer two way
        lw_entrances = list(LW_Entrances + LW_Dungeon_Entrances + Old_Man_Entrances)
        dw_entrances = list(DW_Entrances + DW_Dungeon_Entrances)
        dw_entrances_must_exits = list(DW_Entrances_Must_Exit + DW_Dungeon_Entrances_Must_Exit)

        lw_doors = list(LW_Entrances + LW_Dungeon_Entrances + LW_Dungeon_Entrances_Must_Exit) + ['Kakariko Well Cave', 'Bat Cave Cave', 'North Fairy Cave', 'Sanctuary', 'Lost Woods Hideout Stump',
                                                                                                 'Lumberjack Tree Cave'] + list(Old_Man_Entrances)
        dw_doors = list(DW_Entrances + DW_Dungeon_Entrances + DW_Entrances_Must_Exit + DW_Dungeon_Entrances_Must_Exit) + ['Skull Woods First Section Door', 'Skull Woods Second Section Door (East)', 'Skull Woods Second Section Door (West)']

        random.shuffle(lw_doors)
        random.shuffle(dw_doors)

        dw_entrances_must_exits.append('Skull Woods Second Section Door (West)')
        dw_entrances.append('Skull Woods Second Section Door (East)')
        dw_entrances.append('Skull Woods First Section Door')

        lw_entrances.extend(['Kakariko Well Cave', 'Bat Cave Cave', 'North Fairy Cave', 'Sanctuary', 'Lost Woods Hideout Stump', 'Lumberjack Tree Cave'])

        lw_entrances_must_exits = list(LW_Dungeon_Entrances_Must_Exit)

        old_man_entrances = list(Old_Man_Entrances) + ['Tower of Hera']

        mandatory_light_world = ['Old Man House Exit (Bottom)', 'Old Man House Exit (Top)']
        mandatory_dark_world = []
        caves = list(Cave_Exits + Dungeon_Exits + Cave_Three_Exits)

        # shuffle up holes

        lw_hole_entrances = ['Kakariko Well Drop', 'Bat Cave Drop', 'North Fairy Cave Drop', 'Lost Woods Hideout Drop', 'Lumberjack Tree Tree', 'Sanctuary Grave']
        dw_hole_entrances = ['Skull Woods First Section Hole (East)', 'Skull Woods First Section Hole (West)', 'Skull Woods First Section Hole (North)', 'Skull Woods Second Section Hole']

        hole_targets = [('Kakariko Well Exit', 'Kakariko Well (top)'),
                        ('Bat Cave Exit', 'Bat Cave (right)'),
                        ('North Fairy Cave Exit', 'North Fairy Cave'),
                        ('Lost Woods Hideout Exit', 'Lost Woods Hideout (top)'),
                        ('Lumberjack Tree Exit', 'Lumberjack Tree (top)'),
                        (('Skull Woods Second Section Exit (East)', 'Skull Woods Second Section Exit (West)'), 'Skull Back Drop')]

        if world.mode[player] == 'standard':
            # cannot move uncle cave
            connect_entrance(world, 'Hyrule Castle Secret Entrance Drop', 'Hyrule Castle Secret Entrance', player)
            connect_exit(world, 'Hyrule Castle Secret Entrance Exit', 'Hyrule Castle Secret Entrance Stairs', player)
            connect_entrance(world, 'Hyrule Castle Secret Entrance Stairs', 'Hyrule Castle Secret Entrance Exit', player)
        else:
            lw_hole_entrances.append('Hyrule Castle Secret Entrance Drop')
            hole_targets.append(('Hyrule Castle Secret Entrance Exit', 'Hyrule Castle Secret Entrance'))
            lw_doors.append('Hyrule Castle Secret Entrance Stairs')
            lw_entrances.append('Hyrule Castle Secret Entrance Stairs')

        if not world.shuffle_ganon:
            connect_two_way(world, 'Ganons Tower', 'Ganons Tower Exit', player)
            connect_two_way(world, 'Pyramid Entrance', 'Pyramid Exit', player)
            connect_entrance(world, 'Pyramid Hole', 'Pyramid', player)
        else:
            dw_entrances.append('Ganons Tower')
            caves.append('Ganons Tower Exit')
            dw_hole_entrances.append('Pyramid Hole')
            hole_targets.append(('Pyramid Exit', 'Pyramid'))
            dw_entrances_must_exits.append('Pyramid Entrance')
            dw_doors.extend(['Ganons Tower', 'Pyramid Entrance'])

        random.shuffle(lw_hole_entrances)
        random.shuffle(dw_hole_entrances)
        random.shuffle(hole_targets)

        # decide if skull woods first section should be in light or dark world
        sw_light = random.randint(0, 1) == 0
        if sw_light:
            sw_hole_pool = lw_hole_entrances
            mandatory_light_world.append('Skull Woods First Section Exit')
        else:
            sw_hole_pool = dw_hole_entrances
            mandatory_dark_world.append('Skull Woods First Section Exit')
        for target in ['Skull Left Drop', 'Skull Pinball', 'Skull Pot Circle']:
            connect_entrance(world, sw_hole_pool.pop(), target, player)

        # sanctuary has to be in light world
        connect_entrance(world, lw_hole_entrances.pop(), 'Sewer Drop', player)
        mandatory_light_world.append('Sanctuary Exit')

        # fill up remaining holes
        for hole in dw_hole_entrances:
            exits, target = hole_targets.pop()
            mandatory_dark_world.append(exits)
            connect_entrance(world, hole, target, player)

        for hole in lw_hole_entrances:
            exits, target = hole_targets.pop()
            mandatory_light_world.append(exits)
            connect_entrance(world, hole, target, player)

        # hyrule castle handling
        if world.mode[player] == 'standard':
            # must connect front of hyrule castle to do escape
            connect_entrance(world, 'Hyrule Castle Entrance (South)', 'Hyrule Castle Exit (South)', player)
            connect_exit(world, 'Hyrule Castle Exit (South)', 'Hyrule Castle Entrance (South)', player)
            mandatory_light_world.append(('Hyrule Castle Exit (West)', 'Hyrule Castle Exit (East)'))
        else:
            lw_doors.append('Hyrule Castle Entrance (South)')
            lw_entrances.append('Hyrule Castle Entrance (South)')
            caves.append(('Hyrule Castle Exit (South)', 'Hyrule Castle Exit (West)', 'Hyrule Castle Exit (East)'))

        # now let's deal with mandatory reachable stuff
        def extract_reachable_exit(cavelist):
            random.shuffle(cavelist)
            candidate = None
            for cave in cavelist:
                if isinstance(cave, tuple) and len(cave) > 1:
                    # special handling: TRock and Spectracle Rock cave have two entries that we should consider entrance only
                    # ToDo this should be handled in a more sensible manner
                    if cave[0] in ['Turtle Rock Exit (Front)', 'Spectacle Rock Cave Exit (Peak)'] and len(cave) == 2:
                        continue
                    candidate = cave
                    break
            if candidate is None:
                raise RuntimeError('No suitable cave.')
            cavelist.remove(candidate)
            return candidate

        def connect_reachable_exit(entrance, general, worldspecific, worldoors):
            # select which one is the primary option
            if random.randint(0, 1) == 0:
                primary = general
                secondary = worldspecific
            else:
                primary = worldspecific
                secondary = general

            try:
                cave = extract_reachable_exit(primary)
            except RuntimeError:
                cave = extract_reachable_exit(secondary)

            exit = cave[-1]
            cave = cave[:-1]
            connect_exit(world, exit, entrance, player)
            connect_entrance(world, worldoors.pop(), exit, player)
            # rest of cave now is forced to be in this world
            worldspecific.append(cave)

        # we randomize which world requirements we fulfill first so we get better dungeon distribution
        if random.randint(0, 1) == 0:
            for entrance in lw_entrances_must_exits:
                connect_reachable_exit(entrance, caves, mandatory_light_world, lw_doors)
            for entrance in dw_entrances_must_exits:
                connect_reachable_exit(entrance, caves, mandatory_dark_world, dw_doors)
        else:
            for entrance in dw_entrances_must_exits:
                connect_reachable_exit(entrance, caves, mandatory_dark_world, dw_doors)
            for entrance in lw_entrances_must_exits:
                connect_reachable_exit(entrance, caves, mandatory_light_world, lw_doors)

        # place old man, has limited options
        # exit has to come from specific set of doors, the entrance is free to move about
        old_man_entrances = [entrance for entrance in old_man_entrances if entrance in lw_entrances]
        random.shuffle(old_man_entrances)
        old_man_exit = old_man_entrances.pop()
        lw_entrances.remove(old_man_exit)

        connect_exit(world, 'Old Man Cave Exit (East)', old_man_exit, player)
        connect_entrance(world, lw_doors.pop(), 'Old Man Cave Exit (East)', player)
        mandatory_light_world.append('Old Man Cave Exit (West)')

        # we connect up the mandatory associations we have found
        for mandatory in mandatory_light_world:
            if not isinstance(mandatory, tuple):
                mandatory = (mandatory,)
            for exit in mandatory:
                # point out somewhere
                connect_exit(world, exit, lw_entrances.pop(), player)
                # point in from somewhere
                connect_entrance(world, lw_doors.pop(), exit, player)

        for mandatory in mandatory_dark_world:
            if not isinstance(mandatory, tuple):
                mandatory = (mandatory,)
            for exit in mandatory:
                # point out somewhere
                connect_exit(world, exit, dw_entrances.pop(), player)
                # point in from somewhere
                connect_entrance(world, dw_doors.pop(), exit, player)

        # handle remaining caves
        while caves:
            # connect highest exit count caves first, prevent issue where we have 2 or 3 exits accross worlds left to fill
            cave_candidate = (None, 0)
            for i, cave in enumerate(caves):
                if isinstance(cave, str):
                    cave = (cave,)
                if len(cave) > cave_candidate[1]:
                    cave_candidate = (i, len(cave))
            cave = caves.pop(cave_candidate[0])

            place_lightworld = random.randint(0, 1) == 0
            if place_lightworld:
                target_doors = lw_doors
                target_entrances = lw_entrances
            else:
                target_doors = dw_doors
                target_entrances = dw_entrances

            if isinstance(cave, str):
                cave = (cave,)

            # check if we can still fit the cave into our target group
            if len(target_doors) < len(cave):
                if not place_lightworld:
                    target_doors = lw_doors
                    target_entrances = lw_entrances
                else:
                    target_doors = dw_doors
                    target_entrances = dw_entrances

            for exit in cave:
                connect_exit(world, exit, target_entrances.pop(), player)
                connect_entrance(world, target_doors.pop(), exit, player)

        # handle simple doors

        single_doors = list(Single_Cave_Doors)
        bomb_shop_doors = list(Bomb_Shop_Single_Cave_Doors)
        blacksmith_doors = list(Blacksmith_Single_Cave_Doors)
        door_targets = list(Single_Cave_Targets)

        # place blacksmith, has limited options
        random.shuffle(blacksmith_doors)
        blacksmith_hut = blacksmith_doors.pop()
        connect_entrance(world, blacksmith_hut, 'Blacksmiths Hut', player)
        bomb_shop_doors.extend(blacksmith_doors)

        # place dam and pyramid fairy, have limited options
        random.shuffle(bomb_shop_doors)
        bomb_shop = bomb_shop_doors.pop()
        connect_entrance(world, bomb_shop, 'Big Bomb Shop', player)
        single_doors.extend(bomb_shop_doors)

        # tavern back door cannot be shuffled yet
        connect_doors(world, ['Tavern North'], ['Tavern'], player)

        # place remaining doors
        connect_doors(world, single_doors, door_targets, player)
    elif world.shuffle[player] == 'insanity':
        # beware ye who enter here

        entrances = LW_Entrances + LW_Dungeon_Entrances + DW_Entrances + DW_Dungeon_Entrances + Old_Man_Entrances + ['Skull Woods Second Section Door (East)', 'Skull Woods First Section Door', 'Kakariko Well Cave', 'Bat Cave Cave', 'North Fairy Cave', 'Sanctuary', 'Lost Woods Hideout Stump', 'Lumberjack Tree Cave']
        entrances_must_exits = DW_Entrances_Must_Exit + DW_Dungeon_Entrances_Must_Exit + LW_Dungeon_Entrances_Must_Exit + ['Skull Woods Second Section Door (West)']

        doors = LW_Entrances + LW_Dungeon_Entrances + LW_Dungeon_Entrances_Must_Exit + ['Kakariko Well Cave', 'Bat Cave Cave', 'North Fairy Cave', 'Sanctuary', 'Lost Woods Hideout Stump', 'Lumberjack Tree Cave'] + Old_Man_Entrances +\
                DW_Entrances + DW_Dungeon_Entrances + DW_Entrances_Must_Exit + DW_Dungeon_Entrances_Must_Exit + ['Skull Woods First Section Door', 'Skull Woods Second Section Door (East)', 'Skull Woods Second Section Door (West)'] +\
                LW_Single_Cave_Doors + DW_Single_Cave_Doors

        # TODO: there are other possible entrances we could support here by way of exiting from a connector,
        # and rentering to find bomb shop. However appended list here is all those that we currently have
        # bomb shop logic for.
        # Specifically we could potentially add: 'Dark Death Mountain Ledge (East)' and doors associated with pits
        bomb_shop_doors = list(Bomb_Shop_Single_Cave_Doors + Bomb_Shop_Multi_Cave_Doors+['Desert Palace Entrance (East)', 'Turtle Rock Isolated Ledge Entrance', 'Bumper Cave (Top)', 'Hookshot Cave Back Entrance'])
        blacksmith_doors = list(Blacksmith_Single_Cave_Doors + Blacksmith_Multi_Cave_Doors)
        door_targets = list(Single_Cave_Targets)

        random.shuffle(doors)

        old_man_entrances = list(Old_Man_Entrances) + ['Tower of Hera']

        caves = Cave_Exits + Dungeon_Exits + Cave_Three_Exits + ['Old Man House Exit (Bottom)', 'Old Man House Exit (Top)', 'Skull Woods First Section Exit', 'Skull Woods Second Section Exit (East)', 'Skull Woods Second Section Exit (West)',
                                                                 'Kakariko Well Exit', 'Bat Cave Exit', 'North Fairy Cave Exit', 'Lost Woods Hideout Exit', 'Lumberjack Tree Exit', 'Sanctuary Exit']


        # shuffle up holes

        hole_entrances = ['Kakariko Well Drop', 'Bat Cave Drop', 'North Fairy Cave Drop', 'Lost Woods Hideout Drop', 'Lumberjack Tree Tree', 'Sanctuary Grave',
                          'Skull Woods First Section Hole (East)', 'Skull Woods First Section Hole (West)', 'Skull Woods First Section Hole (North)', 'Skull Woods Second Section Hole']

        hole_targets = ['Kakariko Well (top)', 'Bat Cave (right)', 'North Fairy Cave', 'Lost Woods Hideout (top)', 'Lumberjack Tree (top)', 'Sewer Drop', 'Skull Back Drop',
                        'Skull Left Drop', 'Skull Pinball', 'Skull Pot Circle']

        # tavern back door cannot be shuffled yet
        connect_doors(world, ['Tavern North'], ['Tavern'], player)

        if world.mode[player] == 'standard':
            # cannot move uncle cave
            connect_entrance(world, 'Hyrule Castle Secret Entrance Drop', 'Hyrule Castle Secret Entrance', player)
            connect_exit(world, 'Hyrule Castle Secret Entrance Exit', 'Hyrule Castle Secret Entrance Stairs', player)
            connect_entrance(world, 'Hyrule Castle Secret Entrance Stairs', 'Hyrule Castle Secret Entrance Exit', player)
        else:
            hole_entrances.append('Hyrule Castle Secret Entrance Drop')
            hole_targets.append('Hyrule Castle Secret Entrance')
            doors.append('Hyrule Castle Secret Entrance Stairs')
            entrances.append('Hyrule Castle Secret Entrance Stairs')
            caves.append('Hyrule Castle Secret Entrance Exit')

        if not world.shuffle_ganon:
            connect_two_way(world, 'Ganons Tower', 'Ganons Tower Exit', player)
            connect_two_way(world, 'Pyramid Entrance', 'Pyramid Exit', player)
            connect_entrance(world, 'Pyramid Hole', 'Pyramid', player)
        else:
            entrances.append('Ganons Tower')
            caves.extend(['Ganons Tower Exit', 'Pyramid Exit'])
            hole_entrances.append('Pyramid Hole')
            hole_targets.append('Pyramid')
            entrances_must_exits.append('Pyramid Entrance')
            doors.extend(['Ganons Tower', 'Pyramid Entrance'])

        random.shuffle(hole_entrances)
        random.shuffle(hole_targets)
        random.shuffle(entrances)

        # fill up holes
        for hole in hole_entrances:
            connect_entrance(world, hole, hole_targets.pop(), player)

        # hyrule castle handling
        if world.mode[player] == 'standard':
            # must connect front of hyrule castle to do escape
            connect_entrance(world, 'Hyrule Castle Entrance (South)', 'Hyrule Castle Exit (South)', player)
            connect_exit(world, 'Hyrule Castle Exit (South)', 'Hyrule Castle Entrance (South)', player)
            caves.append(('Hyrule Castle Exit (West)', 'Hyrule Castle Exit (East)'))
        else:
            doors.append('Hyrule Castle Entrance (South)')
            entrances.append('Hyrule Castle Entrance (South)')
            caves.append(('Hyrule Castle Exit (South)', 'Hyrule Castle Exit (West)', 'Hyrule Castle Exit (East)'))

        # now let's deal with mandatory reachable stuff
        def extract_reachable_exit(cavelist):
            random.shuffle(cavelist)
            candidate = None
            for cave in cavelist:
                if isinstance(cave, tuple) and len(cave) > 1:
                    # special handling: TRock has two entries that we should consider entrance only
                    # ToDo this should be handled in a more sensible manner
                    if cave[0] in ['Turtle Rock Exit (Front)', 'Spectacle Rock Cave Exit (Peak)'] and len(cave) == 2:
                        continue
                    candidate = cave
                    break
            if candidate is None:
                raise RuntimeError('No suitable cave.')
            cavelist.remove(candidate)
            return candidate

        def connect_reachable_exit(entrance, caves, doors):
            cave = extract_reachable_exit(caves)

            exit = cave[-1]
            cave = cave[:-1]
            connect_exit(world, exit, entrance, player)
            connect_entrance(world, doors.pop(), exit, player)
            # rest of cave now is forced to be in this world
            caves.append(cave)

        # connect mandatory exits
        for entrance in entrances_must_exits:
            connect_reachable_exit(entrance, caves, doors)

        # place old man, has limited options
        # exit has to come from specific set of doors, the entrance is free to move about
        old_man_entrances = [entrance for entrance in old_man_entrances if entrance in entrances]
        random.shuffle(old_man_entrances)
        old_man_exit = old_man_entrances.pop()
        entrances.remove(old_man_exit)

        connect_exit(world, 'Old Man Cave Exit (East)', old_man_exit, player)
        connect_entrance(world, doors.pop(), 'Old Man Cave Exit (East)', player)
        caves.append('Old Man Cave Exit (West)')

        # place blacksmith, has limited options
        blacksmith_doors = [door for door in blacksmith_doors if door in doors]
        random.shuffle(blacksmith_doors)
        blacksmith_hut = blacksmith_doors.pop()
        connect_entrance(world, blacksmith_hut, 'Blacksmiths Hut', player)
        doors.remove(blacksmith_hut)

        # place dam and pyramid fairy, have limited options
        bomb_shop_doors = [door for door in bomb_shop_doors if door in doors]
        random.shuffle(bomb_shop_doors)
        bomb_shop = bomb_shop_doors.pop()
        connect_entrance(world, bomb_shop, 'Big Bomb Shop', player)
        doors.remove(bomb_shop)

        # handle remaining caves
        for cave in caves:
            if isinstance(cave, str):
                cave = (cave,)

            for exit in cave:
                connect_exit(world, exit, entrances.pop(), player)
                connect_entrance(world, doors.pop(), exit, player)

        # place remaining doors
        connect_doors(world, doors, door_targets, player)
    elif world.shuffle[player] == 'insanity_legacy':
        world.fix_fake_world[player] = False
        # beware ye who enter here

        entrances = LW_Entrances + LW_Dungeon_Entrances + DW_Entrances + DW_Dungeon_Entrances + Old_Man_Entrances + ['Skull Woods Second Section Door (East)', 'Skull Woods First Section Door', 'Kakariko Well Cave', 'Bat Cave Cave', 'North Fairy Cave', 'Sanctuary', 'Lost Woods Hideout Stump', 'Lumberjack Tree Cave']
        entrances_must_exits = DW_Entrances_Must_Exit + DW_Dungeon_Entrances_Must_Exit + LW_Dungeon_Entrances_Must_Exit + ['Skull Woods Second Section Door (West)']

        doors = LW_Entrances + LW_Dungeon_Entrances + LW_Dungeon_Entrances_Must_Exit + ['Kakariko Well Cave', 'Bat Cave Cave', 'North Fairy Cave', 'Sanctuary', 'Lost Woods Hideout Stump', 'Lumberjack Tree Cave'] + Old_Man_Entrances +\
                DW_Entrances + DW_Dungeon_Entrances + DW_Entrances_Must_Exit + DW_Dungeon_Entrances_Must_Exit + ['Skull Woods First Section Door', 'Skull Woods Second Section Door (East)', 'Skull Woods Second Section Door (West)']

        random.shuffle(doors)

        old_man_entrances = list(Old_Man_Entrances) + ['Tower of Hera']

        caves = Cave_Exits + Dungeon_Exits + Cave_Three_Exits + ['Old Man House Exit (Bottom)', 'Old Man House Exit (Top)', 'Skull Woods First Section Exit', 'Skull Woods Second Section Exit (East)', 'Skull Woods Second Section Exit (West)',
                                                                 'Kakariko Well Exit', 'Bat Cave Exit', 'North Fairy Cave Exit', 'Lost Woods Hideout Exit', 'Lumberjack Tree Exit', 'Sanctuary Exit']

        # shuffle up holes

        hole_entrances = ['Kakariko Well Drop', 'Bat Cave Drop', 'North Fairy Cave Drop', 'Lost Woods Hideout Drop', 'Lumberjack Tree Tree', 'Sanctuary Grave',
                          'Skull Woods First Section Hole (East)', 'Skull Woods First Section Hole (West)', 'Skull Woods First Section Hole (North)', 'Skull Woods Second Section Hole']

        hole_targets = ['Kakariko Well (top)', 'Bat Cave (right)', 'North Fairy Cave', 'Lost Woods Hideout (top)', 'Lumberjack Tree (top)', 'Sewer Drop', 'Skull Back Drop',
                        'Skull Left Drop', 'Skull Pinball', 'Skull Pot Circle']

        if world.mode[player] == 'standard':
            # cannot move uncle cave
            connect_entrance(world, 'Hyrule Castle Secret Entrance Drop', 'Hyrule Castle Secret Entrance', player)
            connect_exit(world, 'Hyrule Castle Secret Entrance Exit', 'Hyrule Castle Secret Entrance Stairs', player)
            connect_entrance(world, 'Hyrule Castle Secret Entrance Stairs', 'Hyrule Castle Secret Entrance Exit', player)
        else:
            hole_entrances.append('Hyrule Castle Secret Entrance Drop')
            hole_targets.append('Hyrule Castle Secret Entrance')
            doors.append('Hyrule Castle Secret Entrance Stairs')
            entrances.append('Hyrule Castle Secret Entrance Stairs')
            caves.append('Hyrule Castle Secret Entrance Exit')

        if not world.shuffle_ganon:
            connect_two_way(world, 'Ganons Tower', 'Ganons Tower Exit', player)
            connect_two_way(world, 'Pyramid Entrance', 'Pyramid Exit', player)
            connect_entrance(world, 'Pyramid Hole', 'Pyramid', player)
        else:
            entrances.append('Ganons Tower')
            caves.extend(['Ganons Tower Exit', 'Pyramid Exit'])
            hole_entrances.append('Pyramid Hole')
            hole_targets.append('Pyramid')
            entrances_must_exits.append('Pyramid Entrance')
            doors.extend(['Ganons Tower', 'Pyramid Entrance'])

        random.shuffle(hole_entrances)
        random.shuffle(hole_targets)
        random.shuffle(entrances)

        # fill up holes
        for hole in hole_entrances:
            connect_entrance(world, hole, hole_targets.pop(), player)

        # hyrule castle handling
        if world.mode[player] == 'standard':
            # must connect front of hyrule castle to do escape
            connect_entrance(world, 'Hyrule Castle Entrance (South)', 'Hyrule Castle Exit (South)', player)
            connect_exit(world, 'Hyrule Castle Exit (South)', 'Hyrule Castle Entrance (South)', player)
            caves.append(('Hyrule Castle Exit (West)', 'Hyrule Castle Exit (East)'))
        else:
            doors.append('Hyrule Castle Entrance (South)')
            entrances.append('Hyrule Castle Entrance (South)')
            caves.append(('Hyrule Castle Exit (South)', 'Hyrule Castle Exit (West)', 'Hyrule Castle Exit (East)'))

        # now let's deal with mandatory reachable stuff
        def extract_reachable_exit(cavelist):
            random.shuffle(cavelist)
            candidate = None
            for cave in cavelist:
                if isinstance(cave, tuple) and len(cave) > 1:
                    # special handling: TRock has two entries that we should consider entrance only
                    # ToDo this should be handled in a more sensible manner
                    if cave[0] in ['Turtle Rock Exit (Front)', 'Spectacle Rock Cave Exit (Peak)'] and len(cave) == 2:
                        continue
                    candidate = cave
                    break
            if candidate is None:
                raise RuntimeError('No suitable cave.')
            cavelist.remove(candidate)
            return candidate

        def connect_reachable_exit(entrance, caves, doors):
            cave = extract_reachable_exit(caves)

            exit = cave[-1]
            cave = cave[:-1]
            connect_exit(world, exit, entrance, player)
            connect_entrance(world, doors.pop(), exit, player)
            # rest of cave now is forced to be in this world
            caves.append(cave)

        # connect mandatory exits
        for entrance in entrances_must_exits:
            connect_reachable_exit(entrance, caves, doors)

        # place old man, has limited options
        # exit has to come from specific set of doors, the entrance is free to move about
        old_man_entrances = [entrance for entrance in old_man_entrances if entrance in entrances]
        random.shuffle(old_man_entrances)
        old_man_exit = old_man_entrances.pop()
        entrances.remove(old_man_exit)

        connect_exit(world, 'Old Man Cave Exit (East)', old_man_exit, player)
        connect_entrance(world, doors.pop(), 'Old Man Cave Exit (East)', player)
        caves.append('Old Man Cave Exit (West)')

        # handle remaining caves
        for cave in caves:
            if isinstance(cave, str):
                cave = (cave,)

            for exit in cave:
                connect_exit(world, exit, entrances.pop(), player)
                connect_entrance(world, doors.pop(), exit, player)

        # handle simple doors

        single_doors = list(Single_Cave_Doors)
        bomb_shop_doors = list(Bomb_Shop_Single_Cave_Doors)
        blacksmith_doors = list(Blacksmith_Single_Cave_Doors)
        door_targets = list(Single_Cave_Targets)

        # place blacksmith, has limited options
        random.shuffle(blacksmith_doors)
        blacksmith_hut = blacksmith_doors.pop()
        connect_entrance(world, blacksmith_hut, 'Blacksmiths Hut', player)
        bomb_shop_doors.extend(blacksmith_doors)

        # place dam and pyramid fairy, have limited options
        random.shuffle(bomb_shop_doors)
        bomb_shop = bomb_shop_doors.pop()
        connect_entrance(world, bomb_shop, 'Big Bomb Shop', player)
        single_doors.extend(bomb_shop_doors)

        # tavern back door cannot be shuffled yet
        connect_doors(world, ['Tavern North'], ['Tavern'], player)

        # place remaining doors
        connect_doors(world, single_doors, door_targets, player)
    else:
        raise NotImplementedError(f'{world.shuffle[player]} Shuffling not supported yet. Player {player}')

    # check for swamp palace fix
    if world.get_entrance('Dam', player).connected_region.name != 'Dam' or world.get_entrance('Swamp Palace', player).connected_region.name != 'Swamp Lobby':
        world.swamp_patch_required[player] = True

    # check for potion shop location
    if world.get_entrance('Potion Shop', player).connected_region.name != 'Potion Shop':
        world.powder_patch_required[player] = True

    # check for ganon location
    if world.get_entrance('Pyramid Hole', player).connected_region.name != 'Pyramid':
        world.ganon_at_pyramid[player] = False

    # check for Ganon's Tower location
    if world.get_entrance('Ganons Tower', player).connected_region.name != 'GT Lobby':
        world.ganonstower_vanilla[player] = False

def link_inverted_entrances(world, player):
    # Link's house shuffled freely, Houlihan set in mandatory_connections 

    Dungeon_Exits = Inverted_Dungeon_Exits_Base.copy()
    Cave_Exits = Cave_Exits_Base.copy()
    Old_Man_House = Old_Man_House_Base.copy()
    Cave_Three_Exits = Cave_Three_Exits_Base.copy()

    unbias_some_entrances(Dungeon_Exits, Cave_Exits, Old_Man_House, Cave_Three_Exits)

    # setup mandatory connections
    for exitname, regionname in inverted_mandatory_connections:
        connect_simple(world, exitname, regionname, player)

    # if we do not shuffle, set default connections
    if world.shuffle[player] == 'vanilla':
        for exitname, regionname in inverted_default_connections:
            connect_simple(world, exitname, regionname, player)
        for exitname, regionname in inverted_default_dungeon_connections:
            connect_simple(world, exitname, regionname, player)
    elif world.shuffle[player] == 'dungeonssimple':
        for exitname, regionname in inverted_default_connections:
            connect_simple(world, exitname, regionname, player)

        simple_shuffle_dungeons(world, player)
    elif world.shuffle[player] == 'dungeonsfull':
        for exitname, regionname in inverted_default_connections:
            connect_simple(world, exitname, regionname, player)

        skull_woods_shuffle(world, player)

        dungeon_exits = list(Dungeon_Exits)
        lw_entrances = list(Inverted_LW_Dungeon_Entrances)
        lw_dungeon_entrances_must_exit = list(Inverted_LW_Dungeon_Entrances_Must_Exit)
        dw_entrances = list(Inverted_DW_Dungeon_Entrances)

        # randomize which desert ledge door is a must-exit
        if random.randint(0, 1) == 0:
            lw_dungeon_entrances_must_exit.append('Desert Palace Entrance (North)')
            dp_must_exit = 'Desert Palace Entrance (North)'
            lw_entrances.append('Desert Palace Entrance (West)')
        else:
            lw_dungeon_entrances_must_exit.append('Desert Palace Entrance (West)')
            dp_must_exit = 'Desert Palace Entrance (West)'
            lw_entrances.append('Desert Palace Entrance (North)')
        
        dungeon_exits.append(('Hyrule Castle Exit (South)', 'Hyrule Castle Exit (West)', 'Hyrule Castle Exit (East)'))
        lw_entrances.append('Hyrule Castle Entrance (South)')
        
        if not world.shuffle_ganon:
            connect_two_way(world, 'Inverted Ganons Tower', 'Inverted Ganons Tower Exit', player)
            hc_ledge_entrances = ['Hyrule Castle Entrance (West)', 'Hyrule Castle Entrance (East)']
        else:
            lw_entrances.append('Inverted Ganons Tower')
            dungeon_exits.append('Inverted Ganons Tower Exit')
            hc_ledge_entrances = ['Hyrule Castle Entrance (West)', 'Hyrule Castle Entrance (East)', 'Inverted Ganons Tower']
        
        # shuffle aga door first. If it's on HC ledge, remaining HC ledge door must be must-exit
        all_entrances_aga = lw_entrances + dw_entrances
        aga_doors = [i for i in all_entrances_aga]
        random.shuffle(aga_doors)
        aga_door = aga_doors.pop()
        
        if aga_door in hc_ledge_entrances:
            lw_entrances.remove(aga_door)
            hc_ledge_entrances.remove(aga_door)
            
            random.shuffle(hc_ledge_entrances)
            hc_ledge_must_exit = hc_ledge_entrances.pop()
            lw_entrances.remove(hc_ledge_must_exit)
            lw_dungeon_entrances_must_exit.append(hc_ledge_must_exit)

        if aga_door in lw_entrances:
            lw_entrances.remove(aga_door)
        elif aga_door in dw_entrances:
            dw_entrances.remove(aga_door)

        connect_two_way(world, aga_door, 'Inverted Agahnims Tower Exit', player)
        dungeon_exits.remove('Inverted Agahnims Tower Exit')
        
        all_dungeon_entrances = dw_entrances + lw_entrances 
        connect_mandatory_exits(world, all_dungeon_entrances, dungeon_exits, lw_dungeon_entrances_must_exit, player, dp_must_exit)
       
        remaining_dw_entrances = [i for i in all_dungeon_entrances if i in dw_entrances]
        remaining_lw_entrances = [i for i in all_dungeon_entrances if i in lw_entrances]
        connect_caves(world, remaining_lw_entrances, remaining_dw_entrances, dungeon_exits, player)

    elif world.shuffle[player] == 'simple':
        simple_shuffle_dungeons(world, player)

        old_man_entrances = list(Inverted_Old_Man_Entrances)
        caves = list(Cave_Exits)
        three_exit_caves = list(Cave_Three_Exits)

        single_doors = list(Single_Cave_Doors)
        bomb_shop_doors = list(Inverted_Bomb_Shop_Single_Cave_Doors)
        blacksmith_doors = list(Blacksmith_Single_Cave_Doors)
        door_targets = list(Inverted_Single_Cave_Targets)

        # we shuffle all 2 entrance caves as pairs as a start
        # start with the ones that need to be directed
        two_door_caves = list(Inverted_Two_Door_Caves_Directional)
        random.shuffle(two_door_caves)
        random.shuffle(caves)
        while two_door_caves: 
            entrance1, entrance2 = two_door_caves.pop()
            exit1, exit2 = caves.pop()
            connect_two_way(world, entrance1, exit1, player)
            connect_two_way(world, entrance2, exit2, player)

        # now the remaining pairs
        two_door_caves = list(Inverted_Two_Door_Caves)
        random.shuffle(two_door_caves)
        while two_door_caves:
            entrance1, entrance2 = two_door_caves.pop()
            exit1, exit2 = caves.pop()
            connect_two_way(world, entrance1, exit1, player)
            connect_two_way(world, entrance2, exit2, player)
        
        # place links house
        links_house_doors = [i for i in bomb_shop_doors + blacksmith_doors if i not in Inverted_Dark_Sanctuary_Doors + Isolated_LH_Doors]
        links_house = random.choice(list(links_house_doors))
        connect_two_way(world, links_house, 'Inverted Links House Exit', player)
        if links_house in bomb_shop_doors:
            bomb_shop_doors.remove(links_house)
        if links_house in blacksmith_doors:
            blacksmith_doors.remove(links_house)
        if links_house in old_man_entrances:
            old_man_entrances.remove(links_house)

        # place dark sanc
        sanc_doors = [door for door in Inverted_Dark_Sanctuary_Doors if door in bomb_shop_doors]
        sanc_door = random.choice(sanc_doors)
        bomb_shop_doors.remove(sanc_door)

        connect_entrance(world, sanc_door, 'Inverted Dark Sanctuary', player)
        world.get_entrance('Inverted Dark Sanctuary Exit', player).connect(world.get_entrance(sanc_door, player).parent_region)
        
        lw_dm_entrances = ['Paradox Cave (Bottom)', 'Paradox Cave (Middle)', 'Paradox Cave (Top)', 'Old Man House (Bottom)',
                           'Fairy Ascension Cave (Bottom)', 'Fairy Ascension Cave (Top)', 'Spiral Cave (Bottom)', 'Old Man Cave (East)',
                           'Death Mountain Return Cave (East)', 'Spiral Cave', 'Old Man House (Top)', 'Spectacle Rock Cave', 
                           'Spectacle Rock Cave Peak', 'Spectacle Rock Cave (Bottom)']
        
        # place old man, bumper cave bottom to DDM entrances not in east bottom

        random.shuffle(old_man_entrances)
        old_man_exit = old_man_entrances.pop()
        connect_two_way(world, 'Bumper Cave (Bottom)', 'Old Man Cave Exit (West)', player)
        connect_two_way(world, old_man_exit, 'Old Man Cave Exit (East)', player)
        if old_man_exit == 'Spike Cave':
            bomb_shop_doors.remove('Spike Cave')
            bomb_shop_doors.extend(old_man_entrances)

        # add old man house to ensure it is always somewhere on light death mountain
        caves.extend(list(Old_Man_House))
        caves.extend(list(three_exit_caves))

        # connect rest
        connect_caves(world, lw_dm_entrances, [], caves, player)
        
        # scramble holes
        scramble_inverted_holes(world, player)

        # place blacksmith, has limited options
        blacksmith_doors = [door for door in blacksmith_doors[:]]
        random.shuffle(blacksmith_doors)
        blacksmith_hut = blacksmith_doors.pop()
        connect_entrance(world, blacksmith_hut, 'Blacksmiths Hut', player)
        bomb_shop_doors.extend(blacksmith_doors)

        # place bomb shop, has limited options
        bomb_shop_doors = [door for door in bomb_shop_doors[:]]
        random.shuffle(bomb_shop_doors)
        bomb_shop = bomb_shop_doors.pop()
        connect_entrance(world, bomb_shop, 'Inverted Big Bomb Shop', player)
        single_doors.extend(bomb_shop_doors)

        # tavern back door cannot be shuffled yet
        connect_doors(world, ['Tavern North'], ['Tavern'], player)

        # place remaining doors
        connect_doors(world, single_doors, door_targets, player)
    
    elif world.shuffle[player] == 'restricted':
        simple_shuffle_dungeons(world, player)

        lw_entrances = list(Inverted_LW_Entrances + Inverted_LW_Single_Cave_Doors)
        dw_entrances = list(Inverted_DW_Entrances + Inverted_DW_Single_Cave_Doors + Inverted_Old_Man_Entrances)
        lw_must_exits = list(Inverted_LW_Entrances_Must_Exit)
        old_man_entrances = list(Inverted_Old_Man_Entrances)
        caves = list(Cave_Exits + Cave_Three_Exits + Old_Man_House)
        single_doors = list(Single_Cave_Doors)
        bomb_shop_doors = list(Inverted_Bomb_Shop_Single_Cave_Doors + Inverted_Bomb_Shop_Multi_Cave_Doors)
        blacksmith_doors = list(Blacksmith_Single_Cave_Doors + Inverted_Blacksmith_Multi_Cave_Doors)
        door_targets = list(Inverted_Single_Cave_Targets)

        # place links house
        links_house_doors = [i for i in lw_entrances + dw_entrances + lw_must_exits if i not in Inverted_Dark_Sanctuary_Doors + Isolated_LH_Doors]
        links_house = random.choice(list(links_house_doors))
        connect_two_way(world, links_house, 'Inverted Links House Exit', player)
        if links_house in lw_entrances:
            lw_entrances.remove(links_house)
        elif links_house in dw_entrances:
            dw_entrances.remove(links_house)
        elif links_house in lw_must_exits:
            lw_must_exits.remove(links_house)

        # place dark sanc
        sanc_doors = [door for door in Inverted_Dark_Sanctuary_Doors if door in dw_entrances]
        sanc_door = random.choice(sanc_doors)
        dw_entrances.remove(sanc_door)
        connect_entrance(world, sanc_door, 'Inverted Dark Sanctuary', player)
        world.get_entrance('Inverted Dark Sanctuary Exit', player).connect(world.get_entrance(sanc_door, player).parent_region)

        # tavern back door cannot be shuffled yet
        connect_doors(world, ['Tavern North'], ['Tavern'], player)

        # place must exits
        connect_mandatory_exits(world, lw_entrances, caves, lw_must_exits, player)

        # place old man, has limited options
        # exit has to come from specific set of doors, the entrance is free to move about
        old_man_entrances = [door for door in old_man_entrances if door in dw_entrances]
        random.shuffle(old_man_entrances)
        old_man_exit = old_man_entrances.pop()
        connect_two_way(world, old_man_exit, 'Old Man Cave Exit (East)', player)
        dw_entrances.remove(old_man_exit)

        # place blacksmith, has limited options
        all_entrances = lw_entrances + dw_entrances
        # cannot place it anywhere already taken (or that are otherwise not eligible for placement)
        blacksmith_doors = [door for door in blacksmith_doors if door in all_entrances]
        random.shuffle(blacksmith_doors)
        blacksmith_hut = blacksmith_doors.pop()
        connect_entrance(world, blacksmith_hut, 'Blacksmiths Hut', player)
        if blacksmith_hut in lw_entrances:
            lw_entrances.remove(blacksmith_hut)
        if blacksmith_hut in dw_entrances:
            dw_entrances.remove(blacksmith_hut)
        bomb_shop_doors.extend(blacksmith_doors)

        # place bomb shop, has limited options
        all_entrances = lw_entrances + dw_entrances
        # cannot place it anywhere already taken (or that are otherwise not eligible for placement)
        bomb_shop_doors = [door for door in bomb_shop_doors if door in all_entrances]
        random.shuffle(bomb_shop_doors)
        bomb_shop = bomb_shop_doors.pop()
        connect_entrance(world, bomb_shop, 'Inverted Big Bomb Shop', player)
        if bomb_shop in lw_entrances:
            lw_entrances.remove(bomb_shop)
        if bomb_shop in dw_entrances:
            dw_entrances.remove(bomb_shop)

        # place the old man cave's entrance somewhere in the dark world
        random.shuffle(dw_entrances)
        old_man_entrance = dw_entrances.pop()
        connect_two_way(world, old_man_entrance, 'Old Man Cave Exit (West)', player)

        # now scramble the rest
        connect_caves(world, lw_entrances, dw_entrances, caves, player)

        # scramble holes
        scramble_inverted_holes(world, player)

        doors = lw_entrances + dw_entrances
        # place remaining doors
        connect_doors(world, doors, door_targets, player)
    elif world.shuffle[player] == 'full':
        skull_woods_shuffle(world, player)

        lw_entrances = list(Inverted_LW_Entrances + Inverted_LW_Dungeon_Entrances + Inverted_LW_Single_Cave_Doors)
        dw_entrances = list(Inverted_DW_Entrances + Inverted_DW_Dungeon_Entrances + Inverted_DW_Single_Cave_Doors + Inverted_Old_Man_Entrances)
        lw_must_exits = list(Inverted_LW_Dungeon_Entrances_Must_Exit + Inverted_LW_Entrances_Must_Exit)
        old_man_entrances = list(Inverted_Old_Man_Entrances + Old_Man_Entrances + ['Inverted Agahnims Tower', 'Tower of Hera'])
        caves = list(Cave_Exits + Dungeon_Exits + Cave_Three_Exits)  # don't need to consider three exit caves, have one exit caves to avoid parity issues
        bomb_shop_doors = list(Inverted_Bomb_Shop_Single_Cave_Doors + Inverted_Bomb_Shop_Multi_Cave_Doors)
        blacksmith_doors = list(Blacksmith_Single_Cave_Doors + Inverted_Blacksmith_Multi_Cave_Doors)
        door_targets = list(Inverted_Single_Cave_Targets)
        old_man_house = list(Old_Man_House)

        # randomize which desert ledge door is a must-exit
        if random.randint(0, 1) == 0:
            lw_must_exits.append('Desert Palace Entrance (North)')
            dp_must_exit = 'Desert Palace Entrance (North)'
            lw_entrances.append('Desert Palace Entrance (West)')
        else:
            lw_must_exits.append('Desert Palace Entrance (West)')
            dp_must_exit = 'Desert Palace Entrance (West)'
            lw_entrances.append('Desert Palace Entrance (North)')

        # tavern back door cannot be shuffled yet
        connect_doors(world, ['Tavern North'], ['Tavern'], player)

        caves.append(tuple(random.sample(['Hyrule Castle Exit (South)', 'Hyrule Castle Exit (West)', 'Hyrule Castle Exit (East)'],3)))
        lw_entrances.append('Hyrule Castle Entrance (South)')


        if not world.shuffle_ganon:
            connect_two_way(world, 'Inverted Ganons Tower', 'Inverted Ganons Tower Exit', player)
            hc_ledge_entrances = ['Hyrule Castle Entrance (West)', 'Hyrule Castle Entrance (East)']
        else:
            lw_entrances.append('Inverted Ganons Tower')
            caves.append('Inverted Ganons Tower Exit')
            hc_ledge_entrances = ['Hyrule Castle Entrance (West)', 'Hyrule Castle Entrance (East)', 'Inverted Ganons Tower']

        # shuffle aga door first. if it's on hc ledge, then one other hc ledge door has to be must_exit
        all_entrances_aga = lw_entrances + dw_entrances
        aga_doors = [i for i in all_entrances_aga]
        random.shuffle(aga_doors)
        aga_door = aga_doors.pop()
        
        if aga_door in hc_ledge_entrances:
            lw_entrances.remove(aga_door)
            hc_ledge_entrances.remove(aga_door)
            
            random.shuffle(hc_ledge_entrances)
            hc_ledge_must_exit = hc_ledge_entrances.pop()
            lw_entrances.remove(hc_ledge_must_exit)
            lw_must_exits.append(hc_ledge_must_exit)

        if aga_door in lw_entrances:
            lw_entrances.remove(aga_door)
        elif aga_door in dw_entrances:
            dw_entrances.remove(aga_door)

        connect_two_way(world, aga_door, 'Inverted Agahnims Tower Exit', player)
        caves.remove('Inverted Agahnims Tower Exit')
        
        # place links house
        links_house_doors = [i for i in lw_entrances + dw_entrances + lw_must_exits if i not in Inverted_Dark_Sanctuary_Doors + Isolated_LH_Doors]
        links_house = random.choice(list(links_house_doors))
        connect_two_way(world, links_house, 'Inverted Links House Exit', player)
        if links_house in lw_entrances:
            lw_entrances.remove(links_house)
        if links_house in dw_entrances:
            dw_entrances.remove(links_house)
        if links_house in lw_must_exits:
            lw_must_exits.remove(links_house)

        # place dark sanc
        sanc_doors = [door for door in Inverted_Dark_Sanctuary_Doors if door in dw_entrances]
        sanc_door = random.choice(sanc_doors)
        dw_entrances.remove(sanc_door)
        connect_entrance(world, sanc_door, 'Inverted Dark Sanctuary', player)
        world.get_entrance('Inverted Dark Sanctuary Exit', player).connect(world.get_entrance(sanc_door, player).parent_region)
        
        # place old man house
        # no dw must exits in inverted, but we randomize whether cave is in light or dark world
        if random.randint(0, 1) == 0:
            caves += old_man_house
            connect_mandatory_exits(world, lw_entrances, caves, lw_must_exits, player, dp_must_exit)
            try:
                caves.remove(old_man_house[0])
            except ValueError: 
                pass
            else: #if the cave wasn't placed we get here
                connect_caves(world, lw_entrances, [], old_man_house, player)                
        else:
            connect_caves(world, dw_entrances, [], old_man_house, player)
            connect_mandatory_exits(world, lw_entrances, caves, lw_must_exits, player, dp_must_exit)

        # place old man, has limited options
        # exit has to come from specific set of doors, the entrance is free to move about
        old_man_entrances = [door for door in old_man_entrances if door in dw_entrances + lw_entrances]
        random.shuffle(old_man_entrances)
        old_man_exit = old_man_entrances.pop()
        connect_two_way(world, old_man_exit, 'Old Man Cave Exit (East)', player)
        if old_man_exit in dw_entrances:
            dw_entrances.remove(old_man_exit)
            old_man_world = 'dark'
        elif old_man_exit in lw_entrances:
            lw_entrances.remove(old_man_exit)
            old_man_world = 'light'

        # place blacksmith, has limited options
        all_entrances = lw_entrances + dw_entrances
        # cannot place it anywhere already taken (or that are otherwise not eligible for placement)
        blacksmith_doors = [door for door in blacksmith_doors if door in all_entrances]
        random.shuffle(blacksmith_doors)
        blacksmith_hut = blacksmith_doors.pop()
        connect_entrance(world, blacksmith_hut, 'Blacksmiths Hut', player)
        if blacksmith_hut in lw_entrances:
            lw_entrances.remove(blacksmith_hut)
        if blacksmith_hut in dw_entrances:
            dw_entrances.remove(blacksmith_hut)
        bomb_shop_doors.extend(blacksmith_doors)

        # place bomb shop, has limited options
        all_entrances = lw_entrances + dw_entrances
        # cannot place it anywhere already taken (or that are otherwise not eligible for placement)
        bomb_shop_doors = [door for door in bomb_shop_doors if door in all_entrances]
        random.shuffle(bomb_shop_doors)
        bomb_shop = bomb_shop_doors.pop()
        connect_entrance(world, bomb_shop, 'Inverted Big Bomb Shop', player)
        if bomb_shop in lw_entrances:
            lw_entrances.remove(bomb_shop)
        if bomb_shop in dw_entrances:
            dw_entrances.remove(bomb_shop)

        # place the old man cave's entrance somewhere in the same world he'll exit from
        if old_man_world == 'light':
            random.shuffle(lw_entrances)
            old_man_entrance = lw_entrances.pop()
            connect_two_way(world, old_man_entrance, 'Old Man Cave Exit (West)', player)
        elif old_man_world == 'dark':
            random.shuffle(dw_entrances)
            old_man_entrance = dw_entrances.pop()
            connect_two_way(world, old_man_entrance, 'Old Man Cave Exit (West)', player)
        
        # now scramble the rest
        connect_caves(world, lw_entrances, dw_entrances, caves, player)

        # scramble holes
        scramble_inverted_holes(world, player)

        doors = lw_entrances + dw_entrances

        # place remaining doors
        connect_doors(world, doors, door_targets, player)
    elif world.shuffle[player] == 'crossed':
        skull_woods_shuffle(world, player)

        entrances = list(Inverted_LW_Entrances + Inverted_LW_Dungeon_Entrances + Inverted_LW_Single_Cave_Doors + Inverted_Old_Man_Entrances + Inverted_DW_Entrances + Inverted_DW_Dungeon_Entrances + Inverted_DW_Single_Cave_Doors)
        must_exits = list(Inverted_LW_Entrances_Must_Exit + Inverted_LW_Dungeon_Entrances_Must_Exit)

        old_man_entrances = list(Inverted_Old_Man_Entrances + Old_Man_Entrances + ['Inverted Agahnims Tower', 'Tower of Hera'])
        caves = list(Cave_Exits + Dungeon_Exits + Cave_Three_Exits + Old_Man_House)  # don't need to consider three exit caves, have one exit caves to avoid parity issues
        bomb_shop_doors = list(Inverted_Bomb_Shop_Single_Cave_Doors + Inverted_Bomb_Shop_Multi_Cave_Doors)
        blacksmith_doors = list(Blacksmith_Single_Cave_Doors + Inverted_Blacksmith_Multi_Cave_Doors)
        door_targets = list(Inverted_Single_Cave_Targets)

        # randomize which desert ledge door is a must-exit
        if random.randint(0, 1) == 0:
            must_exits.append('Desert Palace Entrance (North)')
            dp_must_exit = 'Desert Palace Entrance (North)'
            entrances.append('Desert Palace Entrance (West)')
        else:
            must_exits.append('Desert Palace Entrance (West)')
            dp_must_exit = 'Desert Palace Entrance (West)'
            entrances.append('Desert Palace Entrance (North)')

        caves.append(tuple(random.sample(['Hyrule Castle Exit (South)', 'Hyrule Castle Exit (West)', 'Hyrule Castle Exit (East)'],3)))
        entrances.append('Hyrule Castle Entrance (South)')
        
        if not world.shuffle_ganon:
            connect_two_way(world, 'Inverted Ganons Tower', 'Inverted Ganons Tower Exit', player)
            hc_ledge_entrances = ['Hyrule Castle Entrance (West)', 'Hyrule Castle Entrance (East)']
        else:
            entrances.append('Inverted Ganons Tower')
            caves.append('Inverted Ganons Tower Exit')
            hc_ledge_entrances = ['Hyrule Castle Entrance (West)', 'Hyrule Castle Entrance (East)', 'Inverted Ganons Tower']

        # shuffle aga door. if it's on hc ledge, then one other hc ledge door has to be must_exit
        aga_door = random.choice(list(entrances))
        
        if aga_door in hc_ledge_entrances:
            hc_ledge_entrances.remove(aga_door)
            
            random.shuffle(hc_ledge_entrances)
            hc_ledge_must_exit = hc_ledge_entrances.pop()
            entrances.remove(hc_ledge_must_exit)
            must_exits.append(hc_ledge_must_exit)

        entrances.remove(aga_door)
        connect_two_way(world, aga_door, 'Inverted Agahnims Tower Exit', player)
        caves.remove('Inverted Agahnims Tower Exit')


        # place links house
        links_house_doors = [i for i in entrances + must_exits if i not in Inverted_Dark_Sanctuary_Doors + Isolated_LH_Doors]
        links_house = random.choice(list(links_house_doors))
        connect_two_way(world, links_house, 'Inverted Links House Exit', player)
        if links_house in entrances:
            entrances.remove(links_house)
        elif links_house in must_exits:
            must_exits.remove(links_house)

        # place dark sanc
        sanc_doors = [door for door in Inverted_Dark_Sanctuary_Doors if door in entrances]
        sanc_door = random.choice(sanc_doors)
        entrances.remove(sanc_door)
        connect_entrance(world, sanc_door, 'Inverted Dark Sanctuary', player)
        world.get_entrance('Inverted Dark Sanctuary Exit', player).connect(world.get_entrance(sanc_door, player).parent_region)

        # tavern back door cannot be shuffled yet
        connect_doors(world, ['Tavern North'], ['Tavern'], player)

        
        #place must-exit caves 
        connect_mandatory_exits(world, entrances, caves, must_exits, player, dp_must_exit)


        # place old man, has limited options
        # exit has to come from specific set of doors, the entrance is free to move about
        old_man_entrances = [door for door in old_man_entrances if door in entrances]
        random.shuffle(old_man_entrances)
        old_man_exit = old_man_entrances.pop()
        connect_two_way(world, old_man_exit, 'Old Man Cave Exit (East)', player)
        entrances.remove(old_man_exit)

        # place blacksmith, has limited options
        # cannot place it anywhere already taken (or that are otherwise not eligible for placement)
        blacksmith_doors = [door for door in blacksmith_doors if door in entrances]
        random.shuffle(blacksmith_doors)
        blacksmith_hut = blacksmith_doors.pop()
        connect_entrance(world, blacksmith_hut, 'Blacksmiths Hut', player)
        entrances.remove(blacksmith_hut)

        # place bomb shop, has limited options

        # cannot place it anywhere already taken (or that are otherwise not eligible for placement)
        bomb_shop_doors = [door for door in bomb_shop_doors if door in entrances]
        random.shuffle(bomb_shop_doors)
        bomb_shop = bomb_shop_doors.pop()
        connect_entrance(world, bomb_shop, 'Inverted Big Bomb Shop', player)
        entrances.remove(bomb_shop)
        
        # place the old man cave's entrance somewhere
        random.shuffle(entrances)
        old_man_entrance = entrances.pop()
        connect_two_way(world, old_man_entrance, 'Old Man Cave Exit (West)', player)

        # now scramble the rest
        connect_caves(world, entrances, [], caves, player)

        # scramble holes
        scramble_inverted_holes(world, player)

        # place remaining doors
        connect_doors(world, entrances, door_targets, player)
    elif world.shuffle[player] == 'insanity':
        # beware ye who enter here

        entrances = Inverted_LW_Entrances + Inverted_LW_Dungeon_Entrances + Inverted_DW_Entrances + Inverted_DW_Dungeon_Entrances + Inverted_Old_Man_Entrances + Old_Man_Entrances + ['Skull Woods Second Section Door (East)', 'Skull Woods Second Section Door (West)', 'Skull Woods First Section Door', 'Kakariko Well Cave', 'Bat Cave Cave', 'North Fairy Cave', 'Sanctuary', 'Lost Woods Hideout Stump', 'Lumberjack Tree Cave', 'Hyrule Castle Entrance (South)']
        entrances_must_exits = Inverted_LW_Entrances_Must_Exit + Inverted_LW_Dungeon_Entrances_Must_Exit

        doors = Inverted_LW_Entrances + Inverted_LW_Dungeon_Entrances + Inverted_LW_Entrances_Must_Exit + Inverted_LW_Dungeon_Entrances_Must_Exit + ['Kakariko Well Cave', 'Bat Cave Cave', 'North Fairy Cave', 'Sanctuary', 'Lost Woods Hideout Stump', 'Lumberjack Tree Cave', 'Hyrule Castle Secret Entrance Stairs'] + Inverted_Old_Man_Entrances +\
                Inverted_DW_Entrances + Inverted_DW_Dungeon_Entrances + ['Skull Woods First Section Door', 'Skull Woods Second Section Door (East)', 'Skull Woods Second Section Door (West)'] +\
                Inverted_LW_Single_Cave_Doors + Inverted_DW_Single_Cave_Doors + ['Desert Palace Entrance (West)', 'Desert Palace Entrance (North)']

        # randomize which desert ledge door is a must-exit
        if random.randint(0, 1) == 0:
            entrances_must_exits.append('Desert Palace Entrance (North)')
            entrances.append('Desert Palace Entrance (West)')
        else:
            entrances_must_exits.append('Desert Palace Entrance (West)')
            entrances.append('Desert Palace Entrance (North)')

        # TODO: there are other possible entrances we could support here by way of exiting from a connector,
        # and rentering to find bomb shop. However appended list here is all those that we currently have
        # bomb shop logic for.
        # Specifically we could potentially add: 'Dark Death Mountain Ledge (East)' and doors associated with pits
        bomb_shop_doors = list(Inverted_Bomb_Shop_Single_Cave_Doors + Inverted_Bomb_Shop_Multi_Cave_Doors + ['Turtle Rock Isolated Ledge Entrance', 'Hookshot Cave Back Entrance'])
        blacksmith_doors = list(Blacksmith_Single_Cave_Doors + Inverted_Blacksmith_Multi_Cave_Doors)
        door_targets = list(Inverted_Single_Cave_Targets)

        random.shuffle(doors)

        old_man_entrances = list(Inverted_Old_Man_Entrances + Old_Man_Entrances) + ['Tower of Hera', 'Inverted Agahnims Tower']

        caves = Cave_Exits + Dungeon_Exits + Cave_Three_Exits + ['Old Man House Exit (Bottom)', 'Old Man House Exit (Top)', 'Skull Woods First Section Exit', 'Skull Woods Second Section Exit (East)', 'Skull Woods Second Section Exit (West)',
                                                                 'Kakariko Well Exit', 'Bat Cave Exit', 'North Fairy Cave Exit', 'Lost Woods Hideout Exit', 'Lumberjack Tree Exit', 'Sanctuary Exit']


        # shuffle up holes
        hole_entrances = ['Kakariko Well Drop', 'Bat Cave Drop', 'North Fairy Cave Drop', 'Lost Woods Hideout Drop', 'Lumberjack Tree Tree', 'Sanctuary Grave',
                          'Skull Woods First Section Hole (East)', 'Skull Woods First Section Hole (West)', 'Skull Woods First Section Hole (North)', 'Skull Woods Second Section Hole']

        hole_targets = ['Kakariko Well (top)', 'Bat Cave (right)', 'North Fairy Cave', 'Lost Woods Hideout (top)', 'Lumberjack Tree (top)', 'Sewer Drop', 'Skull Back Drop',
                        'Skull Left Drop', 'Skull Pinball', 'Skull Pot Circle']

        # tavern back door cannot be shuffled yet
        connect_doors(world, ['Tavern North'], ['Tavern'], player)

        hole_entrances.append('Hyrule Castle Secret Entrance Drop')
        hole_targets.append('Hyrule Castle Secret Entrance')
        entrances.append('Hyrule Castle Secret Entrance Stairs')
        caves.append('Hyrule Castle Secret Entrance Exit')

        if not world.shuffle_ganon:
            connect_two_way(world, 'Inverted Ganons Tower', 'Inverted Ganons Tower Exit', player)
            connect_two_way(world, 'Inverted Pyramid Entrance', 'Pyramid Exit', player)
            connect_entrance(world, 'Inverted Pyramid Hole', 'Pyramid', player)
        else:
            entrances.append('Inverted Ganons Tower')
            caves.extend(['Inverted Ganons Tower Exit', 'Pyramid Exit'])
            hole_entrances.append('Inverted Pyramid Hole')
            hole_targets.append('Pyramid')
            doors.extend(['Inverted Ganons Tower', 'Inverted Pyramid Entrance'])

        random.shuffle(hole_entrances)
        random.shuffle(hole_targets)
        random.shuffle(entrances)

        # fill up holes
        for hole in hole_entrances:
            connect_entrance(world, hole, hole_targets.pop(), player)

        doors.append('Hyrule Castle Entrance (South)')
        caves.append(('Hyrule Castle Exit (South)', 'Hyrule Castle Exit (West)', 'Hyrule Castle Exit (East)'))
        
        # place links house and dark sanc
        links_house_doors = [i for i in entrances + entrances_must_exits if i not in Inverted_Dark_Sanctuary_Doors + Isolated_LH_Doors]
        links_house = random.choice(list(links_house_doors))
        connect_two_way(world, links_house, 'Inverted Links House Exit', player)
        if links_house in entrances:
            entrances.remove(links_house)
        elif links_house in entrances_must_exits:
            entrances_must_exits.remove(links_house)
        doors.remove(links_house)

        sanc_doors = [door for door in Inverted_Dark_Sanctuary_Doors if door in entrances]
        sanc_door = random.choice(sanc_doors)
        entrances.remove(sanc_door)
        doors.remove(sanc_door)
        connect_entrance(world, sanc_door, 'Inverted Dark Sanctuary', player)
        world.get_entrance('Inverted Dark Sanctuary Exit', player).connect(world.get_entrance(sanc_door, player).parent_region)

        # now let's deal with mandatory reachable stuff
        def extract_reachable_exit(cavelist):
            random.shuffle(cavelist)
            candidate = None
            for cave in cavelist:
                if isinstance(cave, tuple) and len(cave) > 1:
                    # special handling: TRock has two entries that we should consider entrance only
                    # ToDo this should be handled in a more sensible manner
                    if cave[0] in ['Turtle Rock Exit (Front)', 'Spectacle Rock Cave Exit (Peak)'] and len(cave) == 2:
                        continue
                    candidate = cave
                    break
            if candidate is None:
                raise RuntimeError('No suitable cave.')
            cavelist.remove(candidate)
            return candidate

        def connect_reachable_exit(entrance, caves, doors):
            cave = extract_reachable_exit(caves)

            exit = cave[-1]
            cave = cave[:-1]
            connect_exit(world, exit, entrance, player)
            connect_entrance(world, doors.pop(), exit, player)
            # rest of cave now is forced to be in this world
            caves.append(cave)

        # connect mandatory exits
        for entrance in entrances_must_exits:
            connect_reachable_exit(entrance, caves, doors)

        # place old man, has limited options
        # exit has to come from specific set of doors, the entrance is free to move about
        old_man_entrances = [entrance for entrance in old_man_entrances if entrance in entrances]
        random.shuffle(old_man_entrances)
        old_man_exit = old_man_entrances.pop()
        entrances.remove(old_man_exit)

        connect_exit(world, 'Old Man Cave Exit (East)', old_man_exit, player)
        connect_entrance(world, doors.pop(), 'Old Man Cave Exit (East)', player)
        caves.append('Old Man Cave Exit (West)')

        # place blacksmith, has limited options
        blacksmith_doors = [door for door in blacksmith_doors if door in doors]
        random.shuffle(blacksmith_doors)
        blacksmith_hut = blacksmith_doors.pop()
        connect_entrance(world, blacksmith_hut, 'Blacksmiths Hut', player)
        doors.remove(blacksmith_hut)

        # place dam and pyramid fairy, have limited options
        bomb_shop_doors = [door for door in bomb_shop_doors if door in doors]
        random.shuffle(bomb_shop_doors)
        bomb_shop = bomb_shop_doors.pop()
        connect_entrance(world, bomb_shop, 'Inverted Big Bomb Shop', player)
        doors.remove(bomb_shop)

        # handle remaining caves
        for cave in caves:
            if isinstance(cave, str):
                cave = (cave,)

            for exit in cave:
                connect_exit(world, exit, entrances.pop(), player)
                connect_entrance(world, doors.pop(), exit, player)

        # place remaining doors
        connect_doors(world, doors, door_targets, player)
    else:
        raise NotImplementedError('Shuffling not supported yet')

    # check for swamp palace fix
    if world.get_entrance('Dam', player).connected_region.name != 'Dam' or world.get_entrance('Swamp Palace', player).connected_region.name != 'Swamp Lobby':
        world.swamp_patch_required[player] = True

    # check for potion shop location
    if world.get_entrance('Potion Shop', player).connected_region.name != 'Potion Shop':
        world.powder_patch_required[player] = True

    # check for ganon location
    if world.get_entrance('Inverted Pyramid Hole', player).connected_region.name != 'Pyramid':
        world.ganon_at_pyramid[player] = False
   
    # check for Ganon's Tower location
    if world.get_entrance('Inverted Ganons Tower', player).connected_region.name != 'GT Lobby':
        world.ganonstower_vanilla[player] = False

def connect_simple(world, exitname, regionname, player):
    world.get_entrance(exitname, player).connect(world.get_region(regionname, player))


def connect_entrance(world, entrancename: str, exitname: str, player: int):
    entrance = world.get_entrance(entrancename, player)
    # check if we got an entrance or a region to connect to
    try:
        region = world.get_region(exitname, player)
        exit = None
    except RuntimeError:
        exit = world.get_entrance(exitname, player)
        region = exit.parent_region

    # if this was already connected somewhere, remove the backreference
    if entrance.connected_region is not None:
        entrance.connected_region.entrances.remove(entrance)

    target = exit_ids[exit.name][0] if exit is not None else exit_ids.get(region.name, None)
    addresses = door_addresses[entrance.name][0]

    entrance.connect(region, addresses, target)
    world.spoiler.set_entrance(entrance.name, exit.name if exit is not None else region.name, 'entrance', player)

def connect_exit(world, exitname, entrancename, player):
    entrance = world.get_entrance(entrancename, player)
    exit = world.get_entrance(exitname, player)

    # if this was already connected somewhere, remove the backreference
    if exit.connected_region is not None:
        exit.connected_region.entrances.remove(exit)

    exit.connect(entrance.parent_region, door_addresses[entrance.name][1], exit_ids[exit.name][1])
    world.spoiler.set_entrance(entrance.name, exit.name, 'exit', player)


def connect_two_way(world, entrancename, exitname, player):
    entrance = world.get_entrance(entrancename, player)
    exit = world.get_entrance(exitname, player)

    # if these were already connected somewhere, remove the backreference
    if entrance.connected_region is not None:
        entrance.connected_region.entrances.remove(entrance)
    if exit.connected_region is not None:
        exit.connected_region.entrances.remove(exit)

    entrance.connect(exit.parent_region, door_addresses[entrance.name][0], exit_ids[exit.name][0])
    exit.connect(entrance.parent_region, door_addresses[entrance.name][1], exit_ids[exit.name][1])
    world.spoiler.set_entrance(entrance.name, exit.name, 'both', player)


def scramble_holes(world, player):
    hole_entrances = [('Kakariko Well Cave', 'Kakariko Well Drop'),
                      ('Bat Cave Cave', 'Bat Cave Drop'),
                      ('North Fairy Cave', 'North Fairy Cave Drop'),
                      ('Lost Woods Hideout Stump', 'Lost Woods Hideout Drop'),
                      ('Lumberjack Tree Cave', 'Lumberjack Tree Tree'),
                      ('Sanctuary', 'Sanctuary Grave')]

    hole_targets = [('Kakariko Well Exit', 'Kakariko Well (top)'),
                    ('Bat Cave Exit', 'Bat Cave (right)'),
                    ('North Fairy Cave Exit', 'North Fairy Cave'),
                    ('Lost Woods Hideout Exit', 'Lost Woods Hideout (top)'),
                    ('Lumberjack Tree Exit', 'Lumberjack Tree (top)')]

    if not world.shuffle_ganon:
        connect_two_way(world, 'Pyramid Entrance', 'Pyramid Exit', player)
        connect_entrance(world, 'Pyramid Hole', 'Pyramid', player)
    else:
        hole_targets.append(('Pyramid Exit', 'Pyramid'))

    if world.mode[player] == 'standard':
        # cannot move uncle cave
        connect_two_way(world, 'Hyrule Castle Secret Entrance Stairs', 'Hyrule Castle Secret Entrance Exit', player)
        connect_entrance(world, 'Hyrule Castle Secret Entrance Drop', 'Hyrule Castle Secret Entrance', player)
    else:
        hole_entrances.append(('Hyrule Castle Secret Entrance Stairs', 'Hyrule Castle Secret Entrance Drop'))
        hole_targets.append(('Hyrule Castle Secret Entrance Exit', 'Hyrule Castle Secret Entrance'))

    # do not shuffle sanctuary into pyramid hole unless shuffle is crossed
    if world.shuffle[player] == 'crossed':
        hole_targets.append(('Sanctuary Exit', 'Sewer Drop'))
    if world.shuffle_ganon:
        random.shuffle(hole_targets)
        exit, target = hole_targets.pop()
        connect_two_way(world, 'Pyramid Entrance', exit, player)
        connect_entrance(world, 'Pyramid Hole', target, player)
    if world.shuffle[player] != 'crossed':
        hole_targets.append(('Sanctuary Exit', 'Sewer Drop'))

    random.shuffle(hole_targets)
    for entrance, drop in hole_entrances:
        exit, target = hole_targets.pop()
        connect_two_way(world, entrance, exit, player)
        connect_entrance(world, drop, target, player)


def scramble_inverted_holes(world, player):
    hole_entrances = [('Kakariko Well Cave', 'Kakariko Well Drop'),
                      ('Bat Cave Cave', 'Bat Cave Drop'),
                      ('North Fairy Cave', 'North Fairy Cave Drop'),
                      ('Lost Woods Hideout Stump', 'Lost Woods Hideout Drop'),
                      ('Lumberjack Tree Cave', 'Lumberjack Tree Tree'),
                      ('Sanctuary', 'Sanctuary Grave')]

    hole_targets = [('Kakariko Well Exit', 'Kakariko Well (top)'),
                    ('Bat Cave Exit', 'Bat Cave (right)'),
                    ('North Fairy Cave Exit', 'North Fairy Cave'),
                    ('Lost Woods Hideout Exit', 'Lost Woods Hideout (top)'),
                    ('Lumberjack Tree Exit', 'Lumberjack Tree (top)')]

    if not world.shuffle_ganon:
        connect_two_way(world, 'Inverted Pyramid Entrance', 'Pyramid Exit', player)
        connect_entrance(world, 'Inverted Pyramid Hole', 'Pyramid', player)
    else:
        hole_targets.append(('Pyramid Exit', 'Pyramid'))

    
    hole_entrances.append(('Hyrule Castle Secret Entrance Stairs', 'Hyrule Castle Secret Entrance Drop'))
    hole_targets.append(('Hyrule Castle Secret Entrance Exit', 'Hyrule Castle Secret Entrance'))

    # do not shuffle sanctuary into pyramid hole unless shuffle is crossed
    if world.shuffle[player] == 'crossed':
        hole_targets.append(('Sanctuary Exit', 'Sewer Drop'))
    if world.shuffle_ganon:
        random.shuffle(hole_targets)
        exit, target = hole_targets.pop()
        connect_two_way(world, 'Inverted Pyramid Entrance', exit, player)
        connect_entrance(world, 'Inverted Pyramid Hole', target, player)
    if world.shuffle[player] != 'crossed':
        hole_targets.append(('Sanctuary Exit', 'Sewer Drop'))

    random.shuffle(hole_targets)
    for entrance, drop in hole_entrances:
        exit, target = hole_targets.pop()
        connect_two_way(world, entrance, exit, player)
        connect_entrance(world, drop, target, player)

def connect_random(world, exitlist, targetlist, player, two_way=False):
    targetlist = list(targetlist)
    random.shuffle(targetlist)

    for exit, target in zip(exitlist, targetlist):
        if two_way:
            connect_two_way(world, exit, target, player)
        else:
            connect_entrance(world, exit, target, player)


def connect_mandatory_exits(world, entrances, caves, must_be_exits, player, dp_must_exit=None):
    """This works inplace"""
    random.shuffle(entrances)
    random.shuffle(caves)
    used_caves = []
    while must_be_exits:
        exit = must_be_exits.pop()
        # find multi exit cave
        cave = None
        for candidate in caves:
            if not isinstance(candidate, str):
                cave = candidate
                break

        if cave is None:
            raise RuntimeError('No more caves left. Should not happen!')

        # all caves are sorted so that the last exit is always reachable
        connect_two_way(world, exit, cave[-1], player)
        if len(cave) == 2: 
            entrance = entrances.pop()
            # ToDo Better solution, this is a hot fix. Do not connect both sides of trock/desert ledge only to each other
            if world.mode[player] != 'inverted' and entrance == 'Dark Death Mountain Ledge (West)':
                new_entrance = entrances.pop()
                entrances.append(entrance)
                entrance = new_entrance
            if world.mode[player] == 'inverted' and entrance == dp_must_exit:
                new_entrance = entrances.pop()
                entrances.append(entrance)
                entrance = new_entrance
            connect_two_way(world, entrance, cave[0], player)
        elif cave[-1] == 'Spectacle Rock Cave Exit': #Spectacle rock only has one exit
            for exit in cave[:-1]:
                connect_two_way(world,entrances.pop(),exit, player)
        else:#save for later so we can connect to multiple exits
            caves.append(cave[0:-1])
            random.shuffle(caves)
            used_caves.append(cave[0:-1])
        caves.remove(cave)
    for cave in used_caves:
        if cave in caves: #check if we placed multiple entrances from this 3 or 4 exit 
            for exit in cave:
                connect_two_way(world, entrances.pop(), exit, player)
            caves.remove(cave)


def connect_caves(world, lw_entrances, dw_entrances, caves, player):
    """This works inplace"""
    random.shuffle(lw_entrances)
    random.shuffle(dw_entrances)
    random.shuffle(caves)
    while caves:
        # connect highest exit count caves first, prevent issue where we have 2 or 3 exits accross worlds left to fill
        cave_candidate = (None, 0)
        for i, cave in enumerate(caves):
            if isinstance(cave, str):
                cave = (cave,)
            if len(cave) > cave_candidate[1]:
                cave_candidate = (i, len(cave))
        cave = caves.pop(cave_candidate[0])

        target = lw_entrances if random.randint(0, 1) == 0 else dw_entrances
        if isinstance(cave, str):
            cave = (cave,)

        # check if we can still fit the cave into our target group
        if len(target) < len(cave):
            # need to use other set
            target = lw_entrances if target is dw_entrances else dw_entrances

        for exit in cave:
            connect_two_way(world, target.pop(), exit, player)


def connect_doors(world, doors, targets, player):
    """This works inplace"""
    random.shuffle(doors)
    random.shuffle(targets)
    while doors:
        door = doors.pop()
        target = targets.pop()
        connect_entrance(world, door, target, player)


def skull_woods_shuffle(world, player):
    connect_random(world, ['Skull Woods First Section Hole (East)', 'Skull Woods First Section Hole (West)', 'Skull Woods First Section Hole (North)', 'Skull Woods Second Section Hole'],
                   ['Skull Left Drop', 'Skull Pinball', 'Skull Pot Circle', 'Skull Back Drop'], player)
    connect_random(world, ['Skull Woods First Section Door', 'Skull Woods Second Section Door (East)', 'Skull Woods Second Section Door (West)'],
                   ['Skull Woods First Section Exit', 'Skull Woods Second Section Exit (East)', 'Skull Woods Second Section Exit (West)'], player, True)


def simple_shuffle_dungeons(world, player):
    skull_woods_shuffle(world, player)

    dungeon_entrances = ['Eastern Palace', 'Tower of Hera', 'Thieves Town', 'Skull Woods Final Section', 'Palace of Darkness', 'Ice Palace', 'Misery Mire', 'Swamp Palace']
    dungeon_exits = ['Eastern Palace Exit', 'Tower of Hera Exit', 'Thieves Town Exit', 'Skull Woods Final Section Exit', 'Palace of Darkness Exit', 'Ice Palace Exit', 'Misery Mire Exit', 'Swamp Palace Exit']

    if world.mode[player] != 'inverted':
        if not world.shuffle_ganon:
            connect_two_way(world, 'Ganons Tower', 'Ganons Tower Exit', player)
        else:
            dungeon_entrances.append('Ganons Tower')
            dungeon_exits.append('Ganons Tower Exit')
    else:
        dungeon_entrances.append('Inverted Agahnims Tower')
        dungeon_exits.append('Inverted Agahnims Tower Exit')

    # shuffle up single entrance dungeons
    connect_random(world, dungeon_entrances, dungeon_exits, player, True)

    # mix up 4 door dungeons
    multi_dungeons = ['Desert', 'Turtle Rock']
    if world.mode[player] == 'open' or (world.mode[player] == 'inverted' and world.shuffle_ganon):
        multi_dungeons.append('Hyrule Castle')
    random.shuffle(multi_dungeons)

    dp_target = multi_dungeons[0]
    tr_target = multi_dungeons[1]
    if world.mode[player] not in ['open', 'inverted'] or (world.mode[player] == 'inverted' and world.shuffle_ganon is False):
        # place hyrule castle as intended
        hc_target = 'Hyrule Castle'
    else:
        hc_target = multi_dungeons[2]

    # ToDo improve this?

    if world.mode[player] != 'inverted':
        if hc_target == 'Hyrule Castle':
            connect_two_way(world, 'Hyrule Castle Entrance (South)', 'Hyrule Castle Exit (South)', player)
            connect_two_way(world, 'Hyrule Castle Entrance (East)', 'Hyrule Castle Exit (East)', player)
            connect_two_way(world, 'Hyrule Castle Entrance (West)', 'Hyrule Castle Exit (West)', player)
            connect_two_way(world, 'Agahnims Tower', 'Agahnims Tower Exit', player)
        elif hc_target == 'Desert':
            connect_two_way(world, 'Desert Palace Entrance (South)', 'Hyrule Castle Exit (South)', player)
            connect_two_way(world, 'Desert Palace Entrance (East)', 'Hyrule Castle Exit (East)', player)
            connect_two_way(world, 'Desert Palace Entrance (West)', 'Hyrule Castle Exit (West)', player)
            connect_two_way(world, 'Desert Palace Entrance (North)', 'Agahnims Tower Exit', player)
        elif hc_target == 'Turtle Rock':
            connect_two_way(world, 'Turtle Rock', 'Hyrule Castle Exit (South)', player)
            connect_two_way(world, 'Turtle Rock Isolated Ledge Entrance', 'Hyrule Castle Exit (East)', player)
            connect_two_way(world, 'Dark Death Mountain Ledge (West)', 'Hyrule Castle Exit (West)', player)
            connect_two_way(world, 'Dark Death Mountain Ledge (East)', 'Agahnims Tower Exit', player)

        if dp_target == 'Hyrule Castle':
            connect_two_way(world, 'Hyrule Castle Entrance (South)', 'Desert Palace Exit (South)', player)
            connect_two_way(world, 'Hyrule Castle Entrance (East)', 'Desert Palace Exit (East)', player)
            connect_two_way(world, 'Hyrule Castle Entrance (West)', 'Desert Palace Exit (West)', player)
            connect_two_way(world, 'Agahnims Tower', 'Desert Palace Exit (North)', player)
        elif dp_target == 'Desert':
            connect_two_way(world, 'Desert Palace Entrance (South)', 'Desert Palace Exit (South)', player)
            connect_two_way(world, 'Desert Palace Entrance (East)', 'Desert Palace Exit (East)', player)
            connect_two_way(world, 'Desert Palace Entrance (West)', 'Desert Palace Exit (West)', player)
            connect_two_way(world, 'Desert Palace Entrance (North)', 'Desert Palace Exit (North)', player)
        elif dp_target == 'Turtle Rock':
            connect_two_way(world, 'Turtle Rock', 'Desert Palace Exit (South)', player)
            connect_two_way(world, 'Turtle Rock Isolated Ledge Entrance', 'Desert Palace Exit (East)', player)
            connect_two_way(world, 'Dark Death Mountain Ledge (West)', 'Desert Palace Exit (West)', player)
            connect_two_way(world, 'Dark Death Mountain Ledge (East)', 'Desert Palace Exit (North)', player)

        if tr_target == 'Hyrule Castle':
            connect_two_way(world, 'Hyrule Castle Entrance (South)', 'Turtle Rock Exit (Front)', player)
            connect_two_way(world, 'Hyrule Castle Entrance (East)', 'Turtle Rock Ledge Exit (East)', player)
            connect_two_way(world, 'Hyrule Castle Entrance (West)', 'Turtle Rock Ledge Exit (West)', player)
            connect_two_way(world, 'Agahnims Tower', 'Turtle Rock Isolated Ledge Exit', player)
        elif tr_target == 'Desert':
            connect_two_way(world, 'Desert Palace Entrance (South)', 'Turtle Rock Exit (Front)', player)
            connect_two_way(world, 'Desert Palace Entrance (North)', 'Turtle Rock Ledge Exit (East)', player)
            connect_two_way(world, 'Desert Palace Entrance (West)', 'Turtle Rock Ledge Exit (West)', player)
            connect_two_way(world, 'Desert Palace Entrance (East)', 'Turtle Rock Isolated Ledge Exit', player)
        elif tr_target == 'Turtle Rock':
            connect_two_way(world, 'Turtle Rock', 'Turtle Rock Exit (Front)', player)
            connect_two_way(world, 'Turtle Rock Isolated Ledge Entrance', 'Turtle Rock Isolated Ledge Exit', player)
            connect_two_way(world, 'Dark Death Mountain Ledge (West)', 'Turtle Rock Ledge Exit (West)', player)
            connect_two_way(world, 'Dark Death Mountain Ledge (East)', 'Turtle Rock Ledge Exit (East)', player)
    else:
        if hc_target == 'Hyrule Castle':
            connect_two_way(world, 'Hyrule Castle Entrance (South)', 'Hyrule Castle Exit (South)', player)
            connect_two_way(world, 'Hyrule Castle Entrance (East)', 'Hyrule Castle Exit (East)', player)
            connect_two_way(world, 'Hyrule Castle Entrance (West)', 'Hyrule Castle Exit (West)', player)
            connect_two_way(world, 'Inverted Ganons Tower', 'Inverted Ganons Tower Exit', player)
        elif hc_target == 'Desert':
            connect_two_way(world, 'Desert Palace Entrance (South)', 'Hyrule Castle Exit (South)', player)
            connect_two_way(world, 'Desert Palace Entrance (East)', 'Hyrule Castle Exit (East)', player)
            connect_two_way(world, 'Desert Palace Entrance (West)', 'Hyrule Castle Exit (West)', player)
            connect_two_way(world, 'Desert Palace Entrance (North)', 'Inverted Ganons Tower Exit', player)
        elif hc_target == 'Turtle Rock':
            connect_two_way(world, 'Turtle Rock', 'Hyrule Castle Exit (South)', player)
            connect_two_way(world, 'Turtle Rock Isolated Ledge Entrance', 'Inverted Ganons Tower Exit', player)
            connect_two_way(world, 'Dark Death Mountain Ledge (West)', 'Hyrule Castle Exit (West)', player)
            connect_two_way(world, 'Dark Death Mountain Ledge (East)', 'Hyrule Castle Exit (East)', player)

        if dp_target == 'Hyrule Castle':
            connect_two_way(world, 'Hyrule Castle Entrance (South)', 'Desert Palace Exit (South)', player)
            connect_two_way(world, 'Hyrule Castle Entrance (East)', 'Desert Palace Exit (East)', player)
            connect_two_way(world, 'Hyrule Castle Entrance (West)', 'Desert Palace Exit (West)', player)
            connect_two_way(world, 'Inverted Ganons Tower', 'Desert Palace Exit (North)', player)
        elif dp_target == 'Desert':
            connect_two_way(world, 'Desert Palace Entrance (South)', 'Desert Palace Exit (South)', player)
            connect_two_way(world, 'Desert Palace Entrance (East)', 'Desert Palace Exit (East)', player)
            connect_two_way(world, 'Desert Palace Entrance (West)', 'Desert Palace Exit (West)', player)
            connect_two_way(world, 'Desert Palace Entrance (North)', 'Desert Palace Exit (North)', player)
        elif dp_target == 'Turtle Rock':
            connect_two_way(world, 'Turtle Rock', 'Desert Palace Exit (South)', player)
            connect_two_way(world, 'Turtle Rock Isolated Ledge Entrance', 'Desert Palace Exit (East)', player)
            connect_two_way(world, 'Dark Death Mountain Ledge (West)', 'Desert Palace Exit (West)', player)
            connect_two_way(world, 'Dark Death Mountain Ledge (East)', 'Desert Palace Exit (North)', player)

        if tr_target == 'Hyrule Castle':
            connect_two_way(world, 'Hyrule Castle Entrance (South)', 'Turtle Rock Exit (Front)', player)
            connect_two_way(world, 'Hyrule Castle Entrance (East)', 'Turtle Rock Ledge Exit (East)', player)
            connect_two_way(world, 'Hyrule Castle Entrance (West)', 'Turtle Rock Ledge Exit (West)', player)
            connect_two_way(world, 'Inverted Ganons Tower', 'Turtle Rock Isolated Ledge Exit', player)
        elif tr_target == 'Desert':
            connect_two_way(world, 'Desert Palace Entrance (South)', 'Turtle Rock Exit (Front)', player)
            connect_two_way(world, 'Desert Palace Entrance (North)', 'Turtle Rock Ledge Exit (East)', player)
            connect_two_way(world, 'Desert Palace Entrance (West)', 'Turtle Rock Ledge Exit (West)', player)
            connect_two_way(world, 'Desert Palace Entrance (East)', 'Turtle Rock Isolated Ledge Exit', player)
        elif tr_target == 'Turtle Rock':
            connect_two_way(world, 'Turtle Rock', 'Turtle Rock Exit (Front)', player)
            connect_two_way(world, 'Turtle Rock Isolated Ledge Entrance', 'Turtle Rock Isolated Ledge Exit', player)
            connect_two_way(world, 'Dark Death Mountain Ledge (West)', 'Turtle Rock Ledge Exit (West)', player)
            connect_two_way(world, 'Dark Death Mountain Ledge (East)', 'Turtle Rock Ledge Exit (East)', player)

def unbias_some_entrances(Dungeon_Exits, Cave_Exits, Old_Man_House, Cave_Three_Exits):
    def shuffle_lists_in_list(ls):
        for i, item in enumerate(ls):
            if isinstance(item, list):
                ls[i] = random.sample(item, len(item))

    def tuplize_lists_in_list(ls):
        for i, item in enumerate(ls):
            if isinstance(item, list):
                ls[i] = tuple(item)

    shuffle_lists_in_list(Dungeon_Exits)
    shuffle_lists_in_list(Cave_Exits)
    shuffle_lists_in_list(Old_Man_House)
    shuffle_lists_in_list(Cave_Three_Exits)

    # paradox fixup
    if Cave_Three_Exits[1][0] == "Paradox Cave Exit (Bottom)":
        i = random.randint(1,2)
        Cave_Three_Exits[1][0] = Cave_Three_Exits[1][i]
        Cave_Three_Exits[1][i] = "Paradox Cave Exit (Bottom)"

    # TR fixup
    tr_fixup = False
    for i, item in enumerate(Dungeon_Exits[-1]):
        if 'Turtle Rock Ledge Exit (East)' == item:
            tr_fixup = True
            if 0 != i:
                Dungeon_Exits[-1][i] = Dungeon_Exits[-1][0]
                Dungeon_Exits[-1][0] = 'Turtle Rock Ledge Exit (East)'
            break

    if not tr_fixup: raise RuntimeError("TR entrance shuffle fixup didn't happen")

    tuplize_lists_in_list(Dungeon_Exits)
    tuplize_lists_in_list(Cave_Exits)
    tuplize_lists_in_list(Old_Man_House)
    tuplize_lists_in_list(Cave_Three_Exits)


LW_Dungeon_Entrances = ['Desert Palace Entrance (South)',
                        'Desert Palace Entrance (West)',
                        'Desert Palace Entrance (North)',
                        'Eastern Palace',
                        'Tower of Hera',
                        'Hyrule Castle Entrance (West)',
                        'Hyrule Castle Entrance (East)',
                        'Agahnims Tower']

LW_Dungeon_Entrances_Must_Exit = ['Desert Palace Entrance (East)']

DW_Dungeon_Entrances = ['Thieves Town',
                        'Skull Woods Final Section',
                        'Ice Palace',
                        'Misery Mire',
                        'Palace of Darkness',
                        'Swamp Palace',
                        'Turtle Rock',
                        'Dark Death Mountain Ledge (West)']

DW_Dungeon_Entrances_Must_Exit = ['Dark Death Mountain Ledge (East)',
                                  'Turtle Rock Isolated Ledge Entrance']

Dungeon_Exits_Base = [['Desert Palace Exit (South)', 'Desert Palace Exit (West)', 'Desert Palace Exit (East)'],
                 'Desert Palace Exit (North)',
                 'Eastern Palace Exit',
                 'Tower of Hera Exit',
                 'Thieves Town Exit',
                 'Skull Woods Final Section Exit',
                 'Ice Palace Exit',
                 'Misery Mire Exit',
                 'Palace of Darkness Exit',
                 'Swamp Palace Exit',
                 'Agahnims Tower Exit',
                 ['Turtle Rock Ledge Exit (East)',
                     'Turtle Rock Exit (Front)',  'Turtle Rock Ledge Exit (West)', 'Turtle Rock Isolated Ledge Exit']]

DW_Entrances_Must_Exit = ['Bumper Cave (Top)', 'Hookshot Cave Back Entrance']

Two_Door_Caves_Directional = [('Bumper Cave (Bottom)', 'Bumper Cave (Top)'),
                              ('Hookshot Cave', 'Hookshot Cave Back Entrance')]

Two_Door_Caves = [('Elder House (East)', 'Elder House (West)'),
                  ('Two Brothers House (East)', 'Two Brothers House (West)'),
                  ('Superbunny Cave (Bottom)', 'Superbunny Cave (Top)')]

Old_Man_Entrances = ['Old Man Cave (East)',
                     'Old Man House (Top)',
                     'Death Mountain Return Cave (East)',
                     'Spectacle Rock Cave',
                     'Spectacle Rock Cave Peak',
                     'Spectacle Rock Cave (Bottom)']

Old_Man_House_Base = [['Old Man House Exit (Bottom)', 'Old Man House Exit (Top)']]

Cave_Exits_Base = [['Elder House Exit (East)', 'Elder House Exit (West)'],
              ['Two Brothers House Exit (East)', 'Two Brothers House Exit (West)'],
              ['Death Mountain Return Cave Exit (West)', 'Death Mountain Return Cave Exit (East)'],
              ['Fairy Ascension Cave Exit (Bottom)', 'Fairy Ascension Cave Exit (Top)'],
              ['Bumper Cave Exit (Top)', 'Bumper Cave Exit (Bottom)'],
              ['Hookshot Cave Exit (South)', 'Hookshot Cave Exit (North)']]

Cave_Exits_Base += [('Superbunny Cave Exit (Bottom)', 'Superbunny Cave Exit (Top)'),
              ('Spiral Cave Exit (Top)', 'Spiral Cave Exit')]


Cave_Three_Exits_Base = [('Spectacle Rock Cave Exit (Peak)', 'Spectacle Rock Cave Exit (Top)',
 'Spectacle Rock Cave Exit'),
                    ['Paradox Cave Exit (Top)', 'Paradox Cave Exit (Middle)','Paradox Cave Exit (Bottom)']]


LW_Entrances = ['Elder House (East)',
                'Elder House (West)',
                'Two Brothers House (East)',
                'Two Brothers House (West)',
                'Old Man Cave (West)',
                'Old Man House (Bottom)',
                'Death Mountain Return Cave (West)',
                'Paradox Cave (Bottom)',
                'Paradox Cave (Middle)',
                'Paradox Cave (Top)',
                'Fairy Ascension Cave (Bottom)',
                'Fairy Ascension Cave (Top)',
                'Spiral Cave',
                'Spiral Cave (Bottom)']

DW_Entrances = ['Bumper Cave (Bottom)',
                'Superbunny Cave (Top)',
                'Superbunny Cave (Bottom)',
                'Hookshot Cave']

Bomb_Shop_Multi_Cave_Doors = ['Hyrule Castle Entrance (South)',
                              'Misery Mire',
                              'Thieves Town',
                              'Bumper Cave (Bottom)',
                              'Swamp Palace',
                              'Hyrule Castle Secret Entrance Stairs',
                              'Skull Woods First Section Door',
                              'Skull Woods Second Section Door (East)',
                              'Skull Woods Second Section Door (West)',
                              'Skull Woods Final Section',
                              'Ice Palace',
                              'Turtle Rock',
                              'Dark Death Mountain Ledge (West)',
                              'Dark Death Mountain Ledge (East)',
                              'Superbunny Cave (Top)',
                              'Superbunny Cave (Bottom)',
                              'Hookshot Cave',
                              'Ganons Tower',
                              'Desert Palace Entrance (South)',
                              'Tower of Hera',
                              'Two Brothers House (West)',
                              'Old Man Cave (East)',
                              'Old Man House (Bottom)',
                              'Old Man House (Top)',
                              'Death Mountain Return Cave (East)',
                              'Death Mountain Return Cave (West)',
                              'Spectacle Rock Cave Peak',
                              'Spectacle Rock Cave',
                              'Spectacle Rock Cave (Bottom)',
                              'Paradox Cave (Bottom)',
                              'Paradox Cave (Middle)',
                              'Paradox Cave (Top)',
                              'Fairy Ascension Cave (Bottom)',
                              'Fairy Ascension Cave (Top)',
                              'Spiral Cave',
                              'Spiral Cave (Bottom)',
                              'Palace of Darkness',
                              'Hyrule Castle Entrance (West)',
                              'Hyrule Castle Entrance (East)',
                              'Agahnims Tower',
                              'Desert Palace Entrance (West)',
                              'Desert Palace Entrance (North)'
                              # all entrances below this line would be possible for blacksmith_hut
                              # if it were not for dwarf checking multi-entrance caves
                              ]

Blacksmith_Multi_Cave_Doors = ['Eastern Palace',
                               'Elder House (East)',
                               'Elder House (West)',
                               'Two Brothers House (East)',
                               'Old Man Cave (West)',
                               'Sanctuary',
                               'Lumberjack Tree Cave',
                               'Lost Woods Hideout Stump',
                               'North Fairy Cave',
                               'Bat Cave Cave',
                               'Kakariko Well Cave']

LW_Single_Cave_Doors = ['Blinds Hideout',
                        'Lake Hylia Fairy',
                        'Light Hype Fairy',
                        'Desert Fairy',
                        'Chicken House',
                        'Aginahs Cave',
                        'Sahasrahlas Hut',
                        'Cave Shop (Lake Hylia)',
                        'Blacksmiths Hut',
                        'Sick Kids House',
                        'Lost Woods Gamble',
                        'Fortune Teller (Light)',
                        'Snitch Lady (East)',
                        'Snitch Lady (West)',
                        'Bush Covered House',
                        'Tavern (Front)',
                        'Light World Bomb Hut',
                        'Kakariko Shop',
                        'Mini Moldorm Cave',
                        'Long Fairy Cave',
                        'Good Bee Cave',
                        '20 Rupee Cave',
                        '50 Rupee Cave',
                        'Ice Rod Cave',
                        'Library',
                        'Potion Shop',
                        'Dam',
                        'Lumberjack House',
                        'Lake Hylia Fortune Teller',
                        'Kakariko Gamble Game',
                        'Waterfall of Wishing',
                        'Capacity Upgrade',
                        'Bonk Rock Cave',
                        'Graveyard Cave',
                        'Checkerboard Cave',
                        'Cave 45',
                        'Kings Grave',
                        'Bonk Fairy (Light)',
                        'Hookshot Fairy',
                        'Mimic Cave']

DW_Single_Cave_Doors = ['Bonk Fairy (Dark)',
                        'Dark Sanctuary Hint',
                        'Dark Lake Hylia Fairy',
                        'C-Shaped House',
                        'Big Bomb Shop',
                        'Dark Death Mountain Fairy',
                        'Dark Lake Hylia Shop',
                        'Dark World Shop',
                        'Red Shield Shop',
                        'Mire Shed',
                        'East Dark World Hint',
                        'Dark Desert Hint',
                        'Spike Cave',
                        'Palace of Darkness Hint',
                        'Dark Lake Hylia Ledge Spike Cave',
                        'Cave Shop (Dark Death Mountain)',
                        'Dark World Potion Shop',
                        'Pyramid Fairy',
                        'Archery Game',
                        'Dark World Lumberjack Shop',
                        'Hype Cave',
                        'Brewery',
                        'Dark Lake Hylia Ledge Hint',
                        'Chest Game',
                        'Dark Desert Fairy',
                        'Dark Lake Hylia Ledge Fairy',
                        'Fortune Teller (Dark)',
                        'Dark World Hammer Peg Cave']

Blacksmith_Single_Cave_Doors = ['Blinds Hideout',
                                'Lake Hylia Fairy',
                                'Light Hype Fairy',
                                'Desert Fairy',
                                'Chicken House',
                                'Aginahs Cave',
                                'Sahasrahlas Hut',
                                'Cave Shop (Lake Hylia)',
                                'Blacksmiths Hut',
                                'Sick Kids House',
                                'Lost Woods Gamble',
                                'Fortune Teller (Light)',
                                'Snitch Lady (East)',
                                'Snitch Lady (West)',
                                'Bush Covered House',
                                'Tavern (Front)',
                                'Light World Bomb Hut',
                                'Kakariko Shop',
                                'Mini Moldorm Cave',
                                'Long Fairy Cave',
                                'Good Bee Cave',
                                '20 Rupee Cave',
                                '50 Rupee Cave',
                                'Ice Rod Cave',
                                'Library',
                                'Potion Shop',
                                'Dam',
                                'Lumberjack House',
                                'Lake Hylia Fortune Teller',
                                'Kakariko Gamble Game']

Bomb_Shop_Single_Cave_Doors = ['Waterfall of Wishing',
                               'Capacity Upgrade',
                               'Bonk Rock Cave',
                               'Graveyard Cave',
                               'Checkerboard Cave',
                               'Cave 45',
                               'Kings Grave',
                               'Bonk Fairy (Light)',
                               'Hookshot Fairy',
                               'East Dark World Hint',
                               'Palace of Darkness Hint',
                               'Dark Lake Hylia Fairy',
                               'Dark Lake Hylia Ledge Fairy',
                               'Dark Lake Hylia Ledge Spike Cave',
                               'Dark Lake Hylia Ledge Hint',
                               'Hype Cave',
                               'Bonk Fairy (Dark)',
                               'Brewery',
                               'C-Shaped House',
                               'Chest Game',
                               'Dark World Hammer Peg Cave',
                               'Red Shield Shop',
                               'Dark Sanctuary Hint',
                               'Fortune Teller (Dark)',
                               'Dark World Shop',
                               'Dark World Lumberjack Shop',
                               'Dark World Potion Shop',
                               'Archery Game',
                               'Mire Shed',
                               'Dark Desert Hint',
                               'Dark Desert Fairy',
                               'Spike Cave',
                               'Cave Shop (Dark Death Mountain)',
                               'Dark Death Mountain Fairy',
                               'Mimic Cave',
                               'Big Bomb Shop',
                               'Dark Lake Hylia Shop']

Single_Cave_Doors = ['Pyramid Fairy']

Single_Cave_Targets = ['Blinds Hideout',
                       'Bonk Fairy (Light)',
                       'Lake Hylia Healer Fairy',
                       'Swamp Healer Fairy',
                       'Desert Healer Fairy',
                       'Kings Grave',
                       'Chicken House',
                       'Aginahs Cave',
                       'Sahasrahlas Hut',
                       'Cave Shop (Lake Hylia)',
                       'Sick Kids House',
                       'Lost Woods Gamble',
                       'Fortune Teller (Light)',
                       'Snitch Lady (East)',
                       'Snitch Lady (West)',
                       'Bush Covered House',
                       'Tavern (Front)',
                       'Light World Bomb Hut',
                       'Kakariko Shop',
                       'Cave 45',
                       'Graveyard Cave',
                       'Checkerboard Cave',
                       'Mini Moldorm Cave',
                       'Long Fairy Cave',
                       'Good Bee Cave',
                       '20 Rupee Cave',
                       '50 Rupee Cave',
                       'Ice Rod Cave',
                       'Bonk Rock Cave',
                       'Library',
                       'Potion Shop',
                       'Hookshot Fairy',
                       'Waterfall of Wishing',
                       'Capacity Upgrade',
                       'Pyramid Fairy',
                       'East Dark World Hint',
                       'Palace of Darkness Hint',
                       'Dark Lake Hylia Healer Fairy',
                       'Dark Lake Hylia Ledge Healer Fairy',
                       'Dark Lake Hylia Ledge Spike Cave',
                       'Dark Lake Hylia Ledge Hint',
                       'Hype Cave',
                       'Bonk Fairy (Dark)',
                       'Brewery',
                       'C-Shaped House',
                       'Chest Game',
                       'Dark World Hammer Peg Cave',
                       'Red Shield Shop',
                       'Dark Sanctuary Hint',
                       'Fortune Teller (Dark)',
                       'Village of Outcasts Shop',
                       'Dark Lake Hylia Shop',
                       'Dark World Lumberjack Shop',
                       'Archery Game',
                       'Mire Shed',
                       'Dark Desert Hint',
                       'Dark Desert Healer Fairy',
                       'Spike Cave',
                       'Cave Shop (Dark Death Mountain)',
                       'Dark Death Mountain Healer Fairy',
                       'Mimic Cave',
                       'Dark World Potion Shop',
                       'Lumberjack House',
                       'Lake Hylia Fortune Teller',
                       'Kakariko Gamble Game',
                       'Dam']

Inverted_LW_Dungeon_Entrances = ['Desert Palace Entrance (South)',
                                 'Eastern Palace',
                                 'Tower of Hera',
                                 'Hyrule Castle Entrance (West)',
                                 'Hyrule Castle Entrance (East)']

Inverted_DW_Dungeon_Entrances = ['Thieves Town',
                                 'Skull Woods Final Section',
                                 'Ice Palace',
                                 'Misery Mire',
                                 'Palace of Darkness',
                                 'Swamp Palace',
                                 'Turtle Rock',
                                 'Dark Death Mountain Ledge (West)',
                                 'Dark Death Mountain Ledge (East)',
                                 'Turtle Rock Isolated Ledge Entrance',
                                 'Inverted Agahnims Tower']

Inverted_LW_Dungeon_Entrances_Must_Exit = ['Desert Palace Entrance (East)']

Inverted_Dungeon_Exits_Base = [['Desert Palace Exit (South)', 'Desert Palace Exit (West)', 'Desert Palace Exit (East)'],
                 'Desert Palace Exit (North)',
                 'Eastern Palace Exit',
                 'Tower of Hera Exit',
                 'Thieves Town Exit',
                 'Skull Woods Final Section Exit',
                 'Ice Palace Exit',
                 'Misery Mire Exit',
                 'Palace of Darkness Exit',
                 'Swamp Palace Exit',
                 'Inverted Agahnims Tower Exit',
                 ['Turtle Rock Ledge Exit (East)',
                     'Turtle Rock Exit (Front)',  'Turtle Rock Ledge Exit (West)', 'Turtle Rock Isolated Ledge Exit']]

Inverted_LW_Entrances_Must_Exit = ['Death Mountain Return Cave (West)',
                                   'Two Brothers House (West)']

Inverted_Two_Door_Caves_Directional = [('Old Man Cave (West)', 'Death Mountain Return Cave (West)'),
                                       ('Two Brothers House (East)', 'Two Brothers House (West)')]


Inverted_Two_Door_Caves = [('Elder House (East)', 'Elder House (West)'),
                           ('Superbunny Cave (Bottom)', 'Superbunny Cave (Top)'),
                           ('Hookshot Cave', 'Hookshot Cave Back Entrance')]



Inverted_Old_Man_Entrances = ['Dark Death Mountain Fairy',
                              'Spike Cave']

Inverted_LW_Entrances = ['Elder House (East)',
                         'Elder House (West)',
                         'Two Brothers House (East)',
                         'Old Man Cave (East)',
                         'Old Man Cave (West)',
                         'Old Man House (Bottom)',
                         'Old Man House (Top)',
                         'Death Mountain Return Cave (East)',
                         'Paradox Cave (Bottom)',
                         'Paradox Cave (Middle)',
                         'Paradox Cave (Top)',
                         'Spectacle Rock Cave',
                         'Spectacle Rock Cave Peak',
                         'Spectacle Rock Cave (Bottom)',
                         'Fairy Ascension Cave (Bottom)',
                         'Fairy Ascension Cave (Top)',
                         'Spiral Cave',
                         'Spiral Cave (Bottom)']


Inverted_DW_Entrances = ['Bumper Cave (Bottom)',
                         'Superbunny Cave (Top)',
                         'Superbunny Cave (Bottom)',
                         'Hookshot Cave',
                         'Hookshot Cave Back Entrance']

Inverted_Bomb_Shop_Multi_Cave_Doors = ['Hyrule Castle Entrance (South)',
                                       'Misery Mire',
                                       'Thieves Town',
                                       'Bumper Cave (Bottom)',
                                       'Swamp Palace',
                                       'Hyrule Castle Secret Entrance Stairs',
                                       'Skull Woods First Section Door',
                                       'Skull Woods Second Section Door (East)',
                                       'Skull Woods Second Section Door (West)',
                                       'Skull Woods Final Section',
                                       'Ice Palace',
                                       'Turtle Rock',
                                       'Dark Death Mountain Ledge (West)',
                                       'Dark Death Mountain Ledge (East)',
                                       'Superbunny Cave (Top)',
                                       'Superbunny Cave (Bottom)',
                                       'Hookshot Cave',
                                       'Inverted Agahnims Tower',
                                       'Desert Palace Entrance (South)',
                                       'Tower of Hera',
                                       'Two Brothers House (West)',
                                       'Old Man Cave (East)',
                                       'Old Man House (Bottom)',
                                       'Old Man House (Top)',
                                       'Death Mountain Return Cave (East)',
                                       'Death Mountain Return Cave (West)',
                                       'Spectacle Rock Cave Peak',
                                       'Paradox Cave (Bottom)',
                                       'Paradox Cave (Middle)',
                                       'Paradox Cave (Top)',
                                       'Fairy Ascension Cave (Bottom)',
                                       'Fairy Ascension Cave (Top)',
                                       'Spiral Cave',
                                       'Spiral Cave (Bottom)',
                                       'Palace of Darkness',
                                       'Hyrule Castle Entrance (West)',
                                       'Hyrule Castle Entrance (East)',
                                       'Inverted Ganons Tower',
                                       'Desert Palace Entrance (West)',
                                       'Desert Palace Entrance (North)']

Inverted_Blacksmith_Multi_Cave_Doors = Blacksmith_Multi_Cave_Doors  # same as non-inverted

Inverted_LW_Single_Cave_Doors = LW_Single_Cave_Doors + ['Inverted Big Bomb Shop']

Inverted_DW_Single_Cave_Doors = ['Bonk Fairy (Dark)',
                                 'Inverted Dark Sanctuary',
                                 'Inverted Links House',
                                 'Dark Lake Hylia Fairy',
                                 'C-Shaped House',
                                 'Bumper Cave (Top)',
                                 'Dark Lake Hylia Shop',
                                 'Dark World Shop',
                                 'Red Shield Shop',
                                 'Mire Shed',
                                 'East Dark World Hint',
                                 'Dark Desert Hint',
                                 'Palace of Darkness Hint',
                                 'Dark Lake Hylia Ledge Spike Cave',
                                 'Cave Shop (Dark Death Mountain)',
                                 'Dark World Potion Shop',
                                 'Pyramid Fairy',
                                 'Archery Game',
                                 'Dark World Lumberjack Shop',
                                 'Hype Cave',
                                 'Brewery',
                                 'Dark Lake Hylia Ledge Hint',
                                 'Chest Game',
                                 'Dark Desert Fairy',
                                 'Dark Lake Hylia Ledge Fairy',
                                 'Fortune Teller (Dark)',
                                 'Dark World Hammer Peg Cave']


Inverted_Bomb_Shop_Single_Cave_Doors = ['Waterfall of Wishing',
                                        'Capacity Upgrade',
                                        'Bonk Rock Cave',
                                        'Graveyard Cave',
                                        'Checkerboard Cave',
                                        'Cave 45',
                                        'Kings Grave',
                                        'Bonk Fairy (Light)',
                                        'Hookshot Fairy',
                                        'East Dark World Hint',
                                        'Palace of Darkness Hint',
                                        'Dark Lake Hylia Fairy',
                                        'Dark Lake Hylia Ledge Fairy',
                                        'Dark Lake Hylia Ledge Spike Cave',
                                        'Dark Lake Hylia Ledge Hint',
                                        'Hype Cave',
                                        'Bonk Fairy (Dark)',
                                        'Brewery',
                                        'C-Shaped House',
                                        'Chest Game',
                                        'Dark World Hammer Peg Cave',
                                        'Red Shield Shop',
                                        'Inverted Dark Sanctuary',
                                        'Fortune Teller (Dark)',
                                        'Dark World Shop',
                                        'Dark World Lumberjack Shop',
                                        'Dark World Potion Shop',
                                        'Archery Game',
                                        'Mire Shed',
                                        'Dark Desert Hint',
                                        'Dark Desert Fairy',
                                        'Spike Cave',
                                        'Cave Shop (Dark Death Mountain)',
                                        'Bumper Cave (Top)',
                                        'Mimic Cave',
                                        'Dark Lake Hylia Shop',
                                        'Inverted Links House',
                                        'Inverted Big Bomb Shop']


Inverted_Single_Cave_Targets = ['Blinds Hideout',
                                'Bonk Fairy (Light)',
                                'Lake Hylia Healer Fairy',
                                'Swamp Healer Fairy',
                                'Desert Healer Fairy',
                                'Kings Grave',
                                'Chicken House',
                                'Aginahs Cave',
                                'Sahasrahlas Hut',
                                'Cave Shop (Lake Hylia)',
                                'Sick Kids House',
                                'Lost Woods Gamble',
                                'Fortune Teller (Light)',
                                'Snitch Lady (East)',
                                'Snitch Lady (West)',
                                'Bush Covered House',
                                'Tavern (Front)',
                                'Light World Bomb Hut',
                                'Kakariko Shop',
                                'Cave 45',
                                'Graveyard Cave',
                                'Checkerboard Cave',
                                'Mini Moldorm Cave',
                                'Long Fairy Cave',
                                'Good Bee Cave',
                                '20 Rupee Cave',
                                '50 Rupee Cave',
                                'Ice Rod Cave',
                                'Bonk Rock Cave',
                                'Library',
                                'Potion Shop',
                                'Hookshot Fairy',
                                'Waterfall of Wishing',
                                'Capacity Upgrade',
                                'Pyramid Fairy',
                                'East Dark World Hint',
                                'Palace of Darkness Hint',
                                'Dark Lake Hylia Healer Fairy',
                                'Dark Lake Hylia Ledge Healer Fairy',
                                'Dark Lake Hylia Ledge Spike Cave',
                                'Dark Lake Hylia Ledge Hint',
                                'Hype Cave',
                                'Bonk Fairy (Dark)',
                                'Brewery',
                                'C-Shaped House',
                                'Chest Game',
                                'Dark World Hammer Peg Cave',
                                'Red Shield Shop',
                                'Fortune Teller (Dark)',
                                'Village of Outcasts Shop',
                                'Dark Lake Hylia Shop',
                                'Dark World Lumberjack Shop',
                                'Archery Game',
                                'Mire Shed',
                                'Dark Desert Hint',
                                'Dark Desert Healer Fairy',
                                'Spike Cave',
                                'Cave Shop (Dark Death Mountain)',
                                'Dark Death Mountain Healer Fairy',
                                'Mimic Cave',
                                'Dark World Potion Shop',
                                'Lumberjack House',
                                'Lake Hylia Fortune Teller',
                                'Kakariko Gamble Game',
                                'Dam']

# in inverted we put dark sanctuary in west dark world for now
Inverted_Dark_Sanctuary_Doors = ['Inverted Dark Sanctuary',
                                 'Fortune Teller (Dark)',
                                 'Brewery',
                                 'C-Shaped House',
                                 'Chest Game',
                                 'Dark World Lumberjack Shop',
                                 'Red Shield Shop',
                                 'Bumper Cave (Bottom)',
                                 'Bumper Cave (Top)',
                                 'Thieves Town']

Isolated_LH_Doors = ['Kings Grave',
                     'Waterfall of Wishing',
                     'Desert Palace Entrance (South)',
                     'Desert Palace Entrance (North)',
                     'Capacity Upgrade',
                     'Ice Palace',
                     'Skull Woods Final Section',
                     'Dark World Hammer Peg Cave',
                     'Turtle Rock Isolated Ledge Entrance']

# these are connections that cannot be shuffled and always exist. They link together separate parts of the world we need to divide into regions
mandatory_connections = [('Links House S&Q', 'Links House'),
                         ('Sanctuary S&Q', 'Sanctuary'),
                         ('Old Man S&Q', 'Old Man House'),
                         ('Lake Hylia Central Island Pier', 'Lake Hylia Central Island'),
                         ('Lake Hylia Central Island Teleporter', 'Dark Lake Hylia Central Island'),
                         ('Zoras River', 'Zoras River'),
                         ('Kings Grave Outer Rocks', 'Kings Grave Area'),
                         ('Kings Grave Inner Rocks', 'Light World'),
                         ('Kings Grave Mirror Spot', 'Kings Grave Area'),
                         ('Kakariko Well (top to bottom)', 'Kakariko Well (bottom)'),
                         ('Master Sword Meadow', 'Master Sword Meadow'),
                         ('Hobo Bridge', 'Hobo Bridge'),
                         ('Bat Cave Drop Ledge', 'Bat Cave Drop Ledge'),
                         ('Bat Cave Door', 'Bat Cave (left)'),
                         ('Lost Woods Hideout (top to bottom)', 'Lost Woods Hideout (bottom)'),
                         ('Lumberjack Tree (top to bottom)', 'Lumberjack Tree (bottom)'),
                         ('Desert Palace Stairs', 'Desert Palace Stairs'),
                         ('Desert Palace Stairs Drop', 'Light World'),
                         ('Desert Palace Entrance (North) Rocks', 'Desert Palace Entrance (North) Spot'),
                         ('Desert Ledge Return Rocks', 'Desert Ledge'),
                         ('Hyrule Castle Ledge Courtyard Drop', 'Hyrule Castle Courtyard'),
                         ('Hyrule Castle Main Gate', 'Hyrule Castle Courtyard'),
                         ('Sewer Drop', 'Sewers Rat Path'),
                         ('Flute Spot 1', 'Death Mountain'),
                         ('Death Mountain Entrance Rock', 'Death Mountain Entrance'),
                         ('Death Mountain Entrance Drop', 'Light World'),
                         ('Spectacle Rock Cave Drop', 'Spectacle Rock Cave (Bottom)'),
                         ('Spectacle Rock Cave Peak Drop', 'Spectacle Rock Cave (Bottom)'),
                         ('Death Mountain Return Ledge Drop', 'Light World'),
                         ('Old Man House Front to Back', 'Old Man House Back'),
                         ('Old Man House Back to Front', 'Old Man House'),
                         ('Broken Bridge (West)', 'East Death Mountain (Bottom)'),
                         ('Broken Bridge (East)', 'Death Mountain'),
                         ('East Death Mountain Drop', 'East Death Mountain (Bottom)'),
                         ('Spiral Cave Ledge Access', 'Spiral Cave Ledge'),
                         ('Spiral Cave Ledge Drop', 'East Death Mountain (Bottom)'),
                         ('Spiral Cave (top to bottom)', 'Spiral Cave (Bottom)'),
                         ('East Death Mountain (Top)', 'East Death Mountain (Top)'),
                         ('Death Mountain (Top)', 'Death Mountain (Top)'),
                         ('Death Mountain Drop', 'Death Mountain'),
                         ('Spectacle Rock Drop', 'Death Mountain (Top)'),

                         ('Top of Pyramid', 'East Dark World'),
                         ('Dark Lake Hylia Drop (East)', 'Dark Lake Hylia'),
                         ('Dark Lake Hylia Drop (South)', 'Dark Lake Hylia'),
                         ('Dark Lake Hylia Teleporter', 'Dark Lake Hylia'),
                         ('Dark Lake Hylia Ledge', 'Dark Lake Hylia Ledge'),
                         ('Dark Lake Hylia Ledge Drop', 'Dark Lake Hylia'),
                         ('East Dark World Pier', 'East Dark World'),
                         ('Lake Hylia Island Mirror Spot', 'Lake Hylia Island'),
                         ('Lake Hylia Central Island Mirror Spot', 'Lake Hylia Central Island'),
                         ('Hyrule Castle Ledge Mirror Spot', 'Hyrule Castle Ledge'),
                         ('South Dark World Bridge', 'South Dark World'),
                         ('East Dark World Bridge', 'East Dark World'),
                         ('Maze Race Mirror Spot', 'Maze Race Ledge'),
                         ('Village of Outcasts Heavy Rock', 'West Dark World'),
                         ('Village of Outcasts Drop', 'South Dark World'),
                         ('Village of Outcasts Eastern Rocks', 'Hammer Peg Area'),
                         ('Village of Outcasts Pegs', 'Dark Grassy Lawn'),
                         ('Peg Area Rocks', 'West Dark World'),
                         ('Grassy Lawn Pegs', 'West Dark World'),
                         ('Bat Cave Drop Ledge Mirror Spot', 'Bat Cave Drop Ledge'),
                         ('East Dark World River Pier', 'East Dark World'),
                         ('West Dark World Gap', 'West Dark World'),
                         ('East Dark World Broken Bridge Pass', 'East Dark World'),
                         ('Northeast Dark World Broken Bridge Pass', 'Northeast Dark World'),
                         ('Bumper Cave Entrance Rock', 'Bumper Cave Entrance'),
                         ('Bumper Cave Entrance Drop', 'West Dark World'),
                         ('Bumper Cave Entrance Mirror Spot', 'Death Mountain Entrance'),
                         ('Bumper Cave Ledge Drop', 'West Dark World'),
                         ('Bumper Cave Ledge Mirror Spot', 'Death Mountain Return Ledge'),
                         ('Skull Woods Forest', 'Skull Woods Forest'),
                         ('Desert Ledge Mirror Spot', 'Desert Ledge'),
                         ('Desert Ledge (Northeast) Mirror Spot', 'Desert Ledge (Northeast)'),
                         ('Desert Palace Entrance (North) Mirror Spot', 'Desert Palace Entrance (North) Spot'),
                         ('Dark Desert Teleporter', 'Dark Desert'),
                         ('Desert Palace Stairs Mirror Spot', 'Desert Palace Stairs'),
                         ('East Hyrule Teleporter', 'East Dark World'),
                         ('South Hyrule Teleporter', 'South Dark World'),
                         ('Kakariko Teleporter', 'West Dark World'),
                         ('Death Mountain Teleporter', 'Dark Death Mountain (West Bottom)'),
                         ('Paradox Cave Push Block Reverse', 'Paradox Cave Chest Area'),
                         ('Paradox Cave Push Block', 'Paradox Cave Front'),
                         ('Paradox Cave Bomb Jump', 'Paradox Cave'),
                         ('Paradox Cave Drop', 'Paradox Cave Chest Area'),
                         ('Light World Death Mountain Shop', 'Light World Death Mountain Shop'),
                         ('Fairy Ascension Rocks', 'Fairy Ascension Plateau'),
                         ('Fairy Ascension Mirror Spot', 'Fairy Ascension Plateau'),
                         ('Fairy Ascension Drop', 'East Death Mountain (Bottom)'),
                         ('Fairy Ascension Ledge Drop', 'Fairy Ascension Plateau'),
                         ('Fairy Ascension Ledge', 'Fairy Ascension Ledge'),
                         ('Fairy Ascension Cave Climb', 'Fairy Ascension Cave (Top)'),
                         ('Fairy Ascension Cave Pots', 'Fairy Ascension Cave (Bottom)'),
                         ('Fairy Ascension Cave Drop', 'Fairy Ascension Cave (Drop)'),
                         ('Spectacle Rock Mirror Spot', 'Spectacle Rock'),
                         ('Dark Death Mountain Drop (East)', 'Dark Death Mountain (East Bottom)'),
                         ('Dark Death Mountain Drop (West)', 'Dark Death Mountain (West Bottom)'),
                         ('East Death Mountain (Top) Mirror Spot', 'East Death Mountain (Top)'),
                         ('Turtle Rock Teleporter', 'Turtle Rock (Top)'),
                         ('Turtle Rock Drop', 'Dark Death Mountain (Top)'),
                         ('Floating Island Drop', 'Dark Death Mountain (Top)'),
                         ('Floating Island Mirror Spot', 'Death Mountain Floating Island (Light World)'),
                         ('East Death Mountain Teleporter', 'Dark Death Mountain (East Bottom)'),
                         ('Isolated Ledge Mirror Spot', 'Fairy Ascension Ledge'),
                         ('Spiral Cave Mirror Spot', 'Spiral Cave Ledge'),
                         ('Mimic Cave Mirror Spot', 'Mimic Cave Ledge'),
                         ('Cave 45 Mirror Spot', 'Cave 45 Ledge'),
                         ('Graveyard Ledge Mirror Spot', 'Graveyard Ledge'),
                         ('Ganon Drop', 'Bottom of Pyramid'),
                         ('Pyramid Drop', 'East Dark World')
                         ]

<<<<<<< HEAD
inverted_mandatory_connections = [('Lake Hylia Central Island Pier', 'Lake Hylia Central Island'),
                                  ('Lake Hylia Island Pier', 'Lake Hylia Island'),
                                  ('Lake Hylia Warp', 'Northeast Light World'),
                                  ('Northeast Light World Warp', 'Light World'),
                                  ('Zoras River', 'Zoras River'),
=======
inverted_mandatory_connections = [('Links House S&Q', 'Inverted Links House'),
                                  ('Dark Sanctuary S&Q', 'Inverted Dark Sanctuary'),
                                  ('Old Man S&Q', 'Old Man House'),
                                  ('Castle Ledge S&Q', 'Hyrule Castle Ledge'),
                                  ('Lake Hylia Central Island Pier', 'Lake Hylia Central Island'),
                                  ('Lake Hylia Island', 'Lake Hylia Island'),
                                  ('Zoras River', 'Zoras River'), 
>>>>>>> 0b943b01
                                  ('Kings Grave Outer Rocks', 'Kings Grave Area'),
                                  ('Kings Grave Inner Rocks', 'Light World'),
                                  ('Kakariko Well (top to bottom)', 'Kakariko Well (bottom)'),
                                  ('Master Sword Meadow', 'Master Sword Meadow'),
                                  ('Hobo Bridge', 'Hobo Bridge'), 
                                  ('Bat Cave Drop Ledge', 'Bat Cave Drop Ledge'),
                                  ('Bat Cave Door', 'Bat Cave (left)'),
                                  ('Lost Woods Hideout (top to bottom)', 'Lost Woods Hideout (bottom)'),
                                  ('Lumberjack Tree (top to bottom)', 'Lumberjack Tree (bottom)'),
                                  ('Desert Palace Stairs', 'Desert Palace Stairs'),
                                  ('Desert Palace Stairs Drop', 'Light World'),
                                  ('Desert Palace Entrance (North) Rocks', 'Desert Palace Entrance (North) Spot'),
                                  ('Desert Ledge Return Rocks', 'Desert Ledge'),
                                  ('Sewer Drop', 'Sewers Rat Path'),
                                  ('Death Mountain Entrance Rock', 'Death Mountain Entrance'),
                                  ('Death Mountain Entrance Drop', 'Light World'),
                                  ('Spectacle Rock Cave Drop', 'Spectacle Rock Cave (Bottom)'),
                                  ('Spectacle Rock Cave Peak Drop', 'Spectacle Rock Cave (Bottom)'),
                                  ('Death Mountain Return Ledge Drop', 'Light World'),
                                  ('Old Man House Front to Back', 'Old Man House Back'),
                                  ('Old Man House Back to Front', 'Old Man House'),
                                  ('Broken Bridge (West)', 'East Death Mountain (Bottom)'),
                                  ('Broken Bridge (East)', 'Death Mountain'),
                                  ('East Death Mountain Drop', 'East Death Mountain (Bottom)'),
                                  ('Spiral Cave Ledge Access', 'Spiral Cave Ledge'),
                                  ('Spiral Cave Ledge Drop', 'East Death Mountain (Bottom)'),
                                  ('Spiral Cave (top to bottom)', 'Spiral Cave (Bottom)'),
                                  ('East Death Mountain (Top)', 'East Death Mountain (Top)'),
                                  ('Death Mountain (Top)', 'Death Mountain (Top)'),
                                  ('Death Mountain Drop', 'Death Mountain'),
                                  ('Dark Lake Hylia Drop (East)', 'Dark Lake Hylia'),
                                  ('Dark Lake Hylia Drop (South)', 'Dark Lake Hylia'),
                                  ('Dark Lake Hylia Teleporter', 'Dark Lake Hylia'),
                                  ('Dark Lake Hylia Ledge Pier', 'Dark Lake Hylia Ledge'),
                                  ('Dark Lake Hylia Ledge Drop', 'Dark Lake Hylia'),
                                  ('East Dark World Pier', 'East Dark World'),
                                  ('South Dark World Bridge', 'South Dark World'),
                                  ('East Dark World Bridge', 'East Dark World'),
                                  ('Village of Outcasts Heavy Rock', 'West Dark World'),
                                  ('Village of Outcasts Drop', 'South Dark World'),
                                  ('Village of Outcasts Eastern Rocks', 'Hammer Peg Area'),
                                  ('Village of Outcasts Pegs', 'Dark Grassy Lawn'),
                                  ('Peg Area Rocks', 'West Dark World'),
                                  ('Grassy Lawn Pegs', 'West Dark World'),
                                  ('East Dark World River Pier', 'Northeast Dark World'),
                                  ('West Dark World Gap', 'West Dark World'),
                                  ('East Dark World Broken Bridge Pass', 'East Dark World'),
                                  ('Northeast Dark World Broken Bridge Pass', 'Northeast Dark World'),
                                  ('Bumper Cave Entrance Rock', 'Bumper Cave Entrance'),
                                  ('Bumper Cave Entrance Drop', 'West Dark World'),
                                  ('Bumper Cave Ledge Drop', 'West Dark World'),
                                  ('Skull Woods Forest', 'Skull Woods Forest'),
                                  ('Paradox Cave Push Block Reverse', 'Paradox Cave Chest Area'),
                                  ('Paradox Cave Push Block', 'Paradox Cave Front'),
                                  ('Paradox Cave Bomb Jump', 'Paradox Cave'),
                                  ('Paradox Cave Drop', 'Paradox Cave Chest Area'),
                                  ('Light World Death Mountain Shop', 'Light World Death Mountain Shop'),
                                  ('Fairy Ascension Rocks', 'Fairy Ascension Plateau'),
                                  ('Fairy Ascension Drop', 'East Death Mountain (Bottom)'),
                                  ('Fairy Ascension Ledge Drop', 'Fairy Ascension Plateau'),
                                  ('Fairy Ascension Ledge Access', 'Fairy Ascension Ledge'),
                                  ('Fairy Ascension Cave Climb', 'Fairy Ascension Cave (Top)'),
                                  ('Fairy Ascension Cave Pots', 'Fairy Ascension Cave (Bottom)'),
                                  ('Fairy Ascension Cave Drop', 'Fairy Ascension Cave (Drop)'),
                                  ('Dark Death Mountain Drop (East)', 'Dark Death Mountain (East Bottom)'),
                                  ('Ganon Drop', 'Bottom of Pyramid'),
                                  ('Pyramid Drop', 'East Dark World'),
                                  ('Post Aga Teleporter', 'Light World'),
                                  ('Secret Passage Inner Bushes', 'Light World'),
                                  ('Secret Passage Outer Bushes', 'Hyrule Castle Secret Entrance Area'),
                                  ('Potion Shop Inner Bushes', 'Light World'),
                                  ('Potion Shop Outer Bushes', 'Potion Shop Area'),
                                  ('Potion Shop Inner Rock', 'Northeast Light World'),
                                  ('Potion Shop Outer Rock', 'Potion Shop Area'),
                                  ('Potion Shop River Drop', 'River'),
                                  ('Graveyard Cave Inner Bushes', 'Light World'),
                                  ('Graveyard Cave Outer Bushes', 'Graveyard Cave Area'),
                                  ('Graveyard Cave Mirror Spot', 'West Dark World'),
                                  ('Light World River Drop', 'River'),
                                  ('Light World Pier', 'Light World'),
                                  ('Potion Shop Pier', 'Potion Shop Area'),
                                  ('Hyrule Castle Ledge Courtyard Drop', 'Light World'),
                                  ('Mimic Cave Ledge Access', 'Mimic Cave Ledge'),
                                  ('Mimic Cave Ledge Drop', 'East Death Mountain (Bottom)'),
                                  ('Turtle Rock Tail Drop', 'Turtle Rock (Top)'),
                                  ('Turtle Rock Drop', 'Dark Death Mountain'),
                                  ('Desert Ledge Drop', 'Light World'),
                                  ('Floating Island Drop', 'Dark Death Mountain'),
                                  ('Dark Lake Hylia Central Island Teleporter', 'Lake Hylia Central Island'),
                                  ('Dark Desert Teleporter', 'Light World'),
                                  ('East Dark World Teleporter', 'Light World'),
                                  ('South Dark World Teleporter', 'Light World'),
                                  ('West Dark World Teleporter', 'Light World'),
                                  ('Dark Death Mountain Teleporter (West)', 'Death Mountain'),
                                  ('Dark Death Mountain Teleporter (East)', 'East Death Mountain (Top)'),
                                  ('Dark Death Mountain Teleporter (East Bottom)', 'East Death Mountain (Bottom)'),
                                  ('Mire Mirror Spot', 'Dark Desert'),
                                  ('Dark Desert Drop', 'Dark Desert'),
                                  ('Desert Palace Stairs Mirror Spot', 'Dark Desert'),
                                  ('Desert Palace North Mirror Spot', 'Dark Desert'),
                                  ('Maze Race Mirror Spot', 'West Dark World'),
                                  ('Lake Hylia Central Island Mirror Spot', 'Dark Lake Hylia'),
                                  ('Hammer Peg Area Mirror Spot', 'Hammer Peg Area'),
                                  ('Bumper Cave Ledge Mirror Spot', 'Bumper Cave Ledge'),
                                  ('Bumper Cave Entrance Mirror Spot', 'Bumper Cave Entrance'),
                                  ('Death Mountain Mirror Spot', 'Dark Death Mountain'),
                                  ('East Death Mountain Mirror Spot (Top)', 'Dark Death Mountain'),
                                  ('East Death Mountain Mirror Spot (Bottom)', 'Dark Death Mountain (East Bottom)'),
                                  ('Death Mountain (Top) Mirror Spot', 'Dark Death Mountain'),
                                  ('Dark Death Mountain Ledge Mirror Spot (East)', 'Dark Death Mountain Ledge'),
                                  ('Dark Death Mountain Ledge Mirror Spot (West)', 'Dark Death Mountain Ledge'),
                                  ('Floating Island Mirror Spot', 'Death Mountain Floating Island (Dark World)'),
                                  ('Laser Bridge Mirror Spot', 'Dark Death Mountain Isolated Ledge'),
                                  ('East Dark World Mirror Spot', 'East Dark World'),
                                  ('West Dark World Mirror Spot', 'West Dark World'),
                                  ('South Dark World Mirror Spot', 'South Dark World'),
                                  ('Potion Shop Mirror Spot', 'Northeast Dark World'),
                                  ('Northeast Dark World Mirror Spot', 'Northeast Dark World'),
                                  ('Shopping Mall Mirror Spot', 'Dark Lake Hylia Ledge'),
                                  ('Skull Woods Mirror Spot', 'Skull Woods Forest (West)'),
                                  ('DDM Flute', 'The Sky'),
                                  ('DDM Landing', 'Dark Death Mountain'),
                                  ('NEDW Flute', 'The Sky'),
                                  ('NEDW Landing', 'Northeast Dark World'),
                                  ('WDW Flute', 'The Sky'),
                                  ('WDW Landing', 'West Dark World'),
                                  ('SDW Flute', 'The Sky'),
                                  ('SDW Landing', 'South Dark World'),
                                  ('EDW Flute', 'The Sky'),
                                  ('EDW Landing', 'East Dark World'),
                                  ('DLHL Flute', 'The Sky'),
                                  ('DLHL Landing', 'Dark Lake Hylia Ledge'),
                                  ('DD Flute', 'The Sky'),
                                  ('DD Landing', 'Dark Desert Ledge'),
                                  ('EDDM Flute', 'The Sky'),
                                  ('Dark Grassy Lawn Flute', 'The Sky'),
                                  ('Hammer Peg Area Flute', 'The Sky'),
                                  ('Chris Houlihan Room Exit', 'Pyramid Ledge'),
                                  ('Bush Covered Lawn Inner Bushes', 'Light World'),
                                  ('Bush Covered Lawn Outer Bushes', 'Bush Covered Lawn'),
                                  ('Bush Covered Lawn Mirror Spot', 'Dark Grassy Lawn'),
                                  ('Bomb Hut Inner Bushes', 'Light World'),
                                  ('Bomb Hut Outer Bushes', 'Bomb Hut Area'),
                                  ('Bomb Hut Mirror Spot', 'West Dark World')]
# non-shuffled entrance links
default_connections = [('Waterfall of Wishing', 'Waterfall of Wishing'),
                       ("Blinds Hideout", "Blinds Hideout"),
                       ('Dam', 'Dam'),
                       ('Lumberjack House', 'Lumberjack House'),
                       ("Hyrule Castle Secret Entrance Drop", "Hyrule Castle Secret Entrance"),
                       ("Hyrule Castle Secret Entrance Stairs", "Hyrule Castle Secret Entrance"),
                       ("Hyrule Castle Secret Entrance Exit", "Hyrule Castle Courtyard"),
                       ('Bonk Fairy (Light)', 'Bonk Fairy (Light)'),
                       ('Lake Hylia Fairy', 'Lake Hylia Healer Fairy'),
                       ('Lake Hylia Fortune Teller', 'Lake Hylia Fortune Teller'),
                       ('Light Hype Fairy', 'Swamp Healer Fairy'),
                       ('Desert Fairy', 'Desert Healer Fairy'),
                       ('Kings Grave', 'Kings Grave'),
                       ('Tavern North', 'Tavern'),
                       ('Chicken House', 'Chicken House'),
                       ('Aginahs Cave', 'Aginahs Cave'),
                       ('Sahasrahlas Hut', 'Sahasrahlas Hut'),
                       ('Cave Shop (Lake Hylia)', 'Cave Shop (Lake Hylia)'),
                       ('Capacity Upgrade', 'Capacity Upgrade'),
                       ('Kakariko Well Drop', 'Kakariko Well (top)'),
                       ('Kakariko Well Cave', 'Kakariko Well (bottom)'),
                       ('Kakariko Well Exit', 'Light World'),
                       ('Blacksmiths Hut', 'Blacksmiths Hut'),
                       ('Bat Cave Drop', 'Bat Cave (right)'),
                       ('Bat Cave Cave', 'Bat Cave (left)'),
                       ('Bat Cave Exit', 'Light World'),
                       ('Sick Kids House', 'Sick Kids House'),
                       ('Elder House (East)', 'Elder House'),
                       ('Elder House (West)', 'Elder House'),
                       ('Elder House Exit (East)', 'Light World'),
                       ('Elder House Exit (West)', 'Light World'),
                       ('North Fairy Cave Drop', 'North Fairy Cave'),
                       ('North Fairy Cave', 'North Fairy Cave'),
                       ('North Fairy Cave Exit', 'Light World'),
                       ('Lost Woods Gamble', 'Lost Woods Gamble'),
                       ('Fortune Teller (Light)', 'Fortune Teller (Light)'),
                       ('Snitch Lady (East)', 'Snitch Lady (East)'),
                       ('Snitch Lady (West)', 'Snitch Lady (West)'),
                       ('Bush Covered House', 'Bush Covered House'),
                       ('Tavern (Front)', 'Tavern (Front)'),
                       ('Light World Bomb Hut', 'Light World Bomb Hut'),
                       ('Kakariko Shop', 'Kakariko Shop'),
                       ('Lost Woods Hideout Drop', 'Lost Woods Hideout (top)'),
                       ('Lost Woods Hideout Stump', 'Lost Woods Hideout (bottom)'),
                       ('Lost Woods Hideout Exit', 'Light World'),
                       ('Lumberjack Tree Tree', 'Lumberjack Tree (top)'),
                       ('Lumberjack Tree Cave', 'Lumberjack Tree (bottom)'),
                       ('Lumberjack Tree Exit', 'Light World'),
                       ('Cave 45', 'Cave 45'),
                       ('Graveyard Cave', 'Graveyard Cave'),
                       ('Checkerboard Cave', 'Checkerboard Cave'),
                       ('Mini Moldorm Cave', 'Mini Moldorm Cave'),
                       ('Long Fairy Cave', 'Long Fairy Cave'),  # near East Light World Teleporter
                       ('Good Bee Cave', 'Good Bee Cave'),
                       ('20 Rupee Cave', '20 Rupee Cave'),
                       ('50 Rupee Cave', '50 Rupee Cave'),
                       ('Ice Rod Cave', 'Ice Rod Cave'),
                       ('Bonk Rock Cave', 'Bonk Rock Cave'),
                       ('Library', 'Library'),
                       ('Kakariko Gamble Game', 'Kakariko Gamble Game'),
                       ('Potion Shop', 'Potion Shop'),
                       ('Two Brothers House (East)', 'Two Brothers House'),
                       ('Two Brothers House (West)', 'Two Brothers House'),
                       ('Two Brothers House Exit (East)', 'Light World'),
                       ('Two Brothers House Exit (West)', 'Maze Race Ledge'),

                       ('Sanctuary', 'Sanctuary'),
                       ('Sanctuary Grave', 'Sewer Drop'),
                       ('Sanctuary Exit', 'Light World'),

                       ('Old Man Cave (West)', 'Old Man Cave'),
                       ('Old Man Cave (East)', 'Old Man Cave'),
                       ('Old Man Cave Exit (West)', 'Light World'),
                       ('Old Man Cave Exit (East)', 'Death Mountain'),
                       ('Old Man House (Bottom)', 'Old Man House'),
                       ('Old Man House Exit (Bottom)', 'Death Mountain'),
                       ('Old Man House (Top)', 'Old Man House Back'),
                       ('Old Man House Exit (Top)', 'Death Mountain'),
                       ('Death Mountain Return Cave (East)', 'Death Mountain Return Cave'),
                       ('Death Mountain Return Cave (West)', 'Death Mountain Return Cave'),
                       ('Death Mountain Return Cave Exit (West)', 'Death Mountain Return Ledge'),
                       ('Death Mountain Return Cave Exit (East)', 'Death Mountain'),
                       ('Spectacle Rock Cave Peak', 'Spectacle Rock Cave (Peak)'),
                       ('Spectacle Rock Cave (Bottom)', 'Spectacle Rock Cave (Bottom)'),
                       ('Spectacle Rock Cave', 'Spectacle Rock Cave (Top)'),
                       ('Spectacle Rock Cave Exit', 'Death Mountain'),
                       ('Spectacle Rock Cave Exit (Top)', 'Death Mountain'),
                       ('Spectacle Rock Cave Exit (Peak)', 'Death Mountain'),
                       ('Paradox Cave (Bottom)', 'Paradox Cave Front'),
                       ('Paradox Cave (Middle)', 'Paradox Cave'),
                       ('Paradox Cave (Top)', 'Paradox Cave'),
                       ('Paradox Cave Exit (Bottom)', 'East Death Mountain (Bottom)'),
                       ('Paradox Cave Exit (Middle)', 'East Death Mountain (Bottom)'),
                       ('Paradox Cave Exit (Top)', 'East Death Mountain (Top)'),
                       ('Hookshot Fairy', 'Hookshot Fairy'),
                       ('Fairy Ascension Cave (Bottom)', 'Fairy Ascension Cave (Bottom)'),
                       ('Fairy Ascension Cave (Top)', 'Fairy Ascension Cave (Top)'),
                       ('Fairy Ascension Cave Exit (Bottom)', 'Fairy Ascension Plateau'),
                       ('Fairy Ascension Cave Exit (Top)', 'Fairy Ascension Ledge'),
                       ('Spiral Cave', 'Spiral Cave (Top)'),
                       ('Spiral Cave (Bottom)', 'Spiral Cave (Bottom)'),
                       ('Spiral Cave Exit', 'East Death Mountain (Bottom)'),
                       ('Spiral Cave Exit (Top)', 'Spiral Cave Ledge'),

                       ('Pyramid Fairy', 'Pyramid Fairy'),
                       ('East Dark World Hint', 'East Dark World Hint'),
                       ('Palace of Darkness Hint', 'Palace of Darkness Hint'),
                       ('Big Bomb Shop', 'Big Bomb Shop'),
                       ('Dark Lake Hylia Shop', 'Dark Lake Hylia Shop'),
                       ('Dark Lake Hylia Fairy', 'Dark Lake Hylia Healer Fairy'),
                       ('Dark Lake Hylia Ledge Fairy', 'Dark Lake Hylia Ledge Healer Fairy'),
                       ('Dark Lake Hylia Ledge Spike Cave', 'Dark Lake Hylia Ledge Spike Cave'),
                       ('Dark Lake Hylia Ledge Hint', 'Dark Lake Hylia Ledge Hint'),
                       ('Hype Cave', 'Hype Cave'),
                       ('Bonk Fairy (Dark)', 'Bonk Fairy (Dark)'),
                       ('Brewery', 'Brewery'),
                       ('C-Shaped House', 'C-Shaped House'),
                       ('Chest Game', 'Chest Game'),
                       ('Dark World Hammer Peg Cave', 'Dark World Hammer Peg Cave'),
                       ('Bumper Cave (Bottom)', 'Bumper Cave'),
                       ('Bumper Cave (Top)', 'Bumper Cave'),
                       ('Red Shield Shop', 'Red Shield Shop'),
                       ('Dark Sanctuary Hint', 'Dark Sanctuary Hint'),
                       ('Fortune Teller (Dark)', 'Fortune Teller (Dark)'),
                       ('Dark World Shop', 'Village of Outcasts Shop'),
                       ('Dark World Lumberjack Shop', 'Dark World Lumberjack Shop'),
                       ('Dark World Potion Shop', 'Dark World Potion Shop'),
                       ('Archery Game', 'Archery Game'),
                       ('Bumper Cave Exit (Top)', 'Bumper Cave Ledge'),
                       ('Bumper Cave Exit (Bottom)', 'West Dark World'),
                       ('Mire Shed', 'Mire Shed'),
                       ('Dark Desert Hint', 'Dark Desert Hint'),
                       ('Dark Desert Fairy', 'Dark Desert Healer Fairy'),
                       ('Spike Cave', 'Spike Cave'),
                       ('Hookshot Cave', 'Hookshot Cave'),
                       ('Superbunny Cave (Top)', 'Superbunny Cave'),
                       ('Cave Shop (Dark Death Mountain)', 'Cave Shop (Dark Death Mountain)'),
                       ('Dark Death Mountain Fairy', 'Dark Death Mountain Healer Fairy'),
                       ('Superbunny Cave (Bottom)', 'Superbunny Cave'),
                       ('Superbunny Cave Exit (Top)', 'Dark Death Mountain (Top)'),
                       ('Superbunny Cave Exit (Bottom)', 'Dark Death Mountain (East Bottom)'),
                       ('Hookshot Cave Exit (South)', 'Dark Death Mountain (Top)'),
                       ('Hookshot Cave Exit (North)', 'Death Mountain Floating Island (Dark World)'),
                       ('Hookshot Cave Back Entrance', 'Hookshot Cave'),
                       ('Mimic Cave', 'Mimic Cave'),

                       ('Pyramid Hole', 'Pyramid'),
                       ('Pyramid Exit', 'Pyramid Ledge'),
                       ('Pyramid Entrance', 'Bottom of Pyramid')
                      ]

inverted_default_connections =  [('Waterfall of Wishing', 'Waterfall of Wishing'),
                                 ('Blinds Hideout', 'Blinds Hideout'),
                                 ('Dam', 'Dam'),
                                 ('Lumberjack House', 'Lumberjack House'),
                                 ('Hyrule Castle Secret Entrance Drop', 'Hyrule Castle Secret Entrance'),
                                 ('Hyrule Castle Secret Entrance Stairs', 'Hyrule Castle Secret Entrance'),
                                 ('Hyrule Castle Secret Entrance Exit', 'Light World'),
                                 ('Bonk Fairy (Light)', 'Bonk Fairy (Light)'),
                                 ('Lake Hylia Fairy', 'Lake Hylia Healer Fairy'),
                                 ('Lake Hylia Fortune Teller', 'Lake Hylia Fortune Teller'),
                                 ('Light Hype Fairy', 'Swamp Healer Fairy'),
                                 ('Desert Fairy', 'Desert Healer Fairy'),
                                 ('Kings Grave', 'Kings Grave'),
                                 ('Tavern North', 'Tavern'),
                                 ('Chicken House', 'Chicken House'),
                                 ('Aginahs Cave', 'Aginahs Cave'),
                                 ('Sahasrahlas Hut', 'Sahasrahlas Hut'),
                                 ('Cave Shop (Lake Hylia)', 'Cave Shop (Lake Hylia)'),
                                 ('Capacity Upgrade', 'Capacity Upgrade'),
                                 ('Kakariko Well Drop', 'Kakariko Well (top)'),
                                 ('Kakariko Well Cave', 'Kakariko Well (bottom)'),
                                 ('Kakariko Well Exit', 'Light World'),
                                 ('Blacksmiths Hut', 'Blacksmiths Hut'),
                                 ('Bat Cave Drop', 'Bat Cave (right)'),
                                 ('Bat Cave Cave', 'Bat Cave (left)'),
                                 ('Bat Cave Exit', 'Light World'),
                                 ('Sick Kids House', 'Sick Kids House'),
                                 ('Elder House (East)', 'Elder House'),
                                 ('Elder House (West)', 'Elder House'),
                                 ('Elder House Exit (East)', 'Light World'),
                                 ('Elder House Exit (West)', 'Light World'),
                                 ('North Fairy Cave Drop', 'North Fairy Cave'),
                                 ('North Fairy Cave', 'North Fairy Cave'),
                                 ('North Fairy Cave Exit', 'Light World'),
                                 ('Lost Woods Gamble', 'Lost Woods Gamble'),
                                 ('Fortune Teller (Light)', 'Fortune Teller (Light)'),
                                 ('Snitch Lady (East)', 'Snitch Lady (East)'),
                                 ('Snitch Lady (West)', 'Snitch Lady (West)'),
                                 ('Bush Covered House', 'Bush Covered House'),
                                 ('Tavern (Front)', 'Tavern (Front)'),
                                 ('Light World Bomb Hut', 'Light World Bomb Hut'),
                                 ('Kakariko Shop', 'Kakariko Shop'),
                                 ('Lost Woods Hideout Drop', 'Lost Woods Hideout (top)'),
                                 ('Lost Woods Hideout Stump', 'Lost Woods Hideout (bottom)'),
                                 ('Lost Woods Hideout Exit', 'Light World'),
                                 ('Lumberjack Tree Tree', 'Lumberjack Tree (top)'),
                                 ('Lumberjack Tree Cave', 'Lumberjack Tree (bottom)'),
                                 ('Lumberjack Tree Exit', 'Light World'),
                                 ('Cave 45', 'Cave 45'),
                                 ('Graveyard Cave', 'Graveyard Cave'),
                                 ('Checkerboard Cave', 'Checkerboard Cave'),
                                 ('Mini Moldorm Cave', 'Mini Moldorm Cave'),
                                 ('Long Fairy Cave', 'Long Fairy Cave'),
                                 ('Good Bee Cave', 'Good Bee Cave'),
                                 ('20 Rupee Cave', '20 Rupee Cave'),
                                 ('50 Rupee Cave', '50 Rupee Cave'),
                                 ('Ice Rod Cave', 'Ice Rod Cave'),
                                 ('Bonk Rock Cave', 'Bonk Rock Cave'),
                                 ('Library', 'Library'),
                                 ('Kakariko Gamble Game', 'Kakariko Gamble Game'),
                                 ('Potion Shop', 'Potion Shop'),
                                 ('Two Brothers House (East)', 'Two Brothers House'),
                                 ('Two Brothers House (West)', 'Two Brothers House'),
                                 ('Two Brothers House Exit (East)', 'Light World'),
                                 ('Two Brothers House Exit (West)', 'Maze Race Ledge'),
                                 ('Sanctuary', 'Sanctuary'),
                                 ('Sanctuary Grave', 'Sewer Drop'),
                                 ('Sanctuary Exit', 'Light World'),
                                 ('Old Man House (Bottom)', 'Old Man House'),
                                 ('Old Man House Exit (Bottom)', 'Death Mountain'),
                                 ('Old Man House (Top)', 'Old Man House Back'),
                                 ('Old Man House Exit (Top)', 'Death Mountain'),
                                 ('Spectacle Rock Cave Peak', 'Spectacle Rock Cave (Peak)'),
                                 ('Spectacle Rock Cave (Bottom)', 'Spectacle Rock Cave (Bottom)'),
                                 ('Spectacle Rock Cave', 'Spectacle Rock Cave (Top)'),
                                 ('Spectacle Rock Cave Exit', 'Death Mountain'),
                                 ('Spectacle Rock Cave Exit (Top)', 'Death Mountain'),
                                 ('Spectacle Rock Cave Exit (Peak)', 'Death Mountain'),
                                 ('Paradox Cave (Bottom)', 'Paradox Cave Front'),
                                 ('Paradox Cave (Middle)', 'Paradox Cave'),
                                 ('Paradox Cave (Top)', 'Paradox Cave'),
                                 ('Paradox Cave Exit (Bottom)', 'East Death Mountain (Bottom)'),
                                 ('Paradox Cave Exit (Middle)', 'East Death Mountain (Bottom)'),
                                 ('Paradox Cave Exit (Top)', 'East Death Mountain (Top)'),
                                 ('Hookshot Fairy', 'Hookshot Fairy'),
                                 ('Fairy Ascension Cave (Bottom)', 'Fairy Ascension Cave (Bottom)'),
                                 ('Fairy Ascension Cave (Top)', 'Fairy Ascension Cave (Top)'),
                                 ('Fairy Ascension Cave Exit (Bottom)', 'Fairy Ascension Plateau'),
                                 ('Fairy Ascension Cave Exit (Top)', 'Fairy Ascension Ledge'),
                                 ('Spiral Cave', 'Spiral Cave (Top)'),
                                 ('Spiral Cave (Bottom)', 'Spiral Cave (Bottom)'),
                                 ('Spiral Cave Exit', 'East Death Mountain (Bottom)'),
                                 ('Spiral Cave Exit (Top)', 'Spiral Cave Ledge'),
                                 ('Pyramid Fairy', 'Pyramid Fairy'),
                                 ('East Dark World Hint', 'East Dark World Hint'),
                                 ('Palace of Darkness Hint', 'Palace of Darkness Hint'),
                                 ('Dark Lake Hylia Shop', 'Dark Lake Hylia Shop'),
                                 ('Dark Lake Hylia Fairy', 'Dark Lake Hylia Healer Fairy'),
                                 ('Dark Lake Hylia Ledge Fairy', 'Dark Lake Hylia Ledge Healer Fairy'),
                                 ('Dark Lake Hylia Ledge Spike Cave', 'Dark Lake Hylia Ledge Spike Cave'),
                                 ('Dark Lake Hylia Ledge Hint', 'Dark Lake Hylia Ledge Hint'),
                                 ('Hype Cave', 'Hype Cave'),
                                 ('Bonk Fairy (Dark)', 'Bonk Fairy (Dark)'),
                                 ('Brewery', 'Brewery'),
                                 ('C-Shaped House', 'C-Shaped House'),
                                 ('Chest Game', 'Chest Game'),
                                 ('Dark World Hammer Peg Cave', 'Dark World Hammer Peg Cave'),
                                 ('Red Shield Shop', 'Red Shield Shop'),
                                 ('Fortune Teller (Dark)', 'Fortune Teller (Dark)'),
                                 ('Dark World Shop', 'Village of Outcasts Shop'),
                                 ('Dark World Lumberjack Shop', 'Dark World Lumberjack Shop'),
                                 ('Dark World Potion Shop', 'Dark World Potion Shop'),
                                 ('Archery Game', 'Archery Game'),
                                 ('Mire Shed', 'Mire Shed'),
                                 ('Dark Desert Hint', 'Dark Desert Hint'),
                                 ('Dark Desert Fairy', 'Dark Desert Healer Fairy'),
                                 ('Spike Cave', 'Spike Cave'),
                                 ('Hookshot Cave', 'Hookshot Cave'),
                                 ('Superbunny Cave (Top)', 'Superbunny Cave'),
                                 ('Cave Shop (Dark Death Mountain)', 'Cave Shop (Dark Death Mountain)'),
                                 ('Superbunny Cave (Bottom)', 'Superbunny Cave'),
                                 ('Superbunny Cave Exit (Bottom)', 'Dark Death Mountain (East Bottom)'),
                                 ('Hookshot Cave Exit (North)', 'Death Mountain Floating Island (Dark World)'),
                                 ('Hookshot Cave Back Entrance', 'Hookshot Cave'),
                                 ('Mimic Cave', 'Mimic Cave'),
                                 ('Inverted Pyramid Hole', 'Pyramid'),
                                 ('Inverted Links House', 'Inverted Links House'),
                                 ('Inverted Links House Exit', 'South Dark World'),
                                 ('Inverted Big Bomb Shop', 'Inverted Big Bomb Shop'),
                                 ('Inverted Dark Sanctuary', 'Inverted Dark Sanctuary'),
                                 ('Inverted Dark Sanctuary Exit', 'West Dark World'),
                                 ('Old Man Cave (West)', 'Bumper Cave'),
                                 ('Old Man Cave (East)', 'Death Mountain Return Cave'),
                                 ('Old Man Cave Exit (West)', 'West Dark World'),
                                 ('Old Man Cave Exit (East)', 'Dark Death Mountain'),
                                 ('Dark Death Mountain Fairy', 'Old Man Cave'),
                                 ('Bumper Cave (Bottom)', 'Old Man Cave'),
                                 ('Bumper Cave (Top)', 'Dark Death Mountain Healer Fairy'),
                                 ('Bumper Cave Exit (Top)', 'Death Mountain Return Ledge'),
                                 ('Bumper Cave Exit (Bottom)', 'Light World'),
                                 ('Death Mountain Return Cave (West)', 'Bumper Cave'),
                                 ('Death Mountain Return Cave (East)', 'Death Mountain Return Cave'),
                                 ('Death Mountain Return Cave Exit (West)', 'Death Mountain'),
                                 ('Death Mountain Return Cave Exit (East)', 'Death Mountain'),
                                 ('Hookshot Cave Exit (South)', 'Dark Death Mountain'),
                                 ('Superbunny Cave Exit (Top)', 'Dark Death Mountain'),
                                 ('Pyramid Exit', 'Light World'),
                                 ('Inverted Pyramid Entrance', 'Bottom of Pyramid')]

# non shuffled dungeons
default_dungeon_connections = [('Desert Palace Entrance (South)', 'Desert Main Lobby'),
                               ('Desert Palace Entrance (West)', 'Desert West Lobby'),
                               ('Desert Palace Entrance (North)', 'Desert Back Lobby'),
                               ('Desert Palace Entrance (East)', 'Desert East Lobby'),
                               ('Desert Palace Exit (South)', 'Desert Palace Stairs'),
                               ('Desert Palace Exit (West)', 'Desert Ledge'),
                               ('Desert Palace Exit (East)', 'Desert Palace Lone Stairs'),
                               ('Desert Palace Exit (North)', 'Desert Palace Entrance (North) Spot'),

                               ('Eastern Palace', 'Eastern Lobby'),
                               ('Eastern Palace Exit', 'Light World'),
                               ('Tower of Hera', 'Hera Lobby'),
                               ('Tower of Hera Exit', 'Death Mountain (Top)'),

                               ('Hyrule Castle Entrance (South)', 'Hyrule Castle Lobby'),
                               ('Hyrule Castle Entrance (West)', 'Hyrule Castle West Lobby'),
                               ('Hyrule Castle Entrance (East)', 'Hyrule Castle East Lobby'),
                               ('Hyrule Castle Exit (South)', 'Hyrule Castle Courtyard'),
                               ('Hyrule Castle Exit (West)', 'Hyrule Castle Ledge'),
                               ('Hyrule Castle Exit (East)', 'Hyrule Castle Ledge'),
                               ('Agahnims Tower', 'Tower Lobby'),
                               ('Agahnims Tower Exit', 'Hyrule Castle Ledge'),

                               ('Thieves Town', 'Thieves Lobby'),
                               ('Thieves Town Exit', 'West Dark World'),
                               ('Skull Woods First Section Hole (East)', 'Skull Pinball'),
                               ('Skull Woods First Section Hole (West)', 'Skull Left Drop'),
                               ('Skull Woods First Section Hole (North)', 'Skull Pot Circle'),
                               ('Skull Woods First Section Door', 'Skull 1 Lobby'),
                               ('Skull Woods First Section Exit', 'Skull Woods Forest'),
                               ('Skull Woods Second Section Hole', 'Skull Back Drop'),
                               ('Skull Woods Second Section Door (East)', 'Skull 2 East Lobby'),
                               ('Skull Woods Second Section Door (West)', 'Skull 2 West Lobby'),
                               ('Skull Woods Second Section Exit (East)', 'Skull Woods Forest'),
                               ('Skull Woods Second Section Exit (West)', 'Skull Woods Forest (West)'),
                               ('Skull Woods Final Section', 'Skull 3 Lobby'),
                               ('Skull Woods Final Section Exit', 'Skull Woods Forest (West)'),
                               ('Ice Palace', 'Ice Lobby'),
                               ('Ice Palace Exit', 'Dark Lake Hylia Central Island'),
                               ('Misery Mire', 'Mire Lobby'),
                               ('Misery Mire Exit', 'Dark Desert'),
                               ('Palace of Darkness', 'PoD Lobby'),
                               ('Palace of Darkness Exit', 'East Dark World'),
                               ('Swamp Palace', 'Swamp Lobby'),  # requires additional patch for flooding moat if moved
                               ('Swamp Palace Exit', 'South Dark World'),

                               ('Turtle Rock', 'TR Main Lobby'),
                               ('Turtle Rock Exit (Front)', 'Dark Death Mountain (Top)'),
                               ('Turtle Rock Ledge Exit (West)', 'Dark Death Mountain Ledge'),
                               ('Turtle Rock Ledge Exit (East)', 'Dark Death Mountain Ledge'),
                               ('Dark Death Mountain Ledge (West)', 'TR Lazy Eyes'),
                               ('Dark Death Mountain Ledge (East)', 'TR Big Chest Entrance'),
                               ('Turtle Rock Isolated Ledge Exit', 'Dark Death Mountain Isolated Ledge'),
                               ('Turtle Rock Isolated Ledge Entrance', 'TR Eye Bridge'),

                               ('Ganons Tower', 'GT Lobby'),
                               ('Ganons Tower Exit', 'Dark Death Mountain (Top)')
                              ]

inverted_default_dungeon_connections = [('Desert Palace Entrance (South)', 'Desert Main Lobby'),
                               ('Desert Palace Entrance (West)', 'Desert West Lobby'),
                               ('Desert Palace Entrance (North)', 'Desert Back Lobby'),
                               ('Desert Palace Entrance (East)', 'Desert East Lobby'),
                               ('Desert Palace Exit (South)', 'Desert Palace Stairs'),
                               ('Desert Palace Exit (West)', 'Desert Ledge'),
                               ('Desert Palace Exit (East)', 'Desert Palace Lone Stairs'),
                               ('Desert Palace Exit (North)', 'Desert Palace Entrance (North) Spot'),
                               ('Eastern Palace', 'Eastern Lobby'),
                               ('Eastern Palace Exit', 'Light World'),
                               ('Tower of Hera', 'Hera Lobby'),
                               ('Tower of Hera Exit', 'Death Mountain (Top)'),
                               ('Hyrule Castle Entrance (South)', 'Hyrule Castle Lobby'),
                               ('Hyrule Castle Entrance (West)', 'Hyrule Castle West Lobby'),
                               ('Hyrule Castle Entrance (East)', 'Hyrule Castle East Lobby'),
                               ('Hyrule Castle Exit (South)', 'Light World'),
                               ('Hyrule Castle Exit (West)', 'Hyrule Castle Ledge'),
                               ('Hyrule Castle Exit (East)', 'Hyrule Castle Ledge'),
                               ('Thieves Town', 'Thieves Lobby'),
                               ('Thieves Town Exit', 'West Dark World'),
                               ('Skull Woods First Section Hole (East)', 'Skull Pinball'),
                               ('Skull Woods First Section Hole (West)', 'Skull Left Drop'),
                               ('Skull Woods First Section Hole (North)', 'Skull Pot Circle'),
                               ('Skull Woods First Section Door', 'Skull 1 Lobby'),
                               ('Skull Woods First Section Exit', 'Skull Woods Forest'),
                               ('Skull Woods Second Section Hole', 'Skull Back Drop'),
                               ('Skull Woods Second Section Door (East)', 'Skull 2 East Lobby'),
                               ('Skull Woods Second Section Door (West)', 'Skull 2 West Lobby'),
                               ('Skull Woods Second Section Exit (East)', 'Skull Woods Forest'),
                               ('Skull Woods Second Section Exit (West)', 'Skull Woods Forest (West)'),
                               ('Skull Woods Final Section', 'Skull 3 Lobby'),
                               ('Skull Woods Final Section Exit', 'Skull Woods Forest (West)'),
                               ('Ice Palace', 'Ice Lobby'),
                               ('Misery Mire', 'Mire Lobby'),
                               ('Misery Mire Exit', 'Dark Desert'),
                               ('Palace of Darkness', 'PoD Lobby'),
                               ('Palace of Darkness Exit', 'East Dark World'),
                               ('Swamp Palace', 'Swamp Lobby'),  # requires additional patch for flooding moat if moved
                               ('Swamp Palace Exit', 'South Dark World'),
                               ('Turtle Rock', 'TR Main Lobby'),
                               ('Turtle Rock Ledge Exit (West)', 'Dark Death Mountain Ledge'),
                               ('Turtle Rock Ledge Exit (East)', 'Dark Death Mountain Ledge'),
                               ('Dark Death Mountain Ledge (West)', 'TR Lazy Eyes'),
                               ('Dark Death Mountain Ledge (East)', 'TR Big Chest Entrance'),
                               ('Turtle Rock Isolated Ledge Exit', 'Dark Death Mountain Isolated Ledge'),
                               ('Turtle Rock Isolated Ledge Entrance', 'TR Eye Bridge'),
                               ('Inverted Ganons Tower', 'GT Lobby'),
                               ('Inverted Ganons Tower Exit', 'Hyrule Castle Ledge'),
                               ('Inverted Agahnims Tower', 'Tower Lobby'),
                               ('Inverted Agahnims Tower Exit', 'Dark Death Mountain'),
                               ('Turtle Rock Exit (Front)', 'Dark Death Mountain'),
                               ('Ice Palace Exit', 'Dark Lake Hylia')
                              ]

indirect_connections = {
    'Turtle Rock (Top)': 'Turtle Rock',
    'East Dark World': 'Pyramid Fairy',
    'Big Bomb Shop': 'Pyramid Fairy',
    'Dark Desert': 'Pyramid Fairy',
    'West Dark World': 'Pyramid Fairy',
    'South Dark World': 'Pyramid Fairy',
    'Light World': 'Pyramid Fairy',
    'Old Man Cave': 'Old Man S&Q'
}
# format:
# Key=Name
# addr = (door_index, exitdata) # multiexit
#       | ([addr], None)  # holes
# exitdata = (room_id, ow_area, vram_loc, scroll_y, scroll_x, link_y, link_x, camera_y, camera_x, unknown_1, unknown_2, door_1, door_2)

# ToDo somehow merge this with creation of the locations

# ToDo somehow merge this with creation of the locations
door_addresses = {'Links House': (0x00, (0x0104, 0x2c, 0x0506, 0x0a9a, 0x0832, 0x0ae8, 0x08b8, 0x0b07, 0x08bf, 0x06, 0xfe, 0x0816, 0x0000)),
                  'Inverted Big Bomb Shop': (0x00, (0x0104, 0x2c, 0x0506, 0x0a9a, 0x0832, 0x0ae8, 0x08b8, 0x0b07, 0x08bf, 0x06, 0xfe, 0x0816, 0x0000)),
                  'Desert Palace Entrance (South)': (0x08, (0x0084, 0x30, 0x0314, 0x0c56, 0x00a6, 0x0ca8, 0x0128, 0x0cc3, 0x0133, 0x0a, 0xfa, 0x0000, 0x0000)),
                  'Desert Palace Entrance (West)': (0x0A, (0x0083, 0x30, 0x0280, 0x0c46, 0x0003, 0x0c98, 0x0088, 0x0cb3, 0x0090, 0x0a, 0xfd, 0x0000, 0x0000)),
                  'Desert Palace Entrance (North)': (0x0B, (0x0063, 0x30, 0x0016, 0x0c00, 0x00a2, 0x0c28, 0x0128, 0x0c6d, 0x012f, 0x00, 0x0e, 0x0000, 0x0000)),
                  'Desert Palace Entrance (East)': (0x09, (0x0085, 0x30, 0x02a8, 0x0c4a, 0x0142, 0x0c98, 0x01c8, 0x0cb7, 0x01cf, 0x06, 0xfe, 0x0000, 0x0000)),
                  'Eastern Palace': (0x07, (0x00c9, 0x1e, 0x005a, 0x0600, 0x0ed6, 0x0618, 0x0f50, 0x066d, 0x0f5b, 0x00, 0xfa, 0x0000, 0x0000)),
                  'Tower of Hera': (0x32, (0x0077, 0x03, 0x0050, 0x0014, 0x087c, 0x0068, 0x08f0, 0x0083, 0x08fb, 0x0a, 0xf4, 0x0000, 0x0000)),
                  'Hyrule Castle Entrance (South)': (0x03, (0x0061, 0x1b, 0x0530, 0x0692, 0x0784, 0x06cc, 0x07f8, 0x06ff, 0x0803, 0x0e, 0xfa, 0x0000, 0x87be)),
                  'Hyrule Castle Entrance (West)': (0x02, (0x0060, 0x1b, 0x0016, 0x0600, 0x06ae, 0x0604, 0x0728, 0x066d, 0x0733, 0x00, 0x02, 0x0000, 0x8124)),
                  'Hyrule Castle Entrance (East)': (0x04, (0x0062, 0x1b, 0x004a, 0x0600, 0x0856, 0x0604, 0x08c8, 0x066d, 0x08d3, 0x00, 0xfa, 0x0000, 0x8158)),
                  'Inverted Pyramid Entrance': (0x35, (0x0010, 0x1b, 0x0418, 0x0679, 0x06b4, 0x06c6, 0x0728, 0x06e6, 0x0733, 0x07, 0xf9, 0x0000, 0x0000)),
                  'Agahnims Tower': (0x23, (0x00e0, 0x1b, 0x0032, 0x0600, 0x0784, 0x0634, 0x07f8, 0x066d, 0x0803, 0x00, 0x0a, 0x0000, 0x82be)),
                  'Inverted Ganons Tower': (0x23, (0x00e0, 0x1b, 0x0032, 0x0600, 0x0784, 0x0634, 0x07f8, 0x066d, 0x0803, 0x00, 0x0a, 0x0000, 0x82be)),
                  'Thieves Town': (0x33, (0x00db, 0x58, 0x0b2e, 0x075a, 0x0176, 0x07a8, 0x01f8, 0x07c7, 0x0203, 0x06, 0xfa, 0x0000, 0x0000)),
                  'Skull Woods First Section Door': (0x29, (0x0058, 0x40, 0x0f4c, 0x01f6, 0x0262, 0x0248, 0x02e8, 0x0263, 0x02ef, 0x0a, 0xfe, 0x0000, 0x0000)),
                  'Skull Woods Second Section Door (East)': (0x28, (0x0057, 0x40, 0x0eb8, 0x01e6, 0x01c2, 0x0238, 0x0248, 0x0253, 0x024f, 0x0a, 0xfe, 0x0000, 0x0000)),
                  'Skull Woods Second Section Door (West)': (0x27, (0x0056, 0x40, 0x0c8e, 0x01a6, 0x0062, 0x01f8, 0x00e8, 0x0213, 0x00ef, 0x0a, 0x0e, 0x0000, 0x0000)),
                  'Skull Woods Final Section': (0x2A, (0x0059, 0x40, 0x0282, 0x0066, 0x0016, 0x00b8, 0x0098, 0x00d3, 0x00a3, 0x0a, 0xfa, 0x0000, 0x0000)),
                  'Ice Palace': (0x2C, (0x000e, 0x75, 0x0bc6, 0x0d6a, 0x0c3e, 0x0db8, 0x0cb8, 0x0dd7, 0x0cc3, 0x06, 0xf2, 0x0000, 0x0000)),
                  'Misery Mire': (0x26, (0x0098, 0x70, 0x0414, 0x0c79, 0x00a6, 0x0cc7, 0x0128, 0x0ce6, 0x0133, 0x07, 0xfa, 0x0000, 0x0000)),
                  'Palace of Darkness': (0x25, (0x004a, 0x5e, 0x005a, 0x0600, 0x0ed6, 0x0628, 0x0f50, 0x066d, 0x0f5b, 0x00, 0xfa, 0x0000, 0x0000)),
                  'Swamp Palace': (0x24, (0x0028, 0x7b, 0x049e, 0x0e8c, 0x06f2, 0x0ed8, 0x0778, 0x0ef9, 0x077f, 0x04, 0xfe, 0x0000, 0x0000)),
                  'Turtle Rock': (0x34, (0x00d6, 0x47, 0x0712, 0x00da, 0x0e96, 0x0128, 0x0f08, 0x0147, 0x0f13, 0x06, 0xfa, 0x0000, 0x0000)),
                  'Dark Death Mountain Ledge (West)': (0x14, (0x0023, 0x45, 0x07ca, 0x0103, 0x0c46, 0x0157, 0x0cb8, 0x0172, 0x0cc3, 0x0b, 0x0a, 0x0000, 0x0000)),
                  'Dark Death Mountain Ledge (East)': (0x18, (0x0024, 0x45, 0x07e0, 0x0103, 0x0d00, 0x0157, 0x0d78, 0x0172, 0x0d7d, 0x0b, 0x00, 0x0000, 0x0000)),
                  'Turtle Rock Isolated Ledge Entrance': (0x17, (0x00d5, 0x45, 0x0ad4, 0x0164, 0x0ca6, 0x01b8, 0x0d18, 0x01d3, 0x0d23, 0x0a, 0xfa, 0x0000, 0x0000)),
                  'Hyrule Castle Secret Entrance Stairs': (0x31, (0x0055, 0x1b, 0x044a, 0x067a, 0x0854, 0x06c8, 0x08c8, 0x06e7, 0x08d3, 0x06, 0xfa, 0x0000, 0x0000)),
                  'Kakariko Well Cave': (0x38, (0x002f, 0x18, 0x0386, 0x0665, 0x0032, 0x06b7, 0x00b8, 0x06d2, 0x00bf, 0x0b, 0xfe, 0x0000, 0x0000)),
                  'Bat Cave Cave': (0x10, (0x00e3, 0x22, 0x0412, 0x087a, 0x048e, 0x08c8, 0x0508, 0x08e7, 0x0513, 0x06, 0x02, 0x0000, 0x0000)),
                  'Elder House (East)': (0x0D, (0x00f3, 0x18, 0x02c4, 0x064a, 0x0222, 0x0698, 0x02a8, 0x06b7, 0x02af, 0x06, 0xfe, 0x05d4, 0x0000)),
                  'Elder House (West)': (0x0C, (0x00f2, 0x18, 0x02bc, 0x064c, 0x01e2, 0x0698, 0x0268, 0x06b9, 0x026f, 0x04, 0xfe, 0x05cc, 0x0000)),
                  'North Fairy Cave': (0x37, (0x0008, 0x15, 0x0088, 0x0400, 0x0a36, 0x0448, 0x0aa8, 0x046f, 0x0ab3, 0x00, 0x0a, 0x0000, 0x0000)),
                  'Lost Woods Hideout Stump': (0x2B, (0x00e1, 0x00, 0x0f4e, 0x01f6, 0x0262, 0x0248, 0x02e8, 0x0263, 0x02ef, 0x0a, 0x0e, 0x0000, 0x0000)),
                  'Lumberjack Tree Cave': (0x11, (0x00e2, 0x02, 0x0118, 0x0015, 0x04c6, 0x0067, 0x0548, 0x0082, 0x0553, 0x0b, 0xfa, 0x0000, 0x0000)),
                  'Two Brothers House (East)': (0x0F, (0x00f5, 0x29, 0x0880, 0x0b07, 0x0200, 0x0b58, 0x0238, 0x0b74, 0x028d, 0x09, 0x00, 0x0b86, 0x0000)),
                  'Two Brothers House (West)': (0x0E, (0x00f4, 0x28, 0x08a0, 0x0b06, 0x0100, 0x0b58, 0x01b8, 0x0b73, 0x018d, 0x0a, 0x00, 0x0bb6, 0x0000)),
                  'Sanctuary': (0x01, (0x0012, 0x13, 0x001c, 0x0400, 0x06de, 0x0414, 0x0758, 0x046d, 0x0763, 0x00, 0x02, 0x0000, 0x01aa)),
                  'Old Man Cave (West)': (0x05, (0x00f0, 0x0a, 0x03a0, 0x0264, 0x0500, 0x02b8, 0x05a8, 0x02d3, 0x058d, 0x0a, 0x00, 0x0000, 0x0000)),
                  'Old Man Cave (East)': (0x06, (0x00f1, 0x03, 0x1402, 0x0294, 0x0604, 0x02e8, 0x0678, 0x0303, 0x0683, 0x0a, 0xfc, 0x0000, 0x0000)),
                  'Old Man House (Bottom)': (0x2F, (0x00e4, 0x03, 0x181a, 0x031e, 0x06b4, 0x03a7, 0x0728, 0x038d, 0x0733, 0x00, 0x0c, 0x0000, 0x0000)),
                  'Old Man House (Top)': (0x30, (0x00e5, 0x03, 0x10c6, 0x0224, 0x0814, 0x0278, 0x0888, 0x0293, 0x0893, 0x0a, 0x0c, 0x0000, 0x0000)),
                  'Death Mountain Return Cave (East)': (0x2E, (0x00e7, 0x03, 0x0d82, 0x01c4, 0x0600, 0x0218, 0x0648, 0x0233, 0x067f, 0x0a, 0x00, 0x0000, 0x0000)),
                  'Death Mountain Return Cave (West)': (0x2D, (0x00e6, 0x0a, 0x00a0, 0x0205, 0x0500, 0x0257, 0x05b8, 0x0272, 0x058d, 0x0b, 0x00, 0x0000, 0x0000)),
                  'Spectacle Rock Cave Peak': (0x22, (0x00ea, 0x03, 0x092c, 0x0133, 0x0754, 0x0187, 0x07c8, 0x01a2, 0x07d3, 0x0b, 0xfc, 0x0000, 0x0000)),
                  'Spectacle Rock Cave': (0x21, (0x00fa, 0x03, 0x0eac, 0x01e3, 0x0754, 0x0237, 0x07c8, 0x0252, 0x07d3, 0x0b, 0xfc, 0x0000, 0x0000)),
                  'Spectacle Rock Cave (Bottom)': (0x20, (0x00f9, 0x03, 0x0d9c, 0x01c3, 0x06d4, 0x0217, 0x0748, 0x0232, 0x0753, 0x0b, 0xfc, 0x0000, 0x0000)),
                  'Paradox Cave (Bottom)': (0x1D, (0x00ff, 0x05, 0x0ee0, 0x01e3, 0x0d00, 0x0237, 0x0da8, 0x0252, 0x0d7d, 0x0b, 0x00, 0x0000, 0x0000)),
                  'Paradox Cave (Middle)': (0x1E, (0x00ef, 0x05, 0x17e0, 0x0304, 0x0d00, 0x0358, 0x0dc8, 0x0373, 0x0d7d, 0x0a, 0x00, 0x0000, 0x0000)),
                  'Paradox Cave (Top)': (0x1F, (0x00df, 0x05, 0x0460, 0x0093, 0x0d00, 0x00e7, 0x0db8, 0x0102, 0x0d7d, 0x0b, 0x00, 0x0000, 0x0000)),
                  'Fairy Ascension Cave (Bottom)': (0x19, (0x00fd, 0x05, 0x0dd4, 0x01c4, 0x0ca6, 0x0218, 0x0d18, 0x0233, 0x0d23, 0x0a, 0xfa, 0x0000, 0x0000)),
                  'Fairy Ascension Cave (Top)': (0x1A, (0x00ed, 0x05, 0x0ad4, 0x0163, 0x0ca6, 0x01b7, 0x0d18, 0x01d2, 0x0d23, 0x0b, 0xfa, 0x0000, 0x0000)),
                  'Spiral Cave': (0x1C, (0x00ee, 0x05, 0x07c8, 0x0108, 0x0c46, 0x0158, 0x0cb8, 0x0177, 0x0cc3, 0x06, 0xfa, 0x0000, 0x0000)),
                  'Spiral Cave (Bottom)': (0x1B, (0x00fe, 0x05, 0x0cca, 0x01a3, 0x0c56, 0x01f7, 0x0cc8, 0x0212, 0x0cd3, 0x0b, 0xfa, 0x0000, 0x0000)),
                  'Bumper Cave (Bottom)': (0x15, (0x00fb, 0x4a, 0x03a0, 0x0263, 0x0500, 0x02b7, 0x05a8, 0x02d2, 0x058d, 0x0b, 0x00, 0x0000, 0x0000)),
                  'Bumper Cave (Top)': (0x16, (0x00eb, 0x4a, 0x00a0, 0x020a, 0x0500, 0x0258, 0x05b8, 0x0277, 0x058d, 0x06, 0x00, 0x0000, 0x0000)),
                  'Superbunny Cave (Top)': (0x13, (0x00e8, 0x45, 0x0460, 0x0093, 0x0d00, 0x00e7, 0x0db8, 0x0102, 0x0d7d, 0x0b, 0x00, 0x0000, 0x0000)),
                  'Superbunny Cave (Bottom)': (0x12, (0x00f8, 0x45, 0x0ee0, 0x01e4, 0x0d00, 0x0238, 0x0d78, 0x0253, 0x0d7d, 0x0a, 0x00, 0x0000, 0x0000)),
                  'Hookshot Cave': (0x39, (0x003c, 0x45, 0x04da, 0x00a3, 0x0cd6, 0x0107, 0x0d48, 0x0112, 0x0d53, 0x0b, 0xfa, 0x0000, 0x0000)),
                  'Hookshot Cave Back Entrance': (0x3A, (0x002c, 0x45, 0x004c, 0x0000, 0x0c56, 0x0038, 0x0cc8, 0x006f, 0x0cd3, 0x00, 0x0a, 0x0000, 0x0000)),
                  'Ganons Tower': (0x36, (0x000c, 0x43, 0x0052, 0x0000, 0x0884, 0x0028, 0x08f8, 0x006f, 0x0903, 0x00, 0xfc, 0x0000, 0x0000)),
                  'Inverted Agahnims Tower': (0x36, (0x000c, 0x43, 0x0052, 0x0000, 0x0884, 0x0028, 0x08f8, 0x006f, 0x0903, 0x00, 0xfc, 0x0000, 0x0000)),
                  'Pyramid Entrance': (0x35, (0x0010, 0x5b, 0x0b0e, 0x075a, 0x0674, 0x07a8, 0x06e8, 0x07c7, 0x06f3, 0x06, 0xfa, 0x0000, 0x0000)),
                  'Skull Woods First Section Hole (West)': ([0xDB84D, 0xDB84E], None),
                  'Skull Woods First Section Hole (East)': ([0xDB84F, 0xDB850], None),
                  'Skull Woods First Section Hole (North)': ([0xDB84C], None),
                  'Skull Woods Second Section Hole': ([0xDB851, 0xDB852], None),
                  'Pyramid Hole': ([0xDB854, 0xDB855, 0xDB856], None),
                  'Inverted Pyramid Hole': ([0xDB854, 0xDB855, 0xDB856, 0x180340], None),
                  'Waterfall of Wishing': (0x5B, (0x0114, 0x0f, 0x0080, 0x0200, 0x0e00, 0x0207, 0x0e60, 0x026f, 0x0e7d, 0x00, 0x00, 0x0000, 0x0000)),
                  'Dam': (0x4D, (0x010b, 0x3b, 0x04a0, 0x0e8a, 0x06fa, 0x0ed8, 0x0778, 0x0ef7, 0x077f, 0x06, 0xfa, 0x0000, 0x0000)),
                  'Blinds Hideout': (0x60, (0x0119, 0x18, 0x02b2, 0x064a, 0x0186, 0x0697, 0x0208, 0x06b7, 0x0213, 0x06, 0xfa, 0x0000, 0x0000)),
                  'Hyrule Castle Secret Entrance Drop': ([0xDB858], None),
                  'Bonk Fairy (Light)': (0x76, (0x0126, 0x2b, 0x00a0, 0x0a0a, 0x0700, 0x0a67, 0x0788, 0x0a77, 0x0785, 0x06, 0xfa, 0x0000, 0x0000)),
                  'Lake Hylia Fairy': (0x5D, (0x0115, 0x2e, 0x0016, 0x0a00, 0x0cb6, 0x0a37, 0x0d28, 0x0a6d, 0x0d33, 0x00, 0x00, 0x0000, 0x0000)),
                  'Light Hype Fairy': (0x6B, (0x0115, 0x34, 0x00a0, 0x0c04, 0x0900, 0x0c58, 0x0988, 0x0c73, 0x0985, 0x0a, 0xf6, 0x0000, 0x0000)),
                  'Desert Fairy': (0x71, (0x0115, 0x3a, 0x0000, 0x0e00, 0x0400, 0x0e26, 0x0468, 0x0e6d, 0x0485, 0x00, 0x00, 0x0000, 0x0000)),
                  'Kings Grave': (0x5A, (0x0113, 0x14, 0x0320, 0x0456, 0x0900, 0x04a6, 0x0998, 0x04c3, 0x097d, 0x0a, 0xf6, 0x0000, 0x0000)),
                  'Tavern North': (0x42, (0x0103, 0x18, 0x1440, 0x08a7, 0x0206, 0x08f9, 0x0288, 0x0914, 0x0293, 0xf7, 0x09, 0xFFFF, 0x0000)),  # do not use, buggy
                  'Chicken House': (0x4A, (0x0108, 0x18, 0x1120, 0x0837, 0x0106, 0x0888, 0x0188, 0x08a4, 0x0193, 0x07, 0xf9, 0x1530, 0x0000)),
                  'Aginahs Cave': (0x70, (0x010a, 0x30, 0x0656, 0x0cc6, 0x02aa, 0x0d18, 0x0328, 0x0d33, 0x032f, 0x08, 0xf8, 0x0000, 0x0000)),
                  'Sahasrahlas Hut': (0x44, (0x0105, 0x1e, 0x0610, 0x06d4, 0x0c76, 0x0727, 0x0cf0, 0x0743, 0x0cfb, 0x0a, 0xf6, 0x0000, 0x0000)),
                  'Cave Shop (Lake Hylia)': (0x57, (0x0112, 0x35, 0x0022, 0x0c00, 0x0b1a, 0x0c26, 0x0b98, 0x0c6d, 0x0b9f, 0x00, 0x00, 0x0000, 0x0000)),
                  'Capacity Upgrade': (0x5C, (0x0115, 0x35, 0x0a46, 0x0d36, 0x0c2a, 0x0d88, 0x0ca8, 0x0da3, 0x0caf, 0x0a, 0xf6, 0x0000, 0x0000)),
                  'Kakariko Well Drop': ([0xDB85C, 0xDB85D], None),
                  'Blacksmiths Hut': (0x63, (0x0121, 0x22, 0x010c, 0x081a, 0x0466, 0x0868, 0x04d8, 0x0887, 0x04e3, 0x06, 0xfa, 0x041A, 0x0000)),
                  'Bat Cave Drop': ([0xDB859, 0xDB85A], None),
                  'Sick Kids House': (0x3F, (0x0102, 0x18, 0x10be, 0x0826, 0x01f6, 0x0877, 0x0278, 0x0893, 0x0283, 0x08, 0xf8, 0x14CE, 0x0000)),
                  'North Fairy Cave Drop': ([0xDB857], None),
                  'Lost Woods Gamble': (0x3B, (0x0100, 0x00, 0x004e, 0x0000, 0x0272, 0x0008, 0x02f0, 0x006f, 0x02f7, 0x00, 0x00, 0x0000, 0x0000)),
                  'Fortune Teller (Light)': (0x64, (0x0122, 0x11, 0x060e, 0x04b4, 0x027d, 0x0508, 0x02f8, 0x0523, 0x0302, 0x0a, 0xf6, 0x0000, 0x0000)),
                  'Snitch Lady (East)': (0x3D, (0x0101, 0x18, 0x0ad8, 0x074a, 0x02c6, 0x0798, 0x0348, 0x07b7, 0x0353, 0x06, 0xfa, 0x0DE8, 0x0000)),
                  'Snitch Lady (West)': (0x3E, (0x0101, 0x18, 0x0788, 0x0706, 0x0046, 0x0758, 0x00c8, 0x0773, 0x00d3, 0x08, 0xf8, 0x0B98, 0x0000)),
                  'Bush Covered House': (0x43, (0x0103, 0x18, 0x1156, 0x081a, 0x02b6, 0x0868, 0x0338, 0x0887, 0x0343, 0x06, 0xfa, 0x1466, 0x0000)),
                  'Tavern (Front)': (0x41, (0x0103, 0x18, 0x1842, 0x0916, 0x0206, 0x0967, 0x0288, 0x0983, 0x0293, 0x08, 0xf8, 0x1C50, 0x0000)),
                  'Light World Bomb Hut': (0x49, (0x0107, 0x18, 0x1800, 0x0916, 0x0000, 0x0967, 0x0068, 0x0983, 0x008d, 0x08, 0xf8, 0x9C0C, 0x0000)),
                  'Kakariko Shop': (0x45, (0x011f, 0x18, 0x16a8, 0x08e7, 0x0136, 0x0937, 0x01b8, 0x0954, 0x01c3, 0x07, 0xf9, 0x1AB6, 0x0000)),
                  'Lost Woods Hideout Drop': ([0xDB853], None),
                  'Lumberjack Tree Tree': ([0xDB85B], None),
                  'Cave 45': (0x50, (0x011b, 0x32, 0x0680, 0x0cc9, 0x0400, 0x0d16, 0x0438, 0x0d36, 0x0485, 0x07, 0xf9, 0x0000, 0x0000)),
                  'Graveyard Cave': (0x51, (0x011b, 0x14, 0x0016, 0x0400, 0x08a2, 0x0446, 0x0918, 0x046d, 0x091f, 0x00, 0x00, 0x0000, 0x0000)),
                  'Checkerboard Cave': (0x7D, (0x0126, 0x30, 0x00c8, 0x0c0a, 0x024a, 0x0c67, 0x02c8, 0x0c77, 0x02cf, 0x06, 0xfa, 0x0000, 0x0000)),
                  'Mini Moldorm Cave': (0x7C, (0x0123, 0x35, 0x1480, 0x0e96, 0x0a00, 0x0ee8, 0x0a68, 0x0f03, 0x0a85, 0x08, 0xf8, 0x0000, 0x0000)),
                  'Long Fairy Cave': (0x54, (0x011e, 0x2f, 0x06a0, 0x0aca, 0x0f00, 0x0b18, 0x0fa8, 0x0b37, 0x0f85, 0x06, 0xfa, 0x0000, 0x0000)),
                  'Good Bee Cave': (0x6A, (0x0120, 0x37, 0x0084, 0x0c00, 0x0e26, 0x0c36, 0x0e98, 0x0c6f, 0x0ea3, 0x00, 0x00, 0x0000, 0x0000)),
                  '20 Rupee Cave': (0x7A, (0x0125, 0x37, 0x0200, 0x0c23, 0x0e00, 0x0c86, 0x0e68, 0x0c92, 0x0e7d, 0x0d, 0xf3, 0x0000, 0x0000)),
                  '50 Rupee Cave': (0x78, (0x0124, 0x3a, 0x0790, 0x0eea, 0x047a, 0x0f47, 0x04f8, 0x0f57, 0x04ff, 0x06, 0xfa, 0x0000, 0x0000)),
                  'Ice Rod Cave': (0x7F, (0x0120, 0x37, 0x0080, 0x0c00, 0x0e00, 0x0c37, 0x0e48, 0x0c6f, 0x0e7d, 0x00, 0x00, 0x0000, 0x0000)),
                  'Bonk Rock Cave': (0x79, (0x0124, 0x13, 0x0280, 0x044a, 0x0600, 0x04a7, 0x0638, 0x04b7, 0x067d, 0x06, 0xfa, 0x0000, 0x0000)),
                  'Library': (0x48, (0x0107, 0x29, 0x0100, 0x0a14, 0x0200, 0x0a67, 0x0278, 0x0a83, 0x0285, 0x0a, 0xf6, 0x040E, 0x0000)),
                  'Potion Shop': (0x4B, (0x0109, 0x16, 0x070a, 0x04e6, 0x0c56, 0x0538, 0x0cc8, 0x0553, 0x0cd3, 0x08, 0xf8, 0x0A98, 0x0000)),
                  'Sanctuary Grave': ([0xDB85E], None),
                  'Hookshot Fairy': (0x4F, (0x010c, 0x05, 0x0ee0, 0x01e3, 0x0d00, 0x0236, 0x0d78, 0x0252, 0x0d7d, 0x0b, 0xf5, 0x0000, 0x0000)),
                  'Pyramid Fairy': (0x62, (0x0116, 0x5b, 0x0b1e, 0x0754, 0x06fa, 0x07a7, 0x0778, 0x07c3, 0x077f, 0x0a, 0xf6, 0x0000, 0x0000)),
                  'East Dark World Hint': (0x68, (0x010e, 0x6f, 0x06a0, 0x0aca, 0x0f00, 0x0b18, 0x0fa8, 0x0b37, 0x0f85, 0x06, 0xfa, 0x0000, 0x0000)),
                  'Palace of Darkness Hint': (0x67, (0x011a, 0x5e, 0x0c24, 0x0794, 0x0d12, 0x07e8, 0x0d90, 0x0803, 0x0d97, 0x0a, 0xf6, 0x0000, 0x0000)),
                  'Dark Lake Hylia Fairy': (0x6C, (0x0115, 0x6e, 0x0016, 0x0a00, 0x0cb6, 0x0a36, 0x0d28, 0x0a6d, 0x0d33, 0x00, 0x00, 0x0000, 0x0000)),
                  'Dark Lake Hylia Ledge Fairy': (0x80, (0x0115, 0x77, 0x0080, 0x0c00, 0x0e00, 0x0c37, 0x0e48, 0x0c6f, 0x0e7d, 0x00, 0x00, 0x0000, 0x0000)),
                  'Dark Lake Hylia Ledge Spike Cave': (0x7B, (0x0125, 0x77, 0x0200, 0x0c27, 0x0e00, 0x0c86, 0x0e68, 0x0c96, 0x0e7d, 0x09, 0xf7, 0x0000, 0x0000)),
                  'Dark Lake Hylia Ledge Hint': (0x69, (0x010e, 0x77, 0x0084, 0x0c00, 0x0e26, 0x0c36, 0x0e98, 0x0c6f, 0x0ea3, 0x00, 0x00, 0x0000, 0x0000)),
                  'Hype Cave': (0x3C, (0x011e, 0x74, 0x00a0, 0x0c0a, 0x0900, 0x0c58, 0x0988, 0x0c77, 0x097d, 0x06, 0xfa, 0x0000, 0x0000)),
                  'Bonk Fairy (Dark)': (0x77, (0x0126, 0x6b, 0x00a0, 0x0a05, 0x0700, 0x0a66, 0x0788, 0x0a72, 0x0785, 0x0b, 0xf5, 0x0000, 0x0000)),
                  'Brewery': (0x47, (0x0106, 0x58, 0x16a8, 0x08e4, 0x013e, 0x0938, 0x01b8, 0x0953, 0x01c3, 0x0a, 0xf6, 0x1AB6, 0x0000)),
                  'C-Shaped House': (0x53, (0x011c, 0x58, 0x09d8, 0x0744, 0x02ce, 0x0797, 0x0348, 0x07b3, 0x0353, 0x0a, 0xf6, 0x0DE8, 0x0000)),
                  'Chest Game': (0x46, (0x0106, 0x58, 0x078a, 0x0705, 0x004e, 0x0758, 0x00c8, 0x0774, 0x00d3, 0x09, 0xf7, 0x0B98, 0x0000)),
                  'Dark World Hammer Peg Cave': (0x7E, (0x0127, 0x62, 0x0894, 0x091e, 0x0492, 0x09a6, 0x0508, 0x098b, 0x050f, 0x00, 0x00, 0x0000, 0x0000)),
                  'Red Shield Shop': (0x74, (0x0110, 0x5a, 0x079a, 0x06e8, 0x04d6, 0x0738, 0x0548, 0x0755, 0x0553, 0x08, 0xf8, 0x0AA8, 0x0000)),
                  'Dark Sanctuary Hint': (0x59, (0x0112, 0x53, 0x001e, 0x0400, 0x06e2, 0x0446, 0x0758, 0x046d, 0x075f, 0x00, 0x00, 0x0000, 0x0000)),
                  'Inverted Dark Sanctuary': (0x59, (0x0112, 0x53, 0x001e, 0x0400, 0x06e2, 0x0446, 0x0758, 0x046d, 0x075f, 0x00, 0x00, 0x0000, 0x0000)),
                  'Fortune Teller (Dark)': (0x65, (0x0122, 0x51, 0x0610, 0x04b4, 0x027e, 0x0507, 0x02f8, 0x0523, 0x0303, 0x0a, 0xf6, 0x091E, 0x0000)),
                  'Dark World Shop': (0x5F, (0x010f, 0x58, 0x1058, 0x0814, 0x02be, 0x0868, 0x0338, 0x0883, 0x0343, 0x0a, 0xf6, 0x0000, 0x0000)),
                  'Dark World Lumberjack Shop': (0x56, (0x010f, 0x42, 0x041c, 0x0074, 0x04e2, 0x00c7, 0x0558, 0x00e3, 0x055f, 0x0a, 0xf6, 0x0000, 0x0000)),
                  'Dark World Potion Shop': (0x6E, (0x010f, 0x56, 0x080e, 0x04f4, 0x0c66, 0x0548, 0x0cd8, 0x0563, 0x0ce3, 0x0a, 0xf6, 0x0000, 0x0000)),
                  'Archery Game': (0x58, (0x0111, 0x69, 0x069e, 0x0ac4, 0x02ea, 0x0b18, 0x0368, 0x0b33, 0x036f, 0x0a, 0xf6, 0x09AC, 0x0000)),
                  'Mire Shed': (0x5E, (0x010d, 0x70, 0x0384, 0x0c69, 0x001e, 0x0cb6, 0x0098, 0x0cd6, 0x00a3, 0x07, 0xf9, 0x0000, 0x0000)),
                  'Dark Desert Hint': (0x61, (0x0114, 0x70, 0x0654, 0x0cc5, 0x02aa, 0x0d16, 0x0328, 0x0d32, 0x032f, 0x09, 0xf7, 0x0000, 0x0000)),
                  'Dark Desert Fairy': (0x55, (0x0115, 0x70, 0x03a8, 0x0c6a, 0x013a, 0x0cb7, 0x01b8, 0x0cd7, 0x01bf, 0x06, 0xfa, 0x0000, 0x0000)),
                  'Spike Cave': (0x40, (0x0117, 0x43, 0x0ed4, 0x01e4, 0x08aa, 0x0236, 0x0928, 0x0253, 0x092f, 0x0a, 0xf6, 0x0000, 0x0000)),
                  'Cave Shop (Dark Death Mountain)': (0x6D, (0x0112, 0x45, 0x0ee0, 0x01e3, 0x0d00, 0x0236, 0x0daa, 0x0252, 0x0d7d, 0x0b, 0xf5, 0x0000, 0x0000)),
                  'Dark Death Mountain Fairy': (0x6F, (0x0115, 0x43, 0x1400, 0x0294, 0x0600, 0x02e8, 0x0678, 0x0303, 0x0685, 0x0a, 0xf6, 0x0000, 0x0000)),
                  'Mimic Cave': (0x4E, (0x010c, 0x05, 0x07e0, 0x0103, 0x0d00, 0x0156, 0x0d78, 0x0172, 0x0d7d, 0x0b, 0xf5, 0x0000, 0x0000)),
                  'Big Bomb Shop': (0x52, (0x011c, 0x6c, 0x0506, 0x0a9a, 0x0832, 0x0ae7, 0x08b8, 0x0b07, 0x08bf, 0x06, 0xfa, 0x0816, 0x0000)),
                  'Inverted Links House': (0x52, (0x011c, 0x6c, 0x0506, 0x0a9a, 0x0832, 0x0ae7, 0x08b8, 0x0b07, 0x08bf, 0x06, 0xfa, 0x0816, 0x0000)),
                  'Dark Lake Hylia Shop': (0x73, (0x010f, 0x75, 0x0380, 0x0c6a, 0x0a00, 0x0cb8, 0x0a58, 0x0cd7, 0x0a85, 0x06, 0xfa, 0x0000, 0x0000)),
                  'Lumberjack House': (0x75, (0x011f, 0x02, 0x049c, 0x0088, 0x04e6, 0x00d8, 0x0558, 0x00f7, 0x0563, 0x08, 0xf8, 0x07AA, 0x0000)),
                  'Lake Hylia Fortune Teller': (0x72, (0x0122, 0x35, 0x0380, 0x0c6a, 0x0a00, 0x0cb8, 0x0a58, 0x0cd7, 0x0a85, 0x06, 0xfa, 0x0000, 0x0000)),
                  'Kakariko Gamble Game': (0x66, (0x0118, 0x29, 0x069e, 0x0ac4, 0x02ea, 0x0b18, 0x0368, 0x0b33, 0x036f, 0x0a, 0xf6, 0x09AC, 0x0000))}

# format:
# Key=Name
# value = entrance #
#        | (entrance #, exit #)
exit_ids = {'Links House Exit': (0x01, 0x00),
            'Inverted Links House Exit': (0x01, 0x00),
            'Chris Houlihan Room Exit': (None, 0x3D),
            'Desert Palace Exit (South)': (0x09, 0x0A),
            'Desert Palace Exit (West)': (0x0B, 0x0C),
            'Desert Palace Exit (East)': (0x0A, 0x0B),
            'Desert Palace Exit (North)': (0x0C, 0x0D),
            'Eastern Palace Exit': (0x08, 0x09),
            'Tower of Hera Exit': (0x33, 0x2D),
            'Hyrule Castle Exit (South)': (0x04, 0x03),
            'Hyrule Castle Exit (West)': (0x03, 0x02),
            'Hyrule Castle Exit (East)': (0x05, 0x04),
            'Agahnims Tower Exit': (0x24, 0x25),
            'Inverted Agahnims Tower Exit': (0x24, 0x25),
            'Thieves Town Exit': (0x34, 0x35),
            'Skull Woods First Section Exit': (0x2A, 0x2B),
            'Skull Woods Second Section Exit (East)': (0x29, 0x2A),
            'Skull Woods Second Section Exit (West)': (0x28, 0x29),
            'Skull Woods Final Section Exit': (0x2B, 0x2C),
            'Ice Palace Exit': (0x2D, 0x2E),
            'Misery Mire Exit': (0x27, 0x28),
            'Palace of Darkness Exit': (0x26, 0x27),
            'Swamp Palace Exit': (0x25, 0x26),
            'Turtle Rock Exit (Front)': (0x35, 0x34),
            'Turtle Rock Ledge Exit (West)': (0x15, 0x16),
            'Turtle Rock Ledge Exit (East)': (0x19, 0x1A),
            'Turtle Rock Isolated Ledge Exit': (0x18, 0x19),
            'Hyrule Castle Secret Entrance Exit': (0x32, 0x33),
            'Kakariko Well Exit': (0x39, 0x3A),
            'Bat Cave Exit': (0x11, 0x12),
            'Elder House Exit (East)': (0x0E, 0x0F),
            'Elder House Exit (West)': (0x0D, 0x0E),
            'North Fairy Cave Exit': (0x38, 0x39),
            'Lost Woods Hideout Exit': (0x2C, 0x36),
            'Lumberjack Tree Exit': (0x12, 0x13),
            'Two Brothers House Exit (East)': (0x10, 0x11),
            'Two Brothers House Exit (West)': (0x0F, 0x10),
            'Sanctuary Exit': (0x02, 0x01),
            'Old Man Cave Exit (East)': (0x07, 0x08),
            'Old Man Cave Exit (West)': (0x06, 0x07),
            'Old Man House Exit (Bottom)': (0x30, 0x31),
            'Old Man House Exit (Top)': (0x31, 0x32),
            'Death Mountain Return Cave Exit (West)': (0x2E, 0x2F),
            'Death Mountain Return Cave Exit (East)': (0x2F, 0x30),
            'Spectacle Rock Cave Exit': (0x21, 0x22),
            'Spectacle Rock Cave Exit (Top)': (0x22, 0x23),
            'Spectacle Rock Cave Exit (Peak)': (0x23, 0x24),
            'Paradox Cave Exit (Bottom)': (0x1E, 0x1F),
            'Paradox Cave Exit (Middle)': (0x1F, 0x20),
            'Paradox Cave Exit (Top)': (0x20, 0x21),
            'Fairy Ascension Cave Exit (Bottom)': (0x1A, 0x1B),
            'Fairy Ascension Cave Exit (Top)': (0x1B, 0x1C),
            'Spiral Cave Exit': (0x1C, 0x1D),
            'Spiral Cave Exit (Top)': (0x1D, 0x1E),
            'Bumper Cave Exit (Top)': (0x17, 0x18),
            'Bumper Cave Exit (Bottom)': (0x16, 0x17),
            'Superbunny Cave Exit (Top)': (0x14, 0x15),
            'Superbunny Cave Exit (Bottom)': (0x13, 0x14),
            'Hookshot Cave Exit (South)': (0x3A, 0x3B),
            'Hookshot Cave Exit (North)': (0x3B, 0x3C),
            'Ganons Tower Exit': (0x37, 0x38),
            'Inverted Ganons Tower Exit': (0x37, 0x38),
            'Pyramid Exit': (0x36, 0x37),
            'Waterfall of Wishing': 0x5C,
            'Dam': 0x4E,
            'Blinds Hideout': 0x61,
            'Lumberjack House': 0x6B,
            'Bonk Fairy (Light)': 0x71,
            'Bonk Fairy (Dark)': 0x71,
            'Lake Hylia Healer Fairy': 0x5E,
            'Swamp Healer Fairy': 0x5E,
            'Desert Healer Fairy': 0x5E,
            'Dark Lake Hylia Healer Fairy': 0x5E,
            'Dark Lake Hylia Ledge Healer Fairy': 0x5E,
            'Dark Desert Healer Fairy': 0x5E,
            'Dark Death Mountain Healer Fairy': 0x5E,
            'Fortune Teller (Light)': 0x65,
            'Lake Hylia Fortune Teller': 0x65,
            'Kings Grave': 0x5B,
            'Tavern': 0x43,
            'Chicken House': 0x4B,
            'Aginahs Cave': 0x4D,
            'Sahasrahlas Hut': 0x45,
            'Cave Shop (Lake Hylia)': 0x58,
            'Cave Shop (Dark Death Mountain)': 0x58,
            'Capacity Upgrade': 0x5D,
            'Blacksmiths Hut': 0x64,
            'Sick Kids House': 0x40,
            'Lost Woods Gamble': 0x3C,
            'Snitch Lady (East)': 0x3E,
            'Snitch Lady (West)': 0x3F,
            'Bush Covered House': 0x44,
            'Tavern (Front)': 0x42,
            'Light World Bomb Hut': 0x4A,
            'Kakariko Shop': 0x46,
            'Cave 45': 0x51,
            'Graveyard Cave': 0x52,
            'Checkerboard Cave': 0x72,
            'Mini Moldorm Cave': 0x6C,
            'Long Fairy Cave': 0x55,
            'Good Bee Cave': 0x56,
            '20 Rupee Cave': 0x6F,
            '50 Rupee Cave': 0x6D,
            'Ice Rod Cave': 0x84,
            'Bonk Rock Cave': 0x6E,
            'Library': 0x49,
            'Kakariko Gamble Game': 0x67,
            'Potion Shop': 0x4C,
            'Hookshot Fairy': 0x50,
            'Pyramid Fairy': 0x63,
            'East Dark World Hint': 0x69,
            'Palace of Darkness Hint': 0x68,
            'Big Bomb Shop': 0x53,
            'Inverted Big Bomb Shop': 0x53,
            'Village of Outcasts Shop': 0x60,
            'Dark Lake Hylia Shop': 0x60,
            'Dark World Lumberjack Shop': 0x60,
            'Dark World Potion Shop': 0x60,
            'Dark Lake Hylia Ledge Spike Cave': 0x70,
            'Dark Lake Hylia Ledge Hint': 0x6A,
            'Hype Cave': 0x3D,
            'Brewery': 0x48,
            'C-Shaped House': 0x54,
            'Chest Game': 0x47,
            'Dark World Hammer Peg Cave': 0x83,
            'Red Shield Shop': 0x57,
            'Dark Sanctuary Hint': 0x5A,
            'Inverted Dark Sanctuary': 0x5A,
            'Fortune Teller (Dark)': 0x66,
            'Archery Game': 0x59,
            'Mire Shed': 0x5F,
            'Dark Desert Hint': 0x62,
            'Spike Cave': 0x41,
            'Mimic Cave': 0x4F,
            'Kakariko Well (top)': 0x80,
            'Hyrule Castle Secret Entrance': 0x7D,
            'Bat Cave (right)': 0x7E,
            'North Fairy Cave': 0x7C,
            'Lost Woods Hideout (top)': 0x7A,
            'Lumberjack Tree (top)': 0x7F,
            'Sewer Drop': 0x81,
            'Skull Back Drop': 0x79,
            'Skull Left Drop': 0x77,
            'Skull Pinball': 0x78,
            'Skull Pot Circle': 0x76,
            'Pyramid': 0x7B}

exit_id_to_name = {}
for name, addresses in exit_ids.items():
    if type(addresses) == int:
        exit_id_to_name[addresses] = name
    else:
        for address in addresses:
            exit_id_to_name[address] = name<|MERGE_RESOLUTION|>--- conflicted
+++ resolved
@@ -2934,21 +2934,13 @@
                          ('Pyramid Drop', 'East Dark World')
                          ]
 
-<<<<<<< HEAD
-inverted_mandatory_connections = [('Lake Hylia Central Island Pier', 'Lake Hylia Central Island'),
-                                  ('Lake Hylia Island Pier', 'Lake Hylia Island'),
-                                  ('Lake Hylia Warp', 'Northeast Light World'),
-                                  ('Northeast Light World Warp', 'Light World'),
-                                  ('Zoras River', 'Zoras River'),
-=======
 inverted_mandatory_connections = [('Links House S&Q', 'Inverted Links House'),
                                   ('Dark Sanctuary S&Q', 'Inverted Dark Sanctuary'),
                                   ('Old Man S&Q', 'Old Man House'),
                                   ('Castle Ledge S&Q', 'Hyrule Castle Ledge'),
                                   ('Lake Hylia Central Island Pier', 'Lake Hylia Central Island'),
                                   ('Lake Hylia Island', 'Lake Hylia Island'),
-                                  ('Zoras River', 'Zoras River'), 
->>>>>>> 0b943b01
+                                  ('Zoras River', 'Zoras River'),
                                   ('Kings Grave Outer Rocks', 'Kings Grave Area'),
                                   ('Kings Grave Inner Rocks', 'Light World'),
                                   ('Kakariko Well (top to bottom)', 'Kakariko Well (bottom)'),
